#
# CDDL HEADER START
#
# The contents of this file are subject to the terms of the
# Common Development and Distribution License (the "License").
# You may not use this file except in compliance with the License.
#
# You can obtain a copy of the license at usr/src/OPENSOLARIS.LICENSE
# or http://www.opensolaris.org/os/licensing.
# See the License for the specific language governing permissions
# and limitations under the License.
#
# When distributing Covered Code, include this CDDL HEADER in each
# file and include the License file at usr/src/OPENSOLARIS.LICENSE.
# If applicable, add the following below this CDDL HEADER, with the
# fields enclosed by brackets "[]" replaced with your own identifying
# information: Portions Copyright [yyyy] [name of copyright owner]
#
# CDDL HEADER END
#

#
# Copyright (c) 2009, 2010, Oracle and/or its affiliates. All rights reserved.
# Copyright 2015, OmniTI Computer Consulting, Inc. All rights reserved.
# Copyright 2018 Joyent, Inc.
# Copyright 2018 OmniOS Community Edition (OmniOSce) Association.
# Copyright 2019 Peter Tribble.
# Copyright 2020 Oxide Computer Company
#

# This file provides exceptions to the usual rules applied to ELF objects by
# check_rtime. All strings are Perl regular expressions that are compared to
# file paths. In addition to the standard Perl syntax, there is one extension:
#
#	MACH(dir)
#
# is expanded into a regular expression that matches the given
# directory, or a 64-bit subdirectory of the directory with the
# name of a 64-bit architecture. For example, MACH(lib) will match
# any of the following:
#
#	lib
#	lib/amd64
#	lib/sparcv9


# Directory hierarchies to skip completely
SKIP		^usr/lib/libc/			# optimized libc
SKIP		^usr/lib/rcm/			# 4426119
SKIP		^usr/perl5/			# alan's taking care of these :-)
SKIP		^usr/src/			# no objects in source code

# Individual files that we don't examine
SKIP		^boot/grub/bin/grub$
# USIII specific extns. cause ldd noise on USII bld. m/c
SKIP		^usr/lib/fps/sun4u/UltraSPARC.*/fptest$
SKIP		^usr/MACH(lib)/lddstub$		# lddstub has no dependencies
SKIP		^usr/MACH(lib)/libssagent\.so\.1$	# 4328854
SKIP		^usr/lib/MACH(iconv)/geniconvtbl.so$	# 4384329

# picl file exclusions (4385799)
SKIP		^usr/platform/.*/libpsvcplugin_psr\.so\.1
SKIP		^usr/platform/.*/libpsvcpolicy_psr\.so\.1
SKIP		^usr/platform/.*/libpsvcpolicy\.so\.1
SKIP		^usr/lib/sysevent/modules/picl_slm.so$

#
# The stdio tests all link against libumem to interpose on libc's
# malloc; however, they do not actually reference the object.
#
SKIP		^opt/libc-tests/tests/stdio/

# Objects that are allowed to have executable data segments
EXEC_DATA	^MACH(lib)/ld\.so\.1$
EXEC_DATA	^lib/libc\.so\.1$	# 6524709, 32-bit, needed for x86 only
EXEC_DATA	^MACH(lib)/libumem\.so\.1$ # ptcumem
EXEC_DATA	^opt/SUNWdtrt/tst/.*/ustack/tst\.helper\.exe$
EXEC_DATA	^platform/.*/MACH(kernel)/unix$

# Objects that are allowed to have an executable stack
EXEC_STACK	^platform/.*/MACH(kernel)/unix$
EXEC_STACK	^platform/.*/multiboot$
EXEC_STACK	^opt/os-tests/tests/secflags/stacky$

# Objects for which we allow relocations to the text segment
TEXTREL		^platform/.*/MACH(kernel)/unix$
TEXTREL		^usr/sbin/bhyve$

# Directories and files that are allowed to have no direct bound symbols
NODIRECT	^platform/.*/MACH(kernel)/unix$
NODIRECT	^usr/ucb

# Identify any files that should be skipped when building a crle(1)
# configuration file.  As the hwcap libraries can be loop-back mounted onto
# libc, these can confuse crle(1) because of their identical dev/inode.
NOCRLEALT	^usr/lib/libc/libc_hwcap[1-3].so.1$

# Files that should contain debugging information.
STAB	^platform/.*/MACH(kernel)/unix$

# Files that are allowed undefined references
UNDEF_REF	^usr/lib/libnisdb\.so\.2$

# Objects allowed to have unused dependencies
UNUSED_DEPS	^usr/lib/picl/plugins/		# require devtree dependencies

# libnetsnmphelpers.so is empty in some net-snmp versions
UNUSED_OBJ	unused object=.*/libnetsnmphelpers\.so\..*
UNREF_OBJ	unreferenced object=.*/libnetsnmphelpers\.so\..*

# Unused runpaths due to dlopen() use
UNUSED_RPATH	/usr/lib/fs/autofs.*\ from\ .automountd
UNUSED_RPATH	/etc/ppp/plugins.*\ from\ .*pppd
UNUSED_RPATH	/usr/lib/inet/ppp.*\ from\ .*pppd
UNUSED_RPATH	/usr/platform/.*rsmlib.*\ from\ .*librsm\.so\.2
UNUSED_RPATH	\$ORIGIN.*\ from\ .*fcode.so
UNUSED_RPATH	/opt/VRTSvxvm/lib.*\ from\ .*libdiskmgt\.so\.1

# Unused runpaths in picl code
UNUSED_RPATH	/usr/platform/.*\ from\ .*/usr/platform
UNUSED_RPATH	/usr/lib/picl/.*\ from\ .*/usr/platform
UNUSED_RPATH	/usr/platform/.*\ from\ .*/usr/lib/picl

# Unused runpaths in non-OSNET objects we can't change
UNUSED_RPATH	/usr/lib/mps.*\ from\ .*libnss3\.so
UNUSED_RPATH	/usr/lib/mps.*\ from\ .*libnssutil3\.so
UNUSED_RPATH	/usr/lib/mps.*\ from\ .*libsmime3\.so
UNUSED_RPATH	/usr/lib/mps.*\ from\ .*libssl3\.so
UNUSED_RPATH	/usr/lib.*\ from\ .*/usr/lib/mps
UNUSED_RPATH	/usr/gnu/lib.*\ from\ .*/usr/lib/libpython2\..
UNUSED_RPATH	/usr/gnu/lib.*\ from\ .*/usr/lib/64/libpython2\..
UNUSED_RPATH	/usr/gnu/lib.*\ from\ .*/usr/lib/64/libpython3\..
UNUSED_RPATH	/usr/snadm/lib.*\ from\ .*/usr/snadm/lib/libspmicommon\.so\.1
UNUSED_RPATH	/usr/gcc/.*/lib.*\ from\ .*

# Unused runpaths for reasons not captured above
UNUSED_RPATH	/usr/lib/smbsrv.*\ from\ .*libsmb\.so\.1	# future needs

# Unreferenced objects of non-OSnet objects we can't change
UNREF_OBJ	/lib.*\ of\ .*libcimapi\.so
UNREF_OBJ	/lib.*\ of\ .*libdbus-1\.so\.3
UNREF_OBJ	/lib.*\ of\ .*libdbus-glib-1\.so\.2
UNREF_OBJ	/lib.*\ of\ .*libgio-2.0\.so\.0
UNREF_OBJ	/lib.*\ of\ .*libglib-2.0\.so\.0
UNREF_OBJ	/lib.*\ of\ .*libgobject-2.0\.so\.0
UNREF_OBJ	/lib.*\ of\ .*libgthread-2\.0\.so\.0
UNREF_OBJ	/lib.*\ of\ .*libjvm\.so
UNREF_OBJ	/lib.*\ of\ .*libnetsnmp\.so\..*
UNREF_OBJ	/lib.*\ of\ .*libnetsnmpagent\.so\..*
UNREF_OBJ	/lib.*\ of\ .*libnetsnmpmibs\.so\..*
UNREF_OBJ	/lib.*\ of\ .*libnetsnmphelpers\.so\..*
UNREF_OBJ	/lib.*\ of\ .*libnspr4\.so
UNREF_OBJ	/lib.*\ of\ .*libpq\.so\.5
UNREF_OBJ	/lib.*\ of\ .*libsoftokn3\.so
UNREF_OBJ	/lib.*\ of\ .*libspmicommon\.so\.1
UNREF_OBJ	/lib.*\ of\ .*libspmocommon\.so\.1
UNREF_OBJ	/lib.*\ of\ .*libssl3\.so
UNREF_OBJ	/lib.*\ of\ .*libtspi\.so\.1
UNREF_OBJ	/lib.*\ of\ .*libxml2\.so\.2
UNREF_OBJ	/lib.*\ of\ .*libxslt\.so\.1
UNREF_OBJ	/lib.*\ of\ .*libpq\.so\.4
UNREF_OBJ	/lib.*\ of\ .*libpython2\.4\.so\.1\.0
UNREF_OBJ	/lib.*\ of\ .*libpython2\.6\.so\.1\.0
UNREF_OBJ	/lib.*\ of\ .*libpython2\.7\.so\.1\.0
UNREF_OBJ	/lib.*\ of\ .*libpython3\.[5678]m?\.so\.1\.0
UNREF_OBJ	/libgcc_s.*\ of\ .*libstdc\+\+\.so\.6
UNREF_OBJ	/libgcc_s.*\ of\ .*libgmodule-2\.0\.so\.0

# Unreferenced object of objects we can't change for other reasons
UNREF_OBJ	/libmapmalloc\.so\.1;\ unused\ dependency\ of	# interposer
UNREF_OBJ	/libstdc\+\+\.so\.6;\ unused\ dependency\ of	# gcc build
UNREF_OBJ	/libgcc_s\.so\.1;\ unused\ dependency\ of	# gcc build
UNREF_OBJ	/libgcc_s\.so\.1.*\ of\ .*libstdc\+\+\.so\.6	# omnios gcc mix
UNREF_OBJ	/libm\.so\.2.*\ of\ .*libstdc\+\+\.so\.6	# gcc build
UNREF_OBJ	/lib.*\ of\ .*/lib/picl/plugins/		# picl
UNREF_OBJ	/lib.*\ of\ .*kcfd				# interposer
UNREF_OBJ	/libpkcs11\.so\.1; .*\ of\ .*libkmf\.so\.1	# interposed
# Referenced by the Studio build, not the GCC build.  GCC eliminates the unused
# statics which have the dependence.
UNREF_OBJ	/libc\.so\.1.*\ of\ .*kldap\.so\.1


# Objects that used to contain system functionalty that has since
# migrated to libc. We preserve these libraries as pure filters for
# backward compatability but nothing needs to link to them.
OLDDEP		libaio\.so\.1			# onnv build 44
OLDDEP		libdl\.so\.1			# on10 build 49
OLDDEP		libdoor\.so\.1			# onnv build 12
OLDDEP		libintl\.so\.1			# on297 build 7
OLDDEP		libpthread\.so\.1		# on10 build 53
OLDDEP		librt\.so\.1			# onnv build 44
OLDDEP		libsched\.so\.1			# on10 build 36
OLDDEP		libthread\.so\.1		# on10 build 53
OLDDEP		libw\.so\.1			# on297 build 7

# Files for which we skip checking of duplicate addresses in the
# symbol sort sections. Such exceptions should be rare --- most code will
# not have duplicate addresses, since it takes assember or a "#pragma weak"
# to do such aliasing in C. C++ is different: The compiler generates aliases
# for implementation reasons, and the mangled names used to encode argument
# and return value types are difficult to handle well in mapfiles.
# Furthermore, the Sun compiler and gcc use different and incompatible
# name mangling conventions. Since illumos must be buildable by either, we
# would have to maintain two sets of mapfiles for each such object.
# C++ use is rare in illumos, so this is not worth pursuing.
#
NOSYMSORT	opt/SUNWdtrt/tst/common/pid/tst.weak2.exe	# DTrace test
NOSYMSORT	ld\.so\.1					# libc_pic.a user
NOSYMSORT	usr/bin/audioconvert				# C++
NOSYMSORT	usr/bin/make					# C++
NOSYMSORT	usr/MACH(lib)/libsun_fc\.so\.1			# C++
NOSYMSORT	usr/MACH(lib)/libfru\.so\.1			# C++
NOSYMSORT	usr/lib/libnisdb\.so\.2				# C++

# The majority of illumos deliverables should not depend on the GCC runtime
# (any necessary runtime symbol should be provided by libc.so, instead).
# However, the GNU C++ runtime requires the GCC runtime, so certain objects
# must be excepted.
FORBIDDEN	libgcc_s\.so
FORBIDDEN_DEP	usr/bin/audioconvert            # C++
FORBIDDEN_DEP   usr/bin/make                    # C++
FORBIDDEN_DEP   usr/MACH(lib)/libfru.so.1       # C++
FORBIDDEN_DEP   usr/MACH(lib)/libsun_fc.so.1    # C++
FORBIDDEN_DEP   usr/lib/netsvc/yp/rpc.yppasswdd # C++
FORBIDDEN_DEP   usr/lib/netsvc/yp/ypserv        # C++
FORBIDDEN_DEP   usr/lib/netsvc/yp/ypxfr         # C++
FORBIDDEN_DEP   usr/lib/netsvc/yp/ypxfrd        # C++

# libfakekernel is a test environment, not intended for general use
FORBIDDEN libfakekernel\.so
FORBIDDEN_DEP usr/MACH(lib)/libzpool.so.1
FORBIDDEN_DEP usr/bin/amd64/ztest
FORBIDDEN_DEP usr/bin/i86/ztest
FORBIDDEN_DEP usr/bin/sparcv7/ztest
FORBIDDEN_DEP usr/bin/sparcv9/ztest
FORBIDDEN_DEP usr/lib/MACH(smbfs)/libfknsmb.so.1
FORBIDDEN_DEP usr/lib/MACH(smbfs)/libfksmbfs.so.1
FORBIDDEN_DEP usr/lib/MACH(smbsrv)/libfksmbsrv.so.1
FORBIDDEN_DEP usr/lib/smbsrv/fksmbd
FORBIDDEN_DEP usr/lib/smbsrv/test-msgbuf
FORBIDDEN_DEP usr/lib/smbsrv/testoplock
FORBIDDEN_DEP usr/sbin/amd64/zdb
FORBIDDEN_DEP usr/sbin/i86/zdb
FORBIDDEN_DEP usr/sbin/sparcv7/zdb
FORBIDDEN_DEP usr/sbin/sparcv9/zdb

# libucb is intended for legacy compatibility, not general use
FORBIDDEN libucb\.so
FORBIDDEN_DEP usr/ucb/
FORBIDDEN_DEP usr/ucblib/

# Older versions of libraries only provided for binary compatibility
FORBIDDEN libm\.so\.1
FORBIDDEN libresolv\.so\.1
FORBIDDEN libxcurses\.so\.1

#
# the SUNWonld directory contains built versions of demos, built only to
# ensure their correctness.
#
EXEC_STACK	^opt/SUNWonld
EXEC_DATA	^opt/SUNWonld
NODIRECT	^opt/SUNWonld

<<<<<<< HEAD
# The lx brand's VDSO object is a bit special. Its construction leads us
# to end up having several symbols for shared objects all at the same
# address of zero. We should root cause this further and either add an
# explicit exception for this kind of thing or better, fix the issues
# it's upset about.
SKIP	^usr/lib/brand/MACH(lx)/lx_vdso\.so\.1$
=======
#
# Closed binaries have an old mcs comment mentioning SunOS rather than
# illumos.  These comments are not generated as part of the build, and
# it seems wrong to rewrite them; ignore them instead.
#
NO_COMMENT	^usr/bin/pax
NO_COMMENT	^usr/lib/amd64/libike\.so\.1
NO_COMMENT	^usr/lib/fwflash/verify/ses-SUN\.so
NO_COMMENT	^usr/lib/inet/amd64/in\.iked
NO_COMMENT	^usr/lib/inet/certdb
NO_COMMENT	^usr/lib/inet/certlocal
NO_COMMENT	^usr/lib/inet/certrldb
NO_COMMENT	^usr/lib/labeld
NO_COMMENT	^usr/lib/libike\.so\.1
NO_COMMENT	^usr/lib/mdb/kvm/amd64/mpt\.so
NO_COMMENT	^usr/lib/mdb/kvm/amd64/nfs\.so
NO_COMMENT	^usr/lib/raidcfg/amd64/mpt\.so\.1
NO_COMMENT	^usr/lib/raidcfg/mpt\.so\.1
NO_COMMENT	^usr/sbin/chk_encodings
NO_COMMENT	^usr/xpg4/bin/more
>>>>>>> 45de8795
<|MERGE_RESOLUTION|>--- conflicted
+++ resolved
@@ -262,14 +262,13 @@
 EXEC_DATA	^opt/SUNWonld
 NODIRECT	^opt/SUNWonld
 
-<<<<<<< HEAD
 # The lx brand's VDSO object is a bit special. Its construction leads us
 # to end up having several symbols for shared objects all at the same
 # address of zero. We should root cause this further and either add an
 # explicit exception for this kind of thing or better, fix the issues
 # it's upset about.
 SKIP	^usr/lib/brand/MACH(lx)/lx_vdso\.so\.1$
-=======
+
 #
 # Closed binaries have an old mcs comment mentioning SunOS rather than
 # illumos.  These comments are not generated as part of the build, and
@@ -289,5 +288,4 @@
 NO_COMMENT	^usr/lib/raidcfg/amd64/mpt\.so\.1
 NO_COMMENT	^usr/lib/raidcfg/mpt\.so\.1
 NO_COMMENT	^usr/sbin/chk_encodings
-NO_COMMENT	^usr/xpg4/bin/more
->>>>>>> 45de8795
+NO_COMMENT	^usr/xpg4/bin/more