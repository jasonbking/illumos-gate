--- conflicted
+++ resolved
@@ -68,15 +68,7 @@
     desc="utilities needed to enable probe points, in the kernel and in applications, that can generate Trace Normal Format (TNF) records in a trace file" \
     name="TNF Core Components"
 license cr_Sun license=cr_Sun
-<<<<<<< HEAD
 license lic_CDDL license=lic_CDDL
-link path=usr/lib/$(ARCH64)/libtnfctl.so target=libtnfctl.so.1
-link path=usr/lib/$(ARCH64)/libtnfprobe.so target=libtnfprobe.so.1
-link path=usr/lib/libtnfctl.so target=./libtnfctl.so.1
-link path=usr/lib/libtnfprobe.so target=./libtnfprobe.so.1
 # cross zone dependency on linked image metadata
-depend fmri=feature/package/dependency/self type=parent \
-    variant.opensolaris.zone=nonglobal
-=======
-license lic_CDDL license=lic_CDDL
->>>>>>> 86d41711
+depend type=parent fmri=feature/package/dependency/self \
+    variant.opensolaris.zone=nonglobal