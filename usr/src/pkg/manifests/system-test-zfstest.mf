--- conflicted
+++ resolved
@@ -11,11 +11,7 @@
 
 #
 # Copyright (c) 2012, 2015 by Delphix. All rights reserved.
-<<<<<<< HEAD
-# Copyright 2015, Nexenta Systems Inc. All rights reserved.
-=======
 # Copyright 2015 Nexenta Systems, Inc.  All rights reserved.
->>>>>>> 5f7a8e6d
 # Copyright 2016, OmniTI Computer Consulting, Inc. All rights reserved.
 #
 
