#
# CDDL HEADER START
#
# The contents of this file are subject to the terms of the
# Common Development and Distribution License (the "License").
# You may not use this file except in compliance with the License.
#
# You can obtain a copy of the license at usr/src/OPENSOLARIS.LICENSE
# or http://www.opensolaris.org/os/licensing.
# See the License for the specific language governing permissions
# and limitations under the License.
#
# When distributing Covered Code, include this CDDL HEADER in each
# file and include the License file at usr/src/OPENSOLARIS.LICENSE.
# If applicable, add the following below this CDDL HEADER, with the
# fields enclosed by brackets "[]" replaced with your own identifying
# information: Portions Copyright [yyyy] [name of copyright owner]
#
# CDDL HEADER END
#
#
# Copyright (c) 2010, Oracle and/or its affiliates. All rights reserved.
# Copyright 2010 Nexenta Systems, Inc. All rights reserved.
# Copyright 2012 OmniTI Computer Consulting, Inc.  All rights reserved.
# Copyright 2019 OmniOS Community Edition (OmniOSce) Association.
#

set name=pkg.fmri value=pkg:/install/beadm@$(PKGVERS)
set name=pkg.summary value="beadm utility"
set name=pkg.description value="Boot Environment Management Tool"
set name=info.classification value=org.opensolaris.category.2008:System/Core
set name=variant.arch value=$(ARCH)
dir  path=sbin group=sys
file path=sbin/beadm mode=0555
dir  path=usr group=sys
dir  path=usr/include
file path=usr/include/libbe.h
dir  path=usr/lib
dir  path=usr/lib/$(ARCH64)
link path=usr/lib/$(ARCH64)/libbe.so target=./libbe.so.1
file path=usr/lib/$(ARCH64)/libbe.so.1
link path=usr/lib/libbe.so target=./libbe.so.1
file path=usr/lib/libbe.so.1
dir  path=usr/sbin
link path=usr/sbin/beadm target=../../sbin/beadm
dir  path=usr/share
dir  path=usr/share/man
dir  path=usr/share/man/man8
file path=usr/share/man/man8/beadm.8
license cr_Sun license=cr_Sun
license lic_CDDL license=lic_CDDL
<<<<<<< HEAD
$(python3_ONLY)depend type=conditional \
    fmri=system/library/python/libbe$(PYTHON3_PKGVERS) \
    predicate=runtime/python$(PYTHON3_PKGVERS)
$(python2_ONLY)depend type=conditional \
    fmri=system/library/python/libbe$(PYTHON_PKGVERS) \
    predicate=runtime/python$(PYTHON_PKGVERS)
# cross zone dependency on linked image metadata
# beadm needs to agree with state of GZ
depend type=parent fmri=feature/package/dependency/self \
    variant.opensolaris.zone=nonglobal
=======
>>>>>>> 46b0ac2b
<|MERGE_RESOLUTION|>--- conflicted
+++ resolved
@@ -49,16 +49,7 @@
 file path=usr/share/man/man8/beadm.8
 license cr_Sun license=cr_Sun
 license lic_CDDL license=lic_CDDL
-<<<<<<< HEAD
-$(python3_ONLY)depend type=conditional \
-    fmri=system/library/python/libbe$(PYTHON3_PKGVERS) \
-    predicate=runtime/python$(PYTHON3_PKGVERS)
-$(python2_ONLY)depend type=conditional \
-    fmri=system/library/python/libbe$(PYTHON_PKGVERS) \
-    predicate=runtime/python$(PYTHON_PKGVERS)
 # cross zone dependency on linked image metadata
 # beadm needs to agree with state of GZ
 depend type=parent fmri=feature/package/dependency/self \
-    variant.opensolaris.zone=nonglobal
-=======
->>>>>>> 46b0ac2b
+    variant.opensolaris.zone=nonglobal