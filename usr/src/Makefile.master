--- conflicted
+++ resolved
@@ -28,13 +28,8 @@
 # Copyright 2015 Gary Mills
 # Copyright 2015 Igor Kozhukhov <ikozhukhov@gmail.com>
 # Copyright 2016 Toomas Soome <tsoome@me.com>
-<<<<<<< HEAD
 # Copyright 2020 OmniOS Community Edition (OmniOSce) Association.
-# Copyright 2020 Joyent, Inc.
-=======
-# Copyright 2018 OmniOS Community Edition (OmniOSce) Association.
 # Copyright 2021 Joyent, Inc.
->>>>>>> 5a493f9b
 # Copyright 2019 RackTop Systems.
 # Copyright 2020 Oxide Computer Company
 # Copyright 2020 Peter Tribble
