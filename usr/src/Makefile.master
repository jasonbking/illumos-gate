#
# CDDL HEADER START
#
# The contents of this file are subject to the terms of the
# Common Development and Distribution License (the "License").
# You may not use this file except in compliance with the License.
#
# You can obtain a copy of the license at usr/src/OPENSOLARIS.LICENSE
# or http://www.opensolaris.org/os/licensing.
# See the License for the specific language governing permissions
# and limitations under the License.
#
# When distributing Covered Code, include this CDDL HEADER in each
# file and include the License file at usr/src/OPENSOLARIS.LICENSE.
# If applicable, add the following below this CDDL HEADER, with the
# fields enclosed by brackets "[]" replaced with your own identifying
# information: Portions Copyright [yyyy] [name of copyright owner]
#
# CDDL HEADER END
#

#
# Copyright (c) 1989, 2010, Oracle and/or its affiliates. All rights reserved.
# Copyright 2012 OmniTI Computer Consulting, Inc.  All rights reserved.
# Copyright (c) 2012 by Delphix. All rights reserved.
# Copyright 2014 Garrett D'Amore <garrett@damore.org>
# Copyright 2015, OmniTI Computer Consulting, Inc. All rights reserved.
#

#
# Makefile.master, global definitions for system source
#
ROOT=		/proto

#
# Adjunct root, containing an additional proto area to be used for headers
# and libraries.
#
ADJUNCT_PROTO=

#
# Adjunct for building things that run on the build machine.
#
NATIVE_ADJUNCT=	/usr

#
# RELEASE_BUILD should be cleared for final release builds.
# NOT_RELEASE_BUILD is exactly what the name implies.
#
# __GNUC toggles the building of ON components using gcc and related tools.
# Normally set to `#', set it to `' to do gcc build.
#
# The declaration POUND_SIGN is always '#'. This is needed to get around the
# make feature that '#' is always a comment delimiter, even when escaped or
# quoted. We use this macro expansion method to get POUND_SIGN rather than
# always breaking out a shell because the general case can cause a noticable
# slowdown in build times when so many Makefiles include Makefile.master.
#
# While the majority of users are expected to override the setting below
# with an env file (via nightly or bldenv), if you aren't building that way
# (ie, you're using "ws" or some other bootstrapping method) then you need
# this definition in order to avoid the subshell invocation mentioned above.
#

PRE_POUND=				pre\#
POUND_SIGN=				$(PRE_POUND:pre\%=%)

NOT_RELEASE_BUILD=
RELEASE_BUILD=				$(POUND_SIGN)
$(RELEASE_BUILD)NOT_RELEASE_BUILD=	$(POUND_SIGN)
PATCH_BUILD=				$(POUND_SIGN)

# SPARC_BLD is '#' for an Intel build.
# INTEL_BLD is '#' for a Sparc build.
SPARC_BLD_1=    $(MACH:i386=$(POUND_SIGN))
SPARC_BLD=      $(SPARC_BLD_1:sparc=)
INTEL_BLD_1=    $(MACH:sparc=$(POUND_SIGN))
INTEL_BLD=      $(INTEL_BLD_1:i386=)

# The variables below control the compilers used during the build.
# There are a number of permutations.
#
# __GNUC and __SUNC control (and indicate) the primary compiler.  Whichever
# one is not POUND_SIGN is the primary, with the other as the shadow.  They
# may also be used to control entirely compiler-specific Makefile assignments.
# __GNUC and GCC are the default.
#
# __GNUC64 indicates that the 64bit build should use the GNU C compiler.
# There is no Sun C analogue.
#
# The following version-specific options are operative regardless of which
# compiler is primary, and control the versions of the given compilers to be
# used.  They also allow compiler-version specific Makefile fragments.
#

__SUNC=			$(POUND_SIGN)
$(__SUNC)__GNUC=	$(POUND_SIGN)
__GNUC64=		$(__GNUC)

# CLOSED is the root of the tree that contains source which isn't released
# as open source
CLOSED=		$(SRC)/../closed

# BUILD_TOOLS is the root of all tools including compilers.
# ONBLD_TOOLS is the root of all the tools that are part of SUNWonbld.

BUILD_TOOLS=		/ws/onnv-tools
ONBLD_TOOLS=		$(BUILD_TOOLS)/onbld

JAVA_ROOT=	/usr/java

SFW_ROOT=	/usr/sfw
# In OmniOS, we've shipped the related bits in /usr/lib
SFWINCDIR=	/usr/include
SFWLIBDIR=	/usr/lib
SFWLIBDIR64=	/usr/lib/$(MACH64)

GCC_ROOT=	/opt/gcc/4.4.4
GCCLIBDIR=	$(GCC_ROOT)/lib
GCCLIBDIR64=	$(GCC_ROOT)/lib/$(MACH64)

DOCBOOK_XSL_ROOT=	/usr/share/sgml/docbook/xsl-stylesheets

RPCGEN=		/usr/bin/rpcgen
STABS=		$(ONBLD_TOOLS)/bin/$(MACH)/stabs
ELFEXTRACT=	$(ONBLD_TOOLS)/bin/$(MACH)/elfextract
MBH_PATCH=	$(ONBLD_TOOLS)/bin/$(MACH)/mbh_patch
ECHO=		echo
INS=		install
TRUE=		true
SYMLINK=	/usr/bin/ln -s
LN=		/usr/bin/ln
CHMOD=		/usr/bin/chmod
MV=		/usr/bin/mv -f
RM=		/usr/bin/rm -f
CUT=		/usr/bin/cut
NM=		/usr/ccs/bin/nm
DIFF=		/usr/bin/diff
GREP=		/usr/bin/grep
EGREP=		/usr/bin/egrep
ELFWRAP=	/usr/bin/elfwrap
KSH93=		/usr/bin/ksh93
SED=		/usr/bin/sed
NAWK=		/usr/bin/nawk
CP=		/usr/bin/cp -f
MCS=		/usr/ccs/bin/mcs
CAT=            /usr/bin/cat
ELFDUMP=	/usr/ccs/bin/elfdump
M4=		/usr/ccs/bin/m4
STRIP=		/usr/ccs/bin/strip
LEX=		/usr/ccs/bin/lex
FLEX=		$(SFW_ROOT)/bin/flex
YACC=		/usr/ccs/bin/yacc
CPP=		/usr/lib/cpp
JAVAC=		$(JAVA_ROOT)/bin/javac
JAVAH=		$(JAVA_ROOT)/bin/javah
JAVADOC=	$(JAVA_ROOT)/bin/javadoc
RMIC=		$(JAVA_ROOT)/bin/rmic
JAR=		$(JAVA_ROOT)/bin/jar
CTFCONVERT=	$(ONBLD_TOOLS)/bin/$(MACH)/ctfconvert
CTFMERGE=	$(ONBLD_TOOLS)/bin/$(MACH)/ctfmerge
CTFSTABS=	$(ONBLD_TOOLS)/bin/$(MACH)/ctfstabs
CTFSTRIP=	$(ONBLD_TOOLS)/bin/$(MACH)/ctfstrip
NDRGEN=		$(ONBLD_TOOLS)/bin/$(MACH)/ndrgen
GENOFFSETS=	$(ONBLD_TOOLS)/bin/genoffsets
CTFCVTPTBL=	$(ONBLD_TOOLS)/bin/ctfcvtptbl
CTFFINDMOD=	$(ONBLD_TOOLS)/bin/ctffindmod
XREF=		$(ONBLD_TOOLS)/bin/xref
FIND=		/usr/bin/find
PERL=		/usr/bin/perl
<<<<<<< HEAD
PERL_VERSION=	5.16.1
PERL_PKGVERS=	-5161
=======
PERL_VERSION=	5.10.0
PERL_PKGVERS=	-510
PERL_ARCH =		i86pc-solaris-64int
$(SPARC_BLD)PERL_ARCH =	sun4-solaris-64int
>>>>>>> 1f2ca518
PYTHON_26=	/usr/bin/python2.6
PYTHON=		$(PYTHON_26)
SORT=		/usr/bin/sort
TOUCH=		/usr/bin/touch
WC=		/usr/bin/wc
XARGS=		/usr/bin/xargs
ELFEDIT=	/usr/bin/elfedit
ELFSIGN=	/usr/bin/elfsign
DTRACE=		/usr/sbin/dtrace -xnolibs
UNIQ=		/usr/bin/uniq
TAR=		/usr/bin/tar
ASTBINDIR=	/usr/ast/bin
MSGCC=		$(ASTBINDIR)/msgcc

FILEMODE=	644
DIRMODE=	755

#
# The version of the patch makeup table optimized for build-time use.  Used
# during patch builds only.
$(PATCH_BUILD)PMTMO_FILE=$(SRC)/patch_makeup_table.mo

# Declare that nothing should be built in parallel.
# Individual Makefiles can use the .PARALLEL target to declare otherwise.
.NO_PARALLEL:

# For stylistic checks
#
# Note that the X and C checks are not used at this time and may need
# modification when they are actually used.
#
CSTYLE=		$(ONBLD_TOOLS)/bin/cstyle
CSTYLE_TAIL=
HDRCHK=		$(ONBLD_TOOLS)/bin/hdrchk
HDRCHK_TAIL=
JSTYLE=		$(ONBLD_TOOLS)/bin/jstyle

DOT_H_CHECK=	\
	@$(ECHO) "checking $<"; $(CSTYLE) $< $(CSTYLE_TAIL); \
	$(HDRCHK) $< $(HDRCHK_TAIL)

DOT_X_CHECK=	\
	@$(ECHO) "checking $<"; $(RPCGEN) -C -h $< | $(CSTYLE) $(CSTYLE_TAIL); \
	$(RPCGEN) -C -h $< | $(HDRCHK) $< $(HDRCHK_TAIL)

DOT_C_CHECK=	\
	@$(ECHO) "checking $<"; $(CSTYLE) $< $(CSTYLE_TAIL)

MANIFEST_CHECK=	\
	@$(ECHO) "checking $<"; \
	SVCCFG_DTD=$(SRC)/cmd/svc/dtd/service_bundle.dtd.1 \
	SVCCFG_REPOSITORY=$(SRC)/cmd/svc/seed/global.db \
	SVCCFG_CONFIGD_PATH=$(SRC)/cmd/svc/configd/svc.configd-native \
	$(SRC)/cmd/svc/svccfg/svccfg-native validate $<

INS.file=	$(RM) $@; $(INS) -s -m $(FILEMODE) -f $(@D) $<
INS.dir=	$(INS) -s -d -m $(DIRMODE) $@
# installs and renames at once
#
INS.rename=	$(INS.file); $(MV) $(@D)/$(<F) $@

# install a link
INSLINKTARGET=	$<
INS.link=	$(RM) $@; $(LN) $(INSLINKTARGET) $@
INS.symlink=	$(RM) $@; $(SYMLINK) $(INSLINKTARGET) $@

#
# Python bakes the mtime of the .py file into the compiled .pyc and
# rebuilds if the baked-in mtime != the mtime of the source file
# (rather than only if it's less than), thus when installing python
# files we must make certain to not adjust the mtime of the source
# (.py) file.
#
INS.pyfile=	$(INS.file); $(TOUCH) -r $< $@

# MACH must be set in the shell environment per uname -p on the build host
# More specific architecture variables should be set in lower makefiles.
#
# MACH64 is derived from MACH, and BUILD64 is set to `#' for
# architectures on which we do not build 64-bit versions.
# (There are no such architectures at the moment.)
#
# Set BUILD64=# in the environment to disable 64-bit amd64
# builds on i386 machines.

MACH64_1=	$(MACH:sparc=sparcv9)
MACH64=		$(MACH64_1:i386=amd64)

MACH32_1=	$(MACH:sparc=sparcv7)
MACH32=		$(MACH32_1:i386=i86)

sparc_BUILD64=
i386_BUILD64=
BUILD64=	$($(MACH)_BUILD64)

#
# C compiler mode. Future compilers may change the default on us,
# so force extended ANSI mode globally. Lower level makefiles can
# override this by setting CCMODE.
#
CCMODE=			-Xa
CCMODE64=		-Xa

#
# C compiler verbose mode. This is so we can enable it globally,
# but turn it off in the lower level makefiles of things we cannot
# (or aren't going to) fix.
#
CCVERBOSE=		-v

# set this to the secret flag "-Wc,-Qiselect-v9abiwarn=1" to get warnings
# from the compiler about places the -xarch=v9 may differ from -xarch=v9c.
V9ABIWARN=

# set this to the secret flag "-Wc,-Qiselect-regsym=0" to disable register
# symbols (used to detect conflicts between objects that use global registers)
# we disable this now for safety, and because genunix doesn't link with
# this feature (the v9 default) enabled.
#
# REGSYM is separate since the C++ driver syntax is different.
CCREGSYM=		-Wc,-Qiselect-regsym=0
CCCREGSYM=		-Qoption cg -Qiselect-regsym=0

# Prevent the removal of static symbols by the SPARC code generator (cg).
# The x86 code generator (ube) does not remove such symbols and as such
# using this workaround is not applicable for x86.
#
CCSTATICSYM=		-Wc,-Qassembler-ounrefsym=0
#
# generate 32-bit addresses in the v9 kernel. Saves memory.
CCABS32=		-Wc,-xcode=abs32
#
# generate v9 code which tolerates callers using the v7 ABI, for the sake of
# system calls.
CC32BITCALLERS=		-_gcc=-massume-32bit-callers

# GCC, especially, is increasingly beginning to auto-inline functions and
# sadly does so separately not under the general -fno-inline-functions
# Additionally, we wish to prevent optimisations which cause GCC to clone
# functions -- in particular, these may cause unhelpful symbols to be
# emitted instead of function names
CCNOAUTOINLINE= -_gcc=-fno-inline-small-functions \
	-_gcc=-fno-inline-functions-called-once \
	-_gcc=-fno-ipa-cp

# One optimization the compiler might perform is to turn this:
#	#pragma weak foo
#	extern int foo;
#	if (&foo)
#		foo = 5;
# into
#	foo = 5;
# Since we do some of this (foo might be referenced in common kernel code
# but provided only for some cpu modules or platforms), we disable this
# optimization.
#
sparc_CCUNBOUND	= -Wd,-xsafe=unboundsym
i386_CCUNBOUND	=
CCUNBOUND	= $($(MACH)_CCUNBOUND)

#
# compiler '-xarch' flag. This is here to centralize it and make it
# overridable for testing.
sparc_XARCH=	-m32
sparcv9_XARCH=	-m64
i386_XARCH=
amd64_XARCH=	-m64 -Ui386 -U__i386

# assembler '-xarch' flag.  Different from compiler '-xarch' flag.
sparc_AS_XARCH=		-xarch=v8plus
sparcv9_AS_XARCH=	-xarch=v9
i386_AS_XARCH=
amd64_AS_XARCH=		-xarch=amd64 -P -Ui386 -U__i386

#
# These flags define what we need to be 'standalone' i.e. -not- part
# of the rather more cosy userland environment.  This basically means
# the kernel.
#
# XX64	future versions of gcc will make -mcmodel=kernel imply -mno-red-zone
#
sparc_STAND_FLAGS=	-_gcc=-ffreestanding
sparcv9_STAND_FLAGS=	-_gcc=-ffreestanding
# Disabling MMX also disables 3DNow, disabling SSE also disables all later
# additions to SSE (SSE2, AVX ,etc.)
NO_SIMD=		-_gcc=-mno-mmx -_gcc=-mno-sse
i386_STAND_FLAGS=	-_gcc=-ffreestanding $(NO_SIMD)
amd64_STAND_FLAGS=	-xmodel=kernel $(NO_SIMD)

SAVEARGS=		-Wu,-save_args
amd64_STAND_FLAGS	+= $(SAVEARGS)

STAND_FLAGS_32 = $($(MACH)_STAND_FLAGS)
STAND_FLAGS_64 = $($(MACH64)_STAND_FLAGS)

#
# disable the incremental linker
ILDOFF=			-xildoff
#
XDEPEND=		-xdepend
XFFLAG=			-xF=%all
XESS=			-xs
XSTRCONST=		-xstrconst

#
# turn warnings into errors (C)
CERRWARN = -errtags=yes -errwarn=%all
CERRWARN += -erroff=E_EMPTY_TRANSLATION_UNIT
CERRWARN += -erroff=E_STATEMENT_NOT_REACHED

CERRWARN += -_gcc=-Wno-missing-braces
CERRWARN += -_gcc=-Wno-sign-compare
CERRWARN += -_gcc=-Wno-unknown-pragmas
CERRWARN += -_gcc=-Wno-unused-parameter
CERRWARN += -_gcc=-Wno-missing-field-initializers

# Unfortunately, this option can misfire very easily and unfixably.
CERRWARN +=	-_gcc=-Wno-array-bounds

# DEBUG v. -nd make for frequent unused variables, empty conditions, etc. in
# -nd builds
$(RELEASE_BUILD)CERRWARN += -_gcc=-Wno-unused
$(RELEASE_BUILD)CERRWARN += -_gcc=-Wno-empty-body

#
# turn warnings into errors (C++)
CCERRWARN=		-xwe

# C99 mode
C99_ENABLE=	-xc99=%all
C99_DISABLE=	-xc99=%none
C99MODE=	$(C99_DISABLE)
C99LMODE=	$(C99MODE:-xc99%=-Xc99%)

# In most places, assignments to these macros should be appended with +=
# (CPPFLAGS.master allows values to be prepended to CPPFLAGS).
sparc_CFLAGS=	$(sparc_XARCH) $(CCSTATICSYM)
sparcv9_CFLAGS=	$(sparcv9_XARCH) -dalign $(CCVERBOSE) $(V9ABIWARN) $(CCREGSYM) \
		$(CCSTATICSYM)
i386_CFLAGS=	$(i386_XARCH)
amd64_CFLAGS=	$(amd64_XARCH)

sparc_ASFLAGS=	$(sparc_AS_XARCH)
sparcv9_ASFLAGS=$(sparcv9_AS_XARCH)
i386_ASFLAGS=	$(i386_AS_XARCH)
amd64_ASFLAGS=	$(amd64_AS_XARCH)

#
sparc_COPTFLAG=		-xO3
sparcv9_COPTFLAG=	-xO3
i386_COPTFLAG=		-O
amd64_COPTFLAG=		-xO3

COPTFLAG= $($(MACH)_COPTFLAG)
COPTFLAG64= $($(MACH64)_COPTFLAG)

# When -g is used, the compiler globalizes static objects
# (gives them a unique prefix). Disable that.
CNOGLOBAL= -W0,-noglobal

# Direct the Sun Studio compiler to use a static globalization prefix based on the
# name of the module rather than something unique. Otherwise, objects
# will not build deterministically, as subsequent compilations of identical
# source will yeild objects that always look different.
#
# In the same spirit, this will also remove the date from the N_OPT stab.
CGLOBALSTATIC= -W0,-xglobalstatic

# Sometimes we want all symbols and types in debugging information even
# if they aren't used.
CALLSYMS=	-W0,-xdbggen=no%usedonly

#
# Default debug format for Sun Studio 11 is dwarf, so force it to
# generate stabs.
#
DEBUGFORMAT=	-xdebugformat=stabs

#
# Flags used to build in debug mode for ctf generation.  Bugs in the Devpro
# compilers currently prevent us from building with cc-emitted DWARF.
#
CTF_FLAGS_sparc	= -g -Wc,-Qiselect-T1 $(C99MODE) $(CNOGLOBAL) $(CDWARFSTR)
CTF_FLAGS_i386	= -g $(C99MODE) $(CNOGLOBAL) $(CDWARFSTR)

CTF_FLAGS_sparcv9	= $(CTF_FLAGS_sparc)
CTF_FLAGS_amd64		= $(CTF_FLAGS_i386)

# Sun Studio produces broken userland code when saving arguments.
$(__GNUC)CTF_FLAGS_amd64 += $(SAVEARGS)

CTF_FLAGS_32	= $(CTF_FLAGS_$(MACH)) $(DEBUGFORMAT)
CTF_FLAGS_64	= $(CTF_FLAGS_$(MACH64)) $(DEBUGFORMAT)
CTF_FLAGS	= $(CTF_FLAGS_32)

#
# Flags used with genoffsets
#
GOFLAGS = -_noecho \
	$(CALLSYMS) \
	$(CDWARFSTR)

OFFSETS_CREATE = $(GENOFFSETS) -s $(CTFSTABS) -r $(CTFCONVERT) \
	$(CC) $(GOFLAGS) $(CFLAGS) $(CPPFLAGS)

OFFSETS_CREATE64 = $(GENOFFSETS) -s $(CTFSTABS) -r $(CTFCONVERT) \
	$(CC) $(GOFLAGS) $(CFLAGS64) $(CPPFLAGS)

#
# tradeoff time for space (smaller is better)
#
sparc_SPACEFLAG		= -xspace -W0,-Lt
sparcv9_SPACEFLAG	= -xspace -W0,-Lt
i386_SPACEFLAG		= -xspace
amd64_SPACEFLAG		=

SPACEFLAG		= $($(MACH)_SPACEFLAG)
SPACEFLAG64		= $($(MACH64)_SPACEFLAG)

#
# The Sun Studio 11 compiler has changed the behaviour of integer
# wrap arounds and so a flag is needed to use the legacy behaviour
# (without this flag panics/hangs could be exposed within the source).
#
sparc_IROPTFLAG		= -W2,-xwrap_int
sparcv9_IROPTFLAG	= -W2,-xwrap_int
i386_IROPTFLAG		=
amd64_IROPTFLAG		=

IROPTFLAG		= $($(MACH)_IROPTFLAG)
IROPTFLAG64		= $($(MACH64)_IROPTFLAG)

sparc_XREGSFLAG		= -xregs=no%appl
sparcv9_XREGSFLAG	= -xregs=no%appl
i386_XREGSFLAG		=
amd64_XREGSFLAG		=

XREGSFLAG		= $($(MACH)_XREGSFLAG)
XREGSFLAG64		= $($(MACH64)_XREGSFLAG)

# dmake SOURCEDEBUG=yes ... enables source-level debugging information, and
# avoids stripping it.
SOURCEDEBUG	= $(POUND_SIGN)
SRCDBGBLD	= $(SOURCEDEBUG:yes=)

#
# These variables are intended ONLY for use by developers to safely pass extra
# flags to the compilers without unintentionally overriding Makefile-set
# flags.  They should NEVER be set to any value in a Makefile.
#
# They come last in the associated FLAGS variable such that they can
# explicitly override things if necessary, there are gaps in this, but it's
# the best we can manage.
#
CUSERFLAGS		=
CUSERFLAGS64		= $(CUSERFLAGS)
CCUSERFLAGS		=
CCUSERFLAGS64		= $(CCUSERFLAGS)

CSOURCEDEBUGFLAGS	=
CCSOURCEDEBUGFLAGS	=
$(SRCDBGBLD)CSOURCEDEBUGFLAGS	= -g -xs
$(SRCDBGBLD)CCSOURCEDEBUGFLAGS	= -g -xs

CFLAGS=         $(COPTFLAG) $($(MACH)_CFLAGS) $(SPACEFLAG) $(CCMODE) \
		$(ILDOFF) $(CERRWARN) $(C99MODE) $(CCUNBOUND) $(IROPTFLAG) \
		$(CGLOBALSTATIC) $(CCNOAUTOINLINE) $(CSOURCEDEBUGFLAGS) \
		$(CUSERFLAGS)
CFLAGS64=       $(COPTFLAG64) $($(MACH64)_CFLAGS) $(SPACEFLAG64) $(CCMODE64) \
		$(ILDOFF) $(CERRWARN) $(C99MODE) $(CCUNBOUND) $(IROPTFLAG64) \
		$(CGLOBALSTATIC) $(CCNOAUTOINLINE) $(CSOURCEDEBUGFLAGS) \
		$(CUSERFLAGS64)
#
# Flags that are used to build parts of the code that are subsequently
# run on the build machine (also known as the NATIVE_BUILD).
#
NATIVE_CFLAGS=	$(COPTFLAG) $($(NATIVE_MACH)_CFLAGS) $(CCMODE) \
		$(ILDOFF) $(CERRWARN) $(C99MODE) $($(NATIVE_MACH)_CCUNBOUND) \
		$(IROPTFLAG) $(CGLOBALSTATIC) $(CCNOAUTOINLINE) \
		$(CSOURCEDEBUGFLAGS) $(CUSERFLAGS)

DTEXTDOM=-DTEXT_DOMAIN=\"$(TEXT_DOMAIN)\"	# For messaging.
DTS_ERRNO=-D_TS_ERRNO
CPPFLAGS.master=$(DTEXTDOM) $(DTS_ERRNO) \
	$(ENVCPPFLAGS1) $(ENVCPPFLAGS2) $(ENVCPPFLAGS3) $(ENVCPPFLAGS4) \
	$(ADJUNCT_PROTO:%=-I%/usr/include)
CPPFLAGS.native=$(ENVCPPFLAGS1) $(ENVCPPFLAGS2) $(ENVCPPFLAGS3) \
		$(ENVCPPFLAGS4) -I$(NATIVE_ADJUNCT)/include
CPPFLAGS=	$(CPPFLAGS.master)
AS_CPPFLAGS=	$(CPPFLAGS.master)
JAVAFLAGS=	-source 1.6 -target 1.6 -Xlint:deprecation,-options

#
# For source message catalogue
#
.SUFFIXES: $(SUFFIXES) .i .po
MSGROOT= $(ROOT)/catalog
MSGDOMAIN= $(MSGROOT)/$(TEXT_DOMAIN)
MSGDOMAINPOFILE = $(MSGDOMAIN)/$(POFILE)
DCMSGDOMAIN= $(MSGROOT)/LC_TIME/$(TEXT_DOMAIN)
DCMSGDOMAINPOFILE = $(DCMSGDOMAIN)/$(DCFILE:.dc=.po)

CLOBBERFILES += $(POFILE) $(POFILES)
COMPILE.cpp= $(CC) -E -C $(CFLAGS) $(CPPFLAGS)
XGETTEXT= /usr/bin/xgettext
XGETFLAGS= -c TRANSLATION_NOTE
GNUXGETTEXT= /usr/gnu/bin/xgettext
GNUXGETFLAGS= --add-comments=TRANSLATION_NOTE --keyword=_ \
	--strict --no-location --omit-header
BUILD.po= $(XGETTEXT) $(XGETFLAGS) -d $(<F) $<.i ;\
	$(RM)	$@ ;\
	$(SED) "/^domain/d" < $(<F).po > $@ ;\
	$(RM) $(<F).po $<.i

#
# This is overwritten by local Makefile when PROG is a list.
#
POFILE= $(PROG).po

sparc_CCFLAGS=		-cg92 -compat=4 \
			-Qoption ccfe -messages=no%anachronism \
			$(CCERRWARN)
sparcv9_CCFLAGS=	$(sparcv9_XARCH) -dalign -compat=5 \
			-Qoption ccfe -messages=no%anachronism \
			-Qoption ccfe -features=no%conststrings \
			$(CCCREGSYM) \
			$(CCERRWARN)
i386_CCFLAGS=		-compat=4 \
			-Qoption ccfe -messages=no%anachronism \
			-Qoption ccfe -features=no%conststrings \
			$(CCERRWARN)
amd64_CCFLAGS=		$(amd64_XARCH) -compat=5 \
			-Qoption ccfe -messages=no%anachronism \
			-Qoption ccfe -features=no%conststrings \
			$(CCERRWARN)

sparc_CCOPTFLAG=	-O
sparcv9_CCOPTFLAG=	-O
i386_CCOPTFLAG=		-O
amd64_CCOPTFLAG=	-O

CCOPTFLAG=	$($(MACH)_CCOPTFLAG)
CCOPTFLAG64=	$($(MACH64)_CCOPTFLAG)
CCFLAGS=	$(CCOPTFLAG) $($(MACH)_CCFLAGS) $(CCSOURCEDEBUGFLAGS) \
		$(CCUSERFLAGS)
CCFLAGS64=	$(CCOPTFLAG64) $($(MACH64)_CCFLAGS) $(CCSOURCEDEBUGFLAGS) \
		$(CCUSERFLAGS64)

#
#
#
ELFWRAP_FLAGS	=
ELFWRAP_FLAGS64	=	-64

#
# Various mapfiles that are used throughout the build, and delivered to
# /usr/lib/ld.
#
MAPFILE.NED_i386 =	$(SRC)/common/mapfiles/common/map.noexdata
MAPFILE.NED_sparc =
MAPFILE.NED =		$(MAPFILE.NED_$(MACH))
MAPFILE.PGA =		$(SRC)/common/mapfiles/common/map.pagealign
MAPFILE.NES =		$(SRC)/common/mapfiles/common/map.noexstk
MAPFILE.FLT =		$(SRC)/common/mapfiles/common/map.filter
MAPFILE.LEX =		$(SRC)/common/mapfiles/common/map.lex.yy

#
# Generated mapfiles that are compiler specific, and used throughout the
# build.  These mapfiles are not delivered in /usr/lib/ld.
#
MAPFILE.NGB_sparc=	$(SRC)/common/mapfiles/gen/sparc_cc_map.noexeglobs
$(__GNUC64)MAPFILE.NGB_sparc= \
			$(SRC)/common/mapfiles/gen/sparc_gcc_map.noexeglobs
MAPFILE.NGB_sparcv9=	$(SRC)/common/mapfiles/gen/sparcv9_cc_map.noexeglobs
$(__GNUC64)MAPFILE.NGB_sparcv9= \
			$(SRC)/common/mapfiles/gen/sparcv9_gcc_map.noexeglobs
MAPFILE.NGB_i386=	$(SRC)/common/mapfiles/gen/i386_cc_map.noexeglobs
$(__GNUC64)MAPFILE.NGB_i386= \
			$(SRC)/common/mapfiles/gen/i386_gcc_map.noexeglobs
MAPFILE.NGB_amd64=	$(SRC)/common/mapfiles/gen/amd64_cc_map.noexeglobs
$(__GNUC64)MAPFILE.NGB_amd64= \
			$(SRC)/common/mapfiles/gen/amd64_gcc_map.noexeglobs
MAPFILE.NGB =		$(MAPFILE.NGB_$(MACH))

#
# A generic interface mapfile name, used by various dynamic objects to define
# the interfaces and interposers the object must export.
#
MAPFILE.INT =		mapfile-intf

#
# LDLIBS32 and LDLIBS64 can be set in the environment to override the following
# assignments.
#
# These environment settings make sure that no libraries are searched outside
# of the local workspace proto area:
#	LDLIBS32=-YP,$ROOT/lib:$ROOT/usr/lib
#	LDLIBS64=-YP,$ROOT/lib/$MACH64:$ROOT/usr/lib/$MACH64
#
LDLIBS32 =	$(ENVLDLIBS1) $(ENVLDLIBS2) $(ENVLDLIBS3)
LDLIBS32 +=	$(ADJUNCT_PROTO:%=-L%/usr/lib -L%/lib)
LDLIBS.cmd = 	$(LDLIBS32)
LDLIBS.lib =	$(LDLIBS32)

LDLIBS64 =	$(ENVLDLIBS1:%=%/$(MACH64)) \
		$(ENVLDLIBS2:%=%/$(MACH64)) \
		$(ENVLDLIBS3:%=%/$(MACH64))
LDLIBS64 +=     $(ADJUNCT_PROTO:%=-L%/usr/lib/$(MACH64) -L%/lib/$(MACH64))

#
# Define compilation macros.
#
COMPILE.c=	$(CC) $(CFLAGS) $(CPPFLAGS) -c
COMPILE64.c=	$(CC) $(CFLAGS64) $(CPPFLAGS) -c
COMPILE.cc=	$(CCC) $(CCFLAGS) $(CPPFLAGS) -c
COMPILE64.cc=	$(CCC) $(CCFLAGS64) $(CPPFLAGS) -c
COMPILE.s=	$(AS) $(ASFLAGS) $(AS_CPPFLAGS)
COMPILE64.s=	$(AS) $(ASFLAGS) $($(MACH64)_AS_XARCH) $(AS_CPPFLAGS)
COMPILE.d=	$(DTRACE) -G -32
COMPILE64.d=	$(DTRACE) -G -64
COMPILE.b=	$(ELFWRAP) $(ELFWRAP_FLAGS$(CLASS))
COMPILE64.b=	$(ELFWRAP) $(ELFWRAP_FLAGS$(CLASS))

CLASSPATH=	.
COMPILE.java=	$(JAVAC) $(JAVAFLAGS) -classpath $(CLASSPATH)

#
# Link time macros
#
CCNEEDED		= -lC
CCEXTNEEDED		= -lCrun -lCstd
$(__GNUC)CCNEEDED	= -L$(GCCLIBDIR) -lstdc++ -lgcc_s
$(__GNUC)CCEXTNEEDED	= $(CCNEEDED)

LINK.c=		$(CC) $(CFLAGS) $(CPPFLAGS) $(LDFLAGS)
LINK64.c=	$(CC) $(CFLAGS64) $(CPPFLAGS) $(LDFLAGS)
NORUNPATH=	-norunpath -nolib
LINK.cc=	$(CCC) $(CCFLAGS) $(CPPFLAGS) $(NORUNPATH) \
		$(LDFLAGS) $(CCNEEDED)
LINK64.cc=	$(CCC) $(CCFLAGS64) $(CPPFLAGS) $(NORUNPATH) \
		$(LDFLAGS) $(CCNEEDED)

#
# lint macros
#
# Note that the undefine of __PRAGMA_REDEFINE_EXTNAME can be removed once
# ON is built with a version of lint that has the fix for 4484186.
#
ALWAYS_LINT_DEFS =	-errtags=yes -s
ALWAYS_LINT_DEFS +=	-erroff=E_PTRDIFF_OVERFLOW
ALWAYS_LINT_DEFS +=	-erroff=E_ASSIGN_NARROW_CONV
ALWAYS_LINT_DEFS +=	-U__PRAGMA_REDEFINE_EXTNAME
ALWAYS_LINT_DEFS +=	$(C99LMODE)
ALWAYS_LINT_DEFS +=	-errsecurity=$(SECLEVEL)
ALWAYS_LINT_DEFS +=	-erroff=E_SEC_CREAT_WITHOUT_EXCL
ALWAYS_LINT_DEFS +=	-erroff=E_SEC_FORBIDDEN_WARN_CREAT
# XX64 -- really only needed for amd64 lint
ALWAYS_LINT_DEFS +=	-erroff=E_ASSIGN_INT_TO_SMALL_INT
ALWAYS_LINT_DEFS +=	-erroff=E_CAST_INT_CONST_TO_SMALL_INT
ALWAYS_LINT_DEFS +=	-erroff=E_CAST_INT_TO_SMALL_INT
ALWAYS_LINT_DEFS +=	-erroff=E_CAST_TO_PTR_FROM_INT
ALWAYS_LINT_DEFS +=	-erroff=E_COMP_INT_WITH_LARGE_INT
ALWAYS_LINT_DEFS +=	-erroff=E_INTEGRAL_CONST_EXP_EXPECTED
ALWAYS_LINT_DEFS +=	-erroff=E_PASS_INT_TO_SMALL_INT
ALWAYS_LINT_DEFS +=	-erroff=E_PTR_CONV_LOSES_BITS

# This forces lint to pick up note.h and sys/note.h from Devpro rather than
# from the proto area.  The note.h that ON delivers would disable NOTE().
ONLY_LINT_DEFS =	-I$(SPRO_VROOT)/prod/include/lint

SECLEVEL=	core
LINT.c=		$(LINT) $(ONLY_LINT_DEFS) $(LINTFLAGS) $(CPPFLAGS) \
		$(ALWAYS_LINT_DEFS)
LINT64.c=	$(LINT) $(ONLY_LINT_DEFS) $(LINTFLAGS64) $(CPPFLAGS) \
		$(ALWAYS_LINT_DEFS)
LINT.s=		$(LINT.c)

# For some future builds, NATIVE_MACH and MACH might be different.
# Therefore, NATIVE_MACH needs to be redefined in the
# environment as `uname -p` to override this macro.
#
# For now at least, we cross-compile amd64 on i386 machines.
NATIVE_MACH=	$(MACH:amd64=i386)

# Define native compilation macros
#

# Base directory where compilers are loaded.
# Defined here so it can be overridden by developer.
#
SPRO_ROOT=		$(BUILD_TOOLS)/SUNWspro
SPRO_VROOT=		$(SPRO_ROOT)/SS12
GNU_ROOT=		$(SFW_ROOT)

# Till SS12u1 formally becomes the NV CBE, LINT is hard
# coded to be picked up from the $SPRO_ROOT/sunstudio12.1/
# location. Impacted variables are sparc_LINT, sparcv9_LINT,
# i386_LINT, amd64_LINT.
# Reset them when SS12u1 is rolled out.
#

# Specify platform compiler versions for languages
# that we use (currently only c and c++).
#
sparc_CC=		$(ONBLD_TOOLS)/bin/$(MACH)/cw -_cc
$(__GNUC)sparc_CC=	$(ONBLD_TOOLS)/bin/$(MACH)/cw -_gcc
sparc_CCC=		$(ONBLD_TOOLS)/bin/$(MACH)/cw -_CC
$(__GNUC)sparc_CCC=	$(ONBLD_TOOLS)/bin/$(MACH)/cw -_g++
sparc_CPP=		/usr/ccs/lib/cpp
sparc_AS=		/usr/ccs/bin/as -xregsym=no
sparc_LD=		/usr/ccs/bin/ld
sparc_LINT=		$(SPRO_ROOT)/sunstudio12.1/bin/lint

sparcv9_CC=		$(ONBLD_TOOLS)/bin/$(MACH)/cw -_cc
$(__GNUC64)sparcv9_CC=	$(ONBLD_TOOLS)/bin/$(MACH)/cw -_gcc
sparcv9_CCC=		$(ONBLD_TOOLS)/bin/$(MACH)/cw -_CC
$(__GNUC64)sparcv9_CCC=	$(ONBLD_TOOLS)/bin/$(MACH)/cw -_g++
sparcv9_CPP=		/usr/ccs/lib/cpp
sparcv9_AS=		/usr/ccs/bin/as -xregsym=no
sparcv9_LD=		/usr/ccs/bin/ld
sparcv9_LINT=		$(SPRO_ROOT)/sunstudio12.1/bin/lint

i386_CC=		$(ONBLD_TOOLS)/bin/$(MACH)/cw -_cc
$(__GNUC)i386_CC=	$(ONBLD_TOOLS)/bin/$(MACH)/cw -_gcc
i386_CCC=		$(ONBLD_TOOLS)/bin/$(MACH)/cw -_CC
$(__GNUC)i386_CCC=	$(ONBLD_TOOLS)/bin/$(MACH)/cw -_g++
i386_CPP=		/usr/ccs/lib/cpp
i386_AS=		/usr/ccs/bin/as
$(__GNUC)i386_AS=	$(ONBLD_TOOLS)/bin/$(MACH)/aw
i386_LD=		/usr/ccs/bin/ld
i386_LINT=		$(SPRO_ROOT)/sunstudio12.1/bin/lint

amd64_CC=		$(ONBLD_TOOLS)/bin/$(MACH)/cw -_cc
$(__GNUC64)amd64_CC=	$(ONBLD_TOOLS)/bin/$(MACH)/cw -_gcc
amd64_CCC=		$(ONBLD_TOOLS)/bin/$(MACH)/cw -_CC
$(__GNUC64)amd64_CCC=	$(ONBLD_TOOLS)/bin/$(MACH)/cw -_g++
amd64_CPP=		/usr/ccs/lib/cpp
amd64_AS=		$(ONBLD_TOOLS)/bin/$(MACH)/aw
amd64_LD=		/usr/ccs/bin/ld
amd64_LINT=		$(SPRO_ROOT)/sunstudio12.1/bin/lint

NATIVECC=		$($(NATIVE_MACH)_CC)
NATIVECCC=		$($(NATIVE_MACH)_CCC)
NATIVECPP=		$($(NATIVE_MACH)_CPP)
NATIVEAS=		$($(NATIVE_MACH)_AS)
NATIVELD=		$($(NATIVE_MACH)_LD)
NATIVELINT=		$($(NATIVE_MACH)_LINT)

#
# Makefile.master.64 overrides these settings
#
CC=			$(NATIVECC)
CCC=			$(NATIVECCC)
CPP=			$(NATIVECPP)
AS=			$(NATIVEAS)
LD=			$(NATIVELD)
LINT=			$(NATIVELINT)

# The real compilers used for this build
CW_CC_CMD=		$(CC) -_compiler
CW_CCC_CMD=		$(CCC) -_compiler
REAL_CC=		$(CW_CC_CMD:sh)
REAL_CCC=		$(CW_CCC_CMD:sh)

# Pass -Y flag to cpp (method of which is release-dependent)
CCYFLAG=		-Y I,

BDIRECT=	-Bdirect
BDYNAMIC=	-Bdynamic
BLOCAL=		-Blocal
BNODIRECT=	-Bnodirect
BREDUCE=	-Breduce
BSTATIC=	-Bstatic

ZDEFS=		-zdefs
ZDIRECT=	-zdirect
ZIGNORE=	-zignore
ZINITFIRST=	-zinitfirst
ZINTERPOSE=	-zinterpose
ZLAZYLOAD=	-zlazyload
ZLOADFLTR=	-zloadfltr
ZMULDEFS=	-zmuldefs
ZNODEFAULTLIB=	-znodefaultlib
ZNODEFS=	-znodefs
ZNODELETE=	-znodelete
ZNODLOPEN=	-znodlopen
ZNODUMP=	-znodump
ZNOLAZYLOAD=	-znolazyload
ZNOLDYNSYM=	-znoldynsym
ZNORELOC=	-znoreloc
ZNOVERSION=	-znoversion
ZRECORD=	-zrecord
ZREDLOCSYM=	-zredlocsym
ZTEXT=		-ztext
ZVERBOSE=	-zverbose

GSHARED=	-G
CCMT=		-mt

# Handle different PIC models on different ISAs
# (May be overridden by lower-level Makefiles)

sparc_C_PICFLAGS =	-K pic
sparcv9_C_PICFLAGS =	-K pic
i386_C_PICFLAGS =	-K pic
amd64_C_PICFLAGS =	-K pic
C_PICFLAGS =		$($(MACH)_C_PICFLAGS)
C_PICFLAGS64 =		$($(MACH64)_C_PICFLAGS)

sparc_C_BIGPICFLAGS =	-K PIC
sparcv9_C_BIGPICFLAGS =	-K PIC
i386_C_BIGPICFLAGS =	-K PIC
amd64_C_BIGPICFLAGS =	-K PIC
C_BIGPICFLAGS =		$($(MACH)_C_BIGPICFLAGS)
C_BIGPICFLAGS64 =	$($(MACH64)_C_BIGPICFLAGS)

# CC requires there to be no space between '-K' and 'pic' or 'PIC'.
sparc_CC_PICFLAGS =	-Kpic
sparcv9_CC_PICFLAGS =	-KPIC
i386_CC_PICFLAGS = 	-Kpic
amd64_CC_PICFLAGS = 	-Kpic
CC_PICFLAGS =		$($(MACH)_CC_PICFLAGS)
CC_PICFLAGS64 =		$($(MACH64)_CC_PICFLAGS)

AS_PICFLAGS=		$(C_PICFLAGS)
AS_BIGPICFLAGS=		$(C_BIGPICFLAGS)

#
# Default label for CTF sections
#
CTFCVTFLAGS=		-i -L VERSION
$(SRCDBGBLD)CTFCVTFLAGS 	+= -g

#
# Override to pass module-specific flags to ctfmerge.  Currently used only by
# krtld to turn on fuzzy matching, and source-level debugging to inhibit
# stripping.
#
CTFMRGFLAGS=
$(SRCDBGBLD)CTFMRGFLAGS 	+= -g


CTFCONVERT_O		= $(CTFCONVERT) $(CTFCVTFLAGS) $@

ELFSIGN_O=	$(TRUE)
ELFSIGN_CRYPTO=	$(ELFSIGN_O)
ELFSIGN_OBJECT=	$(ELFSIGN_O)

# Rules (normally from make.rules) and macros which are used for post
# processing files. Normally, these do stripping of the comment section
# automatically.
#    RELEASE_CM:	Should be editted to reflect the release.
#    POST_PROCESS_O:	Post-processing for `.o' files.
#    POST_PROCESS_A:	Post-processing for `.a' files (currently null).
#    POST_PROCESS_SO:	Post-processing for `.so' files.
#    POST_PROCESS:	Post-processing for executable files (no suffix).
# Note that these macros are not completely generalized as they are to be
# used with the file name to be processed following.
#
# It is left as an exercise to Release Engineering to embellish the generation
# of the release comment string.
#
#	If this is a standard development build:
#		compress the comment section (mcs -c)
#		add the standard comment (mcs -a $(RELEASE_CM))
#		add the development specific comment (mcs -a $(DEV_CM))
#
#	If this is an installation build:
#		delete the comment section (mcs -d)
#		add the standard comment (mcs -a $(RELEASE_CM))
#		add the development specific comment (mcs -a $(DEV_CM))
#
#	If this is an release build:
#		delete the comment section (mcs -d)
#		add the standard comment (mcs -a $(RELEASE_CM))
#
# The following list of macros are used in the definition of RELEASE_CM
# which is used to label all binaries in the build:
#
# 	RELEASE		Specific release of the build, eg: 5.2
#	RELEASE_MAJOR	Major version number part of $(RELEASE)
#	RELEASE_MINOR	Minor version number part of $(RELEASE)
#	VERSION		Version of the build (alpha, beta, Generic)
#	PATCHID		If this is a patch this value should contain
#			the patchid value (eg: "Generic 100832-01"), otherwise
#			it will be set to $(VERSION)
#	RELEASE_DATE	Date of the Release Build
#	PATCH_DATE	Date the patch was created, if this is blank it
#			will default to the RELEASE_DATE
#
RELEASE_MAJOR=	5
RELEASE_MINOR=	11
RELEASE=	$(RELEASE_MAJOR).$(RELEASE_MINOR)
VERSION=	SunOS Development
PATCHID=	$(VERSION)
RELEASE_DATE=	release date not set
PATCH_DATE=	$(RELEASE_DATE)
RELEASE_CM=	"@($(POUND_SIGN))SunOS $(RELEASE) $(PATCHID) $(PATCH_DATE)"
DEV_CM=		"@($(POUND_SIGN))SunOS Internal Development: non-nightly build"

PROCESS_COMMENT=  @?${MCS} -d -a $(RELEASE_CM) -a $(DEV_CM)
$(RELEASE_BUILD)PROCESS_COMMENT=   @?${MCS} -d -a $(RELEASE_CM)

STRIP_STABS=			   :
$(RELEASE_BUILD)STRIP_STABS=	   $(STRIP) -x $@
$(SRCDBGBLD)STRIP_STABS=	   :

POST_PROCESS_O=	
POST_PROCESS_A=
POST_PROCESS_SO=	$(PROCESS_COMMENT) $@ ; $(STRIP_STABS) ; \
			$(ELFSIGN_OBJECT)
POST_PROCESS=		$(PROCESS_COMMENT) $@ ; $(STRIP_STABS) ; \
			$(ELFSIGN_OBJECT)

#
# chk4ubin is a tool that inspects a module for a symbol table
# ELF section size which can trigger an OBP bug on older platforms.
# This problem affects only specific sun4u bootable modules.
#
CHK4UBIN=	$(ONBLD_TOOLS)/bin/$(MACH)/chk4ubin
CHK4UBINFLAGS=
CHK4UBINARY=	$(CHK4UBIN) $(CHK4UBINFLAGS) $@

#
# PKGARCHIVE specifies the default location where packages should be
# placed if built.
#
$(RELEASE_BUILD)PKGARCHIVESUFFIX=	-nd
PKGARCHIVE=$(SRC)/../../packages/$(MACH)/nightly$(PKGARCHIVESUFFIX)

#
# The repositories will be created with these publisher settings.  To
# update an image to the resulting repositories, this must match the
# publisher name provided to "pkg set-publisher."
#
PKGPUBLISHER_REDIST=	on-nightly
PKGPUBLISHER_NONREDIST=	on-extra

#	Default build rules which perform comment section post-processing.
#
.c:
	$(LINK.c) -o $@ $< $(LDLIBS)
	$(POST_PROCESS)
.c.o:
	$(COMPILE.c) $(OUTPUT_OPTION) $< $(CTFCONVERT_HOOK)
	$(POST_PROCESS_O)
.c.a:
	$(COMPILE.c) -o $% $<
	$(PROCESS_COMMENT) $%
	$(AR) $(ARFLAGS) $@ $%
	$(RM) $%
.s.o:
	$(COMPILE.s) -o $@ $<
	$(POST_PROCESS_O)
.s.a:
	$(COMPILE.s) -o $% $<
	$(PROCESS_COMMENT) $%
	$(AR) $(ARFLAGS) $@ $%
	$(RM) $%
.cc:
	$(LINK.cc) -o $@ $< $(LDLIBS)
	$(POST_PROCESS)
.cc.o:
	$(COMPILE.cc) $(OUTPUT_OPTION) $<
	$(POST_PROCESS_O)
.cc.a:
	$(COMPILE.cc) -o $% $<
	$(AR) $(ARFLAGS) $@ $%
	$(PROCESS_COMMENT) $%
	$(RM) $%
.y:
	$(YACC.y) $<
	$(LINK.c) -o $@ y.tab.c $(LDLIBS)
	$(POST_PROCESS)
	$(RM) y.tab.c
.y.o:
	$(YACC.y) $<
	$(COMPILE.c) -o $@ y.tab.c $(CTFCONVERT_HOOK)
	$(POST_PROCESS_O)
	$(RM) y.tab.c
.l:
	$(RM) $*.c
	$(LEX.l) $< > $*.c
	$(LINK.c) -o $@ $*.c -ll $(LDLIBS)
	$(POST_PROCESS)
	$(RM) $*.c
.l.o:
	$(RM) $*.c
	$(LEX.l) $< > $*.c
	$(COMPILE.c) -o $@ $*.c $(CTFCONVERT_HOOK)
	$(POST_PROCESS_O)
	$(RM) $*.c

.bin.o:
	$(COMPILE.b) -o $@ $<
	$(POST_PROCESS_O)

.java.class:
	$(COMPILE.java) $<

# Bourne and Korn shell script message catalog build rules.
# We extract all gettext strings with sed(1) (being careful to permit
# multiple gettext strings on the same line), weed out the dups, and
# build the catalogue with awk(1).

.sh.po .ksh.po:
	$(SED) -n -e ":a" 				\
		  -e "h" 					\
		  -e "s/.*gettext *\(\"[^\"]*\"\).*/\1/p"	\
		  -e "x"					\
		  -e "s/\(.*\)gettext *\"[^\"]*\"\(.*\)/\1\2/"	\
		  -e "t a"					\
	       $< | sort -u | awk '{ print "msgid\t" $$0 "\nmsgstr" }' > $@

#
# Python and Perl executable and message catalog build rules.
#
.SUFFIXES: .pl .pm .py .pyc

.pl:
	$(RM) $@;
	$(SED) -e "s@TEXT_DOMAIN@\"$(TEXT_DOMAIN)\"@" $< > $@;
	$(CHMOD) +x $@

.py:
	$(RM) $@; $(CAT) $< > $@; $(CHMOD) +x $@

.py.pyc:
	$(RM) $@
	$(PYTHON) -mpy_compile $<
	@[ $(<)c = $@ ] || $(MV) $(<)c $@

.py.po:
	$(GNUXGETTEXT) $(GNUXGETFLAGS) -d $(<F:%.py=%) $< ;

.pl.po .pm.po:
	$(XGETTEXT) $(XGETFLAGS) -d $(<F) $< ;
	$(RM)	$@ ;
	$(SED) "/^domain/d" < $(<F).po > $@ ;
	$(RM) $(<F).po

#
# When using xgettext, we want messages to go to the default domain,
# rather than the specified one.  This special version of the
# COMPILE.cpp macro effectively prevents expansion of TEXT_DOMAIN,
# causing xgettext to put all messages into the default domain.
#
CPPFORPO=$(COMPILE.cpp:\"$(TEXT_DOMAIN)\"=TEXT_DOMAIN)

.c.i:
	$(CPPFORPO) $< > $@

.h.i:
	$(CPPFORPO) $< > $@

.y.i:
	$(YACC) -d $<
	$(CPPFORPO) y.tab.c  > $@
	$(RM) y.tab.c

.l.i:
	$(LEX) $<
	$(CPPFORPO) lex.yy.c  > $@
	$(RM) lex.yy.c

.c.po:
	$(CPPFORPO) $< > $<.i
	$(BUILD.po)

.y.po:
	$(YACC) -d $<
	$(CPPFORPO) y.tab.c  > $<.i
	$(BUILD.po)
	$(RM) y.tab.c

.l.po:
	$(LEX) $<
	$(CPPFORPO) lex.yy.c  > $<.i
	$(BUILD.po)
	$(RM) lex.yy.c

#
# Rules to perform stylistic checks
#
.SUFFIXES: .x .xml .check .xmlchk

.h.check:
	$(DOT_H_CHECK)

.x.check:
	$(DOT_X_CHECK)

.xml.xmlchk:
	$(MANIFEST_CHECK)

#
# Include rules to render automated sccs get rules "safe".
#
include $(SRC)/Makefile.noget<|MERGE_RESOLUTION|>--- conflicted
+++ resolved
@@ -24,7 +24,6 @@
 # Copyright 2012 OmniTI Computer Consulting, Inc.  All rights reserved.
 # Copyright (c) 2012 by Delphix. All rights reserved.
 # Copyright 2014 Garrett D'Amore <garrett@damore.org>
-# Copyright 2015, OmniTI Computer Consulting, Inc. All rights reserved.
 #
 
 #
@@ -168,15 +167,12 @@
 XREF=		$(ONBLD_TOOLS)/bin/xref
 FIND=		/usr/bin/find
 PERL=		/usr/bin/perl
-<<<<<<< HEAD
 PERL_VERSION=	5.16.1
 PERL_PKGVERS=	-5161
-=======
-PERL_VERSION=	5.10.0
-PERL_PKGVERS=	-510
-PERL_ARCH =		i86pc-solaris-64int
-$(SPARC_BLD)PERL_ARCH =	sun4-solaris-64int
->>>>>>> 1f2ca518
+PERL_ARCH=	i86pc-solaris-thread-multi-64int
+PERL_ARCH64=	i86pc-solaris-thread-multi-64
+$(SPARC_BLD)PERL_ARCH= sun4-solaris-thread-multi-64int
+$(SPARC_BLD)PERL_ARCH64= sun4-solaris-thread-multi-64int
 PYTHON_26=	/usr/bin/python2.6
 PYTHON=		$(PYTHON_26)
 SORT=		/usr/bin/sort
