--- conflicted
+++ resolved
@@ -28,13 +28,8 @@
 # Copyright 2015 Gary Mills
 # Copyright 2015 Igor Kozhukhov <ikozhukhov@gmail.com>
 # Copyright 2016 Toomas Soome <tsoome@me.com>
-<<<<<<< HEAD
 # Copyright 2019 OmniOS Community Edition (OmniOSce) Association.
-# Copyright (c) 2019, Joyent, Inc.
-=======
-# Copyright 2018 OmniOS Community Edition (OmniOSce) Association.
 # Copyright 2019, Joyent, Inc.
->>>>>>> 077efea4
 #
 
 #
@@ -144,11 +139,7 @@
 BUILDPY2=	$(POUND_SIGN)
 BUILDPY2TOOLS=	$(POUND_SIGN)
 
-<<<<<<< HEAD
 GNUC_ROOT=	/opt/gcc-7
-=======
-GNUC_ROOT=	/usr/gcc/7
->>>>>>> 077efea4
 GCCLIBDIR=	$(GNUC_ROOT)/lib
 GCCLIBDIR64=	$(GNUC_ROOT)/lib/$(MACH64)
 
