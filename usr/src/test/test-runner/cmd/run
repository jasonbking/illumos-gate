#!@PYTHON@

#
# This file and its contents are supplied under the terms of the
# Common Development and Distribution License ("CDDL"), version 1.0.
# You may only use this file in accordance with the terms of version
# 1.0 of the CDDL.
#
# A full copy of the text of the CDDL should have accompanied this
# source.  A copy of the CDDL is also available via the Internet at
# http://www.illumos.org/license/CDDL.
#

#
# Copyright (c) 2012, 2016 by Delphix. All rights reserved.
# Copyright (c) 2017, Chris Fraire <cfraire@me.com>.
# Copyright 2019 Joyent, Inc.
# Copyright 2020 OmniOS Community Edition (OmniOSce) Association.
#

from __future__ import print_function
import sys
PY3 = sys.version_info[0] == 3

if PY3:
    import configparser
else:
    import ConfigParser as configparser

import io
import os
import logging
import platform
from logging.handlers import WatchedFileHandler
from datetime import datetime
from optparse import OptionParser
from pwd import getpwnam
from pwd import getpwuid
from select import select
from subprocess import PIPE
from subprocess import Popen
from sys import argv
from sys import exit
from sys import maxsize
from threading import Timer
from time import time

BASEDIR = '/var/tmp/test_results'
KILL = '/usr/bin/kill'
TRUE = '/usr/bin/true'
SUDO = '/usr/bin/sudo'
SU = '/usr/bin/su'

# The location of sudo(1) varies by illumos distribution.
if os.path.isfile('/usr/bin/sudo'):
    SUDO = '/usr/bin/sudo'
else:
    SUDO = '/opt/local/bin/sudo'


retcode = 0

# Custom class to reopen the log file in case it is forcibly closed by a test.
class WatchedFileHandlerClosed(WatchedFileHandler):
    """Watch files, including closed files.
    Similar to (and inherits from) logging.handler.WatchedFileHandler,
    except that IOErrors are handled by reopening the stream and retrying.
    This will be retried up to a configurable number of times before
    giving up, default 5.
    """

    def __init__(self, filename, mode='a', encoding='utf-8', delay=0, max_tries=5):
        self.max_tries = max_tries
        self.tries = 0
        WatchedFileHandler.__init__(self, filename, mode, encoding, delay)

    def emit(self, record):
        while True:
            try:
                WatchedFileHandler.emit(self, record)
                self.tries = 0
                return
            except IOError as err:
                if self.tries == self.max_tries:
                    raise
                self.stream.close()
                self.stream = self._open()
                self.tries += 1

class Result(object):
    total = 0
    runresults = {'PASS': 0, 'FAIL': 0, 'SKIP': 0, 'KILLED': 0}

    def __init__(self):
        self.starttime = None
        self.returncode = None
        self.runtime = ''
        self.stdout = []
        self.stderr = []
        self.result = ''

    def done(self, proc, killed):
        """
        Finalize the results of this Cmd.
	Report SKIP for return codes 3,4 (NOTINUSE, UNSUPPORTED)
	as defined in ../stf/include/stf.shlib
        """
        global retcode

        Result.total += 1
        m, s = divmod(time() - self.starttime, 60)
        self.runtime = '%02d:%02d' % (m, s)
        self.returncode = proc.returncode
        if killed:
            self.result = 'KILLED'
            Result.runresults['KILLED'] += 1
            retcode = 2;
        elif self.returncode == 0:
            self.result = 'PASS'
            Result.runresults['PASS'] += 1
        elif self.returncode == 3 or self.returncode == 4:
            self.result = 'SKIP'
            Result.runresults['SKIP'] += 1
        elif self.returncode != 0:
            self.result = 'FAIL'
            Result.runresults['FAIL'] += 1
            retcode = 1;


class Output(object):
    """
    This class is a slightly modified version of the 'Stream' class found
    here: http://goo.gl/aSGfv
    """
    def __init__(self, stream):
        self.stream = stream
        self._buf = ''
        self.lines = []

    def fileno(self):
        return self.stream.fileno()

    def read(self, drain=0):
        """
        Read from the file descriptor. If 'drain' set, read until EOF.
        """
        while self._read() is not None:
            if not drain:
                break

    def _read(self):
        """
        Read up to 4k of data from this output stream. Collect the output
        up to the last newline, and append it to any leftover data from a
        previous call. The lines are stored as a (timestamp, data) tuple
        for easy sorting/merging later.
        """
        fd = self.fileno()
        buf = os.read(fd, 4096).decode('utf-8')
        if not buf:
            return None
        if '\n' not in buf:
            self._buf += buf
            return []

        buf = self._buf + buf
        tmp, rest = buf.rsplit('\n', 1)
        self._buf = rest
        now = datetime.now()
        rows = tmp.split('\n')
        self.lines += [(now, r) for r in rows]


class Cmd(object):
    verified_users = []

    def __init__(self, pathname, outputdir=None, timeout=None, user=None):
        self.pathname = pathname
        self.outputdir = outputdir or 'BASEDIR'
        self.timeout = timeout
        self.user = user or ''
        self.killed = False
        self.result = Result()

        if self.timeout is None:
            self.timeout = 60

    def __str__(self):
        return "Pathname: %s\nOutputdir: %s\nTimeout: %s\nUser: %s\n" % \
            (self.pathname, self.outputdir, self.timeout, self.user)

    def kill_cmd(self, proc):
        """
        Kill a running command due to timeout, or ^C from the keyboard. If
        sudo is required, this user was verified previously.
        """
        self.killed = True
        cur_user = getpwuid(os.getuid()).pw_name

        #
        # The test runs in a child process of the process performing
        # the kill and this child process may be owned by a different
        # user (specified by self.user). If this is the case, and the
        # parent process is not running as root, then sudo must be
        # used. The verify_user function should prevent us from ever
        # getting here on a system which doesn't have sudo.
        #
        if len(self.user) != 0 and self.user != cur_user and cur_user != 'root':
            do_sudo = True
        else:
            do_sudo = False

        signal = '-TERM'

        cmd = [SUDO, KILL, signal, str(proc.pid)]
        if not do_sudo:
            del cmd[0]

        try:
            kp = Popen(cmd)
            kp.wait()
        except:
            pass

    def update_cmd_privs(self, cmd, user):
        """
        If a user has been specified to run this Cmd and we're not already
        running as that user, prepend the appropriate sudo command to
        run as that user. If running as root use su instead. The
        verify_user function should prevent us from ever getting here
        on a system which doesn't have sudo.

        """

<<<<<<< HEAD
        cur_user = getpwuid(os.getuid()).pw_name

        if not user or user == cur_user:
=======
        if not user or user == me:
>>>>>>> de0f0468
            return cmd

        if cur_user == 'root':
            ret = '%s %s -c %s' % (SU, user, cmd)
        else:
            ret = '%s -E -u %s %s' % (SUDO, user, cmd)

        return ret.split(' ')

    def collect_output(self, proc):
        """
        Read from stdout/stderr as data becomes available, until the
        process is no longer running. Return the lines from the stdout and
        stderr Output objects.
        """
        out = Output(proc.stdout)
        err = Output(proc.stderr)
        res = []
        while proc.returncode is None:
            proc.poll()
            res = select([out, err], [], [], .1)
            for fd in res[0]:
                fd.read()
        for fd in res[0]:
            fd.read(drain=1)

        return out.lines, err.lines

    def run(self, options):
        """
        This is the main function that runs each individual test.
        Determine whether or not the command requires sudo, and modify it
        if needed. Run the command, and update the result object.
        """
        if options.dryrun is True:
            print(self)
            return

        privcmd = self.update_cmd_privs(self.pathname, self.user)
        try:
            old = os.umask(0)
            if not os.path.isdir(self.outputdir):
                os.makedirs(self.outputdir, mode=0o777)
            os.umask(old)
        except OSError as e:
            fail('%s' % e)

        try:
            self.result.starttime = time()
            proc = Popen(privcmd, stdout=PIPE, stderr=PIPE, stdin=PIPE,
                         universal_newlines=True)
            proc.stdin.close()

            # Allow a special timeout value of 0 to mean infinity
            if int(self.timeout) == 0:
                self.timeout = maxsize
            t = Timer(int(self.timeout), self.kill_cmd, [proc])
            t.start()
            self.result.stdout, self.result.stderr = self.collect_output(proc)
        except KeyboardInterrupt:
            self.kill_cmd(proc)
            fail('\nRun terminated at user request.')
        finally:
            t.cancel()

        self.result.done(proc, self.killed)

    def skip(self):
        """
        Initialize enough of the test result that we can log a skipped
        command.
        """
        Result.total += 1
        Result.runresults['SKIP'] += 1
        self.result.stdout = self.result.stderr = []
        self.result.starttime = time()
        m, s = divmod(time() - self.result.starttime, 60)
        self.result.runtime = '%02d:%02d' % (m, s)
        self.result.result = 'SKIP'

    def log(self, logger, options):
        """
        This function is responsible for writing all output. This includes
        the console output, the logfile of all results (with timestamped
        merged stdout and stderr), and for each test, the unmodified
        stdout/stderr/merged in it's own file.
        """
        if logger is None:
            return

        logname = getpwuid(os.getuid()).pw_name
        user = ' (run as %s)' % (self.user if len(self.user) else logname)
        msga = 'Test: %s%s ' % (self.pathname, user)
        msgb = '[%s] [%s]' % (self.result.runtime, self.result.result)
        pad = ' ' * (80 - (len(msga) + len(msgb)))

        # If -q is specified, only print a line for tests that didn't pass.
        # This means passing tests need to be logged as DEBUG, or the one
        # line summary will only be printed in the logfile for failures.
        if not options.quiet:
            logger.info('%s%s%s' % (msga, pad, msgb))
        elif self.result.result != 'PASS':
            logger.info('%s%s%s' % (msga, pad, msgb))
        else:
            logger.debug('%s%s%s' % (msga, pad, msgb))

        lines = sorted(self.result.stdout + self.result.stderr,
                       key=lambda x: x[0])

        for dt, line in lines:
            logger.debug('%s %s' % (dt.strftime("%H:%M:%S.%f ")[:11], line))

        if len(self.result.stdout):
            with io.open(os.path.join(self.outputdir, 'stdout'),
                                   encoding='utf-8',
                                   errors='surrogateescape',
                                   mode='w') as out:
                for _, line in self.result.stdout:
                    out.write('%s\n' % line)
        if len(self.result.stderr):
            with io.open(os.path.join(self.outputdir, 'stderr'),
                                   encoding='utf-8',
                                   errors='surrogateescape',
                                   mode='w') as err:
                for _, line in self.result.stderr:
                    err.write('%s\n' % line)
        if len(self.result.stdout) and len(self.result.stderr):
            with io.open(os.path.join(self.outputdir, 'merged'),
                                   encoding='utf-8',
                                   errors='surrogateescape',
                                   mode='w') as merged:
                for _, line in lines:
                    merged.write('%s\n' % line)


class Test(Cmd):
    props = ['outputdir', 'timeout', 'user', 'pre', 'pre_user', 'post',
             'post_user']

    def __init__(self, pathname, outputdir=None, timeout=None, user=None,
                 pre=None, pre_user=None, post=None, post_user=None):
        super(Test, self).__init__(pathname, outputdir, timeout, user)
        self.pre = pre or ''
        self.pre_user = pre_user or ''
        self.post = post or ''
        self.post_user = post_user or ''

    def __str__(self):
        post_user = pre_user = ''
        if len(self.pre_user):
            pre_user = ' (as %s)' % (self.pre_user)
        if len(self.post_user):
            post_user = ' (as %s)' % (self.post_user)
        return "Pathname: %s\nOutputdir: %s\nTimeout: %d\nPre: %s%s\nPost: " \
               "%s%s\nUser: %s\n" % \
               (self.pathname, self.outputdir, self.timeout, self.pre,
                pre_user, self.post, post_user, self.user)

    def verify(self, logger):
        """
        Check the pre/post scripts, user and Test. Omit the Test from this
        run if there are any problems.
        """
        files = [self.pre, self.pathname, self.post]
        users = [self.pre_user, self.user, self.post_user]

        for f in [f for f in files if len(f)]:
            if not verify_file(f):
                logger.info("Warning: Test '%s' not added to this run because"
                            " it failed verification." % f)
                return False

        for user in [user for user in users if len(user)]:
            if not verify_user(user, logger):
                logger.info("Not adding Test '%s' to this run." %
                            self.pathname)
                return False

        return True

    def run(self, logger, options):
        """
        Create Cmd instances for the pre/post scripts. If the pre script
        doesn't pass, skip this Test. Run the post script regardless.
        """
        odir = os.path.join(self.outputdir, os.path.basename(self.pre))
        pretest = Cmd(self.pre, outputdir=odir, timeout=self.timeout,
                      user=self.pre_user)
        test = Cmd(self.pathname, outputdir=self.outputdir,
                   timeout=self.timeout, user=self.user)
        odir = os.path.join(self.outputdir, os.path.basename(self.post))
        posttest = Cmd(self.post, outputdir=odir, timeout=self.timeout,
                       user=self.post_user)

        cont = True
        if len(pretest.pathname):
            pretest.run(options)
            cont = pretest.result.result == 'PASS'
            pretest.log(logger, options)

        if cont:
            test.run(options)
        else:
            test.skip()

        test.log(logger, options)

        if len(posttest.pathname):
            posttest.run(options)
            posttest.log(logger, options)


class TestGroup(Test):
    props = Test.props + ['tests']

    def __init__(self, pathname, outputdir=None, timeout=None, user=None,
                 pre=None, pre_user=None, post=None, post_user=None,
                 tests=None):
        super(TestGroup, self).__init__(pathname, outputdir, timeout, user,
                                        pre, pre_user, post, post_user)
        self.tests = tests or []

    def __str__(self):
        post_user = pre_user = ''
        if len(self.pre_user):
            pre_user = ' (as %s)' % (self.pre_user)
        if len(self.post_user):
            post_user = ' (as %s)' % (self.post_user)
        return "Pathname: %s\nOutputdir: %s\nTests: %s\nTimeout: %d\n" \
               "Pre: %s%s\nPost: %s%s\nUser: %s\n" % \
               (self.pathname, self.outputdir, self.tests, self.timeout,
                self.pre, pre_user, self.post, post_user, self.user)

    def verify(self, logger):
        """
        Check the pre/post scripts, user and tests in this TestGroup. Omit
        the TestGroup entirely, or simply delete the relevant tests in the
        group, if that's all that's required.
        """
        # If the pre or post scripts are relative pathnames, convert to
        # absolute, so they stand a chance of passing verification.
        if len(self.pre) and not os.path.isabs(self.pre):
            self.pre = os.path.join(self.pathname, self.pre)
        if len(self.post) and not os.path.isabs(self.post):
            self.post = os.path.join(self.pathname, self.post)

        auxfiles = [self.pre, self.post]
        users = [self.pre_user, self.user, self.post_user]

        for f in [f for f in auxfiles if len(f)]:
            if self.pathname != os.path.dirname(f):
                logger.info("Warning: TestGroup '%s' not added to this run. "
                            "Auxiliary script '%s' exists in a different "
                            "directory." % (self.pathname, f))
                return False

            if not verify_file(f):
                logger.info("Warning: TestGroup '%s' not added to this run. "
                            "Auxiliary script '%s' failed verification." %
                            (self.pathname, f))
                return False

        for user in [user for user in users if len(user)]:
            if not verify_user(user, logger):
                logger.info("Not adding TestGroup '%s' to this run." %
                            self.pathname)
                return False

        # If one of the tests is invalid, delete it, log it, and drive on.
        self.tests[:] = [f for f in self.tests if
          verify_file(os.path.join(self.pathname, f))]

        return len(self.tests) != 0

    def run(self, logger, options):
        """
        Create Cmd instances for the pre/post scripts. If the pre script
        doesn't pass, skip all the tests in this TestGroup. Run the post
        script regardless.
        """
        odir = os.path.join(self.outputdir, os.path.basename(self.pre))
        pretest = Cmd(self.pre, outputdir=odir, timeout=self.timeout,
                      user=self.pre_user)
        odir = os.path.join(self.outputdir, os.path.basename(self.post))
        posttest = Cmd(self.post, outputdir=odir, timeout=self.timeout,
                       user=self.post_user)

        cont = True
        if len(pretest.pathname):
            pretest.run(options)
            cont = pretest.result.result == 'PASS'
            pretest.log(logger, options)

        for fname in self.tests:
            test = Cmd(os.path.join(self.pathname, fname),
                       outputdir=os.path.join(self.outputdir, fname),
                       timeout=self.timeout, user=self.user)
            if cont:
                test.run(options)
            else:
                test.skip()

            test.log(logger, options)

        if len(posttest.pathname):
            posttest.run(options)
            posttest.log(logger, options)


class TestRun(object):
    props = ['quiet', 'outputdir']

    def __init__(self, options):
        self.tests = {}
        self.testgroups = {}
        self.starttime = time()
        self.timestamp = datetime.now().strftime('%Y%m%dT%H%M%S')
        self.outputdir = os.path.join(options.outputdir, self.timestamp)
        self.logger = self.setup_logging(options)
        self.defaults = [
            ('outputdir', BASEDIR),
            ('quiet', False),
            ('timeout', 60),
            ('user', ''),
            ('pre', ''),
            ('pre_user', ''),
            ('post', ''),
            ('post_user', '')
        ]

    def __str__(self):
        s = 'TestRun:\n    outputdir: %s\n' % self.outputdir
        s += 'TESTS:\n'
        for key in sorted(self.tests.keys()):
            s += '%s%s' % (self.tests[key].__str__(), '\n')
        s += 'TESTGROUPS:\n'
        for key in sorted(self.testgroups.keys()):
            s += '%s%s' % (self.testgroups[key].__str__(), '\n')
        return s

    def addtest(self, pathname, options):
        """
        Create a new Test, and apply any properties that were passed in
        from the command line. If it passes verification, add it to the
        TestRun.
        """
        test = Test(pathname)
        for prop in Test.props:
            setattr(test, prop, getattr(options, prop))

        if test.verify(self.logger):
            self.tests[pathname] = test

    def addtestgroup(self, dirname, filenames, options):
        """
        Create a new TestGroup, and apply any properties that were passed
        in from the command line. If it passes verification, add it to the
        TestRun.
        """
        if dirname not in self.testgroups:
            testgroup = TestGroup(dirname)
            for prop in Test.props:
                setattr(testgroup, prop, getattr(options, prop))

            # Prevent pre/post scripts from running as regular tests
            for f in [testgroup.pre, testgroup.post]:
                if f in filenames:
                    del filenames[filenames.index(f)]

            self.testgroups[dirname] = testgroup
            self.testgroups[dirname].tests = sorted(filenames)

            testgroup.verify(self.logger)

    def read(self, logger, options):
        """
        Read in the specified runfile, and apply the TestRun properties
        listed in the 'DEFAULT' section to our TestRun. Then read each
        section, and apply the appropriate properties to the Test or
        TestGroup. Properties from individual sections override those set
        in the 'DEFAULT' section. If the Test or TestGroup passes
        verification, add it to the TestRun.
        """
        config = configparser.RawConfigParser()
        if not len(config.read(options.runfile)):
            fail("Coulnd't read config file %s" % options.runfile)

        for opt in TestRun.props:
            if config.has_option('DEFAULT', opt):
                setattr(self, opt, config.get('DEFAULT', opt))
        self.outputdir = os.path.join(self.outputdir, self.timestamp)

        for section in config.sections():
            if ('arch' in config.options(section) and
                platform.machine() != config.get(section, 'arch')):
                continue

            if 'tests' in config.options(section):
                testgroup = TestGroup(section)
                for prop in TestGroup.props:
                    for sect in ['DEFAULT', section]:
                        if config.has_option(sect, prop):
                            setattr(testgroup, prop, config.get(sect, prop))

                # Repopulate tests using eval to convert the string to a list
                testgroup.tests = eval(config.get(section, 'tests'))

                if testgroup.verify(logger):
                    self.testgroups[section] = testgroup

            elif 'autotests' in config.options(section):
                testgroup = TestGroup(section)
                for prop in TestGroup.props:
                    for sect in ['DEFAULT', section]:
                        if config.has_option(sect, prop):
                            setattr(testgroup, prop, config.get(sect, prop))

                filenames = os.listdir(section)
                # only files starting with "tst." are considered tests
                filenames = [f for f in filenames if f.startswith("tst.")]
                testgroup.tests = sorted(filenames)

                if testgroup.verify(logger):
                    self.testgroups[section] = testgroup

            else:
                test = Test(section)
                for prop in Test.props:
                    for sect in ['DEFAULT', section]:
                        if config.has_option(sect, prop):
                            setattr(test, prop, config.get(sect, prop))

                if test.verify(logger):
                    self.tests[section] = test

    def write(self, options):
        """
        Create a configuration file for editing and later use. The
        'DEFAULT' section of the config file is created from the
        properties that were specified on the command line. Tests are
        simply added as sections that inherit everything from the
        'DEFAULT' section. TestGroups are the same, except they get an
        option including all the tests to run in that directory.
        """

        defaults = dict([(prop, getattr(options, prop)) for prop, _ in
                         self.defaults])
        config = configparser.RawConfigParser(defaults)

        for test in sorted(self.tests.keys()):
            config.add_section(test)

        for testgroup in sorted(self.testgroups.keys()):
            config.add_section(testgroup)
            config.set(testgroup, 'tests', self.testgroups[testgroup].tests)

        try:
            with open(options.template, 'w') as f:
                return config.write(f)
        except IOError:
            fail('Could not open \'%s\' for writing.' % options.template)

    def complete_outputdirs(self):
        """
        Collect all the pathnames for Tests, and TestGroups. Work
        backwards one pathname component at a time, to create a unique
        directory name in which to deposit test output. Tests will be able
        to write output files directly in the newly modified outputdir.
        TestGroups will be able to create one subdirectory per test in the
        outputdir, and are guaranteed uniqueness because a group can only
        contain files in one directory. Pre and post tests will create a
        directory rooted at the outputdir of the Test or TestGroup in
        question for their output.
        """
        done = False
        components = 0
        tmp_dict = dict(list(self.tests.items()) + list(self.testgroups.items()))
        total = len(tmp_dict)
        base = self.outputdir

        while not done:
            l = []
            components -= 1
            for testfile in list(tmp_dict.keys()):
                uniq = '/'.join(testfile.split('/')[components:]).lstrip('/')
                if uniq not in l:
                    l.append(uniq)
                    tmp_dict[testfile].outputdir = os.path.join(base, uniq)
                else:
                    break
            done = total == len(l)

    def setup_logging(self, options):
        """
        Two loggers are set up here. The first is for the logfile which
        will contain one line summarizing the test, including the test
        name, result, and running time. This logger will also capture the
        timestamped combined stdout and stderr of each run. The second
        logger is optional console output, which will contain only the one
        line summary. The loggers are initialized at two different levels
        to facilitate segregating the output.
        """
        if options.dryrun is True:
            return

        testlogger = logging.getLogger(__name__)
        testlogger.setLevel(logging.DEBUG)

        if options.cmd != 'wrconfig':
            try:
                old = os.umask(0)
                os.makedirs(self.outputdir, mode=0o777)
                os.umask(old)
            except OSError as e:
                fail('%s' % e)
            filename = os.path.join(self.outputdir, 'log')

            logfile = WatchedFileHandlerClosed(filename)
            logfile.setLevel(logging.DEBUG)
            logfilefmt = logging.Formatter('%(message)s')
            logfile.setFormatter(logfilefmt)
            testlogger.addHandler(logfile)

        cons = logging.StreamHandler()
        cons.setLevel(logging.INFO)
        consfmt = logging.Formatter('%(message)s')
        cons.setFormatter(consfmt)
        testlogger.addHandler(cons)

        return testlogger

    def run(self, options):
        """
        Walk through all the Tests and TestGroups, calling run().
        """
        if not options.dryrun:
            try:
                os.chdir(self.outputdir)
            except OSError:
                fail('Could not change to directory %s' % self.outputdir)
        for test in sorted(self.tests.keys()):
            self.tests[test].run(self.logger, options)
        for testgroup in sorted(self.testgroups.keys()):
            self.testgroups[testgroup].run(self.logger, options)

    def summary(self):
        if Result.total == 0:
            return

        print('\nResults Summary')
        for key in list(Result.runresults.keys()):
            if Result.runresults[key] != 0:
                print('%s\t% 4d' % (key, Result.runresults[key]))

        m, s = divmod(time() - self.starttime, 60)
        h, m = divmod(m, 60)
        print('\nRunning Time:\t%02d:%02d:%02d' % (h, m, s))
        print('Percent passed:\t%.1f%%' % ((float(Result.runresults['PASS']) /
                                            float(Result.total)) * 100))
        print('Log directory:\t%s' % self.outputdir)


def verify_file(pathname):
    """
    Verify that the supplied pathname is an executable regular file.
    """
    if os.path.isdir(pathname) or os.path.islink(pathname):
        return False

    if os.path.isfile(pathname) and os.access(pathname, os.X_OK):
        return True

    return False


def verify_user(user, logger):
    """
    Verify that the specified user exists on this system, and can
    execute sudo without being prompted for a password. If the user
    executing the test is the same as the requested user then this
    check is skipped. If the user executing the test is root this
    check is skipped as su can be used instead.
    """

    testcmd = [SUDO, '-n', '-u', user, TRUE]

    if user in Cmd.verified_users:
        return True

    cur_user = getpwuid(os.getuid()).pw_name

    if user == cur_user or cur_user == 'root':
        Cmd.verified_users.append(user)
        return True

    if not os.path.isfile(SUDO):
        logger.info("Warning: this test requires sudo but it doesn't exist.")
        return False

    try:
        _ = getpwnam(user)
    except KeyError:
        logger.info("Warning: user '%s' does not exist.", user)
        return False

    p = Popen(testcmd)
    p.wait()
    if p.returncode != 0:
        logger.info("Warning: user '%s' cannot use passwordless sudo.", user)
        return False
    else:
        Cmd.verified_users.append(user)

    return True


def find_tests(testrun, options):
    """
    For the given list of pathnames, add files as Tests. For directories,
    if do_groups is True, add the directory as a TestGroup. If False,
    recursively search for executable files.
    """

    for p in sorted(options.pathnames):
        if os.path.isdir(p):
            for dirname, _, filenames in os.walk(p):
                if options.do_groups:
                    testrun.addtestgroup(dirname, filenames, options)
                else:
                    for f in sorted(filenames):
                        testrun.addtest(os.path.join(dirname, f), options)
        else:
            testrun.addtest(p, options)


def fail(retstr, ret=1):
    print('%s: %s' % (argv[0], retstr))
    exit(ret)


def options_cb(option, opt_str, value, parser):
    path_options = ['runfile', 'outputdir', 'template']

    if option.dest == 'runfile' and '-w' in parser.rargs or \
            option.dest == 'template' and '-c' in parser.rargs:
        fail('-c and -w are mutually exclusive.')

    if opt_str in parser.rargs:
        fail('%s may only be specified once.' % opt_str)

    if option.dest == 'runfile':
        parser.values.cmd = 'rdconfig'
    if option.dest == 'template':
        parser.values.cmd = 'wrconfig'

    setattr(parser.values, option.dest, value)
    if option.dest in path_options:
        setattr(parser.values, option.dest, os.path.abspath(value))


def parse_args():
    parser = OptionParser()
    parser.add_option('-c', action='callback', callback=options_cb,
                      type='string', dest='runfile', metavar='runfile',
                      help='Specify tests to run via config file.')
    parser.add_option('-d', action='store_true', default=False, dest='dryrun',
                      help='Dry run. Print tests, but take no other action.')
    parser.add_option('-g', action='store_true', default=False,
                      dest='do_groups', help='Make directories TestGroups.')
    parser.add_option('-o', action='callback', callback=options_cb,
                      default=BASEDIR, dest='outputdir', type='string',
                      metavar='outputdir', help='Specify an output directory.')
    parser.add_option('-p', action='callback', callback=options_cb,
                      default='', dest='pre', metavar='script',
                      type='string', help='Specify a pre script.')
    parser.add_option('-P', action='callback', callback=options_cb,
                      default='', dest='post', metavar='script',
                      type='string', help='Specify a post script.')
    parser.add_option('-q', action='store_true', default=False, dest='quiet',
                      help='Silence on the console during a test run.')
    parser.add_option('-t', action='callback', callback=options_cb, default=60,
                      dest='timeout', metavar='seconds', type='int',
                      help='Timeout (in seconds) for an individual test.')
    parser.add_option('-u', action='callback', callback=options_cb,
                      default='', dest='user', metavar='user', type='string',
                      help='Specify a different user name to run as.')
    parser.add_option('-w', action='callback', callback=options_cb,
                      default=None, dest='template', metavar='template',
                      type='string', help='Create a new config file.')
    parser.add_option('-x', action='callback', callback=options_cb, default='',
                      dest='pre_user', metavar='pre_user', type='string',
                      help='Specify a user to execute the pre script.')
    parser.add_option('-X', action='callback', callback=options_cb, default='',
                      dest='post_user', metavar='post_user', type='string',
                      help='Specify a user to execute the post script.')
    (options, pathnames) = parser.parse_args()

    if not options.runfile and not options.template:
        options.cmd = 'runtests'

    if options.runfile and len(pathnames):
        fail('Extraneous arguments.')

    options.pathnames = [os.path.abspath(path) for path in pathnames]

    return options


def main():
    options = parse_args()
    testrun = TestRun(options)

    if options.cmd == 'runtests':
        find_tests(testrun, options)
    elif options.cmd == 'rdconfig':
        testrun.read(testrun.logger, options)
    elif options.cmd == 'wrconfig':
        find_tests(testrun, options)
        testrun.write(options)
        exit(0)
    else:
        fail('Unknown command specified')

    testrun.complete_outputdirs()
    testrun.run(options)
    testrun.summary()
    exit(retcode)


if __name__ == '__main__':
    main()<|MERGE_RESOLUTION|>--- conflicted
+++ resolved
@@ -232,13 +232,9 @@
 
         """
 
-<<<<<<< HEAD
         cur_user = getpwuid(os.getuid()).pw_name
 
         if not user or user == cur_user:
-=======
-        if not user or user == me:
->>>>>>> de0f0468
             return cmd
 
         if cur_user == 'root':
