#
# This file and its contents are supplied under the terms of the
# Common Development and Distribution License ("CDDL"), version 1.0.
# You may only use this file in accordance with the terms of version
# 1.0 of the CDDL.
#
# A full copy of the text of the CDDL should have accompanied this
# source.  A copy of the CDDL is also available via the Internet at
# http://www.illumos.org/license/CDDL.
#

#
# Copyright (c) 2012 by Delphix. All rights reserved.
# Copyright 2014 Garrett D'Amore <garrett@damore.org>
# Copyright 2014 Nexenta Systems, Inc. All rights reserved.
#

<<<<<<< HEAD
SUBDIRS = dis dladm iconv libnvpair_json libsff printf xargs bunyan mergeq \
	workq grep_xpg4
=======
SUBDIRS = date dis dladm iconv libnvpair_json libsff printf xargs grep_xpg4
>>>>>>> 84f79254

include $(SRC)/test/Makefile.com<|MERGE_RESOLUTION|>--- conflicted
+++ resolved
@@ -15,11 +15,7 @@
 # Copyright 2014 Nexenta Systems, Inc. All rights reserved.
 #
 
-<<<<<<< HEAD
-SUBDIRS = dis dladm iconv libnvpair_json libsff printf xargs bunyan mergeq \
-	workq grep_xpg4
-=======
-SUBDIRS = date dis dladm iconv libnvpair_json libsff printf xargs grep_xpg4
->>>>>>> 84f79254
+SUBDIRS = date dis dladm iconv libnvpair_json libsff printf xargs bunyan \
+	 mergeq workq grep_xpg4
 
 include $(SRC)/test/Makefile.com