--- conflicted
+++ resolved
@@ -16,12 +16,8 @@
 # Copyright 2017 Jason King
 #
 
-<<<<<<< HEAD
 SUBDIRS = date dis dladm iconv libnvpair_json libsff printf xargs bunyan \
 	 mergeq workq grep_xpg4 awk
-=======
-SUBDIRS = date dis dladm iconv libnvpair_json libsff printf xargs grep_xpg4
 SUBDIRS += demangle
->>>>>>> a6d10110
 
 include $(SRC)/test/Makefile.com