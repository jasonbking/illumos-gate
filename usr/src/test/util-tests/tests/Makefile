--- conflicted
+++ resolved
@@ -20,10 +20,6 @@
 
 SUBDIRS = date dis dladm iconv libnvpair_json libsff printf xargs grep_xpg4
 SUBDIRS += demangle mergeq workq chown ctf smbios libjedec awk make sleep
-<<<<<<< HEAD
-SUBDIRS += libcustr find bunyan
-=======
-SUBDIRS += libcustr find mdb
->>>>>>> 95bb2cef
+SUBDIRS += libcustr find mdb bunyan
 
 include $(SRC)/test/Makefile.com