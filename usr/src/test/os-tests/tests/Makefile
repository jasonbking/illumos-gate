--- conflicted
+++ resolved
@@ -13,10 +13,6 @@
 # Copyright (c) 2012 by Delphix. All rights reserved.
 #
 
-<<<<<<< HEAD
-SUBDIRS = poll sigqueue spoof-ras file-locking
-=======
 SUBDIRS = poll secflags sigqueue spoof-ras file-locking
->>>>>>> 6cedfc39
 
 include $(SRC)/test/Makefile.com