#
# This file and its contents are supplied under the terms of the
# Common Development and Distribution License ("CDDL"), version 1.0.
# You may only use this file in accordance with the terms of version
# 1.0 of the CDDL.
#
# A full copy of the text of the CDDL should have accompanied this
# source.  A copy of the CDDL is also available via the Internet at
# http://www.illumos.org/license/CDDL.
#

#
# Copyright (c) 2012, 2016 by Delphix. All rights reserved.
# Copyright 2020 Joyent, Inc.
# Copyright 2021 Tintri by DDN, Inc. All rights reserved.
# Copyright 2021 OmniOS Community Edition (OmniOSce) Association.
#

SUBDIRS_i386 = i386 imc

SUBDIRS =       \
		ddi_ufm \
		file-locking \
		ksensor \
		libtopo \
		pf_key \
		poll \
		sdevfs \
		secflags \
		sigqueue \
		sockfs \
		spoof-ras \
		stackalign \
		stress \
		syscall \
		timer \
		tmpfs \
		uccid \
		$(SUBDIRS_$(MACH))

PROGS = \
	clock_gettime \
	eventfd \
	odirectory \
	OS-6097 \
	writev

CPPFLAGS += -D_REENTRANT
PROGS32 = $(PROGS:%=%.32)
PROGS64 = $(PROGS:%=%.64)

ROOTOPTDIR = $(ROOT)/opt/os-tests/tests
ROOTOPTPROGS = $(PROGS32:%=$(ROOTOPTDIR)/%) \
	$(PROGS64:%=$(ROOTOPTDIR)/%) \
	$(SCRIPTS:%=$(ROOTOPTDIR)/%)

odirectory.32 :=	LDLIBS += -lsocket
odirectory.64 :=	LDLIBS64 += -lsocket

<<<<<<< HEAD
OS-6097.32 :=	LDLIBS += -ldlpi
OS-6097.64 :=	LDLIBS64 += -ldlpi
=======
clock_gettime.32 :=	LDLIBS += -lproc
clock_gettime.32 :=	CSTD = $(CSTD_GNU99)
clock_gettime.64 :=	LDLIBS64 += -lproc
clock_gettime.64 :=	CSTD = $(CSTD_GNU99)
>>>>>>> 43a48c4a

writev.32 :=		CPPFLAGS += -D_FILE_OFFSET_BITS=64
writev.32 :=		CSTD = $(CSTD_GNU99)
writev.64 :=		CSTD = $(CSTD_GNU99)

include $(SRC)/cmd/Makefile.cmd

all     :=      TARGET = all
install :=      TARGET = install
clean   :=      TARGET = clean
clobber :=      TARGET = clobber

.KEEP_STATE:

install: $(SUBDIRS) $(ROOTOPTPROGS)

all: $(SUBDIRS) $(PROGS32) $(PROGS64)

clean: $(SUBDIRS)

$(ROOTOPTPROGS): $(PROGS32) $(PROGS64) $(ROOTOPTDIR)

$(ROOTOPTDIR):
	$(INS.dir)

$(ROOTOPTDIR)/%: %
	$(INS.file)

$(ROOTOPTDIR)/%: %.ksh
	$(INS.rename)

%.64: %.c
	$(LINK64.c) -o $@ $< $(LDLIBS64)
	$(POST_PROCESS)

%.32: %.c
	$(LINK.c) -o $@ $< $(LDLIBS)
	$(POST_PROCESS)

clobber: $(SUBDIRS)
	$(RM) $(PROGS32) $(PROGS64)

$(SUBDIRS): FRC
	@cd $@; pwd; $(MAKE) $(TARGET)

FRC:<|MERGE_RESOLUTION|>--- conflicted
+++ resolved
@@ -57,15 +57,13 @@
 odirectory.32 :=	LDLIBS += -lsocket
 odirectory.64 :=	LDLIBS64 += -lsocket
 
-<<<<<<< HEAD
 OS-6097.32 :=	LDLIBS += -ldlpi
 OS-6097.64 :=	LDLIBS64 += -ldlpi
-=======
+
 clock_gettime.32 :=	LDLIBS += -lproc
 clock_gettime.32 :=	CSTD = $(CSTD_GNU99)
 clock_gettime.64 :=	LDLIBS64 += -lproc
 clock_gettime.64 :=	CSTD = $(CSTD_GNU99)
->>>>>>> 43a48c4a
 
 writev.32 :=		CPPFLAGS += -D_FILE_OFFSET_BITS=64
 writev.32 :=		CSTD = $(CSTD_GNU99)
