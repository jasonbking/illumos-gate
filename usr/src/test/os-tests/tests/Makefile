#
# This file and its contents are supplied under the terms of the
# Common Development and Distribution License ("CDDL"), version 1.0.
# You may only use this file in accordance with the terms of version
# 1.0 of the CDDL.
#
# A full copy of the text of the CDDL should have accompanied this
# source.  A copy of the CDDL is also available via the Internet at
# http://www.illumos.org/license/CDDL.
#

#
# Copyright (c) 2012, 2016 by Delphix. All rights reserved.
# Copyright 2020 Joyent, Inc.
#

SUBDIRS_i386 = i386 imc

SUBDIRS =       \
		ddi_ufm \
		file-locking \
		pf_key \
		poll \
		sdevfs \
		secflags \
		sigqueue \
		sockfs \
		spoof-ras \
		stress \
<<<<<<< HEAD
		timer \
=======
		uccid \
>>>>>>> 30c304d9
		$(SUBDIRS_$(MACH))

PROGS = \
	odirectory \
	writev

CPPFLAGS += -D_REENTRANT
PROGS32 = $(PROGS:%=%.32)
PROGS64 = $(PROGS:%=%.64)

ROOTOPTDIR = $(ROOT)/opt/os-tests/tests
ROOTOPTPROGS = $(PROGS32:%=$(ROOTOPTDIR)/%) \
	$(PROGS64:%=$(ROOTOPTDIR)/%) \
	$(SCRIPTS:%=$(ROOTOPTDIR)/%)

odirectory.32 :=	LDLIBS += -lsocket
odirectory.64 :=	LDLIBS64 += -lsocket

writev.32 :=		CPPFLAGS += -D_FILE_OFFSET_BITS=64
writev.32 :=		CSTD = $(CSTD_GNU99)
writev.64 :=		CSTD = $(CSTD_GNU99)

include $(SRC)/cmd/Makefile.cmd

all     :=      TARGET = all
install :=      TARGET = install
clean   :=      TARGET = clean
clobber :=      TARGET = clobber

.KEEP_STATE:

install: $(SUBDIRS) $(ROOTOPTPROGS)

all: $(SUBDIRS) $(PROGS32) $(PROGS64)

clean: $(SUBDIRS)

$(ROOTOPTPROGS): $(PROGS32) $(PROGS64) $(ROOTOPTDIR)

$(ROOTOPTDIR):
	$(INS.dir)

$(ROOTOPTDIR)/%: %
	$(INS.file)

$(ROOTOPTDIR)/%: %.ksh
	$(INS.rename)

%.64: %.c
	$(LINK64.c) -o $@ $< $(LDLIBS64)
	$(POST_PROCESS)

%.32: %.c
	$(LINK.c) -o $@ $< $(LDLIBS)
	$(POST_PROCESS)

clobber: $(SUBDIRS)
	$(RM) $(PROGS32) $(PROGS64)

$(SUBDIRS): FRC
	@cd $@; pwd; $(MAKE) $(TARGET)

FRC:<|MERGE_RESOLUTION|>--- conflicted
+++ resolved
@@ -27,11 +27,8 @@
 		sockfs \
 		spoof-ras \
 		stress \
-<<<<<<< HEAD
 		timer \
-=======
 		uccid \
->>>>>>> 30c304d9
 		$(SUBDIRS_$(MACH))
 
 PROGS = \
