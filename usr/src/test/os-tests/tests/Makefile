--- conflicted
+++ resolved
@@ -10,18 +10,12 @@
 #
 
 #
-<<<<<<< HEAD
-# Copyright (c) 2012 by Delphix. All rights reserved.
+# Copyright (c) 2012, 2016 by Delphix. All rights reserved.
 # Copyright 2016 Joyent, Inc.
 #
 
-SUBDIRS = poll secflags sigqueue spoof-ras sdevfs timer tmpfs file-locking
-=======
-# Copyright (c) 2012, 2016 by Delphix. All rights reserved.
-#
-
-SUBDIRS = poll secflags sigqueue spoof-ras sdevfs stress file-locking
->>>>>>> ade42b55
+SUBDIRS = poll secflags sigqueue spoof-ras sdevfs stress timer tmpfs \
+	file-locking
 
 PROGS = \
 	OS-6097
