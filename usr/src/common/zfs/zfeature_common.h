/*
 * CDDL HEADER START
 *
 * The contents of this file are subject to the terms of the
 * Common Development and Distribution License (the "License").
 * You may not use this file except in compliance with the License.
 *
 * You can obtain a copy of the license at usr/src/OPENSOLARIS.LICENSE
 * or http://www.opensolaris.org/os/licensing.
 * See the License for the specific language governing permissions
 * and limitations under the License.
 *
 * When distributing Covered Code, include this CDDL HEADER in each
 * file and include the License file at usr/src/OPENSOLARIS.LICENSE.
 * If applicable, add the following below this CDDL HEADER, with the
 * fields enclosed by brackets "[]" replaced with your own identifying
 * information: Portions Copyright [yyyy] [name of copyright owner]
 *
 * CDDL HEADER END
 */

/*
 * Copyright (c) 2012 by Delphix. All rights reserved.
<<<<<<< HEAD
 * Copyright (c) 2012 Joyent, Inc. All rights reserved.
=======
>>>>>>> c61ea566
 * Copyright (c) 2013 by Saso Kiselkov. All rights reserved.
 */

#ifndef _ZFEATURE_COMMON_H
#define	_ZFEATURE_COMMON_H

#include <sys/fs/zfs.h>
#include <sys/inttypes.h>
#include <sys/types.h>

#ifdef	__cplusplus
extern "C" {
#endif

struct zfeature_info;

typedef struct zfeature_info {
	const char *fi_uname;	/* User-facing feature name */
	const char *fi_guid;	/* On-disk feature identifier */
	const char *fi_desc;	/* Feature description */
	boolean_t fi_can_readonly; /* Can open pool readonly w/o support? */
	boolean_t fi_mos;	/* Is the feature necessary to read the MOS? */
	struct zfeature_info **fi_depends; /* array; null terminated */
} zfeature_info_t;

typedef int (zfeature_func_t)(zfeature_info_t *fi, void *arg);

#define	ZFS_FEATURE_DEBUG

enum spa_feature {
	SPA_FEATURE_ASYNC_DESTROY,
	SPA_FEATURE_EMPTY_BPOBJ,
	SPA_FEATURE_LZ4_COMPRESS,
<<<<<<< HEAD
	SPA_FEATURE_FS_SS_LIMIT,
=======
>>>>>>> c61ea566
	SPA_FEATURES
} spa_feature_t;

extern zfeature_info_t spa_feature_table[SPA_FEATURES];

extern boolean_t zfeature_is_valid_guid(const char *);

extern boolean_t zfeature_is_supported(const char *);
extern int zfeature_lookup_guid(const char *, zfeature_info_t **res);
extern int zfeature_lookup_name(const char *, zfeature_info_t **res);

extern void zpool_feature_init(void);

#ifdef	__cplusplus
}
#endif

#endif	/* _ZFEATURE_COMMON_H */<|MERGE_RESOLUTION|>--- conflicted
+++ resolved
@@ -21,11 +21,8 @@
 
 /*
  * Copyright (c) 2012 by Delphix. All rights reserved.
-<<<<<<< HEAD
+ * Copyright (c) 2013 by Saso Kiselkov. All rights reserved.
  * Copyright (c) 2012 Joyent, Inc. All rights reserved.
-=======
->>>>>>> c61ea566
- * Copyright (c) 2013 by Saso Kiselkov. All rights reserved.
  */
 
 #ifndef _ZFEATURE_COMMON_H
@@ -58,10 +55,7 @@
 	SPA_FEATURE_ASYNC_DESTROY,
 	SPA_FEATURE_EMPTY_BPOBJ,
 	SPA_FEATURE_LZ4_COMPRESS,
-<<<<<<< HEAD
 	SPA_FEATURE_FS_SS_LIMIT,
-=======
->>>>>>> c61ea566
 	SPA_FEATURES
 } spa_feature_t;
 
