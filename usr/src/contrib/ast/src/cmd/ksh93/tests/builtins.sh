########################################################################
#                                                                      #
#               This software is part of the ast package               #
#          Copyright (c) 1982-2012 AT&T Intellectual Property          #
#                      and is licensed under the                       #
#                 Eclipse Public License, Version 1.0                  #
#                    by AT&T Intellectual Property                     #
#                                                                      #
#                A copy of the License is available at                 #
#          http://www.eclipse.org/org/documents/epl-v10.html           #
#         (with md5 checksum b35adb5213ca9657e911e9befb180842)         #
#                                                                      #
#              Information and Software Systems Research               #
#                            AT&T Research                             #
#                           Florham Park NJ                            #
#                                                                      #
#                  David Korn <dgk@research.att.com>                   #
#                                                                      #
########################################################################
function err_exit
{
	print -u2 -n "\t"
	print -u2 -r ${Command}[$1]: "${@:2}"
	let Errors+=1
}
alias err_exit='err_exit $LINENO'

Command=${0##*/}
integer Errors=0

tmp=$(mktemp -dt) || { err_exit mktemp -dt failed; exit 1; }
trap "cd /; rm -rf $tmp" EXIT

# test shell builtin commands
builtin getconf
: ${foo=bar} || err_exit ": failed"
[[ $foo == bar ]] || err_exit ": side effects failed"
set -- - foobar
[[ $# == 2 && $1 == - && $2 == foobar ]] || err_exit "set -- - foobar failed"
set -- -x foobar
[[ $# == 2 && $1 == -x && $2 == foobar ]] || err_exit "set -- -x foobar failed"
getopts :x: foo || err_exit "getopts :x: returns false"
[[ $foo == x && $OPTARG == foobar ]] || err_exit "getopts :x: failed"
OPTIND=1
getopts :r:s var -r
if	[[ $var != : || $OPTARG != r ]]
then	err_exit "'getopts :r:s var -r' not working"
fi
OPTIND=1
getopts :d#u OPT -d 16177
if	[[ $OPT != d || $OPTARG != 16177 ]]
then	err_exit "'getopts :d#u OPT=d OPTARG=16177' failed -- OPT=$OPT OPTARG=$OPTARG"
fi
OPTIND=1
while getopts 'ab' option -a -b
do	[[ $OPTIND == $((OPTIND)) ]] || err_exit "OPTIND optimization bug"
done

USAGE=$'[-][S:server?Operate on the specified \asubservice\a:]:[subservice:=pmserver]
    {
        [p:pmserver]
        [r:repserver]
        [11:notifyd]
    }'
set pmser p rep r notifyd -11
while	(( $# > 1 ))
do	OPTIND=1
	getopts "$USAGE" OPT -S $1
	[[ $OPT == S && $OPTARG == $2 ]] || err_exit "OPT=$OPT OPTARG=$OPTARG -- expected OPT=S OPTARG=$2"
	shift 2
done

false ${foo=bar} &&  err_exit "false failed"
read <<!
hello world
!
[[ $REPLY == 'hello world' ]] || err_exit "read builtin failed"
print x:y | IFS=: read a b
if	[[ $a != x ]]
then	err_exit "IFS=: read ... not working"
fi
read <<!
hello \
world
!
[[ $REPLY == 'hello world' ]] || err_exit "read continuation failed"
read -d x <<!
hello worldxfoobar
!
[[ $REPLY == 'hello world' ]] || err_exit "read builtin failed"
read <<\!
hello \
	world \

!
[[ $REPLY == 'hello 	world' ]] || err_exit "read continuation2 failed"
print "one\ntwo" | { read line
	print $line | /bin/cat > /dev/null
	read line
}
read <<\!
\
a\
\
\
b
!
if	[[ $REPLY != ab ]]
then	err_exit "read multiple continuation failed"
fi
if	[[ $line != two ]]
then	err_exit "read from pipeline failed"
fi
line=two
read line < /dev/null
if	[[ $line != "" ]]
then	err_exit "read from /dev/null failed"
fi
if	[[ $(print -R -) != - ]]
then	err_exit "print -R not working correctly"
fi
if	[[ $(print -- -) != - ]]
then	err_exit "print -- not working correctly"
fi
print -f "hello%nbar\n" size > /dev/null
if	((	size != 5 ))
then	err_exit "%n format of printf not working"
fi
print -n -u2 2>&1-
[[ -w /dev/fd/1 ]] || err_exit "2<&1- with built-ins has side effects"
x=$0
if	[[ $(eval 'print $0') != $x ]]
then	err_exit '$0 not correct for eval'
fi
$SHELL -c 'read x <<< hello' 2> /dev/null || err_exit 'syntax <<< not recognized'
($SHELL -c 'read x[1] <<< hello') 2> /dev/null || err_exit 'read x[1] not working'
unset x
readonly x
set -- $(readonly)
if      [[ " $@ " != *" x "* ]]
then    err_exit 'unset readonly variables are not displayed'
fi
if	[[ $(	for i in foo bar
		do	print $i
			continue 10
		done
	    ) != $'foo\nbar' ]]
then	err_exit 'continue breaks out of loop'
fi
(continue bad 2>/dev/null && err_exit 'continue bad should return an error')
(break bad 2>/dev/null && err_exit 'break bad should return an error')
(continue 0 2>/dev/null && err_exit 'continue 0 should return an error')
(break 0 2>/dev/null && err_exit 'break 0 should return an error')
breakfun() { break;}
continuefun() { continue;}
for fun in break continue
do	if	[[ $(	for i in foo
			do	${fun}fun
				print $i
			done
		) != foo ]]
	then	err_exit "$fun call in ${fun}fun breaks out of for loop"
	fi
done
if	[[ $(print -f "%b" "\a\n\v\b\r\f\E\03\\oo") != $'\a\n\v\b\r\f\E\03\\oo' ]]
then	err_exit 'print -f "%b" not working'
fi
if	[[ $(print -f "%P" "[^x].*b\$") != '*[!x]*b' ]]
then	err_exit 'print -f "%P" not working'
fi
if	[[ $(print -f "%(pattern)q" "[^x].*b\$") != '*[!x]*b' ]]
then	err_exit 'print -f "%(pattern)q" not working'
fi
if	[[ $(abc: for i in foo bar;do print $i;break abc;done) != foo ]]
then	err_exit 'break labels not working'
fi
if	[[ $(command -v if)	!= if ]]
then	err_exit	'command -v not working'
fi
read -r var <<\!

!
if	[[ $var != "" ]]
then	err_exit "read -r of blank line not working"
fi
mkdir -p $tmp/a/b/c 2>/dev/null || err_exit  "mkdir -p failed"
$SHELL -c "cd $tmp/a/b; cd c" 2>/dev/null || err_exit "initial script relative cd fails"

trap 'print TERM' TERM
exp=$'trap -- \'print TERM\' TERM\ntrap -- \'cd /; rm -rf '$tmp$'\' EXIT'
got=$(trap)
[[ $got == $exp ]] || err_exit "\$(trap) failed -- expected \"$exp\", got \"$got\""
exp='print TERM'
got=$(trap -p TERM)
[[ $got == $exp ]] || err_exit "\$(trap -p TERM) failed -- expected \"$exp\", got \"$got\""

[[ $($SHELL -c 'trap "print ok" SIGTERM; kill -s SIGTERM $$' 2> /dev/null) == ok ]] || err_exit 'SIGTERM not recognized'
[[ $($SHELL -c 'trap "print ok" sigterm; kill -s sigterm $$' 2> /dev/null) == ok ]] || err_exit 'SIGTERM not recognized'
[[ $($SHELL -c '( trap "" TERM);kill $$;print bad' == bad) ]] 2> /dev/null && err_exit 'trap ignored in subshell causes it to be ignored by parent'
${SHELL} -c 'kill -1 -$$' 2> /dev/null
[[ $(kill -l $?) == HUP ]] || err_exit 'kill -1 -pid not working'
${SHELL} -c 'kill -1 -$$' 2> /dev/null
[[ $(kill -l $?) == HUP ]] || err_exit 'kill -n1 -pid not working'
${SHELL} -c 'kill -s HUP -$$' 2> /dev/null
[[ $(kill -l $?) == HUP ]] || err_exit 'kill -HUP -pid not working'
n=123
typeset -A base
base[o]=8#
base[x]=16#
base[X]=16#
for i in d i o u x X
do	if	(( $(( ${base[$i]}$(printf "%$i" $n) )) != n  ))
	then	err_exit "printf %$i not working"
	fi
done
if	[[ $(printf -eexist) != -eexist ]]
then	err_exit 'printf -eexist ... not working'
fi
if	[[ $(printf -- "%s" foo) != foo ]]
then	err_exit 'printf -- not working'
fi
<<<<<<< HEAD
=======
if	[[ $(printf -- --) != -- ]]
then	err_exit 'printf -- -- ... not working'
fi
>>>>>>> 373fc975
if	[[ $(printf -- -eexist) != -eexist ]]
then	err_exit 'printf -- -eexist. not working'
fi
if	[[ $( trap 'print done' EXIT) != done ]]
then	err_exit 'trap on EXIT not working'
fi
if	[[ $( trap 'print done' EXIT; trap - EXIT) == done ]]
then	err_exit 'trap on EXIT not being cleared'
fi
if	[[ $(LC_MESSAGES=C type test) != 'test is a shell builtin' ]]
then	err_exit 'whence -v test not a builtin'
fi
builtin -d test
if	[[ $(type test) == *builtin* ]]
then	err_exit 'whence -v test after builtin -d incorrect'
fi
typeset -Z3 percent=$(printf '%o\n' "'%'")
forrmat=\\${percent}s
if      [[ $(printf "$forrmat") != %s ]]
then    err_exit "printf $forrmat not working"
fi
if	(( $(printf 'x\0y' | wc -c) != 3 ))
then	err_exit 'printf \0 not working'
fi
if	[[ $(printf "%bx%s\n" 'f\to\cbar') != $'f\to' ]]
then	err_exit 'printf %bx%s\n  not working'
fi
alpha=abcdefghijklmnop
if	[[ $(printf "%10.*s\n" 5 $alpha) != '     abcde' ]]
then	err_exit 'printf %10.%s\n  not working'
fi
float x2=.0000625
if	[[ $(printf "%10.5E\n" x2) != 6.25000E-05 ]]
then	err_exit 'printf "%10.5E" not normalizing correctly'
fi
x2=.000000001
if	[[ $(printf "%g\n" x2 2>/dev/null) != 1e-09 ]]
then	err_exit 'printf "%g" not working correctly'
fi
#FIXME#($SHELL read -s foobar <<\!
#FIXME#testing
#FIXME#!
#FIXME#) 2> /dev/null || err_exit ksh read -s var fails
if	[[ $(printf +3 2>/dev/null) !=   +3 ]]
then	err_exit 'printf is not processing formats beginning with + correctly'
fi
if	printf "%d %d\n" 123bad 78 >/dev/null 2>/dev/null
then	err_exit "printf not exiting non-zero with conversion errors"
fi
if	[[ $(trap --version 2> /dev/null;print done) != done ]]
then	err_exit 'trap builtin terminating after --version'
fi
if	[[ $(set --version 2> /dev/null;print done) != done ]]
then	err_exit 'set builtin terminating after --veresion'
fi
unset -f foobar
function foobar
{
	print 'hello world'
}
OPTIND=1
if	[[ $(getopts  $'[+?X\ffoobar\fX]' v --man 2>&1) != *'Xhello world'X* ]]
then	err_exit '\f...\f not working in getopts usage strings'
fi
if	[[ $(printf '%H\n' $'<>"& \'\tabc') != '&lt;&gt;&quot;&amp;&nbsp;&apos;&#9;abc' ]]
then	err_exit 'printf %H not working'
fi
if	[[ $(printf '%(html)q\n' $'<>"& \'\tabc') != '&lt;&gt;&quot;&amp;&nbsp;&apos;&#9;abc' ]]
then	err_exit 'printf %(html)q not working'
fi
if	[[ $( printf 'foo://ab_c%(url)q\n' $'<>"& \'\tabc') != 'foo://ab_c%3C%3E%22%26%20%27%09abc' ]]
then	err_exit 'printf %(url)q not working'
fi
if	[[ $(printf '%R %R %R %R\n' 'a.b' '*.c' '^'  '!(*.*)') != '^a\.b$ \.c$ ^\^$ ^(.*\..*)!$' ]]
then	err_exit 'printf %T not working'
fi
if	[[ $(printf '%(ere)q %(ere)q %(ere)q %(ere)q\n' 'a.b' '*.c' '^'  '!(*.*)') != '^a\.b$ \.c$ ^\^$ ^(.*\..*)!$' ]]
then	err_exit 'printf %(ere)q not working'
fi
if	[[ $(printf '%..:c\n' abc) != a:b:c ]]
then	err_exit "printf '%..:c' not working"
fi
if	[[ $(printf '%..*c\n' : abc) != a:b:c ]]
then	err_exit "printf '%..*c' not working"
fi
if	[[ $(printf '%..:s\n' abc def ) != abc:def ]]
then	err_exit "printf '%..:s' not working"
fi
if	[[ $(printf '%..*s\n' : abc def) != abc:def ]]
then	err_exit "printf '%..*s' not working"
fi
[[ $(printf '%q\n') == '' ]] || err_exit 'printf "%q" with missing arguments'
# we won't get hit by the one second boundary twice, right?
[[ $(printf '%T\n' now) == "$(date)" ]] ||
[[ $(printf '%T\n' now) == "$(date)" ]] ||
err_exit 'printf "%T" now'
behead()
{
	read line
	left=$(cat)
}
print $'line1\nline2' | behead
if	[[ $left != line2 ]]
then	err_exit "read reading ahead on a pipe"
fi
read -n1 y <<!
abc
!
exp=a
if      [[ $y != $exp ]]
then    err_exit "read -n1 failed -- expected '$exp', got '$y'"
fi
print -n $'{ read -r line;print $line;}\nhello' > $tmp/script
chmod 755 $tmp/script
if	[[ $($SHELL < $tmp/script) != hello ]]
then	err_exit 'read of incomplete line not working correctly'
fi
set -f
set -- *
if      [[ $1 != '*' ]]
then    err_exit 'set -f not working'
fi
unset pid1 pid2
false &
pid1=$!
pid2=$(
	wait $pid1
	(( $? == 127 )) || err_exit "job known to subshell"
	print $!
)
wait $pid1
(( $? == 1 )) || err_exit "wait not saving exit value"
wait $pid2
(( $? == 127 )) || err_exit "subshell job known to parent"
env=
v=$(getconf LIBPATH)
for v in ${v//,/ }
do	v=${v#*:}
	v=${v%%:*}
	eval [[ \$$v ]] && env="$env $v=\"\$$v\""
done
if	[[ $(foo=bar; eval foo=\$foo $env exec -c \$SHELL -c \'print \$foo\') != bar ]]
then	err_exit '"name=value exec -c ..." not working'
fi
$SHELL -c 'OPTIND=-1000000; getopts a opt -a' 2> /dev/null
[[ $? == 1 ]] || err_exit 'getopts with negative OPTIND not working'
getopts 'n#num' opt  -n 3
[[ $OPTARG == 3 ]] || err_exit 'getopts with numerical arguments failed'
if	[[ $($SHELL -c $'printf \'%2$s %1$s\n\' world hello') != 'hello world' ]]
then	err_exit 'printf %2$s %1$s not working'
fi
val=$(( 'C' ))
set -- \
	"'C"	$val	0	\
	"'C'"	$val	0	\
	'"C'	$val	0	\
	'"C"'	$val	0	\
	"'CX"	$val	1	\
	"'CX'"	$val	1	\
	"'C'X"	$val	1	\
	'"CX'	$val	1	\
	'"CX"'	$val	1	\
	'"C"X'	$val	1
while (( $# >= 3 ))
do	arg=$1 val=$2 code=$3
	shift 3
	for fmt in '%d' '%g'
	do	out=$(printf "$fmt" "$arg" 2>/dev/null)
		err=$(printf "$fmt" "$arg" 2>&1 >/dev/null)
		printf "$fmt" "$arg" >/dev/null 2>&1
		ret=$?
		[[ $out == $val ]] || err_exit "printf $fmt $arg failed -- expected '$val', got '$out'"
		if	(( $code ))
		then	[[ $err ]] || err_exit "printf $fmt $arg failed, error message expected"
		else	[[ $err ]] && err_exit "$err: printf $fmt $arg failed, error message not expected -- got '$err'"
		fi
		(( $ret == $code )) || err_exit "printf $fmt $arg failed -- expected exit code $code, got $ret"
	done
done
((n=0))
((n++)); ARGC[$n]=1 ARGV[$n]=""
((n++)); ARGC[$n]=2 ARGV[$n]="-a"
((n++)); ARGC[$n]=4 ARGV[$n]="-a -v 2"
((n++)); ARGC[$n]=4 ARGV[$n]="-a -v 2 x"
((n++)); ARGC[$n]=4 ARGV[$n]="-a -v 2 x y"
for ((i=1; i<=n; i++))
do	set -- ${ARGV[$i]}
	OPTIND=0
	while	getopts -a tst "av:" OPT
	do	:
	done
	if	[[ $OPTIND != ${ARGC[$i]} ]]
	then	err_exit "\$OPTIND after getopts loop incorrect -- expected ${ARGC[$i]}, got $OPTIND"
	fi
done
options=ab:c
optarg=foo
set -- -a -b $optarg -c bar
while	getopts $options opt
do	case $opt in
	a|c)	[[ $OPTARG ]] && err_exit "getopts $options \$OPTARG for flag $opt failed, expected \"\", got \"$OPTARG\"" ;;
	b)	[[ $OPTARG == $optarg ]] || err_exit "getopts $options \$OPTARG failed -- \"$optarg\" expected, got \"$OPTARG\"" ;;
	*)	err_exit "getopts $options failed -- got flag $opt" ;;
	esac
done

[[ $($SHELL 2> /dev/null -c 'readonly foo; getopts a: foo -a blah; echo foo') == foo ]] || err_exit 'getopts with readonly variable causes script to abort'

unset a
{ read -N3 a; read -N1 b;}  <<!
abcdefg
!
exp=abc
[[ $a == $exp ]] || err_exit "read -N3 here-document failed -- expected '$exp', got '$a'"
exp=d
[[ $b == $exp ]] || err_exit "read -N1 here-document failed -- expected '$exp', got '$b'"
read -n3 a <<!
abcdefg
!
exp=abc
[[ $a == $exp ]] || err_exit "read -n3 here-document failed -- expected '$exp', got '$a'"
#(print -n a;sleep 1; print -n bcde) | { read -N3 a; read -N1 b;}
#[[ $a == $exp ]] || err_exit "read -N3 from pipe failed -- expected '$exp', got '$a'"
#exp=d
#[[ $b == $exp ]] || err_exit "read -N1 from pipe failed -- expected '$exp', got '$b'"
#(print -n a;sleep 1; print -n bcde) | read -n3 a
#exp=a
#[[ $a == $exp ]] || err_exit "read -n3 from pipe failed -- expected '$exp', got '$a'"
#rm -f $tmp/fifo
#if	mkfifo $tmp/fifo 2> /dev/null
#then	(print -n a; sleep 1;print -n bcde)  > $tmp/fifo &
#	{
#	read -u5 -n3 -t2 a || err_exit 'read -n3 from fifo timedout'
#	read -u5 -n1 -t2 b || err_exit 'read -n1 from fifo timedout'
#	} 5< $tmp/fifo
#	exp=a
#	[[ $a == $exp ]] || err_exit "read -n3 from fifo failed -- expected '$exp', got '$a'"
#	rm -f $tmp/fifo
#	mkfifo $tmp/fifo 2> /dev/null
#	(print -n a; sleep 1;print -n bcde) > $tmp/fifo &
#	{
#	read -u5 -N3 -t2 a || err_exit 'read -N3 from fifo timed out'
#	read -u5 -N1 -t2 b || err_exit 'read -N1 from fifo timedout'
#	} 5< $tmp/fifo
#	exp=abc
#	[[ $a == $exp ]] || err_exit "read -N3 from fifo failed -- expected '$exp', got '$a'"
#	exp=d
#	[[ $b == $exp ]] || err_exit "read -N1 from fifo failed -- expected '$exp', got '$b'"
#fi
#rm -f $tmp/fifo

function longline
{
	integer i
	for((i=0; i < $1; i++))
	do	print argument$i
	done
}
# test command -x option
integer sum=0 n=10000
if	! ${SHELL:-ksh} -c 'print $#' count $(longline $n) > /dev/null  2>&1
then	for i in $(command command -x ${SHELL:-ksh} -c 'print $#;[[ $1 != argument0 ]]' count $(longline $n) 2> /dev/null)
	do	((sum += $i))
	done
	(( sum == n )) || err_exit "command -x processed only $sum arguments"
	command -p command -x ${SHELL:-ksh} -c 'print $#;[[ $1 == argument0 ]]' count $(longline $n) > /dev/null  2>&1
	[[ $? != 1 ]] && err_exit 'incorrect exit status for command -x'
fi
# test command -x option with extra arguments
integer sum=0 n=10000
if      ! ${SHELL:-ksh} -c 'print $#' count $(longline $n) > /dev/null  2>&1
then    for i in $(command command -x ${SHELL:-ksh} -c 'print $#;[[ $1 != argument0 ]]' count $(longline $n) one two three) #2> /dev/null)
	do      ((sum += $i))
	done
	(( sum  > n )) || err_exit "command -x processed only $sum arguments"
	(( (sum-n)%3==0 )) || err_exit "command -x processed only $sum arguments"
	(( sum == n+3)) && err_exit "command -x processed only $sum arguments"
	command -p command -x ${SHELL:-ksh} -c 'print $#;[[ $1 == argument0 ]]' count $(longline $n) > /dev/null  2>&1
	[[ $? != 1 ]] && err_exit 'incorrect exit status for command -x'
fi
# test for debug trap
[[ $(typeset -i i=0
	trap 'print $i' DEBUG
	while (( i <2))
	do	(( i++))
	done) == $'0\n0\n1\n1\n2' ]]  || err_exit  "DEBUG trap not working"
getconf UNIVERSE - ucb
[[ $($SHELL -c 'echo -3') == -3 ]] || err_exit "echo -3 not working in ucb universe"
typeset -F3 start_x=SECONDS total_t delay=0.02
typeset reps=50 leeway=5
sleep $(( 2 * leeway * reps * delay )) |
for (( i=0 ; i < reps ; i++ ))
do	read -N1 -t $delay
done
(( total_t = SECONDS - start_x ))
if	(( total_t > leeway * reps * delay ))
then	err_exit "read -t in pipe taking $total_t secs - $(( reps * delay )) minimum - too long"
elif	(( total_t < reps * delay ))
then	err_exit "read -t in pipe taking $total_t secs - $(( reps * delay )) minimum - too fast"
fi
$SHELL -c 'sleep $(printf "%a" .95)' 2> /dev/null || err_exit "sleep doesn't except %a format constants"
$SHELL -c 'test \( ! -e \)' 2> /dev/null ; [[ $? == 1 ]] || err_exit 'test \( ! -e \) not working'
[[ $(ulimit) == "$(ulimit -fS)" ]] || err_exit 'ulimit is not the same as ulimit -fS'
tmpfile=$tmp/file.2
print $'\nprint -r -- "${.sh.file} ${LINENO} ${.sh.lineno}"' > $tmpfile
[[ $( . "$tmpfile") == "$tmpfile 2 1" ]] || err_exit 'dot command not working'
print -r -- "'xxx" > $tmpfile
[[ $($SHELL -c ". $tmpfile"$'\n print ok' 2> /dev/null) == ok ]] || err_exit 'syntax error in dot command affects next command'

float sec=$SECONDS del=4
exec 3>&2 2>/dev/null
$SHELL -c "( sleep 1; kill -ALRM \$\$ ) & sleep $del" 2> /dev/null
exitval=$?
(( sec = SECONDS - sec ))
exec 2>&3-
(( exitval )) && err_exit "sleep doesn't exit 0 with ALRM interupt"
(( sec > (del - 1) )) || err_exit "ALRM signal causes sleep to terminate prematurely -- expected 3 sec, got $sec"
typeset -r z=3
y=5
for i in 123 z  %x a.b.c
do	( unset $i)  2>/dev/null && err_exit "unset $i should fail"
done
a=()
for i in y y  y[8] t[abc] y.d a.b  a
do	unset $i ||  print -u2  "err_exit unset $i should not fail"
done
[[ $($SHELL -c 'y=3; unset 123 y;print $?$y') == 1 ]] 2> /dev/null ||  err_exit 'y is not getting unset with unset 123 y'
[[ $($SHELL -c 'trap foo TERM; (trap;(trap) )') == 'trap -- foo TERM' ]] || err_exit 'traps not getting reset when subshell is last process'

n=$(printf "%b" 'a\0b\0c' | wc -c)
(( n == 5 )) || err_exit '\0 not working with %b format with printf'

t=$(ulimit -t)
[[ $($SHELL -c 'ulimit -v 15000 2>/dev/null; ulimit -t') == "$t" ]] || err_exit 'ulimit -v changes ulimit -t'

$SHELL 2> /dev/null -c 'cd ""' && err_exit 'cd "" not producing an error'
[[ $($SHELL 2> /dev/null -c 'cd "";print hi') != hi ]] && err_exit 'cd "" should not terminate script'

bincat=$(whence -p cat)
builtin cat
out=$tmp/seq.out
seq 11 >$out
cmp -s <(print -- "$($bincat<( $bincat $out ) )") <(print -- "$(cat <( cat $out ) )") || err_exit "builtin cat differs from $bincat"

[[ $($SHELL -c '{ printf %R "["; print ok;}' 2> /dev/null) == ok ]] || err_exit $'\'printf %R "["\' causes shell to abort'

v=$( $SHELL -c $'
	trap \'print "usr1"\' USR1
	trap exit USR2
	sleep 1 && {
		kill -USR1 $$ && sleep 1
		kill -0 $$ 2>/dev/null && kill -USR2 $$
	} &
	sleep 2 | read
	echo done
' ) 2> /dev/null
[[ $v == $'usr1\ndone' ]] ||  err_exit 'read not terminating when receiving USR1 signal'

mkdir $tmp/tmpdir1
cd $tmp/tmpdir1
pwd=$PWD
cd ../tmpdir1
[[ $PWD == "$pwd" ]] || err_exit 'cd ../tmpdir1 causes directory to change'
cd "$pwd"
mv $tmp/tmpdir1 $tmp/tmpdir2
cd ..  2> /dev/null || err_exit 'cannot change directory to .. after current directory has been renamed'
[[ $PWD == "$tmp" ]] || err_exit 'after "cd $tmp/tmpdir1; cd .." directory is not $tmp'

cd "$tmp"
mkdir $tmp/tmpdir2/foo
pwd=$PWD
cd $tmp/tmpdir2/foo
mv $tmp/tmpdir2 $tmp/tmpdir1
cd ../.. 2> /dev/null || err_exit 'cannot change directory to ../.. after current directory has been renamed'
[[ $PWD == "$tmp" ]] || err_exit 'after "cd $tmp/tmpdir2; cd ../.." directory is not $tmp'
cd "$tmp"
rm -rf tmpdir1

cd /etc
cd ..
[[ $(pwd) == / ]] || err_exit 'cd /etc;cd ..;pwd is not /'
cd /etc
cd ../..
[[ $(pwd) == / ]] || err_exit 'cd /etc;cd ../..;pwd is not /'
cd /etc
cd .././..
[[ $(pwd) == / ]] || err_exit 'cd /etc;cd .././..;pwd is not /'
cd /usr/bin
cd ../..
[[ $(pwd) == / ]] || err_exit 'cd /usr/bin;cd ../..;pwd is not /'
cd /usr/bin
cd ..
[[ $(pwd) == /usr ]] || err_exit 'cd /usr/bin;cd ..;pwd is not /usr'
cd "$tmp"
if	mkdir $tmp/t1
then	(
		cd $tmp/t1
		> real_t1
		(
			cd ..
			mv t1 t2
			mkdir t1
		)
		[[ -f real_t1 ]] || err_exit 'real_t1 not found after parent directory renamed in subshell'
	)
fi
cd "$tmp"

$SHELL +E -i <<- \! && err_exit 'interactive shell should not exit 0 after false'
	false
	exit
!

if	kill -L > /dev/null 2>&1
then	[[ $(kill -l HUP) == "$(kill -L HUP)" ]] || err_exit 'kill -l and kill -L are not the same when given a signal name'
	[[ $(kill -l 9) == "$(kill -L 9)" ]] || err_exit 'kill -l and kill -L are not the same when given a signal number'
	[[ $(kill -L) == *'9) KILL'* ]] || err_exit 'kill -L output does not contain 9) KILL'
fi

unset ENV
v=$($SHELL 2> /dev/null +o rc -ic $'getopts a:bc: opt --man\nprint $?')
[[ $v == 2* ]] || err_exit 'getopts --man does not exit 2 for interactive shells'

read baz <<< 'foo\\\\bar'
[[ $baz == 'foo\\bar' ]] || err_exit 'read of foo\\\\bar not getting foo\\bar'

: ~root
[[ $(builtin) == *.sh.tilde* ]] &&  err_exit 'builtin contains .sh.tilde'

exit $((Errors<125?Errors:125))<|MERGE_RESOLUTION|>--- conflicted
+++ resolved
@@ -219,12 +219,9 @@
 if	[[ $(printf -- "%s" foo) != foo ]]
 then	err_exit 'printf -- not working'
 fi
-<<<<<<< HEAD
-=======
 if	[[ $(printf -- --) != -- ]]
 then	err_exit 'printf -- -- ... not working'
 fi
->>>>>>> 373fc975
 if	[[ $(printf -- -eexist) != -eexist ]]
 then	err_exit 'printf -- -eexist. not working'
 fi
