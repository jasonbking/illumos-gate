--- conflicted
+++ resolved
@@ -4552,14 +4552,9 @@
 	secflagdelta_t delt;
 
 	if (secflags_parse(NULL, flagstr, &delt) == -1) {
-<<<<<<< HEAD
-		zerror(zlogp, B_FALSE, "%s security-flags: '%s' are invalid",
-		    descr, flagstr);
-=======
 		zerror(zlogp, B_FALSE,
 		    "failed to parse %s security-flags '%s': %s",
 		    descr, flagstr, strerror(errno));
->>>>>>> 06965442
 		return (Z_BAD_PROPERTY);
 	}
 
@@ -4600,11 +4595,7 @@
 
 		if ((bh = brand_open(brand_name)) == NULL) {
 			zerror(zlogp, B_FALSE,
-<<<<<<< HEAD
-			    "unable to determine brand name");
-=======
 			    "unable to find brand named %s", brand_name);
->>>>>>> 06965442
 			return (Z_BAD_PROPERTY);
 		}
 		if (brand_get_secflags(bh, flagstr, sizeof (flagstr)) != 0) {
