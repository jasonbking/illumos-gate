/*
 * CDDL HEADER START
 *
 * The contents of this file are subject to the terms of the
 * Common Development and Distribution License (the "License").
 * You may not use this file except in compliance with the License.
 *
 * You can obtain a copy of the license at usr/src/OPENSOLARIS.LICENSE
 * or http://www.opensolaris.org/os/licensing.
 * See the License for the specific language governing permissions
 * and limitations under the License.
 *
 * When distributing Covered Code, include this CDDL HEADER in each
 * file and include the License file at usr/src/OPENSOLARIS.LICENSE.
 * If applicable, add the following below this CDDL HEADER, with the
 * fields enclosed by brackets "[]" replaced with your own identifying
 * information: Portions Copyright [yyyy] [name of copyright owner]
 *
 * CDDL HEADER END
 */

/*
 * Copyright (c) 2003, 2010, Oracle and/or its affiliates. All rights reserved.
 * Copyright 2018, Joyent Inc.
 * Copyright (c) 2015, 2016 by Delphix. All rights reserved.
 * Copyright 2019 OmniOS Community Edition (OmniOSce) Association.
 * Copyright 2020 RackTop Systems Inc.
 */

/*
 * Copyright 2011 Nexenta Systems, Inc.  All rights reserved.
 */

/*
 * This module contains functions used to bring up and tear down the
 * Virtual Platform: [un]mounting file-systems, [un]plumbing network
 * interfaces, [un]configuring devices, establishing resource controls,
 * and creating/destroying the zone in the kernel.  These actions, on
 * the way up, ready the zone; on the way down, they halt the zone.
 * See the much longer block comment at the beginning of zoneadmd.c
 * for a bigger picture of how the whole program functions.
 *
 * This module also has primary responsibility for the layout of "scratch
 * zones."  These are mounted, but inactive, zones that are used during
 * operating system upgrade and potentially other administrative action.  The
 * scratch zone environment is similar to the miniroot environment.  The zone's
 * actual root is mounted read-write on /a, and the standard paths (/usr,
 * /sbin, /lib) all lead to read-only copies of the running system's binaries.
 * This allows the administrative tools to manipulate the zone using "-R /a"
 * without relying on any binaries in the zone itself.
 *
 * If the scratch zone is on an alternate root (Live Upgrade [LU] boot
 * environment), then we must resolve the lofs mounts used there to uncover
 * writable (unshared) resources.  Shared resources, though, are always
 * read-only.  In addition, if the "same" zone with a different root path is
 * currently running, then "/b" inside the zone points to the running zone's
 * root.  This allows LU to synchronize configuration files during the upgrade
 * process.
 *
 * To construct this environment, this module creates a tmpfs mount on
 * $ZONEPATH/lu.  Inside this scratch area, the miniroot-like environment as
 * described above is constructed on the fly.  The zone is then created using
 * $ZONEPATH/lu as the root.
 *
 * Note that scratch zones are inactive.  The zone's bits are not running and
 * likely cannot be run correctly until upgrade is done.  Init is not running
 * there, nor is SMF.  Because of this, the "mounted" state of a scratch zone
 * is not a part of the usual halt/ready/boot state machine.
 */

#include <sys/param.h>
#include <sys/mount.h>
#include <sys/mntent.h>
#include <sys/socket.h>
#include <sys/utsname.h>
#include <sys/types.h>
#include <sys/stat.h>
#include <sys/sockio.h>
#include <sys/stropts.h>
#include <sys/conf.h>
#include <sys/systeminfo.h>
#include <sys/secflags.h>
#include <sys/vnic.h>

#include <libdlpi.h>
#include <libdllink.h>
#include <libdlvlan.h>
#include <libdlvnic.h>

#include <inet/tcp.h>
#include <arpa/inet.h>
#include <netinet/in.h>
#include <net/route.h>

#include <stdio.h>
#include <errno.h>
#include <fcntl.h>
#include <unistd.h>
#include <rctl.h>
#include <stdlib.h>
#include <string.h>
#include <strings.h>
#include <wait.h>
#include <limits.h>
#include <libgen.h>
#include <libzfs.h>
#include <libdevinfo.h>
#include <zone.h>
#include <assert.h>
#include <libcontract.h>
#include <libcontract_priv.h>
#include <uuid/uuid.h>

#include <sys/mntio.h>
#include <sys/mnttab.h>
#include <sys/fs/autofs.h>	/* for _autofssys() */
#include <sys/fs/lofs_info.h>
#include <sys/fs/zfs.h>

#include <pool.h>
#include <sys/pool.h>
#include <sys/priocntl.h>

#include <libbrand.h>
#include <sys/brand.h>
#include <libzonecfg.h>
#include <synch.h>

#include "zoneadmd.h"
#include <tsol/label.h>
#include <libtsnet.h>
#include <sys/priv.h>
#include <libinetutil.h>

#define	V4_ADDR_LEN	32
#define	V6_ADDR_LEN	128

#define	RESOURCE_DEFAULT_OPTS \
	MNTOPT_RO "," MNTOPT_LOFS_NOSUB "," MNTOPT_NODEVICES

#define	DFSTYPES	"/etc/dfs/fstypes"
#define	MAXTNZLEN	2048

/* Number of times to retry unmounting if it fails */
#define	UMOUNT_RETRIES	30

#define	ALT_MOUNT(mount_cmd)	((mount_cmd) != Z_MNT_BOOT)

/* a reasonable estimate for the number of lwps per process */
#define	LWPS_PER_PROCESS	10

/* for routing socket */
static int rts_seqno = 0;

/* mangled zone name when mounting in an alternate root environment */
static char kernzone[ZONENAME_MAX];

/* array of cached mount entries for resolve_lofs */
static struct mnttab *resolve_lofs_mnts, *resolve_lofs_mnt_max;

/* for Trusted Extensions */
static tsol_zcent_t *get_zone_label(zlog_t *, priv_set_t *);
static int tsol_mounts(zlog_t *, char *, char *);
static void tsol_unmounts(zlog_t *, char *);

static m_label_t *zlabel = NULL;
static m_label_t *zid_label = NULL;
static priv_set_t *zprivs = NULL;

static const char *DFLT_FS_ALLOWED = "hsfs,smbfs,nfs,nfs3,nfs4,nfsdyn";

typedef struct zone_proj_rctl_map {
	char *zpr_zone_rctl;
	char *zpr_project_rctl;
} zone_proj_rctl_map_t;

static zone_proj_rctl_map_t zone_proj_rctl_map[] = {
	{"zone.max-msg-ids",	"project.max-msg-ids"},
	{"zone.max-sem-ids",	"project.max-sem-ids"},
	{"zone.max-shm-ids",	"project.max-shm-ids"},
	{"zone.max-shm-memory",	"project.max-shm-memory"},
	{NULL,			NULL}
};

/* from libsocket, not in any header file */
extern int getnetmaskbyaddr(struct in_addr, struct in_addr *);

/* from zoneadmd */
extern char query_hook[];
extern char post_statechg_hook[];

/*
 * For each "net" resource configured in zonecfg, we track a zone_addr_list_t
 * node in a linked list that is sorted by linkid.  The list is constructed as
 * the xml configuration file is parsed, and the information
 * contained in each node is added to the kernel before the zone is
 * booted, to be retrieved and applied from within the exclusive-IP NGZ
 * on boot.
 */
typedef struct zone_addr_list {
	struct zone_addr_list *za_next;
	datalink_id_t za_linkid;	/* datalink_id_t of interface */
	struct zone_nwiftab za_nwiftab; /* address, defrouter properties */
} zone_addr_list_t;

/*
 * An optimization for build_mnttable: reallocate (and potentially copy the
 * data) only once every N times through the loop.
 */
#define	MNTTAB_HUNK	32

/* some handy macros */
#define	SIN(s)	((struct sockaddr_in *)s)
#define	SIN6(s)	((struct sockaddr_in6 *)s)

/*
 * Private autofs system call
 */
extern int _autofssys(int, void *);

static int
autofs_cleanup(zoneid_t zoneid)
{
	int r;

	/*
	 * Ask autofs to unmount all trigger nodes in the given zone.
	 * Handle ENOSYS in the case that the autofs kernel module is not
	 * installed.
	 */
	r = _autofssys(AUTOFS_UNMOUNTALL, (void *)((uintptr_t)zoneid));
	if (r != 0 && errno == ENOSYS) {
		return (0);
	}
	return (r);
}

static void
free_mnttable(struct mnttab *mnt_array, uint_t nelem)
{
	uint_t i;

	if (mnt_array == NULL)
		return;
	for (i = 0; i < nelem; i++) {
		free(mnt_array[i].mnt_mountp);
		free(mnt_array[i].mnt_fstype);
		free(mnt_array[i].mnt_special);
		free(mnt_array[i].mnt_mntopts);
		assert(mnt_array[i].mnt_time == NULL);
	}
	free(mnt_array);
}

/*
 * Build the mount table for the zone rooted at "zroot", storing the resulting
 * array of struct mnttabs in "mnt_arrayp" and the number of elements in the
 * array in "nelemp".
 */
static int
build_mnttable(zlog_t *zlogp, const char *zroot, size_t zrootlen, FILE *mnttab,
    struct mnttab **mnt_arrayp, uint_t *nelemp)
{
	struct mnttab mnt;
	struct mnttab *mnts;
	struct mnttab *mnp;
	uint_t nmnt;

	rewind(mnttab);
	resetmnttab(mnttab);
	nmnt = 0;
	mnts = NULL;
	while (getmntent(mnttab, &mnt) == 0) {
		struct mnttab *tmp_array;

		if (strncmp(mnt.mnt_mountp, zroot, zrootlen) != 0)
			continue;
		if (nmnt % MNTTAB_HUNK == 0) {
			tmp_array = realloc(mnts,
			    (nmnt + MNTTAB_HUNK) * sizeof (*mnts));
			if (tmp_array == NULL) {
				free_mnttable(mnts, nmnt);
				return (-1);
			}
			mnts = tmp_array;
		}
		mnp = &mnts[nmnt++];

		/*
		 * Zero out any fields we're not using.
		 */
		(void) memset(mnp, 0, sizeof (*mnp));

		if (mnt.mnt_special != NULL)
			mnp->mnt_special = strdup(mnt.mnt_special);
		if (mnt.mnt_mntopts != NULL)
			mnp->mnt_mntopts = strdup(mnt.mnt_mntopts);
		mnp->mnt_mountp = strdup(mnt.mnt_mountp);
		mnp->mnt_fstype = strdup(mnt.mnt_fstype);
		if ((mnt.mnt_special != NULL && mnp->mnt_special == NULL) ||
		    (mnt.mnt_mntopts != NULL && mnp->mnt_mntopts == NULL) ||
		    mnp->mnt_mountp == NULL || mnp->mnt_fstype == NULL) {
			zerror(zlogp, B_TRUE, "memory allocation failed");
			free_mnttable(mnts, nmnt);
			return (-1);
		}
	}
	*mnt_arrayp = mnts;
	*nelemp = nmnt;
	return (0);
}

/*
 * This is an optimization.  The resolve_lofs function is used quite frequently
 * to manipulate file paths, and on a machine with a large number of zones,
 * there will be a huge number of mounted file systems.  Thus, we trigger a
 * reread of the list of mount points
 */
static void
lofs_discard_mnttab(void)
{
	free_mnttable(resolve_lofs_mnts,
	    resolve_lofs_mnt_max - resolve_lofs_mnts);
	resolve_lofs_mnts = resolve_lofs_mnt_max = NULL;
}

static int
lofs_read_mnttab(zlog_t *zlogp)
{
	FILE *mnttab;
	uint_t nmnts;

	if ((mnttab = fopen(MNTTAB, "r")) == NULL)
		return (-1);
	if (build_mnttable(zlogp, "", 0, mnttab, &resolve_lofs_mnts,
	    &nmnts) == -1) {
		(void) fclose(mnttab);
		return (-1);
	}
	(void) fclose(mnttab);
	resolve_lofs_mnt_max = resolve_lofs_mnts + nmnts;
	return (0);
}

/*
 * This function loops over potential loopback mounts and symlinks in a given
 * path and resolves them all down to an absolute path.
 */
void
resolve_lofs(zlog_t *zlogp, char *path, size_t pathlen)
{
	int len, arlen;
	const char *altroot;
	char tmppath[MAXPATHLEN];
	boolean_t outside_altroot;

	if ((len = resolvepath(path, tmppath, sizeof (tmppath))) == -1)
		return;
	tmppath[len] = '\0';
	(void) strlcpy(path, tmppath, sizeof (tmppath));

	/* This happens once per zoneadmd operation. */
	if (resolve_lofs_mnts == NULL && lofs_read_mnttab(zlogp) == -1)
		return;

	altroot = zonecfg_get_root();
	arlen = strlen(altroot);
	outside_altroot = B_FALSE;
	for (;;) {
		struct mnttab *mnp;

		/* Search in reverse order to find longest match */
		for (mnp = resolve_lofs_mnt_max - 1; mnp >= resolve_lofs_mnts;
		    mnp--) {
			if (mnp->mnt_fstype == NULL ||
			    mnp->mnt_mountp == NULL ||
			    mnp->mnt_special == NULL)
				continue;
			len = strlen(mnp->mnt_mountp);
			if (strncmp(mnp->mnt_mountp, path, len) == 0 &&
			    (path[len] == '/' || path[len] == '\0'))
				break;
		}
		if (mnp < resolve_lofs_mnts)
			break;
		/* If it's not a lofs then we're done */
		if (strcmp(mnp->mnt_fstype, MNTTYPE_LOFS) != 0)
			break;
		if (outside_altroot) {
			char *cp;
			int olen = sizeof (MNTOPT_RO) - 1;

			/*
			 * If we run into a read-only mount outside of the
			 * alternate root environment, then the user doesn't
			 * want this path to be made read-write.
			 */
			if (mnp->mnt_mntopts != NULL &&
			    (cp = strstr(mnp->mnt_mntopts, MNTOPT_RO)) !=
			    NULL &&
			    (cp == mnp->mnt_mntopts || cp[-1] == ',') &&
			    (cp[olen] == '\0' || cp[olen] == ',')) {
				break;
			}
		} else if (arlen > 0 &&
		    (strncmp(mnp->mnt_special, altroot, arlen) != 0 ||
		    (mnp->mnt_special[arlen] != '\0' &&
		    mnp->mnt_special[arlen] != '/'))) {
			outside_altroot = B_TRUE;
		}
		/* use temporary buffer because new path might be longer */
		(void) snprintf(tmppath, sizeof (tmppath), "%s%s",
		    mnp->mnt_special, path + len);
		if ((len = resolvepath(tmppath, path, pathlen)) == -1)
			break;
		path[len] = '\0';
	}
}

/*
 * For a regular mount, check if a replacement lofs mount is needed because the
 * referenced device is already mounted somewhere.
 */
static int
check_lofs_needed(zlog_t *zlogp, struct zone_fstab *fsptr)
{
	struct mnttab *mnp;
	zone_fsopt_t *optptr, *onext;

	/* This happens once per zoneadmd operation. */
	if (resolve_lofs_mnts == NULL && lofs_read_mnttab(zlogp) == -1)
		return (-1);

	/*
	 * If this special node isn't already in use, then it's ours alone;
	 * no need to worry about conflicting mounts.
	 */
	for (mnp = resolve_lofs_mnts; mnp < resolve_lofs_mnt_max;
	    mnp++) {
		if (strcmp(mnp->mnt_special, fsptr->zone_fs_special) == 0)
			break;
	}
	if (mnp >= resolve_lofs_mnt_max)
		return (0);

	/*
	 * Convert this duplicate mount into a lofs mount.
	 */
	(void) strlcpy(fsptr->zone_fs_special, mnp->mnt_mountp,
	    sizeof (fsptr->zone_fs_special));
	(void) strlcpy(fsptr->zone_fs_type, MNTTYPE_LOFS,
	    sizeof (fsptr->zone_fs_type));
	fsptr->zone_fs_raw[0] = '\0';

	/*
	 * Discard all but one of the original options and set that to our
	 * default set of options used for resources.
	 */
	optptr = fsptr->zone_fs_options;
	if (optptr == NULL) {
		optptr = malloc(sizeof (*optptr));
		if (optptr == NULL) {
			zerror(zlogp, B_TRUE, "cannot mount %s",
			    fsptr->zone_fs_dir);
			return (-1);
		}
	} else {
		while ((onext = optptr->zone_fsopt_next) != NULL) {
			optptr->zone_fsopt_next = onext->zone_fsopt_next;
			free(onext);
		}
	}
	(void) strcpy(optptr->zone_fsopt_opt, RESOURCE_DEFAULT_OPTS);
	optptr->zone_fsopt_next = NULL;
	fsptr->zone_fs_options = optptr;
	return (0);
}

int
make_one_dir(zlog_t *zlogp, const char *prefix, const char *subdir, mode_t mode,
    uid_t userid, gid_t groupid)
{
	char path[MAXPATHLEN];
	struct stat st;

	if (snprintf(path, sizeof (path), "%s%s", prefix, subdir) >
	    sizeof (path)) {
		zerror(zlogp, B_FALSE, "pathname %s%s is too long", prefix,
		    subdir);
		return (-1);
	}

	if (lstat(path, &st) == 0) {
		/*
		 * We don't check the file mode since presumably the zone
		 * administrator may have had good reason to change the mode,
		 * and we don't need to second guess them.
		 */
		if (!S_ISDIR(st.st_mode)) {
			if (S_ISREG(st.st_mode)) {
				/*
				 * Allow readonly mounts of /etc/ files; this
				 * is needed most by Trusted Extensions.
				 */
				if (strncmp(subdir, "/etc/",
				    strlen("/etc/")) != 0) {
					zerror(zlogp, B_FALSE,
					    "%s is not in /etc", path);
					return (-1);
				}
			} else {
				zerror(zlogp, B_FALSE,
				    "%s is not a directory", path);
				return (-1);
			}
		}
		return (0);
	}

	if (mkdirp(path, mode) != 0) {
		if (errno == EROFS)
			zerror(zlogp, B_FALSE, "Could not mkdir %s.\nIt is on "
			    "a read-only file system in this local zone.\nMake "
			    "sure %s exists in the global zone.", path, subdir);
		else
			zerror(zlogp, B_TRUE, "mkdirp of %s failed", path);
		return (-1);
	}

	(void) chown(path, userid, groupid);
	return (0);
}

static void
free_remote_fstypes(char **types)
{
	uint_t i;

	if (types == NULL)
		return;
	for (i = 0; types[i] != NULL; i++)
		free(types[i]);
	free(types);
}

static char **
get_remote_fstypes(zlog_t *zlogp)
{
	char **types = NULL;
	FILE *fp;
	char buf[MAXPATHLEN];
	char fstype[MAXPATHLEN];
	uint_t lines = 0;
	uint_t i;

	if ((fp = fopen(DFSTYPES, "r")) == NULL) {
		zerror(zlogp, B_TRUE, "failed to open %s", DFSTYPES);
		return (NULL);
	}
	/*
	 * Count the number of lines
	 */
	while (fgets(buf, sizeof (buf), fp) != NULL)
		lines++;
	if (lines == 0)	/* didn't read anything; empty file */
		goto out;
	rewind(fp);
	/*
	 * Allocate enough space for a NULL-terminated array.
	 */
	types = calloc(lines + 1, sizeof (char *));
	if (types == NULL) {
		zerror(zlogp, B_TRUE, "memory allocation failed");
		goto out;
	}
	i = 0;
	while (fgets(buf, sizeof (buf), fp) != NULL) {
		/* LINTED - fstype is big enough to hold buf */
		if (sscanf(buf, "%s", fstype) == 0) {
			zerror(zlogp, B_FALSE, "unable to parse %s", DFSTYPES);
			free_remote_fstypes(types);
			types = NULL;
			goto out;
		}
		types[i] = strdup(fstype);
		if (types[i] == NULL) {
			zerror(zlogp, B_TRUE, "memory allocation failed");
			free_remote_fstypes(types);
			types = NULL;
			goto out;
		}
		i++;
	}
out:
	(void) fclose(fp);
	return (types);
}

static boolean_t
is_remote_fstype(const char *fstype, char *const *remote_fstypes)
{
	uint_t i;

	if (remote_fstypes == NULL)
		return (B_FALSE);
	for (i = 0; remote_fstypes[i] != NULL; i++) {
		if (strcmp(remote_fstypes[i], fstype) == 0)
			return (B_TRUE);
	}
	return (B_FALSE);
}

/*
 * This converts a zone root path (normally of the form .../root) to a Live
 * Upgrade scratch zone root (of the form .../lu).
 */
static void
root_to_lu(zlog_t *zlogp, char *zroot, size_t zrootlen, boolean_t isresolved)
{
	if (!isresolved && zonecfg_in_alt_root())
		resolve_lofs(zlogp, zroot, zrootlen);
	(void) strcpy(strrchr(zroot, '/') + 1, "lu");
}

/*
 * Perform brand-specific cleanup if we are unable to unmount a FS.
 */
static void
brand_umount_cleanup(zlog_t *zlogp, char *path)
{
	char cmdbuf[2 * MAXPATHLEN];

	if (post_statechg_hook[0] == '\0')
		return;

	if (snprintf(cmdbuf, sizeof (cmdbuf), "%s %d %d %s", post_statechg_hook,
	    ZONE_STATE_DOWN, Z_UNMOUNT, path) > sizeof (cmdbuf))
		return;

	(void) do_subproc(zlogp, cmdbuf, NULL, B_FALSE);
}

/*
 * The general strategy for unmounting filesystems is as follows:
 *
 * - Remote filesystems may be dead, and attempting to contact them as
 * part of a regular unmount may hang forever; we want to always try to
 * forcibly unmount such filesystems and only fall back to regular
 * unmounts if the filesystem doesn't support forced unmounts.
 *
 * - We don't want to unnecessarily corrupt metadata on local
 * filesystems (ie UFS), so we want to start off with graceful unmounts,
 * and only escalate to doing forced unmounts if we get stuck.
 *
 * We start off walking backwards through the mount table.  This doesn't
 * give us strict ordering but ensures that we try to unmount submounts
 * first.  We thus limit the number of failed umount2(2) calls.
 *
 * The mechanism for determining if we're stuck is to count the number
 * of failed unmounts each iteration through the mount table.  This
 * gives us an upper bound on the number of filesystems which remain
 * mounted (autofs trigger nodes are dealt with separately).  If at the
 * end of one unmount+autofs_cleanup cycle we still have the same number
 * of mounts that we started out with, we're stuck and try a forced
 * unmount.  If that fails (filesystem doesn't support forced unmounts)
 * then we bail and are unable to teardown the zone.  If it succeeds,
 * we're no longer stuck so we continue with our policy of trying
 * graceful mounts first.
 *
 * Zone must be down (ie, no processes or threads active).
 */
static int
unmount_filesystems(zlog_t *zlogp, zoneid_t zoneid, boolean_t unmount_cmd)
{
	int error = 0;
	int fail = 0;
	FILE *mnttab;
	struct mnttab *mnts;
	uint_t nmnt;
	char zroot[MAXPATHLEN + 1];
	size_t zrootlen;
	uint_t oldcount = UINT_MAX;
	boolean_t stuck = B_FALSE;
	char **remote_fstypes = NULL;

	if (zone_get_rootpath(zone_name, zroot, sizeof (zroot)) != Z_OK) {
		zerror(zlogp, B_FALSE, "unable to determine zone root");
		return (-1);
	}
	if (unmount_cmd)
		root_to_lu(zlogp, zroot, sizeof (zroot), B_FALSE);

	(void) strcat(zroot, "/");
	zrootlen = strlen(zroot);

	/*
	 * For Trusted Extensions unmount each higher level zone's mount
	 * of our zone's /export/home
	 */
	if (!unmount_cmd)
		tsol_unmounts(zlogp, zone_name);

	if ((mnttab = fopen(MNTTAB, "r")) == NULL) {
		zerror(zlogp, B_TRUE, "failed to open %s", MNTTAB);
		return (-1);
	}
	/*
	 * Use our hacky mntfs ioctl so we see everything, even mounts with
	 * MS_NOMNTTAB.
	 */
	if (ioctl(fileno(mnttab), MNTIOC_SHOWHIDDEN, NULL) < 0) {
		zerror(zlogp, B_TRUE, "unable to configure %s", MNTTAB);
		error++;
		goto out;
	}

	/*
	 * Build the list of remote fstypes so we know which ones we
	 * should forcibly unmount.
	 */
	remote_fstypes = get_remote_fstypes(zlogp);
	for (; /* ever */; ) {
		uint_t newcount = 0;
		boolean_t unmounted;
		struct mnttab *mnp;
		char *path;
		uint_t i;

		mnts = NULL;
		nmnt = 0;
		/*
		 * MNTTAB gives us a way to walk through mounted
		 * filesystems; we need to be able to walk them in
		 * reverse order, so we build a list of all mounted
		 * filesystems.
		 */
		if (build_mnttable(zlogp, zroot, zrootlen, mnttab, &mnts,
		    &nmnt) != 0) {
			error++;
			goto out;
		}
		for (i = 0; i < nmnt; i++) {
			mnp = &mnts[nmnt - i - 1]; /* access in reverse order */
			path = mnp->mnt_mountp;
			unmounted = B_FALSE;
			/*
			 * Try forced unmount first for remote filesystems.
			 *
			 * Not all remote filesystems support forced unmounts,
			 * so if this fails (ENOTSUP) we'll continue on
			 * and try a regular unmount.
			 */
			if (is_remote_fstype(mnp->mnt_fstype, remote_fstypes)) {
				if (umount2(path, MS_FORCE) == 0)
					unmounted = B_TRUE;
			}
			/*
			 * Try forced unmount if we're stuck.
			 */
			if (stuck) {
				if (umount2(path, MS_FORCE) == 0) {
					unmounted = B_TRUE;
					stuck = B_FALSE;
					fail = 0;
				} else {
					/*
					 * We may hit a failure here if there
					 * is an app in the GZ with an open
					 * pipe into the zone (commonly into
					 * the zone's /var/run).  This type
					 * of app will notice the closed
					 * connection and cleanup, but it may
					 * take a while and we have no easy
					 * way to notice that.  To deal with
					 * this case, we will wait and retry
					 * a few times before we give up.
					 */
					fail++;
					if (fail < (UMOUNT_RETRIES - 1)) {
						zerror(zlogp, B_FALSE,
						    "unable to unmount '%s', "
						    "retrying in 2 seconds",
						    path);
						(void) sleep(2);
					} else if (fail > UMOUNT_RETRIES) {
						error++;
						zerror(zlogp, B_FALSE,
						    "unmount of '%s' failed",
						    path);
						free_mnttable(mnts, nmnt);
						goto out;
					} else {
						/* Try the hook 2 times */
						brand_umount_cleanup(zlogp,
						    path);
					}
				}
			}
			/*
			 * Try regular unmounts for everything else.
			 */
			if (!unmounted && umount2(path, 0) != 0)
				newcount++;
		}
		free_mnttable(mnts, nmnt);

		if (newcount == 0)
			break;
		if (newcount >= oldcount) {
			/*
			 * Last round didn't unmount anything; we're stuck and
			 * should start trying forced unmounts.
			 */
			stuck = B_TRUE;
		}
		oldcount = newcount;

		/*
		 * Autofs doesn't let you unmount its trigger nodes from
		 * userland so we have to tell the kernel to cleanup for us.
		 */
		if (autofs_cleanup(zoneid) != 0) {
			zerror(zlogp, B_TRUE, "unable to remove autofs nodes");
			error++;
			goto out;
		}
	}

out:
	free_remote_fstypes(remote_fstypes);
	(void) fclose(mnttab);
	return (error ? -1 : 0);
}

static int
fs_compare(const void *m1, const void *m2)
{
	struct zone_fstab *i = (struct zone_fstab *)m1;
	struct zone_fstab *j = (struct zone_fstab *)m2;

	return (strcmp(i->zone_fs_dir, j->zone_fs_dir));
}

/*
 * Fork and exec (and wait for) the mentioned binary with the provided
 * arguments.  Returns (-1) if something went wrong with fork(2) or exec(2),
 * returns the exit status otherwise.
 *
 * If we were unable to exec the provided pathname (for whatever
 * reason), we return the special token ZEXIT_EXEC.  The current value
 * of ZEXIT_EXEC doesn't conflict with legitimate exit codes of the
 * consumers of this function; any future consumers must make sure this
 * remains the case.
 */
static int
forkexec(zlog_t *zlogp, const char *path, char *const argv[])
{
	pid_t child_pid;
	int child_status = 0;

	/*
	 * Do not let another thread localize a message while we are forking.
	 */
	(void) mutex_lock(&msglock);
	child_pid = fork();
	(void) mutex_unlock(&msglock);
	if (child_pid == -1) {
		zerror(zlogp, B_TRUE, "could not fork for %s", argv[0]);
		return (-1);
	} else if (child_pid == 0) {
		closefrom(0);
		/* redirect stdin, stdout & stderr to /dev/null */
		(void) open("/dev/null", O_RDONLY);	/* stdin */
		(void) open("/dev/null", O_WRONLY);	/* stdout */
		(void) open("/dev/null", O_WRONLY);	/* stderr */
		(void) execv(path, argv);
		/*
		 * Since we are in the child, there is no point calling zerror()
		 * since there is nobody waiting to consume it.  So exit with a
		 * special code that the parent will recognize and call zerror()
		 * accordingly.
		 */

		_exit(ZEXIT_EXEC);
	} else {
		(void) waitpid(child_pid, &child_status, 0);
	}

	if (WIFSIGNALED(child_status)) {
		zerror(zlogp, B_FALSE, "%s unexpectedly terminated due to "
		    "signal %d", path, WTERMSIG(child_status));
		return (-1);
	}
	assert(WIFEXITED(child_status));
	if (WEXITSTATUS(child_status) == ZEXIT_EXEC) {
		zerror(zlogp, B_FALSE, "failed to exec %s", path);
		return (-1);
	}
	return (WEXITSTATUS(child_status));
}

static int
isregfile(const char *path)
{
	struct stat64 st;

	if (stat64(path, &st) == -1)
		return (-1);

	return (S_ISREG(st.st_mode));
}

static int
dofsck(zlog_t *zlogp, const char *fstype, const char *rawdev)
{
	char cmdbuf[MAXPATHLEN];
	char *argv[5];
	int status;

	/*
	 * We could alternatively have called /usr/sbin/fsck -F <fstype>, but
	 * that would cost us an extra fork/exec without buying us anything.
	 */
	if (snprintf(cmdbuf, sizeof (cmdbuf), "/usr/lib/fs/%s/fsck", fstype)
	    >= sizeof (cmdbuf)) {
		zerror(zlogp, B_FALSE, "file-system type %s too long", fstype);
		return (-1);
	}

	/*
	 * If it doesn't exist, that's OK: we verified this previously
	 * in zoneadm.
	 */
	if (isregfile(cmdbuf) == -1)
		return (0);

	argv[0] = "fsck";
	argv[1] = "-o";
	argv[2] = "p";
	argv[3] = (char *)rawdev;
	argv[4] = NULL;

	status = forkexec(zlogp, cmdbuf, argv);
	if (status == 0 || status == -1)
		return (status);
	zerror(zlogp, B_FALSE, "fsck of '%s' failed with exit status %d; "
	    "run fsck manually", rawdev, status);
	return (-1);
}

static int
domount(zlog_t *zlogp, const char *fstype, const char *opts,
    const char *special, const char *directory)
{
	char cmdbuf[MAXPATHLEN];
	char *argv[6];
	int status;

	/*
	 * We could alternatively have called /usr/sbin/mount -F <fstype>, but
	 * that would cost us an extra fork/exec without buying us anything.
	 */
	if (snprintf(cmdbuf, sizeof (cmdbuf), "/usr/lib/fs/%s/mount", fstype)
	    >= sizeof (cmdbuf)) {
		zerror(zlogp, B_FALSE, "file-system type %s too long", fstype);
		return (-1);
	}
	argv[0] = "mount";
	if (opts[0] == '\0') {
		argv[1] = (char *)special;
		argv[2] = (char *)directory;
		argv[3] = NULL;
	} else {
		argv[1] = "-o";
		argv[2] = (char *)opts;
		argv[3] = (char *)special;
		argv[4] = (char *)directory;
		argv[5] = NULL;
	}

	status = forkexec(zlogp, cmdbuf, argv);
	if (status == 0 || status == -1)
		return (status);
	if (opts[0] == '\0')
		zerror(zlogp, B_FALSE, "\"%s %s %s\" "
		    "failed with exit code %d",
		    cmdbuf, special, directory, status);
	else
		zerror(zlogp, B_FALSE, "\"%s -o %s %s %s\" "
		    "failed with exit code %d",
		    cmdbuf, opts, special, directory, status);
	return (-1);
}

/*
 * Check if a given mount point path exists.
 * If it does, make sure it doesn't contain any symlinks.
 * Note that if "leaf" is false we're checking an intermediate
 * component of the mount point path, so it must be a directory.
 * If "leaf" is true, then we're checking the entire mount point
 * path, so the mount point itself can be anything aside from a
 * symbolic link.
 *
 * If the path is invalid then a negative value is returned.  If the
 * path exists and is a valid mount point path then 0 is returned.
 * If the path doesn't exist return a positive value.
 */
static int
valid_mount_point(zlog_t *zlogp, const char *path, const boolean_t leaf)
{
	struct stat statbuf;
	char respath[MAXPATHLEN];
	int res;

	if (lstat(path, &statbuf) != 0) {
		if (errno == ENOENT)
			return (1);
		zerror(zlogp, B_TRUE, "can't stat %s", path);
		return (-1);
	}
	if (S_ISLNK(statbuf.st_mode)) {
		zerror(zlogp, B_FALSE, "%s is a symlink", path);
		return (-1);
	}
	if (!leaf && !S_ISDIR(statbuf.st_mode)) {
		zerror(zlogp, B_FALSE, "%s is not a directory", path);
		return (-1);
	}
	if ((res = resolvepath(path, respath, sizeof (respath))) == -1) {
		zerror(zlogp, B_TRUE, "unable to resolve path %s", path);
		return (-1);
	}
	respath[res] = '\0';
	if (strcmp(path, respath) != 0) {
		/*
		 * We don't like ".."s, "."s, or "//"s throwing us off
		 */
		zerror(zlogp, B_FALSE, "%s is not a canonical path", path);
		return (-1);
	}
	return (0);
}

/*
 * Validate a mount point path.  A valid mount point path is an
 * absolute path that either doesn't exist, or, if it does exists it
 * must be an absolute canonical path that doesn't have any symbolic
 * links in it.  The target of a mount point path can be any filesystem
 * object.  (Different filesystems can support different mount points,
 * for example "lofs" and "mntfs" both support files and directories
 * while "ufs" just supports directories.)
 *
 * If the path is invalid then a negative value is returned.  If the
 * path exists and is a valid mount point path then 0 is returned.
 * If the path doesn't exist return a positive value.
 */
int
valid_mount_path(zlog_t *zlogp, const char *rootpath, const char *spec,
    const char *dir, const char *fstype)
{
	char abspath[MAXPATHLEN], *slashp, *slashp_next;
	int rv;

	/*
	 * Sanity check the target mount point path.
	 * It must be a non-null string that starts with a '/'.
	 */
	if (dir[0] != '/') {
		/* Something went wrong. */
		zerror(zlogp, B_FALSE, "invalid mount directory, "
		    "type: \"%s\", special: \"%s\", dir: \"%s\"",
		    fstype, spec, dir);
		return (-1);
	}

	/*
	 * Join rootpath and dir.  Make sure abspath ends with '/', this
	 * is added to all paths (even non-directory paths) to allow us
	 * to detect the end of paths below.  If the path already ends
	 * in a '/', then that's ok too (although we'll fail the
	 * cannonical path check in valid_mount_point()).
	 */
	if (snprintf(abspath, sizeof (abspath),
	    "%s%s/", rootpath, dir) >= sizeof (abspath)) {
		zerror(zlogp, B_FALSE, "pathname %s%s is too long",
		    rootpath, dir);
		return (-1);
	}

	/*
	 * Starting with rootpath, verify the mount path one component
	 * at a time.  Continue until we've evaluated all of abspath.
	 */
	slashp = &abspath[strlen(rootpath)];
	assert(*slashp == '/');
	do {
		slashp_next = strchr(slashp + 1, '/');
		*slashp = '\0';
		if (slashp_next != NULL) {
			/* This is an intermediary mount path component. */
			rv = valid_mount_point(zlogp, abspath, B_FALSE);
		} else {
			/* This is the last component of the mount path. */
			rv = valid_mount_point(zlogp, abspath, B_TRUE);
		}
		if (rv < 0)
			return (rv);
		*slashp = '/';
	} while ((slashp = slashp_next) != NULL);
	return (rv);
}

static int
mount_one_dev_device_cb(void *arg, const char *match, const char *name)
{
	di_prof_t prof = arg;

	if (name == NULL)
		return (di_prof_add_dev(prof, match));
	return (di_prof_add_map(prof, match, name));
}

static int
mount_one_dev_symlink_cb(void *arg, const char *source, const char *target)
{
	di_prof_t prof = arg;

	return (di_prof_add_symlink(prof, source, target));
}

int
vplat_get_iptype(zlog_t *zlogp, zone_iptype_t *iptypep)
{
	if (zonecfg_get_iptype(snap_hndl, iptypep) != Z_OK) {
		zerror(zlogp, B_FALSE, "invalid ip-type configuration");
		return (-1);
	}
	return (0);
}

/*
 * Apply the standard lists of devices/symlinks/mappings and the user-specified
 * list of devices (via zonecfg) to the /dev filesystem.  The filesystem will
 * use these as a profile/filter to determine what exists in /dev.
 */
static int
mount_one_dev(zlog_t *zlogp, char *devpath, zone_mnt_t mount_cmd)
{
	char			brand[MAXNAMELEN];
	brand_handle_t		bh = NULL;
	struct zone_devtab	ztab;
	di_prof_t		prof = NULL;
	int			err;
	int			retval = -1;
	zone_iptype_t		iptype;
	const char 		*curr_iptype = NULL;

	if (di_prof_init(devpath, &prof)) {
		zerror(zlogp, B_TRUE, "failed to initialize profile");
		goto cleanup;
	}

	/*
	 * Get a handle to the brand info for this zone.
	 * If we are mounting the zone, then we must always use the default
	 * brand device mounts.
	 */
	if (ALT_MOUNT(mount_cmd)) {
		(void) strlcpy(brand, default_brand, sizeof (brand));
	} else {
		(void) strlcpy(brand, brand_name, sizeof (brand));
	}

	if ((bh = brand_open(brand)) == NULL) {
		zerror(zlogp, B_FALSE, "unable to determine zone brand");
		goto cleanup;
	}

	if (vplat_get_iptype(zlogp, &iptype) < 0) {
		zerror(zlogp, B_TRUE, "unable to determine ip-type");
		goto cleanup;
	}
	switch (iptype) {
	case ZS_SHARED:
		curr_iptype = "shared";
		break;
	case ZS_EXCLUSIVE:
		curr_iptype = "exclusive";
		break;
	default:
		zerror(zlogp, B_FALSE, "bad ip-type");
		goto cleanup;
	}
	if (curr_iptype == NULL)
		abort();

	if (brand_platform_iter_devices(bh, zone_name,
	    mount_one_dev_device_cb, prof, curr_iptype) != 0) {
		zerror(zlogp, B_TRUE, "failed to add standard device");
		goto cleanup;
	}

	if (brand_platform_iter_link(bh,
	    mount_one_dev_symlink_cb, prof) != 0) {
		zerror(zlogp, B_TRUE, "failed to add standard symlink");
		goto cleanup;
	}

	/* Add user-specified devices and directories */
<<<<<<< HEAD
	if ((err = zonecfg_setdevent(snap_hndl)) != 0) {
=======
	if ((handle = zonecfg_init_handle()) == NULL) {
		zerror(zlogp, B_FALSE, "can't initialize zone handle");
		goto cleanup;
	}
	if ((err = zonecfg_get_handle(zone_name, handle)) != 0) {
		zerror(zlogp, B_FALSE, "can't get handle for zone "
		    "%s: %s", zone_name, zonecfg_strerror(err));
		goto cleanup;
	}
	if ((err = zonecfg_setdevent(handle)) != 0) {
>>>>>>> 3466010b
		zerror(zlogp, B_FALSE, "%s: %s", zone_name,
		    zonecfg_strerror(err));
		goto cleanup;
	}
	while (zonecfg_getdevent(snap_hndl, &ztab) == Z_OK) {
		char path[MAXPATHLEN];

		if ((err = resolve_device_match(zlogp, &ztab,
		    path, sizeof (path))) != Z_OK)
			goto cleanup;

		if (di_prof_add_dev(prof, path)) {
			zerror(zlogp, B_TRUE, "failed to add "
			    "user-specified device '%s'", path);
			goto cleanup;
		}
	}
	(void) zonecfg_enddevent(snap_hndl);

	/* Send profile to kernel */
	if (di_prof_commit(prof)) {
		zerror(zlogp, B_TRUE, "failed to commit profile");
		goto cleanup;
	}

	retval = 0;

cleanup:
	if (bh != NULL)
		brand_close(bh);
	if (prof)
		di_prof_fini(prof);
	return (retval);
}

static int
mount_one(zlog_t *zlogp, struct zone_fstab *fsptr, const char *rootpath,
    zone_mnt_t mount_cmd)
{
	char path[MAXPATHLEN];
	char optstr[MAX_MNTOPT_STR];
	zone_fsopt_t *optptr;
	int rv;

	if ((rv = valid_mount_path(zlogp, rootpath, fsptr->zone_fs_special,
	    fsptr->zone_fs_dir, fsptr->zone_fs_type)) < 0) {
		zerror(zlogp, B_FALSE, "%s%s is not a valid mount point",
		    rootpath, fsptr->zone_fs_dir);
		return (-1);
	} else if (rv > 0) {
		/* The mount point path doesn't exist, create it now. */
		if (make_one_dir(zlogp, rootpath, fsptr->zone_fs_dir,
		    DEFAULT_DIR_MODE, DEFAULT_DIR_USER,
		    DEFAULT_DIR_GROUP) != 0) {
			zerror(zlogp, B_FALSE, "failed to create mount point");
			return (-1);
		}

		/*
		 * Now this might seem weird, but we need to invoke
		 * valid_mount_path() again.  Why?  Because it checks
		 * to make sure that the mount point path is canonical,
		 * which it can only do if the path exists, so now that
		 * we've created the path we have to verify it again.
		 */
		if ((rv = valid_mount_path(zlogp, rootpath,
		    fsptr->zone_fs_special, fsptr->zone_fs_dir,
		    fsptr->zone_fs_type)) < 0) {
			zerror(zlogp, B_FALSE,
			    "%s%s is not a valid mount point",
			    rootpath, fsptr->zone_fs_dir);
			return (-1);
		}
	}

	(void) snprintf(path, sizeof (path), "%s%s", rootpath,
	    fsptr->zone_fs_dir);

	/*
	 * In general the strategy here is to do just as much verification as
	 * necessary to avoid crashing or otherwise doing something bad; if the
	 * administrator initiated the operation via zoneadm(8), they'll get
	 * auto-verification which will let them know what's wrong.  If they
	 * modify the zone configuration of a running zone, and don't attempt
	 * to verify that it's OK, then we won't crash but won't bother trying
	 * to be too helpful either. zoneadm verify is only a couple keystrokes
	 * away.
	 */
	if (!zonecfg_valid_fs_type(fsptr->zone_fs_type)) {
		zerror(zlogp, B_FALSE, "cannot mount %s on %s: "
		    "invalid file-system type %s", fsptr->zone_fs_special,
		    fsptr->zone_fs_dir, fsptr->zone_fs_type);
		return (-1);
	}

	/*
	 * If we're looking at an alternate root environment, then construct
	 * read-only loopback mounts as necessary.  Note that any special
	 * paths for lofs zone mounts in an alternate root must have
	 * already been pre-pended with any alternate root path by the
	 * time we get here.
	 */
	if (zonecfg_in_alt_root()) {
		struct stat64 st;

		if (stat64(fsptr->zone_fs_special, &st) != -1 &&
		    S_ISBLK(st.st_mode)) {
			/*
			 * If we're going to mount a block device we need
			 * to check if that device is already mounted
			 * somewhere else, and if so, do a lofs mount
			 * of the device instead of a direct mount
			 */
			if (check_lofs_needed(zlogp, fsptr) == -1)
				return (-1);
		} else if (strcmp(fsptr->zone_fs_type, MNTTYPE_LOFS) == 0) {
			/*
			 * For lofs mounts, the special node is inside the
			 * alternate root.  We need lofs resolution for
			 * this case in order to get at the underlying
			 * read-write path.
			 */
			resolve_lofs(zlogp, fsptr->zone_fs_special,
			    sizeof (fsptr->zone_fs_special));
		}
	}

	/*
	 * Run 'fsck -m' if there's a device to fsck.
	 */
	if (fsptr->zone_fs_raw[0] != '\0' &&
	    dofsck(zlogp, fsptr->zone_fs_type, fsptr->zone_fs_raw) != 0) {
		return (-1);
	} else if (isregfile(fsptr->zone_fs_special) == 1 &&
	    dofsck(zlogp, fsptr->zone_fs_type, fsptr->zone_fs_special) != 0) {
		return (-1);
	}

	/*
	 * Build up mount option string.
	 */
	optstr[0] = '\0';
	if (fsptr->zone_fs_options != NULL) {
		(void) strlcpy(optstr, fsptr->zone_fs_options->zone_fsopt_opt,
		    sizeof (optstr));
		for (optptr = fsptr->zone_fs_options->zone_fsopt_next;
		    optptr != NULL; optptr = optptr->zone_fsopt_next) {
			(void) strlcat(optstr, ",", sizeof (optstr));
			(void) strlcat(optstr, optptr->zone_fsopt_opt,
			    sizeof (optstr));
		}
	}

	if ((rv = domount(zlogp, fsptr->zone_fs_type, optstr,
	    fsptr->zone_fs_special, path)) != 0)
		return (rv);

	/*
	 * The mount succeeded.  If this was not a mount of /dev then
	 * we're done.
	 */
	if (strcmp(fsptr->zone_fs_type, MNTTYPE_DEV) != 0)
		return (0);

	/*
	 * We just mounted an instance of a /dev filesystem, so now we
	 * need to configure it.
	 */
	return (mount_one_dev(zlogp, path, mount_cmd));
}

static void
free_fs_data(struct zone_fstab *fsarray, uint_t nelem)
{
	uint_t i;

	if (fsarray == NULL)
		return;
	for (i = 0; i < nelem; i++)
		zonecfg_free_fs_option_list(fsarray[i].zone_fs_options);
	free(fsarray);
}

/*
 * This function initiates the creation of a small Solaris Environment for
 * scratch zone. The Environment creation process is split up into two
 * functions(build_mounted_pre_var() and build_mounted_post_var()). It
 * is done this way because:
 *	We need to have both /etc and /var in the root of the scratchzone.
 *	We loopback mount zone's own /etc and /var into the root of the
 *	scratch zone. Unlike /etc, /var can be a seperate filesystem. So we
 *	need to delay the mount of /var till the zone's root gets populated.
 *	So mounting of localdirs[](/etc and /var) have been moved to the
 *	build_mounted_post_var() which gets called only after the zone
 *	specific filesystems are mounted.
 *
 * Note that the scratch zone we set up for updating the zone (Z_MNT_UPDATE)
 * does not loopback mount the zone's own /etc and /var into the root of the
 * scratch zone.
 */
static boolean_t
build_mounted_pre_var(zlog_t *zlogp, char *rootpath,
    size_t rootlen, const char *zonepath, char *luroot, size_t lurootlen)
{
	char tmp[MAXPATHLEN], fromdir[MAXPATHLEN];
	const char **cpp;
	static const char *mkdirs[] = {
		"/system", "/system/contract", "/system/object", "/proc",
		"/dev", "/tmp", "/a", NULL
	};
	char *altstr;
	FILE *fp;
	uuid_t uuid;

	resolve_lofs(zlogp, rootpath, rootlen);
	(void) snprintf(luroot, lurootlen, "%s/lu", zonepath);
	resolve_lofs(zlogp, luroot, lurootlen);
	(void) snprintf(tmp, sizeof (tmp), "%s/bin", luroot);
	(void) symlink("./usr/bin", tmp);

	/*
	 * These are mostly special mount points; not handled here.  (See
	 * zone_mount_early.)
	 */
	for (cpp = mkdirs; *cpp != NULL; cpp++) {
		(void) snprintf(tmp, sizeof (tmp), "%s%s", luroot, *cpp);
		if (mkdir(tmp, 0755) != 0) {
			zerror(zlogp, B_TRUE, "cannot create %s", tmp);
			return (B_FALSE);
		}
	}
	/*
	 * This is here to support lucopy.  If there's an instance of this same
	 * zone on the current running system, then we mount its root up as
	 * read-only inside the scratch zone.
	 */
	(void) zonecfg_get_uuid(zone_name, uuid);
	altstr = strdup(zonecfg_get_root());
	if (altstr == NULL) {
		zerror(zlogp, B_TRUE, "memory allocation failed");
		return (B_FALSE);
	}
	zonecfg_set_root("");
	(void) strlcpy(tmp, zone_name, sizeof (tmp));
	(void) zonecfg_get_name_by_uuid(uuid, tmp, sizeof (tmp));
	if (zone_get_rootpath(tmp, fromdir, sizeof (fromdir)) == Z_OK &&
	    strcmp(fromdir, rootpath) != 0) {
		(void) snprintf(tmp, sizeof (tmp), "%s/b", luroot);
		if (mkdir(tmp, 0755) != 0) {
			zerror(zlogp, B_TRUE, "cannot create %s", tmp);
			return (B_FALSE);
		}
		if (domount(zlogp, MNTTYPE_LOFS, RESOURCE_DEFAULT_OPTS, fromdir,
		    tmp) != 0) {
			zerror(zlogp, B_TRUE, "cannot mount %s on %s", tmp,
			    fromdir);
			return (B_FALSE);
		}
	}
	zonecfg_set_root(altstr);
	free(altstr);

	if ((fp = zonecfg_open_scratch(luroot, B_TRUE)) == NULL) {
		zerror(zlogp, B_TRUE, "cannot open zone mapfile");
		return (B_FALSE);
	}
	(void) ftruncate(fileno(fp), 0);
	if (zonecfg_add_scratch(fp, zone_name, kernzone, "/") == -1) {
		zerror(zlogp, B_TRUE, "cannot add zone mapfile entry");
	}
	zonecfg_close_scratch(fp);
	(void) snprintf(tmp, sizeof (tmp), "%s/a", luroot);
	if (domount(zlogp, MNTTYPE_LOFS, "", rootpath, tmp) != 0)
		return (B_FALSE);
	(void) strlcpy(rootpath, tmp, rootlen);
	return (B_TRUE);
}


static boolean_t
build_mounted_post_var(zlog_t *zlogp, zone_mnt_t mount_cmd, char *rootpath,
    const char *luroot)
{
	char tmp[MAXPATHLEN], fromdir[MAXPATHLEN];
	const char **cpp;
	const char **loopdirs;
	const char **tmpdirs;
	static const char *localdirs[] = {
		"/etc", "/var", NULL
	};
	static const char *scr_loopdirs[] = {
		"/etc/lib", "/etc/fs", "/lib", "/sbin", "/platform",
		"/usr", NULL
	};
	static const char *upd_loopdirs[] = {
		"/etc", "/kernel", "/lib", "/opt", "/platform", "/sbin",
		"/usr", "/var", NULL
	};
	static const char *scr_tmpdirs[] = {
		"/tmp", "/var/run", NULL
	};
	static const char *upd_tmpdirs[] = {
		"/tmp", "/var/run", "/var/tmp", NULL
	};
	struct stat st;

	if (mount_cmd == Z_MNT_SCRATCH) {
		/*
		 * These are mounted read-write from the zone undergoing
		 * upgrade.  We must be careful not to 'leak' things from the
		 * main system into the zone, and this accomplishes that goal.
		 */
		for (cpp = localdirs; *cpp != NULL; cpp++) {
			(void) snprintf(tmp, sizeof (tmp), "%s%s", luroot,
			    *cpp);
			(void) snprintf(fromdir, sizeof (fromdir), "%s%s",
			    rootpath, *cpp);
			if (mkdir(tmp, 0755) != 0) {
				zerror(zlogp, B_TRUE, "cannot create %s", tmp);
				return (B_FALSE);
			}
			if (domount(zlogp, MNTTYPE_LOFS, "", fromdir, tmp)
			    != 0) {
				zerror(zlogp, B_TRUE, "cannot mount %s on %s",
				    tmp, *cpp);
				return (B_FALSE);
			}
		}
	}

	if (mount_cmd == Z_MNT_UPDATE)
		loopdirs = upd_loopdirs;
	else
		loopdirs = scr_loopdirs;

	/*
	 * These are things mounted read-only from the running system because
	 * they contain binaries that must match system.
	 */
	for (cpp = loopdirs; *cpp != NULL; cpp++) {
		(void) snprintf(tmp, sizeof (tmp), "%s%s", luroot, *cpp);
		if (mkdir(tmp, 0755) != 0) {
			if (errno != EEXIST) {
				zerror(zlogp, B_TRUE, "cannot create %s", tmp);
				return (B_FALSE);
			}
			if (lstat(tmp, &st) != 0) {
				zerror(zlogp, B_TRUE, "cannot stat %s", tmp);
				return (B_FALSE);
			}
			/*
			 * Ignore any non-directories encountered.  These are
			 * things that have been converted into symlinks
			 * (/etc/fs and /etc/lib) and no longer need a lofs
			 * fixup.
			 */
			if (!S_ISDIR(st.st_mode))
				continue;
		}
		if (domount(zlogp, MNTTYPE_LOFS, RESOURCE_DEFAULT_OPTS, *cpp,
		    tmp) != 0) {
			zerror(zlogp, B_TRUE, "cannot mount %s on %s", tmp,
			    *cpp);
			return (B_FALSE);
		}
	}

	if (mount_cmd == Z_MNT_UPDATE)
		tmpdirs = upd_tmpdirs;
	else
		tmpdirs = scr_tmpdirs;

	/*
	 * These are things with tmpfs mounted inside.
	 */
	for (cpp = tmpdirs; *cpp != NULL; cpp++) {
		(void) snprintf(tmp, sizeof (tmp), "%s%s", luroot, *cpp);
		if (mount_cmd == Z_MNT_SCRATCH && mkdir(tmp, 0755) != 0 &&
		    errno != EEXIST) {
			zerror(zlogp, B_TRUE, "cannot create %s", tmp);
			return (B_FALSE);
		}

		/*
		 * We could set the mode for /tmp when we do the mkdir but
		 * since that can be modified by the umask we will just set
		 * the correct mode for /tmp now.
		 */
		if (strcmp(*cpp, "/tmp") == 0 && chmod(tmp, 01777) != 0) {
			zerror(zlogp, B_TRUE, "cannot chmod %s", tmp);
			return (B_FALSE);
		}

		if (domount(zlogp, MNTTYPE_TMPFS, "", "swap", tmp) != 0) {
			zerror(zlogp, B_TRUE, "cannot mount swap on %s", *cpp);
			return (B_FALSE);
		}
	}
	return (B_TRUE);
}

typedef struct plat_gmount_cb_data {
	zlog_t			*pgcd_zlogp;
	struct zone_fstab	**pgcd_fs_tab;
	int			*pgcd_num_fs;
} plat_gmount_cb_data_t;

/*
 * plat_gmount_cb() is a callback function invoked by libbrand to iterate
 * through all global brand platform mounts.
 */
int
plat_gmount_cb(void *data, const char *spec, const char *dir,
    const char *fstype, const char *opt)
{
	plat_gmount_cb_data_t	*cp = data;
	zlog_t			*zlogp = cp->pgcd_zlogp;
	struct zone_fstab	*fs_ptr = *cp->pgcd_fs_tab;
	int			num_fs = *cp->pgcd_num_fs;
	struct zone_fstab	*fsp, *tmp_ptr;

	num_fs++;
	if ((tmp_ptr = realloc(fs_ptr, num_fs * sizeof (*tmp_ptr))) == NULL) {
		zerror(zlogp, B_TRUE, "memory allocation failed");
		return (-1);
	}

	fs_ptr = tmp_ptr;
	fsp = &fs_ptr[num_fs - 1];

	/* update the callback struct passed in */
	*cp->pgcd_fs_tab = fs_ptr;
	*cp->pgcd_num_fs = num_fs;

	fsp->zone_fs_raw[0] = '\0';
	(void) strlcpy(fsp->zone_fs_special, spec,
	    sizeof (fsp->zone_fs_special));
	(void) strlcpy(fsp->zone_fs_dir, dir, sizeof (fsp->zone_fs_dir));
	(void) strlcpy(fsp->zone_fs_type, fstype, sizeof (fsp->zone_fs_type));
	fsp->zone_fs_options = NULL;
	if ((opt != NULL) &&
	    (zonecfg_add_fs_option(fsp, (char *)opt) != Z_OK)) {
		zerror(zlogp, B_FALSE, "error adding property");
		return (-1);
	}

	return (0);
}

static int
mount_filesystems_fsent(zone_dochandle_t handle, zlog_t *zlogp,
    struct zone_fstab **fs_tabp, int *num_fsp, zone_mnt_t mount_cmd)
{
	struct zone_fstab *tmp_ptr, *fs_ptr, *fsp, fstab;
	int num_fs;

	num_fs = *num_fsp;
	fs_ptr = *fs_tabp;

	if (zonecfg_setfsent(handle) != Z_OK) {
		zerror(zlogp, B_FALSE, "invalid configuration");
		return (-1);
	}
	while (zonecfg_getfsent(handle, &fstab) == Z_OK) {
		/*
		 * ZFS filesystems will not be accessible under an alternate
		 * root, since the pool will not be known.  Ignore them in this
		 * case.
		 */
		if (ALT_MOUNT(mount_cmd) &&
		    strcmp(fstab.zone_fs_type, MNTTYPE_ZFS) == 0)
			continue;

		num_fs++;
		if ((tmp_ptr = realloc(fs_ptr,
		    num_fs * sizeof (*tmp_ptr))) == NULL) {
			zerror(zlogp, B_TRUE, "memory allocation failed");
			(void) zonecfg_endfsent(handle);
			return (-1);
		}
		/* update the pointers passed in */
		*fs_tabp = tmp_ptr;
		*num_fsp = num_fs;

		fs_ptr = tmp_ptr;
		fsp = &fs_ptr[num_fs - 1];
		(void) strlcpy(fsp->zone_fs_dir,
		    fstab.zone_fs_dir, sizeof (fsp->zone_fs_dir));
		(void) strlcpy(fsp->zone_fs_raw, fstab.zone_fs_raw,
		    sizeof (fsp->zone_fs_raw));
		(void) strlcpy(fsp->zone_fs_type, fstab.zone_fs_type,
		    sizeof (fsp->zone_fs_type));
		fsp->zone_fs_options = fstab.zone_fs_options;

		/*
		 * For all lofs mounts, make sure that the 'special'
		 * entry points inside the alternate root.  The
		 * source path for a lofs mount in a given zone needs
		 * to be relative to the root of the boot environment
		 * that contains the zone.  Note that we don't do this
		 * for non-lofs mounts since they will have a device
		 * as a backing store and device paths must always be
		 * specified relative to the current boot environment.
		 */
		fsp->zone_fs_special[0] = '\0';
		if (strcmp(fsp->zone_fs_type, MNTTYPE_LOFS) == 0) {
			(void) strlcat(fsp->zone_fs_special, zonecfg_get_root(),
			    sizeof (fsp->zone_fs_special));
		}
		(void) strlcat(fsp->zone_fs_special, fstab.zone_fs_special,
		    sizeof (fsp->zone_fs_special));
	}
	(void) zonecfg_endfsent(handle);
	return (0);
}

static int
mount_filesystems(zlog_t *zlogp, zone_mnt_t mount_cmd)
{
	char rootpath[MAXPATHLEN];
	char brand[MAXNAMELEN];
	char luroot[MAXPATHLEN];
	int i, num_fs = 0;
	struct zone_fstab *fs_ptr = NULL;
	zone_state_t zstate;
	brand_handle_t bh;
	plat_gmount_cb_data_t cb;

	if (zone_get_state(zone_name, &zstate) != Z_OK ||
	    (zstate != ZONE_STATE_READY && zstate != ZONE_STATE_MOUNTED)) {
		zerror(zlogp, B_FALSE,
		    "zone must be in '%s' or '%s' state to mount file-systems",
		    zone_state_str(ZONE_STATE_READY),
		    zone_state_str(ZONE_STATE_MOUNTED));
		goto bad;
	}

	if (zone_get_rootpath(zone_name, rootpath, sizeof (rootpath)) != Z_OK) {
		zerror(zlogp, B_TRUE, "unable to determine zone root");
		goto bad;
	}

	if (zonecfg_setfsent(snap_hndl) != Z_OK) {
		zerror(zlogp, B_FALSE, "invalid configuration");
		goto bad;
	}

	/*
	 * If we are mounting the zone, then we must always use the default
	 * brand global mounts.
	 */
	if (ALT_MOUNT(mount_cmd)) {
		(void) strlcpy(brand, default_brand, sizeof (brand));
	} else {
		(void) strlcpy(brand, brand_name, sizeof (brand));
	}

	/* Get a handle to the brand info for this zone */
	if ((bh = brand_open(brand)) == NULL) {
		zerror(zlogp, B_FALSE, "unable to determine zone brand");
		return (-1);
	}

	/*
	 * Get the list of global filesystems to mount from the brand
	 * configuration.
	 */
	cb.pgcd_zlogp = zlogp;
	cb.pgcd_fs_tab = &fs_ptr;
	cb.pgcd_num_fs = &num_fs;
	if (brand_platform_iter_gmounts(bh, zone_name, zonepath,
	    plat_gmount_cb, &cb) != 0) {
		zerror(zlogp, B_FALSE, "unable to mount filesystems");
		brand_close(bh);
		return (-1);
	}
	brand_close(bh);

	/*
	 * Iterate through the rest of the filesystems. Sort them all,
	 * then mount them in sorted order. This is to make sure the
	 * higher level directories (e.g., /usr) get mounted before
	 * any beneath them (e.g., /usr/local).
	 */
	if (mount_filesystems_fsent(snap_hndl, zlogp, &fs_ptr, &num_fs,
	    mount_cmd) != 0)
		goto bad;

	/*
	 * Normally when we mount a zone all the zone filesystems
	 * get mounted relative to rootpath, which is usually
	 * <zonepath>/root.  But when mounting a zone for administration
	 * purposes via the zone "mount" state, build_mounted_pre_var()
	 * updates rootpath to be <zonepath>/lu/a so we'll mount all
	 * the zones filesystems there instead.
	 *
	 * build_mounted_pre_var() and build_mounted_post_var() will
	 * also do some extra work to create directories and lofs mount
	 * a bunch of global zone file system paths into <zonepath>/lu.
	 *
	 * This allows us to be able to enter the zone (now rooted at
	 * <zonepath>/lu) and run the upgrade/patch tools that are in the
	 * global zone and have them upgrade the to-be-modified zone's
	 * files mounted on /a.  (Which mirrors the existing standard
	 * upgrade environment.)
	 *
	 * There is of course one catch.  When doing the upgrade
	 * we need <zoneroot>/lu/dev to be the /dev filesystem
	 * for the zone and we don't want to have any /dev filesystem
	 * mounted at <zoneroot>/lu/a/dev.  Since /dev is specified
	 * as a normal zone filesystem by default we'll try to mount
	 * it at <zoneroot>/lu/a/dev, so we have to detect this
	 * case and instead mount it at <zoneroot>/lu/dev.
	 *
	 * All this work is done in three phases:
	 *   1) Create and populate lu directory (build_mounted_pre_var()).
	 *   2) Mount the required filesystems as per the zone configuration.
	 *   3) Set up the rest of the scratch zone environment
	 *	(build_mounted_post_var()).
	 */
	if (ALT_MOUNT(mount_cmd) && !build_mounted_pre_var(zlogp,
	    rootpath, sizeof (rootpath), zonepath, luroot, sizeof (luroot)))
		goto bad;

	qsort(fs_ptr, num_fs, sizeof (*fs_ptr), fs_compare);

	for (i = 0; i < num_fs; i++) {
		if (ALT_MOUNT(mount_cmd)) {
			if (strcmp(fs_ptr[i].zone_fs_dir, "/dev") == 0) {
				size_t slen = strlen(rootpath) - 2;

				/*
				 * By default we'll try to mount /dev
				 * as /a/dev but /dev is special and
				 * always goes at the top so strip the
				 * trailing '/a' from the rootpath.
				 */
				assert(strcmp(&rootpath[slen], "/a") == 0);
				rootpath[slen] = '\0';
				if (mount_one(zlogp, &fs_ptr[i], rootpath,
				    mount_cmd) != 0)
					goto bad;
				rootpath[slen] = '/';
				continue;
			} else if (strcmp(brand_name, default_brand) != 0) {
				/*
				 * If mounting non-native brand, skip
				 * mounting global mounts and
				 * filesystem entries since they are
				 * only needed for native pkg upgrade
				 * tools.
				 *
				 * The only exception right now is
				 * /dev (handled above), which is
				 * needed in the luroot in order to
				 * zlogin -S into the zone.
				 */
				continue;
			}
		}

		if (mount_one(zlogp, &fs_ptr[i], rootpath, mount_cmd) != 0)
			goto bad;
	}
	if (ALT_MOUNT(mount_cmd) &&
	    !build_mounted_post_var(zlogp, mount_cmd, rootpath, luroot))
		goto bad;

	/*
	 * For Trusted Extensions cross-mount each lower level /export/home
	 */
	if (mount_cmd == Z_MNT_BOOT &&
	    tsol_mounts(zlogp, zone_name, rootpath) != 0)
		goto bad;

	free_fs_data(fs_ptr, num_fs);

	/*
	 * Everything looks fine.
	 */
	return (0);

bad:
	free_fs_data(fs_ptr, num_fs);
	return (-1);
}

/* caller makes sure neither parameter is NULL */
static int
addr2netmask(char *prefixstr, int maxprefixlen, uchar_t *maskstr)
{
	int prefixlen;

	prefixlen = atoi(prefixstr);
	if (prefixlen < 0 || prefixlen > maxprefixlen)
		return (1);
	while (prefixlen > 0) {
		if (prefixlen >= 8) {
			*maskstr++ = 0xFF;
			prefixlen -= 8;
			continue;
		}
		*maskstr |= 1 << (8 - prefixlen);
		prefixlen--;
	}
	return (0);
}

/*
 * Tear down all interfaces belonging to the given zone.  This should
 * be called with the zone in a state other than "running", so that
 * interfaces can't be assigned to the zone after this returns.
 *
 * If anything goes wrong, log an error message and return an error.
 */
static int
unconfigure_shared_network_interfaces(zlog_t *zlogp, zoneid_t zone_id)
{
	struct lifnum lifn;
	struct lifconf lifc;
	struct lifreq *lifrp, lifrl;
	int64_t lifc_flags = LIFC_NOXMIT | LIFC_ALLZONES;
	int num_ifs, s, i, ret_code = 0;
	uint_t bufsize;
	char *buf = NULL;

	if ((s = socket(AF_INET, SOCK_DGRAM, 0)) < 0) {
		zerror(zlogp, B_TRUE, "could not get socket");
		ret_code = -1;
		goto bad;
	}
	lifn.lifn_family = AF_UNSPEC;
	lifn.lifn_flags = (int)lifc_flags;
	if (ioctl(s, SIOCGLIFNUM, (char *)&lifn) < 0) {
		zerror(zlogp, B_TRUE,
		    "could not determine number of network interfaces");
		ret_code = -1;
		goto bad;
	}
	num_ifs = lifn.lifn_count;
	bufsize = num_ifs * sizeof (struct lifreq);
	if ((buf = malloc(bufsize)) == NULL) {
		zerror(zlogp, B_TRUE, "memory allocation failed");
		ret_code = -1;
		goto bad;
	}
	lifc.lifc_family = AF_UNSPEC;
	lifc.lifc_flags = (int)lifc_flags;
	lifc.lifc_len = bufsize;
	lifc.lifc_buf = buf;
	if (ioctl(s, SIOCGLIFCONF, (char *)&lifc) < 0) {
		zerror(zlogp, B_TRUE, "could not get configured network "
		    "interfaces");
		ret_code = -1;
		goto bad;
	}
	lifrp = lifc.lifc_req;
	for (i = lifc.lifc_len / sizeof (struct lifreq); i > 0; i--, lifrp++) {
		(void) close(s);
		if ((s = socket(lifrp->lifr_addr.ss_family, SOCK_DGRAM, 0)) <
		    0) {
			zerror(zlogp, B_TRUE, "%s: could not get socket",
			    lifrl.lifr_name);
			ret_code = -1;
			continue;
		}
		(void) memset(&lifrl, 0, sizeof (lifrl));
		(void) strncpy(lifrl.lifr_name, lifrp->lifr_name,
		    sizeof (lifrl.lifr_name));
		if (ioctl(s, SIOCGLIFZONE, (caddr_t)&lifrl) < 0) {
			if (errno == ENXIO)
				/*
				 * Interface may have been removed by admin or
				 * another zone halting.
				 */
				continue;
			zerror(zlogp, B_TRUE,
			    "%s: could not determine the zone to which this "
			    "network interface is bound", lifrl.lifr_name);
			ret_code = -1;
			continue;
		}
		if (lifrl.lifr_zoneid == zone_id) {
			if (ioctl(s, SIOCLIFREMOVEIF, (caddr_t)&lifrl) < 0) {
				zerror(zlogp, B_TRUE,
				    "%s: could not remove network interface",
				    lifrl.lifr_name);
				ret_code = -1;
				continue;
			}
		}
	}
bad:
	if (s > 0)
		(void) close(s);
	if (buf)
		free(buf);
	return (ret_code);
}

static union	sockunion {
	struct	sockaddr sa;
	struct	sockaddr_in sin;
	struct	sockaddr_dl sdl;
	struct	sockaddr_in6 sin6;
} so_dst, so_ifp;

static struct {
	struct	rt_msghdr hdr;
	char	space[512];
} rtmsg;

static int
salen(struct sockaddr *sa)
{
	switch (sa->sa_family) {
	case AF_INET:
		return (sizeof (struct sockaddr_in));
	case AF_LINK:
		return (sizeof (struct sockaddr_dl));
	case AF_INET6:
		return (sizeof (struct sockaddr_in6));
	default:
		return (sizeof (struct sockaddr));
	}
}

#define	ROUNDUP_LONG(a) \
	((a) > 0 ? (1 + (((a) - 1) | (sizeof (long) - 1))) : sizeof (long))

/*
 * Look up which zone is using a given IP address.  The address in question
 * is expected to have been stuffed into the structure to which lifr points
 * via a previous SIOCGLIFADDR ioctl().
 *
 * This is done using black router socket magic.
 *
 * Return the name of the zone on success or NULL on failure.
 *
 * This is a lot of code for a simple task; a new ioctl request to take care
 * of this might be a useful RFE.
 */

static char *
who_is_using(zlog_t *zlogp, struct lifreq *lifr)
{
	static char answer[ZONENAME_MAX];
	pid_t pid;
	int s, rlen, l, i;
	char *cp = rtmsg.space;
	struct sockaddr_dl *ifp = NULL;
	struct sockaddr *sa;
	char save_if_name[LIFNAMSIZ];

	answer[0] = '\0';

	pid = getpid();
	if ((s = socket(PF_ROUTE, SOCK_RAW, 0)) < 0) {
		zerror(zlogp, B_TRUE, "could not get routing socket");
		return (NULL);
	}

	if (lifr->lifr_addr.ss_family == AF_INET) {
		struct sockaddr_in *sin4;

		so_dst.sa.sa_family = AF_INET;
		sin4 = (struct sockaddr_in *)&lifr->lifr_addr;
		so_dst.sin.sin_addr = sin4->sin_addr;
	} else {
		struct sockaddr_in6 *sin6;

		so_dst.sa.sa_family = AF_INET6;
		sin6 = (struct sockaddr_in6 *)&lifr->lifr_addr;
		so_dst.sin6.sin6_addr = sin6->sin6_addr;
	}

	so_ifp.sa.sa_family = AF_LINK;

	(void) memset(&rtmsg, 0, sizeof (rtmsg));
	rtmsg.hdr.rtm_type = RTM_GET;
	rtmsg.hdr.rtm_flags = RTF_UP | RTF_HOST;
	rtmsg.hdr.rtm_version = RTM_VERSION;
	rtmsg.hdr.rtm_seq = ++rts_seqno;
	rtmsg.hdr.rtm_addrs = RTA_IFP | RTA_DST;

	l = ROUNDUP_LONG(salen(&so_dst.sa));
	(void) memmove(cp, &(so_dst), l);
	cp += l;
	l = ROUNDUP_LONG(salen(&so_ifp.sa));
	(void) memmove(cp, &(so_ifp), l);
	cp += l;

	rtmsg.hdr.rtm_msglen = l = cp - (char *)&rtmsg;

	if ((rlen = write(s, &rtmsg, l)) < 0) {
		zerror(zlogp, B_TRUE, "writing to routing socket");
		return (NULL);
	} else if (rlen < (int)rtmsg.hdr.rtm_msglen) {
		zerror(zlogp, B_TRUE,
		    "write to routing socket got only %d for len\n", rlen);
		return (NULL);
	}
	do {
		l = read(s, &rtmsg, sizeof (rtmsg));
	} while (l > 0 && (rtmsg.hdr.rtm_seq != rts_seqno ||
	    rtmsg.hdr.rtm_pid != pid));
	if (l < 0) {
		zerror(zlogp, B_TRUE, "reading from routing socket");
		return (NULL);
	}

	if (rtmsg.hdr.rtm_version != RTM_VERSION) {
		zerror(zlogp, B_FALSE,
		    "routing message version %d not understood",
		    rtmsg.hdr.rtm_version);
		return (NULL);
	}
	if (rtmsg.hdr.rtm_msglen != (ushort_t)l) {
		zerror(zlogp, B_FALSE, "message length mismatch, "
		    "expected %d bytes, returned %d bytes",
		    rtmsg.hdr.rtm_msglen, l);
		return (NULL);
	}
	if (rtmsg.hdr.rtm_errno != 0)  {
		errno = rtmsg.hdr.rtm_errno;
		zerror(zlogp, B_TRUE, "RTM_GET routing socket message");
		return (NULL);
	}
	if ((rtmsg.hdr.rtm_addrs & RTA_IFP) == 0) {
		zerror(zlogp, B_FALSE, "network interface not found");
		return (NULL);
	}
	cp = ((char *)(&rtmsg.hdr + 1));
	for (i = 1; i != 0; i <<= 1) {
		/* LINTED E_BAD_PTR_CAST_ALIGN */
		sa = (struct sockaddr *)cp;
		if (i != RTA_IFP) {
			if ((i & rtmsg.hdr.rtm_addrs) != 0)
				cp += ROUNDUP_LONG(salen(sa));
			continue;
		}
		if (sa->sa_family == AF_LINK &&
		    ((struct sockaddr_dl *)sa)->sdl_nlen != 0)
			ifp = (struct sockaddr_dl *)sa;
		break;
	}
	if (ifp == NULL) {
		zerror(zlogp, B_FALSE, "network interface could not be "
		    "determined");
		return (NULL);
	}

	/*
	 * We need to set the I/F name to what we got above, then do the
	 * appropriate ioctl to get its zone name.  But lifr->lifr_name is
	 * used by the calling function to do a REMOVEIF, so if we leave the
	 * "good" zone's I/F name in place, *that* I/F will be removed instead
	 * of the bad one.  So we save the old (bad) I/F name before over-
	 * writing it and doing the ioctl, then restore it after the ioctl.
	 */
	(void) strlcpy(save_if_name, lifr->lifr_name, sizeof (save_if_name));
	(void) strncpy(lifr->lifr_name, ifp->sdl_data, ifp->sdl_nlen);
	lifr->lifr_name[ifp->sdl_nlen] = '\0';
	i = ioctl(s, SIOCGLIFZONE, lifr);
	(void) strlcpy(lifr->lifr_name, save_if_name, sizeof (save_if_name));
	if (i < 0) {
		zerror(zlogp, B_TRUE,
		    "%s: could not determine the zone network interface "
		    "belongs to", lifr->lifr_name);
		return (NULL);
	}
	if (getzonenamebyid(lifr->lifr_zoneid, answer, sizeof (answer)) < 0)
		(void) snprintf(answer, sizeof (answer), "%d",
		    lifr->lifr_zoneid);

	if (strlen(answer) > 0)
		return (answer);
	return (NULL);
}

/*
 * Configures a single interface: a new virtual interface is added, based on
 * the physical interface nwiftabptr->zone_nwif_physical, with the address
 * specified in nwiftabptr->zone_nwif_address, for zone zone_id.  Note that
 * the "address" can be an IPv6 address (with a /prefixlength required), an
 * IPv4 address (with a /prefixlength optional), or a name; for the latter,
 * an IPv4 name-to-address resolution will be attempted.
 *
 * If anything goes wrong, we log an detailed error message, attempt to tear
 * down whatever we set up and return an error.
 */
static int
configure_one_interface(zlog_t *zlogp, zoneid_t zone_id,
    struct zone_nwiftab *nwiftabptr)
{
	struct lifreq lifr;
	struct sockaddr_in netmask4;
	struct sockaddr_in6 netmask6;
	struct sockaddr_storage laddr;
	struct in_addr in4;
	sa_family_t af;
	char *slashp = strchr(nwiftabptr->zone_nwif_address, '/');
	int s;
	boolean_t got_netmask = B_FALSE;
	boolean_t is_loopback = B_FALSE;
	char addrstr4[INET_ADDRSTRLEN];
	int res;

	res = zonecfg_valid_net_address(nwiftabptr->zone_nwif_address, &lifr);
	if (res != Z_OK) {
		zerror(zlogp, B_FALSE, "%s: %s", zonecfg_strerror(res),
		    nwiftabptr->zone_nwif_address);
		return (-1);
	}
	af = lifr.lifr_addr.ss_family;
	if (af == AF_INET)
		in4 = ((struct sockaddr_in *)(&lifr.lifr_addr))->sin_addr;
	if ((s = socket(af, SOCK_DGRAM, 0)) < 0) {
		zerror(zlogp, B_TRUE, "could not get socket");
		return (-1);
	}

	/*
	 * This is a similar kind of "hack" like in addif() to get around
	 * the problem of SIOCLIFADDIF.  The problem is that this ioctl
	 * does not include the netmask when adding a logical interface.
	 * To get around this problem, we first add the logical interface
	 * with a 0 address.  After that, we set the netmask if provided.
	 * Finally we set the interface address.
	 */
	laddr = lifr.lifr_addr;
	(void) strlcpy(lifr.lifr_name, nwiftabptr->zone_nwif_physical,
	    sizeof (lifr.lifr_name));
	(void) memset(&lifr.lifr_addr, 0, sizeof (lifr.lifr_addr));

	if (ioctl(s, SIOCLIFADDIF, (caddr_t)&lifr) < 0) {
		/*
		 * Here, we know that the interface can't be brought up.
		 * A similar warning message was already printed out to
		 * the console by zoneadm(8) so instead we log the
		 * message to syslog and continue.
		 */
		(void) close(s);
		return (Z_OK);
	}

	/* Preserve literal IPv4 address for later potential printing. */
	if (af == AF_INET)
		(void) inet_ntop(AF_INET, &in4, addrstr4, INET_ADDRSTRLEN);

	lifr.lifr_zoneid = zone_id;
	if (ioctl(s, SIOCSLIFZONE, (caddr_t)&lifr) < 0) {
		zerror(zlogp, B_TRUE, "%s: could not place network interface "
		    "into zone", lifr.lifr_name);
		goto bad;
	}

	/*
	 * Loopback interface will use the default netmask assigned, if no
	 * netmask is found.
	 */
	if (strcmp(nwiftabptr->zone_nwif_physical, "lo0") == 0) {
		is_loopback = B_TRUE;
	}
	if (af == AF_INET) {
		/*
		 * The IPv4 netmask can be determined either
		 * directly if a prefix length was supplied with
		 * the address or via the netmasks database.  Not
		 * being able to determine it is a common failure,
		 * but it often is not fatal to operation of the
		 * interface.  In that case, a warning will be
		 * printed after the rest of the interface's
		 * parameters have been configured.
		 */
		(void) memset(&netmask4, 0, sizeof (netmask4));
		if (slashp != NULL) {
			if (addr2netmask(slashp + 1, V4_ADDR_LEN,
			    (uchar_t *)&netmask4.sin_addr) != 0) {
				*slashp = '/';
				zerror(zlogp, B_FALSE,
				    "%s: invalid prefix length in %s",
				    lifr.lifr_name,
				    nwiftabptr->zone_nwif_address);
				goto bad;
			}
			got_netmask = B_TRUE;
		} else if (getnetmaskbyaddr(in4,
		    &netmask4.sin_addr) == 0) {
			got_netmask = B_TRUE;
		}
		if (got_netmask) {
			netmask4.sin_family = af;
			(void) memcpy(&lifr.lifr_addr, &netmask4,
			    sizeof (netmask4));
		}
	} else {
		(void) memset(&netmask6, 0, sizeof (netmask6));
		if (addr2netmask(slashp + 1, V6_ADDR_LEN,
		    (uchar_t *)&netmask6.sin6_addr) != 0) {
			*slashp = '/';
			zerror(zlogp, B_FALSE,
			    "%s: invalid prefix length in %s",
			    lifr.lifr_name,
			    nwiftabptr->zone_nwif_address);
			goto bad;
		}
		got_netmask = B_TRUE;
		netmask6.sin6_family = af;
		(void) memcpy(&lifr.lifr_addr, &netmask6,
		    sizeof (netmask6));
	}
	if (got_netmask &&
	    ioctl(s, SIOCSLIFNETMASK, (caddr_t)&lifr) < 0) {
		zerror(zlogp, B_TRUE, "%s: could not set netmask",
		    lifr.lifr_name);
		goto bad;
	}

	/* Set the interface address */
	lifr.lifr_addr = laddr;
	if (ioctl(s, SIOCSLIFADDR, (caddr_t)&lifr) < 0) {
		zerror(zlogp, B_TRUE,
		    "%s: could not set IP address to %s",
		    lifr.lifr_name, nwiftabptr->zone_nwif_address);
		goto bad;
	}

	if (ioctl(s, SIOCGLIFFLAGS, (caddr_t)&lifr) < 0) {
		zerror(zlogp, B_TRUE, "%s: could not get flags",
		    lifr.lifr_name);
		goto bad;
	}
	lifr.lifr_flags |= IFF_UP;
	if (ioctl(s, SIOCSLIFFLAGS, (caddr_t)&lifr) < 0) {
		int save_errno = errno;
		char *zone_using;

		/*
		 * If we failed with something other than EADDRNOTAVAIL,
		 * then skip to the end.  Otherwise, look up our address,
		 * then call a function to determine which zone is already
		 * using that address.
		 */
		if (errno != EADDRNOTAVAIL) {
			zerror(zlogp, B_TRUE,
			    "%s: could not bring network interface up",
			    lifr.lifr_name);
			goto bad;
		}
		if (ioctl(s, SIOCGLIFADDR, (caddr_t)&lifr) < 0) {
			zerror(zlogp, B_TRUE, "%s: could not get address",
			    lifr.lifr_name);
			goto bad;
		}
		zone_using = who_is_using(zlogp, &lifr);
		errno = save_errno;
		if (zone_using == NULL)
			zerror(zlogp, B_TRUE,
			    "%s: could not bring network interface up",
			    lifr.lifr_name);
		else
			zerror(zlogp, B_TRUE, "%s: could not bring network "
			    "interface up: address in use by zone '%s'",
			    lifr.lifr_name, zone_using);
		goto bad;
	}

	if (!got_netmask && !is_loopback) {
		/*
		 * A common, but often non-fatal problem, is that the system
		 * cannot find the netmask for an interface address. This is
		 * often caused by it being only in /etc/inet/netmasks, but
		 * /etc/nsswitch.conf says to use NIS or NIS+ and it's not
		 * in that. This doesn't show up at boot because the netmask
		 * is obtained from /etc/inet/netmasks when no network
		 * interfaces are up, but isn't consulted when NIS/NIS+ is
		 * available. We warn the user here that something like this
		 * has happened and we're just running with a default and
		 * possible incorrect netmask.
		 */
		char buffer[INET6_ADDRSTRLEN];
		void  *addr;
		const char *nomatch = "no matching subnet found in netmasks(5)";

		if (af == AF_INET)
			addr = &((struct sockaddr_in *)
			    (&lifr.lifr_addr))->sin_addr;
		else
			addr = &((struct sockaddr_in6 *)
			    (&lifr.lifr_addr))->sin6_addr;

		/*
		 * Find out what netmask the interface is going to be using.
		 * If we just brought up an IPMP data address on an underlying
		 * interface above, the address will have already migrated, so
		 * the SIOCGLIFNETMASK won't be able to find it (but we need
		 * to bring the address up to get the actual netmask).  Just
		 * omit printing the actual netmask in this corner-case.
		 */
		if (ioctl(s, SIOCGLIFNETMASK, (caddr_t)&lifr) < 0 ||
		    inet_ntop(af, addr, buffer, sizeof (buffer)) == NULL) {
			zerror(zlogp, B_FALSE, "WARNING: %s; using default.",
			    nomatch);
		} else {
			zerror(zlogp, B_FALSE,
			    "WARNING: %s: %s: %s; using default of %s.",
			    lifr.lifr_name, nomatch, addrstr4, buffer);
		}
	}

	/*
	 * If a default router was specified for this interface
	 * set the route now. Ignore if already set.
	 */
	if (strlen(nwiftabptr->zone_nwif_defrouter) > 0) {
		int status;
		char *argv[7];

		argv[0] = "route";
		argv[1] = "add";
		argv[2] = "-ifp";
		argv[3] = nwiftabptr->zone_nwif_physical;
		argv[4] = "default";
		argv[5] = nwiftabptr->zone_nwif_defrouter;
		argv[6] = NULL;

		status = forkexec(zlogp, "/usr/sbin/route", argv);
		if (status != 0 && status != EEXIST)
			zerror(zlogp, B_FALSE, "Unable to set route for "
			    "interface %s to %s\n",
			    nwiftabptr->zone_nwif_physical,
			    nwiftabptr->zone_nwif_defrouter);
	}

	(void) close(s);
	return (Z_OK);
bad:
	(void) ioctl(s, SIOCLIFREMOVEIF, (caddr_t)&lifr);
	(void) close(s);
	return (-1);
}

/*
 * Sets up network interfaces based on information from the zone configuration.
 * IPv4 and IPv6 loopback interfaces are set up "for free", modeling the global
 * system.
 *
 * If anything goes wrong, we log a general error message, attempt to tear down
 * whatever we set up, and return an error.
 */
static int
configure_shared_network_interfaces(zlog_t *zlogp)
{
	struct zone_nwiftab nwiftab, loopback_iftab;
	zoneid_t zoneid;

	if ((zoneid = getzoneidbyname(zone_name)) == ZONE_ID_UNDEFINED) {
		zerror(zlogp, B_TRUE, "unable to get zoneid");
		return (-1);
	}

	if (zonecfg_setnwifent(snap_hndl) == Z_OK) {
		for (;;) {
			if (zonecfg_getnwifent(snap_hndl, &nwiftab) != Z_OK)
				break;
			nwifent_free_attrs(&nwiftab);
			if (configure_one_interface(zlogp, zoneid, &nwiftab) !=
			    Z_OK) {
				(void) zonecfg_endnwifent(snap_hndl);
				return (-1);
			}
		}
		(void) zonecfg_endnwifent(snap_hndl);
	}
	if (is_system_labeled()) {
		/*
		 * Labeled zones share the loopback interface
		 * so it is not plumbed for shared stack instances.
		 */
		return (0);
	}
	(void) strlcpy(loopback_iftab.zone_nwif_physical, "lo0",
	    sizeof (loopback_iftab.zone_nwif_physical));
	(void) strlcpy(loopback_iftab.zone_nwif_address, "127.0.0.1",
	    sizeof (loopback_iftab.zone_nwif_address));
	loopback_iftab.zone_nwif_defrouter[0] = '\0';
	if (configure_one_interface(zlogp, zoneid, &loopback_iftab) != Z_OK)
		return (-1);

	/* Always plumb up the IPv6 loopback interface. */
	(void) strlcpy(loopback_iftab.zone_nwif_address, "::1/128",
	    sizeof (loopback_iftab.zone_nwif_address));
	if (configure_one_interface(zlogp, zoneid, &loopback_iftab) != Z_OK)
		return (-1);
	return (0);
}

static void
zdlerror(zlog_t *zlogp, dladm_status_t err, const char *dlname, const char *str)
{
	char errmsg[DLADM_STRSIZE];

	(void) dladm_status2str(err, errmsg);
	zerror(zlogp, B_FALSE, "%s '%s': %s", str, dlname, errmsg);
}

static int
add_datalink(zlog_t *zlogp, char *zone_name, datalink_id_t linkid, char *dlname)
{
	dladm_status_t err;
	boolean_t cpuset, poolset;
	char *poolp;

	/* First check if it's in use by global zone. */
	if (zonecfg_ifname_exists(AF_INET, dlname) ||
	    zonecfg_ifname_exists(AF_INET6, dlname)) {
		zerror(zlogp, B_FALSE, "WARNING: skipping network interface "
		    "'%s' which is used in the global zone", dlname);
		return (-1);
	}

	/* Set zoneid of this link. */
	err = dladm_set_linkprop(dld_handle, linkid, "zone", &zone_name, 1,
	    DLADM_OPT_ACTIVE);
	if (err != DLADM_STATUS_OK) {
		zdlerror(zlogp, err, dlname,
		    "WARNING: unable to add network interface");
		return (-1);
	}

	/*
	 * Set the pool of this link if the zone has a pool and
	 * neither the cpus nor the pool datalink property is
	 * already set.
	 */
	err = dladm_linkprop_is_set(dld_handle, linkid, DLADM_PROP_VAL_CURRENT,
	    "cpus", &cpuset);
	if (err != DLADM_STATUS_OK) {
		zdlerror(zlogp, err, dlname,
		    "WARNING: unable to check if cpus link property is set");
	}
	err = dladm_linkprop_is_set(dld_handle, linkid, DLADM_PROP_VAL_CURRENT,
	    "pool", &poolset);
	if (err != DLADM_STATUS_OK) {
		zdlerror(zlogp, err, dlname,
		    "WARNING: unable to check if pool link property is set");
	}

	if ((strlen(pool_name) != 0) && !cpuset && !poolset) {
		poolp = pool_name;
		err = dladm_set_linkprop(dld_handle, linkid, "pool",
		    &poolp, 1, DLADM_OPT_ACTIVE);
		if (err != DLADM_STATUS_OK) {
			zerror(zlogp, B_FALSE, "WARNING: unable to set "
			    "pool %s to datalink %s", pool_name, dlname);
			bzero(pool_name, sizeof (pool_name));
		}
	} else {
		bzero(pool_name, sizeof (pool_name));
	}
	return (0);
}

static boolean_t
sockaddr_to_str(sa_family_t af, const struct sockaddr *sockaddr,
    char *straddr, size_t len)
{
	struct sockaddr_in *sin;
	struct sockaddr_in6 *sin6;
	const char *str = NULL;

	if (af == AF_INET) {
		/* LINTED E_BAD_PTR_CAST_ALIGN */
		sin = SIN(sockaddr);
		str = inet_ntop(AF_INET, (void *)&sin->sin_addr, straddr, len);
	} else if (af == AF_INET6) {
		/* LINTED E_BAD_PTR_CAST_ALIGN */
		sin6 = SIN6(sockaddr);
		str = inet_ntop(AF_INET6, (void *)&sin6->sin6_addr, straddr,
		    len);
	}

	return (str != NULL);
}

static int
ipv4_prefixlen(struct sockaddr_in *sin)
{
	struct sockaddr_in *m;
	struct sockaddr_storage mask;

	m = SIN(&mask);
	m->sin_family = AF_INET;
	if (getnetmaskbyaddr(sin->sin_addr, &m->sin_addr) == 0) {
		return (mask2plen((struct sockaddr *)&mask));
	} else if (IN_CLASSA(htonl(sin->sin_addr.s_addr))) {
		return (8);
	} else if (IN_CLASSB(ntohl(sin->sin_addr.s_addr))) {
		return (16);
	} else if (IN_CLASSC(ntohl(sin->sin_addr.s_addr))) {
		return (24);
	}
	return (0);
}

static int
zone_setattr_network(int type, zoneid_t zoneid, datalink_id_t linkid,
    void *buf, size_t bufsize)
{
	zone_net_data_t *zndata;
	size_t znsize;
	int err;

	znsize = sizeof (*zndata) + bufsize;
	zndata = calloc(1, znsize);
	if (zndata == NULL)
		return (ENOMEM);
	zndata->zn_type = type;
	zndata->zn_len = bufsize;
	zndata->zn_linkid = linkid;
	bcopy(buf, zndata->zn_val, zndata->zn_len);
	err = zone_setattr(zoneid, ZONE_ATTR_NETWORK, zndata, znsize);
	free(zndata);
	return (err);
}

static int
add_net_for_linkid(zlog_t *zlogp, zoneid_t zoneid, zone_addr_list_t *start)
{
	struct lifreq lifr;
	char **astr, *address;
	dladm_status_t dlstatus;
	char *ip_nospoof = "ip-nospoof";
	int nnet, naddr, err = 0, j;
	size_t zlen, cpleft;
	zone_addr_list_t *ptr, *end;
	char  tmp[INET6_ADDRSTRLEN], *maskstr;
	char *zaddr, *cp;
	struct in6_addr *routes = NULL;
	boolean_t is_set;
	datalink_id_t linkid;

	assert(start != NULL);
	naddr = 0; /* number of addresses */
	nnet = 0; /* number of net resources */
	linkid = start->za_linkid;
	for (ptr = start; ptr != NULL && ptr->za_linkid == linkid;
	    ptr = ptr->za_next) {
		nnet++;
	}
	end = ptr;
	zlen = nnet * (INET6_ADDRSTRLEN + 1);
	astr = calloc(1, nnet * sizeof (uintptr_t));
	zaddr = calloc(1, zlen);
	if (astr == NULL || zaddr == NULL) {
		err = ENOMEM;
		goto done;
	}
	cp = zaddr;
	cpleft = zlen;
	j = 0;
	for (ptr = start; ptr != end; ptr = ptr->za_next) {
		address = ptr->za_nwiftab.zone_nwif_allowed_address;
		if (address[0] == '\0')
			continue;
		(void) snprintf(tmp, sizeof (tmp), "%s", address);
		/*
		 * Validate the data. zonecfg_valid_net_address() clobbers
		 * the /<mask> in the address string.
		 */
		if (zonecfg_valid_net_address(address, &lifr) != Z_OK) {
			zerror(zlogp, B_FALSE, "invalid address [%s]\n",
			    address);
			err = EINVAL;
			goto done;
		}
		/*
		 * convert any hostnames to numeric address strings.
		 */
		if (!sockaddr_to_str(lifr.lifr_addr.ss_family,
		    (const struct sockaddr *)&lifr.lifr_addr, cp, cpleft)) {
			err = EINVAL;
			goto done;
		}
		/*
		 * make a copy of the numeric string for the data needed
		 * by the "allowed-ips" datalink property.
		 */
		astr[j] = strdup(cp);
		if (astr[j] == NULL) {
			err = ENOMEM;
			goto done;
		}
		j++;
		/*
		 * compute the default netmask from the address, if necessary
		 */
		if ((maskstr = strchr(tmp, '/')) == NULL) {
			int prefixlen;

			if (lifr.lifr_addr.ss_family == AF_INET) {
				prefixlen = ipv4_prefixlen(
				    SIN(&lifr.lifr_addr));
			} else {
				struct sockaddr_in6 *sin6;

				sin6 = SIN6(&lifr.lifr_addr);
				if (IN6_IS_ADDR_LINKLOCAL(&sin6->sin6_addr))
					prefixlen = 10;
				else
					prefixlen = 64;
			}
			(void) snprintf(tmp, sizeof (tmp), "%d", prefixlen);
			maskstr = tmp;
		} else {
			maskstr++;
		}
		/* append the "/<netmask>" */
		(void) strlcat(cp, "/", cpleft);
		(void) strlcat(cp, maskstr, cpleft);
		(void) strlcat(cp, ",", cpleft);
		cp += strnlen(cp, zlen);
		cpleft = &zaddr[INET6_ADDRSTRLEN] - cp;
	}
	naddr = j; /* the actual number of addresses in the net resource */
	assert(naddr <= nnet);

	/*
	 * zonecfg has already verified that the defrouter property can only
	 * be set if there is at least one address defined for the net resource.
	 * If j is 0, there are no addresses defined, and therefore no routers
	 * to configure, and we are done at that point.
	 */
	if (j == 0)
		goto done;

	/* over-write last ',' with '\0' */
	zaddr[strnlen(zaddr, zlen) - 1] = '\0';

	/*
	 * First make sure L3 protection is not already set on the link.
	 */
	dlstatus = dladm_linkprop_is_set(dld_handle, linkid, DLADM_OPT_ACTIVE,
	    "protection", &is_set);
	if (dlstatus != DLADM_STATUS_OK) {
		err = EINVAL;
		zerror(zlogp, B_FALSE, "unable to check if protection is set");
		goto done;
	}
	if (is_set) {
		err = EINVAL;
		zerror(zlogp, B_FALSE, "Protection is already set");
		goto done;
	}
	dlstatus = dladm_linkprop_is_set(dld_handle, linkid, DLADM_OPT_ACTIVE,
	    "allowed-ips", &is_set);
	if (dlstatus != DLADM_STATUS_OK) {
		err = EINVAL;
		zerror(zlogp, B_FALSE, "unable to check if allowed-ips is set");
		goto done;
	}
	if (is_set) {
		zerror(zlogp, B_FALSE, "allowed-ips is already set");
		err = EINVAL;
		goto done;
	}

	/*
	 * Enable ip-nospoof for the link, and add address to the allowed-ips
	 * list.
	 */
	dlstatus = dladm_set_linkprop(dld_handle, linkid, "protection",
	    &ip_nospoof, 1, DLADM_OPT_ACTIVE);
	if (dlstatus != DLADM_STATUS_OK) {
		zerror(zlogp, B_FALSE, "could not set protection\n");
		err = EINVAL;
		goto done;
	}
	dlstatus = dladm_set_linkprop(dld_handle, linkid, "allowed-ips",
	    astr, naddr, DLADM_OPT_ACTIVE);
	if (dlstatus != DLADM_STATUS_OK) {
		zerror(zlogp, B_FALSE, "could not set allowed-ips\n");
		err = EINVAL;
		goto done;
	}

	/* now set the address in the data-store */
	err = zone_setattr_network(ZONE_NETWORK_ADDRESS, zoneid, linkid,
	    zaddr, strnlen(zaddr, zlen) + 1);
	if (err != 0)
		goto done;

	/*
	 * add the defaultrouters
	 */
	routes = calloc(1, nnet * sizeof (*routes));
	j = 0;
	for (ptr = start; ptr != end; ptr = ptr->za_next) {
		address = ptr->za_nwiftab.zone_nwif_defrouter;
		if (address[0] == '\0')
			continue;
		if (strchr(address, '/') == NULL && strchr(address, ':') != 0) {
			/*
			 * zonecfg_valid_net_address() expects numeric IPv6
			 * addresses to have a CIDR format netmask.
			 */
			(void) snprintf(tmp, sizeof (tmp), "/%d", V6_ADDR_LEN);
			(void) strlcat(address, tmp, INET6_ADDRSTRLEN);
		}
		if (zonecfg_valid_net_address(address, &lifr) != Z_OK) {
			zerror(zlogp, B_FALSE,
			    "invalid router [%s]\n", address);
			err = EINVAL;
			goto done;
		}
		if (lifr.lifr_addr.ss_family == AF_INET6) {
			routes[j] = SIN6(&lifr.lifr_addr)->sin6_addr;
		} else {
			IN6_INADDR_TO_V4MAPPED(&SIN(&lifr.lifr_addr)->sin_addr,
			    &routes[j]);
		}
		j++;
	}
	assert(j <= nnet);
	if (j > 0) {
		err = zone_setattr_network(ZONE_NETWORK_DEFROUTER, zoneid,
		    linkid, routes, j * sizeof (*routes));
	}
done:
	free(routes);
	for (j = 0; j < naddr; j++)
		free(astr[j]);
	free(astr);
	free(zaddr);
	return (err);

}

static int
add_net(zlog_t *zlogp, zoneid_t zoneid, zone_addr_list_t *zalist)
{
	zone_addr_list_t *ptr;
	datalink_id_t linkid;
	int err;

	if (zalist == NULL)
		return (0);

	linkid = zalist->za_linkid;

	err = add_net_for_linkid(zlogp, zoneid, zalist);
	if (err != 0)
		return (err);

	for (ptr = zalist; ptr != NULL; ptr = ptr->za_next) {
		if (ptr->za_linkid == linkid)
			continue;
		linkid = ptr->za_linkid;
		err = add_net_for_linkid(zlogp, zoneid, ptr);
		if (err != 0)
			return (err);
	}
	return (0);
}

/*
 * Add "new" to the list of network interfaces to be configured  by
 * add_net on zone boot in "old". The list of interfaces in "old" is
 * sorted by datalink_id_t, with interfaces sorted FIFO for a given
 * datalink_id_t.
 *
 * Returns the merged list of IP interfaces containing "old" and "new"
 */
static zone_addr_list_t *
add_ip_interface(zone_addr_list_t *old, zone_addr_list_t *new)
{
	zone_addr_list_t *ptr, *next;
	datalink_id_t linkid = new->za_linkid;

	assert(old != new);

	if (old == NULL)
		return (new);
	for (ptr = old; ptr != NULL; ptr = ptr->za_next) {
		if (ptr->za_linkid == linkid)
			break;
	}
	if (ptr == NULL) {
		/* linkid does not already exist, add to the beginning */
		new->za_next = old;
		return (new);
	}
	/*
	 * adding to the middle of the list; ptr points at the first
	 * occurrence of linkid. Find the last occurrence.
	 */
	while ((next = ptr->za_next) != NULL) {
		if (next->za_linkid != linkid)
			break;
		ptr = next;
	}
	/* insert new after ptr */
	new->za_next = next;
	ptr->za_next = new;
	return (old);
}

void
free_ip_interface(zone_addr_list_t *zalist)
{
	zone_addr_list_t *ptr, *new;

	for (ptr = zalist; ptr != NULL; ) {
		new = ptr;
		ptr = ptr->za_next;
		free(new);
	}
}

/*
 * Add the kernel access control information for the interface names.
 * If anything goes wrong, we log a general error message, attempt to tear down
 * whatever we set up, and return an error.
 */
static int
configure_exclusive_network_interfaces(zlog_t *zlogp, zoneid_t zoneid)
{
	struct zone_nwiftab nwiftab;
	char rootpath[MAXPATHLEN];
	char path[MAXPATHLEN];
	datalink_id_t linkid;
	di_prof_t prof = NULL;
	boolean_t added = B_FALSE;
	zone_addr_list_t *zalist = NULL, *new;

	if (zonecfg_setnwifent(snap_hndl) != Z_OK)
		return (0);

	for (;;) {
		if (zonecfg_getnwifent(snap_hndl, &nwiftab) != Z_OK)
			break;

		nwifent_free_attrs(&nwiftab);
		if (prof == NULL) {
			if (zone_get_devroot(zone_name, rootpath,
			    sizeof (rootpath)) != Z_OK) {
				(void) zonecfg_endnwifent(snap_hndl);
				zerror(zlogp, B_TRUE,
				    "unable to determine dev root");
				return (-1);
			}
			(void) snprintf(path, sizeof (path), "%s%s", rootpath,
			    "/dev");
			if (di_prof_init(path, &prof) != 0) {
				(void) zonecfg_endnwifent(snap_hndl);
				zerror(zlogp, B_TRUE,
				    "failed to initialize profile");
				return (-1);
			}
		}

		/*
		 * Create the /dev entry for backward compatibility.
		 * Only create the /dev entry if it's not in use.
		 * Note that the zone still boots when the assigned
		 * interface is inaccessible, used by others, etc.
		 * Also, when vanity naming is used, some interface do
		 * do not have corresponding /dev node names (for example,
		 * vanity named aggregations).  The /dev entry is not
		 * created in that case.  The /dev/net entry is always
		 * accessible.
		 */
		if (dladm_name2info(dld_handle, nwiftab.zone_nwif_physical,
		    &linkid, NULL, NULL, NULL) == DLADM_STATUS_OK &&
		    add_datalink(zlogp, zone_name, linkid,
		    nwiftab.zone_nwif_physical) == 0) {
			added = B_TRUE;
		} else {
			/*
			 * Failed to add network device, but the brand hook
			 * might be doing this for us, so keep silent.
			 */
			continue;
		}
		/* set up the new IP interface, and add them all later */
		new = malloc(sizeof (*new));
		if (new == NULL) {
			zerror(zlogp, B_TRUE, "no memory for %s",
			    nwiftab.zone_nwif_physical);
			free_ip_interface(zalist);
		}
		bzero(new, sizeof (*new));
		new->za_nwiftab = nwiftab;
		new->za_linkid = linkid;
		zalist = add_ip_interface(zalist, new);
	}
	if (zalist != NULL) {
		if ((errno = add_net(zlogp, zoneid, zalist)) != 0) {
			(void) zonecfg_endnwifent(snap_hndl);
			zerror(zlogp, B_TRUE, "failed to add address");
			free_ip_interface(zalist);
			return (-1);
		}
		free_ip_interface(zalist);
	}
	(void) zonecfg_endnwifent(snap_hndl);

	if (prof != NULL && added) {
		if (di_prof_commit(prof) != 0) {
			zerror(zlogp, B_TRUE, "failed to commit profile");
			return (-1);
		}
	}
	if (prof != NULL)
		di_prof_fini(prof);

	return (0);
}

static int
remove_datalink_pool(zlog_t *zlogp, zoneid_t zoneid)
{
	ushort_t flags;
	zone_iptype_t iptype;
	int i, dlnum = 0;
	datalink_id_t *dllink, *dllinks = NULL;
	dladm_status_t err;

	if (strlen(pool_name) == 0)
		return (0);

	if (zone_getattr(zoneid, ZONE_ATTR_FLAGS, &flags,
	    sizeof (flags)) < 0) {
		if (vplat_get_iptype(zlogp, &iptype) < 0) {
			zerror(zlogp, B_FALSE, "unable to determine ip-type");
			return (-1);
		}
	} else {
		if (flags & ZF_NET_EXCL)
			iptype = ZS_EXCLUSIVE;
		else
			iptype = ZS_SHARED;
	}

	if (iptype == ZS_EXCLUSIVE) {
		/*
		 * Get the datalink count and for each datalink,
		 * attempt to clear the pool property and clear
		 * the pool_name.
		 */
		if (zone_list_datalink(zoneid, &dlnum, NULL) != 0) {
			zerror(zlogp, B_TRUE, "unable to count network "
			    "interfaces");
			return (-1);
		}

		if (dlnum == 0)
			return (0);

		if ((dllinks = malloc(dlnum * sizeof (datalink_id_t)))
		    == NULL) {
			zerror(zlogp, B_TRUE, "memory allocation failed");
			return (-1);
		}
		if (zone_list_datalink(zoneid, &dlnum, dllinks) != 0) {
			zerror(zlogp, B_TRUE, "unable to list network "
			    "interfaces");
			return (-1);
		}

		bzero(pool_name, sizeof (pool_name));
		for (i = 0, dllink = dllinks; i < dlnum; i++, dllink++) {
			err = dladm_set_linkprop(dld_handle, *dllink, "pool",
			    NULL, 0, DLADM_OPT_ACTIVE);
			if (err != DLADM_STATUS_OK) {
				zerror(zlogp, B_TRUE,
				    "WARNING: unable to clear pool");
			}
		}
		free(dllinks);
	}
	return (0);
}

static int
remove_datalink_protect(zlog_t *zlogp, zoneid_t zoneid)
{
	ushort_t flags;
	zone_iptype_t iptype;
	int i, dlnum = 0;
	dladm_status_t dlstatus;
	datalink_id_t *dllink, *dllinks = NULL;

	if (zone_getattr(zoneid, ZONE_ATTR_FLAGS, &flags,
	    sizeof (flags)) < 0) {
		if (vplat_get_iptype(zlogp, &iptype) < 0) {
			zerror(zlogp, B_FALSE, "unable to determine ip-type");
			return (-1);
		}
	} else {
		if (flags & ZF_NET_EXCL)
			iptype = ZS_EXCLUSIVE;
		else
			iptype = ZS_SHARED;
	}

	if (iptype != ZS_EXCLUSIVE)
		return (0);

	/*
	 * Get the datalink count and for each datalink,
	 * attempt to clear the pool property and clear
	 * the pool_name.
	 */
	if (zone_list_datalink(zoneid, &dlnum, NULL) != 0) {
		zerror(zlogp, B_TRUE, "unable to count network interfaces");
		return (-1);
	}

	if (dlnum == 0)
		return (0);

	if ((dllinks = malloc(dlnum * sizeof (datalink_id_t))) == NULL) {
		zerror(zlogp, B_TRUE, "memory allocation failed");
		return (-1);
	}
	if (zone_list_datalink(zoneid, &dlnum, dllinks) != 0) {
		zerror(zlogp, B_TRUE, "unable to list network interfaces");
		free(dllinks);
		return (-1);
	}

	for (i = 0, dllink = dllinks; i < dlnum; i++, dllink++) {
		char dlerr[DLADM_STRSIZE];

		dlstatus = dladm_set_linkprop(dld_handle, *dllink,
		    "protection", NULL, 0, DLADM_OPT_ACTIVE);
		if (dlstatus == DLADM_STATUS_NOTFOUND) {
			/* datalink does not belong to the GZ */
			continue;
		}
		if (dlstatus != DLADM_STATUS_OK)
			zerror(zlogp, B_FALSE,
			    "clear 'protection' link property: %s",
			    dladm_status2str(dlstatus, dlerr));

		dlstatus = dladm_set_linkprop(dld_handle, *dllink,
		    "allowed-ips", NULL, 0, DLADM_OPT_ACTIVE);
		if (dlstatus != DLADM_STATUS_OK)
			zerror(zlogp, B_FALSE,
			    "clear 'allowed-ips' link property: %s",
			    dladm_status2str(dlstatus, dlerr));
	}
	free(dllinks);
	return (0);
}

static int
tcp_abort_conn(zlog_t *zlogp, zoneid_t zoneid,
    const struct sockaddr_storage *local, const struct sockaddr_storage *remote)
{
	int fd;
	struct strioctl ioc;
	tcp_ioc_abort_conn_t conn;
	int error;

	conn.ac_local = *local;
	conn.ac_remote = *remote;
	conn.ac_start = TCPS_SYN_SENT;
	conn.ac_end = TCPS_TIME_WAIT;
	conn.ac_zoneid = zoneid;

	ioc.ic_cmd = TCP_IOC_ABORT_CONN;
	ioc.ic_timout = -1; /* infinite timeout */
	ioc.ic_len = sizeof (conn);
	ioc.ic_dp = (char *)&conn;

	if ((fd = open("/dev/tcp", O_RDONLY)) < 0) {
		zerror(zlogp, B_TRUE, "unable to open %s", "/dev/tcp");
		return (-1);
	}

	error = ioctl(fd, I_STR, &ioc);
	(void) close(fd);
	if (error == 0 || errno == ENOENT)	/* ENOENT is not an error */
		return (0);
	return (-1);
}

static int
tcp_abort_connections(zlog_t *zlogp, zoneid_t zoneid)
{
	struct sockaddr_storage l, r;
	struct sockaddr_in *local, *remote;
	struct sockaddr_in6 *local6, *remote6;
	int error;

	/*
	 * Abort IPv4 connections.
	 */
	bzero(&l, sizeof (*local));
	local = (struct sockaddr_in *)&l;
	local->sin_family = AF_INET;
	local->sin_addr.s_addr = INADDR_ANY;
	local->sin_port = 0;

	bzero(&r, sizeof (*remote));
	remote = (struct sockaddr_in *)&r;
	remote->sin_family = AF_INET;
	remote->sin_addr.s_addr = INADDR_ANY;
	remote->sin_port = 0;

	if ((error = tcp_abort_conn(zlogp, zoneid, &l, &r)) != 0)
		return (error);

	/*
	 * Abort IPv6 connections.
	 */
	bzero(&l, sizeof (*local6));
	local6 = (struct sockaddr_in6 *)&l;
	local6->sin6_family = AF_INET6;
	local6->sin6_port = 0;
	local6->sin6_addr = in6addr_any;

	bzero(&r, sizeof (*remote6));
	remote6 = (struct sockaddr_in6 *)&r;
	remote6->sin6_family = AF_INET6;
	remote6->sin6_port = 0;
	remote6->sin6_addr = in6addr_any;

	if ((error = tcp_abort_conn(zlogp, zoneid, &l, &r)) != 0)
		return (error);
	return (0);
}

static int
get_privset(zlog_t *zlogp, priv_set_t *privs, zone_mnt_t mount_cmd)
{
	int error = -1;
	char *privname = NULL;

	if (ALT_MOUNT(mount_cmd)) {
		zone_iptype_t	iptype;
		const char	*curr_iptype = NULL;

		if (zonecfg_get_iptype(snap_hndl, &iptype) != Z_OK) {
			zerror(zlogp, B_TRUE, "unable to determine ip-type");
			return (-1);
		}

		switch (iptype) {
		case ZS_SHARED:
			curr_iptype = "shared";
			break;
		case ZS_EXCLUSIVE:
			curr_iptype = "exclusive";
			break;
		default:
			zerror(zlogp, B_FALSE, "bad ip-type");
			zonecfg_fini_handle(handle);
			return (-1);
		}

		if (zonecfg_default_privset(privs, curr_iptype) == Z_OK)
			return (0);

		zerror(zlogp, B_FALSE,
		    "failed to determine the zone's default privilege set");
		return (-1);
	}

	switch (zonecfg_get_privset(snap_hndl, privs, &privname)) {
	case Z_OK:
		error = 0;
		break;
	case Z_PRIV_PROHIBITED:
		zerror(zlogp, B_FALSE, "privilege \"%s\" is not permitted "
		    "within the zone's privilege set", privname);
		break;
	case Z_PRIV_REQUIRED:
		zerror(zlogp, B_FALSE, "required privilege \"%s\" is missing "
		    "from the zone's privilege set", privname);
		break;
	case Z_PRIV_UNKNOWN:
		zerror(zlogp, B_FALSE, "unknown privilege \"%s\" specified "
		    "in the zone's privilege set", privname);
		break;
	default:
		zerror(zlogp, B_FALSE, "failed to determine the zone's "
		    "privilege set");
		break;
	}

	free(privname);
	return (error);
}

static char *
zone_proj_rctl(const char *name)
{
	int i;

	for (i = 0; zone_proj_rctl_map[i].zpr_zone_rctl != NULL; i++) {
		if (strcmp(name, zone_proj_rctl_map[i].zpr_zone_rctl) == 0) {
			return (zone_proj_rctl_map[i].zpr_project_rctl);
		}
	}
	return (NULL);
}

static int
get_rctls(zlog_t *zlogp, char **bufp, size_t *bufsizep)
{
	nvlist_t *nvl = NULL;
	char *nvl_packed = NULL;
	size_t nvl_size = 0;
	nvlist_t **nvlv = NULL;
	int rctlcount = 0;
	int error = -1;
	struct zone_rctltab rctltab;
	rctlblk_t *rctlblk = NULL;
	uint64_t maxlwps;
	uint64_t maxprocs;
	int rproc, rlwp;

	*bufp = NULL;
	*bufsizep = 0;

	rctltab.zone_rctl_valptr = NULL;
	if (nvlist_alloc(&nvl, NV_UNIQUE_NAME, 0) != 0) {
		zerror(zlogp, B_TRUE, "%s failed", "nvlist_alloc");
		goto out;
	}

	/*
	 * Allow the administrator to control both the maximum number of
	 * process table slots, and the maximum number of lwps, with a single
	 * max-processes or max-lwps property. If only the max-processes
	 * property is set, we add a max-lwps property with a limit derived
	 * from max-processes. If only the max-lwps property is set, we add a
	 * max-processes property with the same limit as max-lwps.
	 */
	rproc = zonecfg_get_aliased_rctl(snap_hndl, ALIAS_MAXPROCS, &maxprocs);
	rlwp = zonecfg_get_aliased_rctl(snap_hndl, ALIAS_MAXLWPS, &maxlwps);
	if (rproc == Z_OK && rlwp == Z_NO_ENTRY) {
		if (zonecfg_set_aliased_rctl(snap_hndl, ALIAS_MAXLWPS,
		    maxprocs * LWPS_PER_PROCESS) != Z_OK) {
			zerror(zlogp, B_FALSE, "unable to set max-lwps alias");
			goto out;
		}
	} else if (rlwp == Z_OK && rproc == Z_NO_ENTRY) {
		/* no scaling for max-proc value */
		if (zonecfg_set_aliased_rctl(snap_hndl, ALIAS_MAXPROCS,
		    maxlwps) != Z_OK) {
			zerror(zlogp, B_FALSE,
			    "unable to set max-processes alias");
			goto out;
		}
	}

	if (zonecfg_setrctlent(snap_hndl) != Z_OK) {
		zerror(zlogp, B_FALSE, "%s failed", "zonecfg_setrctlent");
		goto out;
	}

	if ((rctlblk = malloc(rctlblk_size())) == NULL) {
		zerror(zlogp, B_TRUE, "memory allocation failed");
		goto out;
	}
	while (zonecfg_getrctlent(snap_hndl, &rctltab) == Z_OK) {
		struct zone_rctlvaltab *rctlval;
		uint_t i, count;
		const char *name = rctltab.zone_rctl_name;
		char *proj_nm;

		/* zoneadm should have already warned about unknown rctls. */
		if (!zonecfg_is_rctl(name)) {
			zonecfg_free_rctl_value_list(rctltab.zone_rctl_valptr);
			rctltab.zone_rctl_valptr = NULL;
			continue;
		}
		count = 0;
		for (rctlval = rctltab.zone_rctl_valptr; rctlval != NULL;
		    rctlval = rctlval->zone_rctlval_next) {
			count++;
		}
		if (count == 0) {	/* ignore */
			continue;	/* Nothing to free */
		}
		if ((nvlv = malloc(sizeof (*nvlv) * count)) == NULL)
			goto out;
		i = 0;
		for (rctlval = rctltab.zone_rctl_valptr; rctlval != NULL;
		    rctlval = rctlval->zone_rctlval_next, i++) {
			if (nvlist_alloc(&nvlv[i], NV_UNIQUE_NAME, 0) != 0) {
				zerror(zlogp, B_TRUE, "%s failed",
				    "nvlist_alloc");
				goto out;
			}
			if (zonecfg_construct_rctlblk(rctlval, rctlblk)
			    != Z_OK) {
				zerror(zlogp, B_FALSE, "invalid rctl value: "
				    "(priv=%s,limit=%s,action=%s)",
				    rctlval->zone_rctlval_priv,
				    rctlval->zone_rctlval_limit,
				    rctlval->zone_rctlval_action);
				goto out;
			}
			if (!zonecfg_valid_rctl(name, rctlblk)) {
				zerror(zlogp, B_FALSE,
				    "(priv=%s,limit=%s,action=%s) is not a "
				    "valid value for rctl '%s'",
				    rctlval->zone_rctlval_priv,
				    rctlval->zone_rctlval_limit,
				    rctlval->zone_rctlval_action,
				    name);
				goto out;
			}
			if (nvlist_add_uint64(nvlv[i], "privilege",
			    rctlblk_get_privilege(rctlblk)) != 0) {
				zerror(zlogp, B_FALSE, "%s failed",
				    "nvlist_add_uint64");
				goto out;
			}
			if (nvlist_add_uint64(nvlv[i], "limit",
			    rctlblk_get_value(rctlblk)) != 0) {
				zerror(zlogp, B_FALSE, "%s failed",
				    "nvlist_add_uint64");
				goto out;
			}
			if (nvlist_add_uint64(nvlv[i], "action",
			    (uint_t)rctlblk_get_local_action(rctlblk, NULL))
			    != 0) {
				zerror(zlogp, B_FALSE, "%s failed",
				    "nvlist_add_uint64");
				goto out;
			}
		}
		zonecfg_free_rctl_value_list(rctltab.zone_rctl_valptr);
		rctltab.zone_rctl_valptr = NULL;

		/*
		 * With no action on our part we will start zsched with the
		 * project rctl values for our (zoneadmd) current project. For
		 * brands running a variant of Illumos, that's not a problem
		 * since they will setup their own projects, but for a
		 * non-native brand like lx, where there are no projects, we
		 * want to start things up with the same project rctls as the
		 * corresponding zone rctls, since nothing within the zone will
		 * ever change the project rctls.
		 */
		if ((proj_nm = zone_proj_rctl(name)) != NULL) {
			if (nvlist_add_nvlist_array(nvl, proj_nm, nvlv, count)
			    != 0) {
				zerror(zlogp, B_FALSE,
				    "nvlist_add_nvlist_arrays failed");
				goto out;
			}
		}

		if (nvlist_add_nvlist_array(nvl, (char *)name, nvlv, count)
		    != 0) {
			zerror(zlogp, B_FALSE, "%s failed",
			    "nvlist_add_nvlist_array");
			goto out;
		}
		for (i = 0; i < count; i++)
			nvlist_free(nvlv[i]);
		free(nvlv);
		nvlv = NULL;
		rctlcount++;
	}
	(void) zonecfg_endrctlent(snap_hndl);

	if (rctlcount == 0) {
		error = 0;
		goto out;
	}
	if (nvlist_pack(nvl, &nvl_packed, &nvl_size, NV_ENCODE_NATIVE, 0)
	    != 0) {
		zerror(zlogp, B_FALSE, "%s failed", "nvlist_pack");
		goto out;
	}

	error = 0;
	*bufp = nvl_packed;
	*bufsizep = nvl_size;

out:
	free(rctlblk);
	zonecfg_free_rctl_value_list(rctltab.zone_rctl_valptr);
	if (error && nvl_packed != NULL)
		free(nvl_packed);
	nvlist_free(nvl);
	if (nvlv != NULL)
		free(nvlv);
	return (error);
}

static int
get_implicit_datasets(zlog_t *zlogp, char **retstr)
{
	char cmdbuf[2 * MAXPATHLEN];

	if (query_hook[0] == '\0')
		return (0);

	if (snprintf(cmdbuf, sizeof (cmdbuf), "%s datasets", query_hook)
	    > sizeof (cmdbuf))
		return (-1);

	if (do_subproc(zlogp, cmdbuf, retstr, B_FALSE) != 0)
		return (-1);

	return (0);
}

static int
get_datasets(zlog_t *zlogp, char **bufp, size_t *bufsizep)
{
	struct zone_dstab dstab;
	size_t total, offset, len;
	int error = -1;
	char *str = NULL;
	char *implicit_datasets = NULL;
	int implicit_len = 0;

	*bufp = NULL;
	*bufsizep = 0;

	if (get_implicit_datasets(zlogp, &implicit_datasets) != 0) {
		zerror(zlogp, B_FALSE, "getting implicit datasets failed");
		goto out;
	}

	if (zonecfg_setdsent(snap_hndl) != Z_OK) {
		zerror(zlogp, B_FALSE, "%s failed", "zonecfg_setdsent");
		goto out;
	}

	total = 0;
	while (zonecfg_getdsent(snap_hndl, &dstab) == Z_OK)
		total += strlen(dstab.zone_dataset_name) + 1;
	(void) zonecfg_enddsent(snap_hndl);

	if (implicit_datasets != NULL)
		implicit_len = strlen(implicit_datasets);
	if (implicit_len > 0)
		total += implicit_len + 1;

	if (total == 0) {
		error = 0;
		goto out;
	}

	if ((str = malloc(total)) == NULL) {
		zerror(zlogp, B_TRUE, "memory allocation failed");
		goto out;
	}

	if (zonecfg_setdsent(snap_hndl) != Z_OK) {
		zerror(zlogp, B_FALSE, "%s failed", "zonecfg_setdsent");
		goto out;
	}
	offset = 0;
	while (zonecfg_getdsent(snap_hndl, &dstab) == Z_OK) {
		len = strlen(dstab.zone_dataset_name);
		(void) strlcpy(str + offset, dstab.zone_dataset_name,
		    total - offset);
		offset += len;
		if (offset < total - 1)
			str[offset++] = ',';
	}
	(void) zonecfg_enddsent(snap_hndl);

	if (implicit_len > 0)
		(void) strlcpy(str + offset, implicit_datasets, total - offset);

	error = 0;
	*bufp = str;
	*bufsizep = total;

out:
	if (error != 0 && str != NULL)
		free(str);
	if (implicit_datasets != NULL)
		free(implicit_datasets);

	return (error);
}

static int
validate_datasets(zlog_t *zlogp)
{
	struct zone_dstab dstab;
	zfs_handle_t *zhp;
	libzfs_handle_t *hdl;

	if (zonecfg_setdsent(snap_hndl) != Z_OK) {
		zerror(zlogp, B_FALSE, "invalid configuration");
		return (-1);
	}

	if ((hdl = libzfs_init()) == NULL) {
		zerror(zlogp, B_FALSE, "opening ZFS library");
		return (-1);
	}

	while (zonecfg_getdsent(snap_hndl, &dstab) == Z_OK) {

		if ((zhp = zfs_open(hdl, dstab.zone_dataset_name,
		    ZFS_TYPE_FILESYSTEM)) == NULL) {
			zerror(zlogp, B_FALSE, "cannot open ZFS dataset '%s'",
			    dstab.zone_dataset_name);
			libzfs_fini(hdl);
			return (-1);
		}

		/*
		 * Automatically set the 'zoned' property.  We check the value
		 * first because we'll get EPERM if it is already set.
		 */
		if (!zfs_prop_get_int(zhp, ZFS_PROP_ZONED) &&
		    zfs_prop_set(zhp, zfs_prop_to_name(ZFS_PROP_ZONED),
		    "on") != 0) {
			zerror(zlogp, B_FALSE, "cannot set 'zoned' "
			    "property for ZFS dataset '%s'\n",
			    dstab.zone_dataset_name);
			zfs_close(zhp);
			libzfs_fini(hdl);
			return (-1);
		}

		zfs_close(zhp);
	}
	(void) zonecfg_enddsent(snap_hndl);

	libzfs_fini(hdl);

	return (0);
}

/*
 * Return true if the path is its own zfs file system.  We determine this
 * by stat-ing the path to see if it is zfs and stat-ing the parent to see
 * if it is a different fs.
 */
boolean_t
is_zonepath_zfs(char *zonepath)
{
	int res;
	char *path;
	char *parent;
	struct statvfs64 buf1, buf2;

	if (statvfs64(zonepath, &buf1) != 0)
		return (B_FALSE);

	if (strcmp(buf1.f_basetype, "zfs") != 0)
		return (B_FALSE);

	if ((path = strdup(zonepath)) == NULL)
		return (B_FALSE);

	parent = dirname(path);
	res = statvfs64(parent, &buf2);
	free(path);

	if (res != 0)
		return (B_FALSE);

	if (buf1.f_fsid == buf2.f_fsid)
		return (B_FALSE);

	return (B_TRUE);
}

/*
 * Verify the MAC label in the root dataset for the zone.
 * If the label exists, it must match the label configured for the zone.
 * Otherwise if there's no label on the dataset, create one here.
 */

static int
validate_rootds_label(zlog_t *zlogp, char *rootpath, m_label_t *zone_sl)
{
	int		error = -1;
	zfs_handle_t	*zhp;
	libzfs_handle_t	*hdl;
	m_label_t	ds_sl;
	char		ds_hexsl[MAXNAMELEN];

	if (!is_system_labeled())
		return (0);

	if (!is_zonepath_zfs(zonepath))
		return (0);

	if ((hdl = libzfs_init()) == NULL) {
		zerror(zlogp, B_FALSE, "opening ZFS library");
		return (-1);
	}

	if ((zhp = zfs_path_to_zhandle(hdl, rootpath,
	    ZFS_TYPE_FILESYSTEM)) == NULL) {
		zerror(zlogp, B_FALSE, "cannot open ZFS dataset for path '%s'",
		    rootpath);
		libzfs_fini(hdl);
		return (-1);
	}

	/* Get the mlslabel property if it exists. */
	if ((zfs_prop_get(zhp, ZFS_PROP_MLSLABEL, ds_hexsl, MAXNAMELEN,
	    NULL, NULL, 0, B_TRUE) != 0) ||
	    (strcmp(ds_hexsl, ZFS_MLSLABEL_DEFAULT) == 0)) {
		char		*str2 = NULL;

		/*
		 * No label on the dataset (or default only); create one.
		 * (Only do this automatic labeling for the labeled brand.)
		 */
		if (strcmp(brand_name, LABELED_BRAND_NAME) != 0) {
			error = 0;
			goto out;
		}

		error = l_to_str_internal(zone_sl, &str2);
		if (error)
			goto out;
		if (str2 == NULL) {
			error = -1;
			goto out;
		}
		if ((error = zfs_prop_set(zhp,
		    zfs_prop_to_name(ZFS_PROP_MLSLABEL), str2)) != 0) {
			zerror(zlogp, B_FALSE, "cannot set 'mlslabel' "
			    "property for root dataset at '%s'\n", rootpath);
		}
		free(str2);
		goto out;
	}

	/* Convert the retrieved dataset label to binary form. */
	error = hexstr_to_label(ds_hexsl, &ds_sl);
	if (error) {
		zerror(zlogp, B_FALSE, "invalid 'mlslabel' "
		    "property on root dataset at '%s'\n", rootpath);
		goto out;			/* exit with error */
	}

	/*
	 * Perform a MAC check by comparing the zone label with the
	 * dataset label.
	 */
	error = (!blequal(zone_sl, &ds_sl));
	if (error)
		zerror(zlogp, B_FALSE, "Rootpath dataset has mismatched label");
out:
	zfs_close(zhp);
	libzfs_fini(hdl);

	return (error);
}

/*
 * Mount lower level home directories into/from current zone
 * Share exported directories specified in dfstab for zone
 */
static int
tsol_mounts(zlog_t *zlogp, char *zone_name, char *rootpath)
{
	zoneid_t *zids = NULL;
	priv_set_t *zid_privs;
	const priv_impl_info_t *ip = NULL;
	uint_t nzents_saved;
	uint_t nzents;
	int i;
	char readonly[] = "ro";
	struct zone_fstab lower_fstab;
	char *argv[4];

	if (!is_system_labeled())
		return (0);

	if (zid_label == NULL) {
		zid_label = m_label_alloc(MAC_LABEL);
		if (zid_label == NULL)
			return (-1);
	}

	/* Make sure our zone has an /export/home dir */
	(void) make_one_dir(zlogp, rootpath, "/export/home",
	    DEFAULT_DIR_MODE, DEFAULT_DIR_USER, DEFAULT_DIR_GROUP);

	lower_fstab.zone_fs_raw[0] = '\0';
	(void) strlcpy(lower_fstab.zone_fs_type, MNTTYPE_LOFS,
	    sizeof (lower_fstab.zone_fs_type));
	lower_fstab.zone_fs_options = NULL;
	(void) zonecfg_add_fs_option(&lower_fstab, readonly);

	/*
	 * Get the list of zones from the kernel
	 */
	if (zone_list(NULL, &nzents) != 0) {
		zerror(zlogp, B_TRUE, "unable to list zones");
		zonecfg_free_fs_option_list(lower_fstab.zone_fs_options);
		return (-1);
	}
again:
	if (nzents == 0) {
		zonecfg_free_fs_option_list(lower_fstab.zone_fs_options);
		return (-1);
	}

	zids = malloc(nzents * sizeof (zoneid_t));
	if (zids == NULL) {
		zerror(zlogp, B_TRUE, "memory allocation failed");
		return (-1);
	}
	nzents_saved = nzents;

	if (zone_list(zids, &nzents) != 0) {
		zerror(zlogp, B_TRUE, "unable to list zones");
		zonecfg_free_fs_option_list(lower_fstab.zone_fs_options);
		free(zids);
		return (-1);
	}
	if (nzents != nzents_saved) {
		/* list changed, try again */
		free(zids);
		goto again;
	}

	ip = getprivimplinfo();
	if ((zid_privs = priv_allocset()) == NULL) {
		zerror(zlogp, B_TRUE, "%s failed", "priv_allocset");
		zonecfg_free_fs_option_list(
		    lower_fstab.zone_fs_options);
		free(zids);
		return (-1);
	}

	for (i = 0; i < nzents; i++) {
		char zid_name[ZONENAME_MAX];
		zone_state_t zid_state;
		char zid_rpath[MAXPATHLEN];
		struct stat stat_buf;

		if (zids[i] == GLOBAL_ZONEID)
			continue;

		if (getzonenamebyid(zids[i], zid_name, ZONENAME_MAX) == -1)
			continue;

		/*
		 * Do special setup for the zone we are booting
		 */
		if (strcmp(zid_name, zone_name) == 0) {
			struct zone_fstab autofs_fstab;
			char map_path[MAXPATHLEN];
			int fd;

			/*
			 * Create auto_home_<zone> map for this zone
			 * in the global zone. The non-global zone entry
			 * will be created by automount when the zone
			 * is booted.
			 */

			(void) snprintf(autofs_fstab.zone_fs_special,
			    MAXPATHLEN, "auto_home_%s", zid_name);

			(void) snprintf(autofs_fstab.zone_fs_dir, MAXPATHLEN,
			    "/zone/%s/home", zid_name);

			(void) snprintf(map_path, sizeof (map_path),
			    "/etc/%s", autofs_fstab.zone_fs_special);
			/*
			 * If the map file doesn't exist create a template
			 */
			if ((fd = open(map_path, O_RDWR | O_CREAT | O_EXCL,
			    S_IRUSR | S_IWUSR | S_IRGRP| S_IROTH)) != -1) {
				int len;
				char map_rec[MAXPATHLEN];

				len = snprintf(map_rec, sizeof (map_rec),
				    "+%s\n*\t-fstype=lofs\t:%s/export/home/&\n",
				    autofs_fstab.zone_fs_special, rootpath);
				(void) write(fd, map_rec, len);
				(void) close(fd);
			}

			/*
			 * Mount auto_home_<zone> in the global zone if absent.
			 * If it's already of type autofs, then
			 * don't mount it again.
			 */
			if ((stat(autofs_fstab.zone_fs_dir, &stat_buf) == -1) ||
			    strcmp(stat_buf.st_fstype, MNTTYPE_AUTOFS) != 0) {
				char optstr[] = "indirect,ignore,nobrowse";

				(void) make_one_dir(zlogp, "",
				    autofs_fstab.zone_fs_dir, DEFAULT_DIR_MODE,
				    DEFAULT_DIR_USER, DEFAULT_DIR_GROUP);

				/*
				 * Mount will fail if automounter has already
				 * processed the auto_home_<zonename> map
				 */
				(void) domount(zlogp, MNTTYPE_AUTOFS, optstr,
				    autofs_fstab.zone_fs_special,
				    autofs_fstab.zone_fs_dir);
			}
			continue;
		}


		if (zone_get_state(zid_name, &zid_state) != Z_OK ||
		    (zid_state != ZONE_STATE_READY &&
		    zid_state != ZONE_STATE_RUNNING))
			/* Skip over zones without mounted filesystems */
			continue;

		if (zone_getattr(zids[i], ZONE_ATTR_SLBL, zid_label,
		    sizeof (m_label_t)) < 0)
			/* Skip over zones with unspecified label */
			continue;

		if (zone_getattr(zids[i], ZONE_ATTR_ROOT, zid_rpath,
		    sizeof (zid_rpath)) == -1)
			/* Skip over zones with bad path */
			continue;

		if (zone_getattr(zids[i], ZONE_ATTR_PRIVSET, zid_privs,
		    sizeof (priv_chunk_t) * ip->priv_setsize) == -1)
			/* Skip over zones with bad privs */
			continue;

		/*
		 * Reading down is valid according to our label model
		 * but some customers want to disable it because it
		 * allows execute down and other possible attacks.
		 * Therefore, we restrict this feature to zones that
		 * have the NET_MAC_AWARE privilege which is required
		 * for NFS read-down semantics.
		 */
		if ((bldominates(zlabel, zid_label)) &&
		    (priv_ismember(zprivs, PRIV_NET_MAC_AWARE))) {
			/*
			 * Our zone dominates this one.
			 * Create a lofs mount from lower zone's /export/home
			 */
			(void) snprintf(lower_fstab.zone_fs_dir, MAXPATHLEN,
			    "%s/zone/%s/export/home", rootpath, zid_name);

			/*
			 * If the target is already an LOFS mount
			 * then don't do it again.
			 */
			if ((stat(lower_fstab.zone_fs_dir, &stat_buf) == -1) ||
			    strcmp(stat_buf.st_fstype, MNTTYPE_LOFS) != 0) {

				if (snprintf(lower_fstab.zone_fs_special,
				    MAXPATHLEN, "%s/export",
				    zid_rpath) > MAXPATHLEN)
					continue;

				/*
				 * Make sure the lower-level home exists
				 */
				if (make_one_dir(zlogp,
				    lower_fstab.zone_fs_special, "/home",
				    DEFAULT_DIR_MODE, DEFAULT_DIR_USER,
				    DEFAULT_DIR_GROUP) != 0)
					continue;

				(void) strlcat(lower_fstab.zone_fs_special,
				    "/home", MAXPATHLEN);

				/*
				 * Mount can fail because the lower-level
				 * zone may have already done a mount up.
				 */
				(void) mount_one(zlogp, &lower_fstab, "",
				    Z_MNT_BOOT);
			}
		} else if ((bldominates(zid_label, zlabel)) &&
		    (priv_ismember(zid_privs, PRIV_NET_MAC_AWARE))) {
			/*
			 * This zone dominates our zone.
			 * Create a lofs mount from our zone's /export/home
			 */
			if (snprintf(lower_fstab.zone_fs_dir, MAXPATHLEN,
			    "%s/zone/%s/export/home", zid_rpath,
			    zone_name) > MAXPATHLEN)
				continue;

			/*
			 * If the target is already an LOFS mount
			 * then don't do it again.
			 */
			if ((stat(lower_fstab.zone_fs_dir, &stat_buf) == -1) ||
			    strcmp(stat_buf.st_fstype, MNTTYPE_LOFS) != 0) {

				(void) snprintf(lower_fstab.zone_fs_special,
				    MAXPATHLEN, "%s/export/home", rootpath);

				/*
				 * Mount can fail because the higher-level
				 * zone may have already done a mount down.
				 */
				(void) mount_one(zlogp, &lower_fstab, "",
				    Z_MNT_BOOT);
			}
		}
	}
	zonecfg_free_fs_option_list(lower_fstab.zone_fs_options);
	priv_freeset(zid_privs);
	free(zids);

	/*
	 * Now share any exported directories from this zone.
	 * Each zone can have its own dfstab.
	 */

	argv[0] = "zoneshare";
	argv[1] = "-z";
	argv[2] = zone_name;
	argv[3] = NULL;

	(void) forkexec(zlogp, "/usr/lib/zones/zoneshare", argv);
	/* Don't check for errors since they don't affect the zone */

	return (0);
}

/*
 * Unmount lofs mounts from higher level zones
 * Unshare nfs exported directories
 */
static void
tsol_unmounts(zlog_t *zlogp, char *zone_name)
{
	zoneid_t *zids = NULL;
	uint_t nzents_saved;
	uint_t nzents;
	int i;
	char *argv[4];
	char path[MAXPATHLEN];

	if (!is_system_labeled())
		return;

	/*
	 * Get the list of zones from the kernel
	 */
	if (zone_list(NULL, &nzents) != 0) {
		return;
	}

	if (zid_label == NULL) {
		zid_label = m_label_alloc(MAC_LABEL);
		if (zid_label == NULL)
			return;
	}

again:
	if (nzents == 0)
		return;

	zids = malloc(nzents * sizeof (zoneid_t));
	if (zids == NULL) {
		zerror(zlogp, B_TRUE, "memory allocation failed");
		return;
	}
	nzents_saved = nzents;

	if (zone_list(zids, &nzents) != 0) {
		free(zids);
		return;
	}
	if (nzents != nzents_saved) {
		/* list changed, try again */
		free(zids);
		goto again;
	}

	for (i = 0; i < nzents; i++) {
		char zid_name[ZONENAME_MAX];
		zone_state_t zid_state;
		char zid_rpath[MAXPATHLEN];

		if (zids[i] == GLOBAL_ZONEID)
			continue;

		if (getzonenamebyid(zids[i], zid_name, ZONENAME_MAX) == -1)
			continue;

		/*
		 * Skip the zone we are halting
		 */
		if (strcmp(zid_name, zone_name) == 0)
			continue;

		if ((zone_getattr(zids[i], ZONE_ATTR_STATUS, &zid_state,
		    sizeof (zid_state)) < 0) ||
		    (zid_state < ZONE_IS_READY))
			/* Skip over zones without mounted filesystems */
			continue;

		if (zone_getattr(zids[i], ZONE_ATTR_SLBL, zid_label,
		    sizeof (m_label_t)) < 0)
			/* Skip over zones with unspecified label */
			continue;

		if (zone_getattr(zids[i], ZONE_ATTR_ROOT, zid_rpath,
		    sizeof (zid_rpath)) == -1)
			/* Skip over zones with bad path */
			continue;

		if (zlabel != NULL && bldominates(zid_label, zlabel)) {
			/*
			 * This zone dominates our zone.
			 * Unmount the lofs mount of our zone's /export/home
			 */

			if (snprintf(path, MAXPATHLEN,
			    "%s/zone/%s/export/home", zid_rpath,
			    zone_name) > MAXPATHLEN)
				continue;

			/* Skip over mount failures */
			(void) umount(path);
		}
	}
	free(zids);

	/*
	 * Unmount global zone autofs trigger for this zone
	 */
	(void) snprintf(path, MAXPATHLEN, "/zone/%s/home", zone_name);
	/* Skip over mount failures */
	(void) umount(path);

	/*
	 * Next unshare any exported directories from this zone.
	 */

	argv[0] = "zoneunshare";
	argv[1] = "-z";
	argv[2] = zone_name;
	argv[3] = NULL;

	(void) forkexec(zlogp, "/usr/lib/zones/zoneunshare", argv);
	/* Don't check for errors since they don't affect the zone */

	/*
	 * Finally, deallocate any devices in the zone.
	 */

	argv[0] = "deallocate";
	argv[1] = "-Isz";
	argv[2] = zone_name;
	argv[3] = NULL;

	(void) forkexec(zlogp, "/usr/sbin/deallocate", argv);
	/* Don't check for errors since they don't affect the zone */
}

/*
 * Fetch the Trusted Extensions label and multi-level ports (MLPs) for
 * this zone.
 */
static tsol_zcent_t *
get_zone_label(zlog_t *zlogp, priv_set_t *privs)
{
	FILE *fp;
	tsol_zcent_t *zcent = NULL;
	char line[MAXTNZLEN];

	if ((fp = fopen(TNZONECFG_PATH, "r")) == NULL) {
		zerror(zlogp, B_TRUE, "%s", TNZONECFG_PATH);
		return (NULL);
	}

	while (fgets(line, sizeof (line), fp) != NULL) {
		/*
		 * Check for malformed database
		 */
		if (strlen(line) == MAXTNZLEN - 1)
			break;
		if ((zcent = tsol_sgetzcent(line, NULL, NULL)) == NULL)
			continue;
		if (strcmp(zcent->zc_name, zone_name) == 0)
			break;
		tsol_freezcent(zcent);
		zcent = NULL;
	}
	(void) fclose(fp);

	if (zcent == NULL) {
		zerror(zlogp, B_FALSE, "zone requires a label assignment. "
		    "See tnzonecfg(5)");
	} else {
		if (zlabel == NULL)
			zlabel = m_label_alloc(MAC_LABEL);
		/*
		 * Save this zone's privileges for later read-down processing
		 */
		if ((zprivs = priv_allocset()) == NULL) {
			zerror(zlogp, B_TRUE, "%s failed", "priv_allocset");
			return (NULL);
		} else {
			priv_copyset(privs, zprivs);
		}
	}
	return (zcent);
}

/*
 * Add the Trusted Extensions multi-level ports for this zone.
 */
static void
set_mlps(zlog_t *zlogp, zoneid_t zoneid, tsol_zcent_t *zcent)
{
	tsol_mlp_t *mlp;
	tsol_mlpent_t tsme;

	if (!is_system_labeled())
		return;

	tsme.tsme_zoneid = zoneid;
	tsme.tsme_flags = 0;
	for (mlp = zcent->zc_private_mlp; !TSOL_MLP_END(mlp); mlp++) {
		tsme.tsme_mlp = *mlp;
		if (tnmlp(TNDB_LOAD, &tsme) != 0) {
			zerror(zlogp, B_TRUE, "cannot set zone-specific MLP "
			    "on %d-%d/%d", mlp->mlp_port,
			    mlp->mlp_port_upper, mlp->mlp_ipp);
		}
	}

	tsme.tsme_flags = TSOL_MEF_SHARED;
	for (mlp = zcent->zc_shared_mlp; !TSOL_MLP_END(mlp); mlp++) {
		tsme.tsme_mlp = *mlp;
		if (tnmlp(TNDB_LOAD, &tsme) != 0) {
			zerror(zlogp, B_TRUE, "cannot set shared MLP "
			    "on %d-%d/%d", mlp->mlp_port,
			    mlp->mlp_port_upper, mlp->mlp_ipp);
		}
	}
}

static void
remove_mlps(zlog_t *zlogp, zoneid_t zoneid)
{
	tsol_mlpent_t tsme;

	if (!is_system_labeled())
		return;

	(void) memset(&tsme, 0, sizeof (tsme));
	tsme.tsme_zoneid = zoneid;
	if (tnmlp(TNDB_FLUSH, &tsme) != 0)
		zerror(zlogp, B_TRUE, "cannot flush MLPs");
}

int
prtmount(const struct mnttab *fs, void *x)
{
	zerror((zlog_t *)x, B_FALSE, "  %s", fs->mnt_mountp);
	return (0);
}

/*
 * Look for zones running on the main system that are using this root (or any
 * subdirectory of it).  Return B_TRUE and print an error if a conflicting zone
 * is found or if we can't tell.
 */
static boolean_t
duplicate_zone_root(zlog_t *zlogp, const char *rootpath)
{
	zoneid_t *zids = NULL;
	uint_t nzids = 0;
	boolean_t retv;
	int rlen, zlen;
	char zroot[MAXPATHLEN];
	char zonename[ZONENAME_MAX];

	for (;;) {
		nzids += 10;
		zids = malloc(nzids * sizeof (*zids));
		if (zids == NULL) {
			zerror(zlogp, B_TRUE, "memory allocation failed");
			return (B_TRUE);
		}
		if (zone_list(zids, &nzids) == 0)
			break;
		free(zids);
	}
	retv = B_FALSE;
	rlen = strlen(rootpath);
	while (nzids > 0) {
		/*
		 * Ignore errors; they just mean that the zone has disappeared
		 * while we were busy.
		 */
		if (zone_getattr(zids[--nzids], ZONE_ATTR_ROOT, zroot,
		    sizeof (zroot)) == -1)
			continue;
		zlen = strlen(zroot);
		if (zlen > rlen)
			zlen = rlen;
		if (strncmp(rootpath, zroot, zlen) == 0 &&
		    (zroot[zlen] == '\0' || zroot[zlen] == '/') &&
		    (rootpath[zlen] == '\0' || rootpath[zlen] == '/')) {
			if (getzonenamebyid(zids[nzids], zonename,
			    sizeof (zonename)) == -1)
				(void) snprintf(zonename, sizeof (zonename),
				    "id %d", (int)zids[nzids]);
			zerror(zlogp, B_FALSE,
			    "zone root %s already in use by zone %s",
			    rootpath, zonename);
			retv = B_TRUE;
			break;
		}
	}
	free(zids);
	return (retv);
}

/*
 * Search for loopback mounts that use this same source node (same device and
 * inode).  Return B_TRUE if there is one or if we can't tell.
 */
static boolean_t
duplicate_reachable_path(zlog_t *zlogp, const char *rootpath)
{
	struct stat64 rst, zst;
	struct mnttab *mnp;

	if (stat64(rootpath, &rst) == -1) {
		zerror(zlogp, B_TRUE, "can't stat %s", rootpath);
		return (B_TRUE);
	}
	if (resolve_lofs_mnts == NULL && lofs_read_mnttab(zlogp) == -1)
		return (B_TRUE);
	for (mnp = resolve_lofs_mnts; mnp < resolve_lofs_mnt_max; mnp++) {
		if (mnp->mnt_fstype == NULL ||
		    strcmp(MNTTYPE_LOFS, mnp->mnt_fstype) != 0)
			continue;
		/* We're looking at a loopback mount.  Stat it. */
		if (mnp->mnt_special != NULL &&
		    stat64(mnp->mnt_special, &zst) != -1 &&
		    rst.st_dev == zst.st_dev && rst.st_ino == zst.st_ino) {
			zerror(zlogp, B_FALSE,
			    "zone root %s is reachable through %s",
			    rootpath, mnp->mnt_mountp);
			return (B_TRUE);
		}
	}
	return (B_FALSE);
}

/*
 * Set pool info for the zone's resource management configuration.
 */
static int
setup_zone_rm(zlog_t *zlogp, char *zone_name, zoneid_t zoneid)
{
	int res;
	uint64_t tmp;
	char sched[MAXNAMELEN];
	char pool_err[128];

	/* Get the scheduling class set in the zone configuration. */
	if (zonecfg_get_sched_class(snap_hndl, sched, sizeof (sched)) == Z_OK &&
	    strlen(sched) > 0) {
		if (zone_setattr(zoneid, ZONE_ATTR_SCHED_CLASS, sched,
		    strlen(sched)) == -1)
			zerror(zlogp, B_TRUE, "WARNING: unable to set the "
			    "default scheduling class");

		if (strcmp(sched, "FX") == 0) {
			/*
			 * When FX is specified then by default all processes
			 * will start at the lowest priority level (0) and
			 * stay there. We support an optional attr which
			 * indicates that all the processes should be "high
			 * priority". We set this on the zone so that starting
			 * init will set the priority high.
			 */
			struct zone_attrtab a;

			bzero(&a, sizeof (a));
			(void) strlcpy(a.zone_attr_name, "fixed-hi-prio",
			    sizeof (a.zone_attr_name));

			if (zonecfg_lookup_attr(snap_hndl, &a) == Z_OK &&
			    strcmp(a.zone_attr_value, "true") == 0) {
				boolean_t hi = B_TRUE;

				if (zone_setattr(zoneid,
				    ZONE_ATTR_SCHED_FIXEDHI, (void *)hi,
				    sizeof (hi)) == -1)
					zerror(zlogp, B_TRUE, "WARNING: unable "
					    "to set high priority");
			}
		}

	} else if (zonecfg_get_aliased_rctl(snap_hndl, ALIAS_SHARES, &tmp)
	    == Z_OK) {
		/*
		 * If the zone has the zone.cpu-shares rctl set then we want to
		 * use the Fair Share Scheduler (FSS) for processes in the
		 * zone.  Check what scheduling class the zone would be running
		 * in by default so we can print a warning and modify the class
		 * if we wouldn't be using FSS.
		 */
		char class_name[PC_CLNMSZ];

		if (zonecfg_get_dflt_sched_class(snap_hndl, class_name,
		    sizeof (class_name)) != Z_OK) {
			zerror(zlogp, B_FALSE, "WARNING: unable to determine "
			    "the zone's scheduling class");

		} else if (strcmp("FSS", class_name) != 0) {
			zerror(zlogp, B_FALSE, "WARNING: The zone.cpu-shares "
			    "rctl is set but\nFSS is not the default "
			    "scheduling class for\nthis zone.  FSS will be "
			    "used for processes\nin the zone but to get the "
			    "full benefit of FSS,\nit should be the default "
			    "scheduling class.\nSee dispadmin(8) for more "
			    "details.");

			if (zone_setattr(zoneid, ZONE_ATTR_SCHED_CLASS, "FSS",
			    strlen("FSS")) == -1)
				zerror(zlogp, B_TRUE, "WARNING: unable to set "
				    "zone scheduling class to FSS");
		}
	}

	/*
	 * The next few blocks of code attempt to set up temporary pools as
	 * well as persistent pools.  In all cases we call the functions
	 * unconditionally.  Within each funtion the code will check if the
	 * zone is actually configured for a temporary pool or persistent pool
	 * and just return if there is nothing to do.
	 *
	 * If we are rebooting we want to attempt to reuse any temporary pool
	 * that was previously set up.  zonecfg_bind_tmp_pool() will do the
	 * right thing in all cases (reuse or create) based on the current
	 * zonecfg.
	 */
	if ((res = zonecfg_bind_tmp_pool(snap_hndl, zoneid, pool_err,
	    sizeof (pool_err))) != Z_OK) {
		if (res == Z_POOL || res == Z_POOL_CREATE || res == Z_POOL_BIND)
			zerror(zlogp, B_FALSE, "%s: %s\ndedicated-cpu setting "
			    "cannot be instantiated", zonecfg_strerror(res),
			    pool_err);
		else
			zerror(zlogp, B_FALSE, "could not bind zone to "
			    "temporary pool: %s", zonecfg_strerror(res));
		return (Z_POOL_BIND);
	}

	/*
	 * Check if we need to warn about poold not being enabled.
	 */
	if (zonecfg_warn_poold(snap_hndl)) {
		zerror(zlogp, B_FALSE, "WARNING: A range of dedicated-cpus has "
		    "been specified\nbut the dynamic pool service is not "
		    "enabled.\nThe system will not dynamically adjust the\n"
		    "processor allocation within the specified range\n"
		    "until svc:/system/pools/dynamic is enabled.\n"
		    "See poold(8).");
	}

	/* The following is a warning, not an error. */
	if ((res = zonecfg_bind_pool(snap_hndl, zoneid, pool_err,
	    sizeof (pool_err))) != Z_OK) {
		if (res == Z_POOL_BIND)
			zerror(zlogp, B_FALSE, "WARNING: unable to bind to "
			    "pool '%s'; using default pool.", pool_err);
		else if (res == Z_POOL)
			zerror(zlogp, B_FALSE, "WARNING: %s: %s",
			    zonecfg_strerror(res), pool_err);
		else
			zerror(zlogp, B_FALSE, "WARNING: %s",
			    zonecfg_strerror(res));
	}

	/* Update saved pool name in case it has changed */
	(void) zonecfg_get_poolname(snap_hndl, zone_name, pool_name,
	    sizeof (pool_name));

	return (Z_OK);
}

static void
report_prop_err(zlog_t *zlogp, const char *name, const char *value, int res)
{
	switch (res) {
	case Z_TOO_BIG:
		zerror(zlogp, B_FALSE, "%s property value is too large.", name);
		break;

	case Z_INVALID_PROPERTY:
		zerror(zlogp, B_FALSE, "%s property value \"%s\" is not valid",
		    name, value);
		break;

	default:
		zerror(zlogp, B_TRUE, "fetching property %s: %d", name, res);
		break;
	}
}

/*
 * Sets the hostid of the new zone based on its configured value.  The zone's
 * zone_t structure must already exist in kernel memory.  'zlogp' refers to the
 * log used to report errors and warnings and must be non-NULL.  'zone_namep'
 * is the name of the new zone and must be non-NULL.  'zoneid' is the numeric
 * ID of the new zone.
 *
 * This function returns zero on success and a nonzero error code on failure.
 */
static int
setup_zone_hostid(zone_dochandle_t handle, zlog_t *zlogp, zoneid_t zoneid)
{
	int res;
	char hostidp[HW_HOSTID_LEN];
	unsigned int hostid;

	res = zonecfg_get_hostid(handle, hostidp, sizeof (hostidp));

	if (res == Z_BAD_PROPERTY) {
		return (Z_OK);
	} else if (res != Z_OK) {
		report_prop_err(zlogp, "hostid", hostidp, res);
		return (res);
	}

	hostid = (unsigned int)strtoul(hostidp, NULL, 16);
	if ((res = zone_setattr(zoneid, ZONE_ATTR_HOSTID, &hostid,
	    sizeof (hostid))) != 0) {
		zerror(zlogp, B_TRUE,
		    "zone hostid is not valid: %s: %d", hostidp, res);
		return (Z_SYSTEM);
	}

	return (res);
}

static int
secflags_parse_check(secflagset_t *flagset, const char *flagstr, char *descr,
    zlog_t *zlogp)
{
	secflagdelta_t delt;

	if (secflags_parse(NULL, flagstr, &delt) == -1) {
		zerror(zlogp, B_FALSE,
		    "failed to parse %s security-flags '%s': %s",
		    descr, flagstr, strerror(errno));
		return (Z_BAD_PROPERTY);
	}

	if (delt.psd_ass_active != B_TRUE) {
		zerror(zlogp, B_FALSE,
		    "relative security-flags are not allowed "
		    "(%s security-flags: '%s')", descr, flagstr);
		return (Z_BAD_PROPERTY);
	}

	secflags_copy(flagset, &delt.psd_assign);

	return (Z_OK);
}

static int
setup_zone_secflags(zone_dochandle_t handle, zlog_t *zlogp, zoneid_t zoneid)
{
	psecflags_t secflags;
	struct zone_secflagstab tab = {0};
	secflagset_t flagset;
	int res;

	res = zonecfg_lookup_secflags(handle, &tab);

	/*
	 * If the zone configuration does not define any security flag sets,
	 * then check to see if there are any default flags configured for
	 * the brand. If so, set these as the default set for this zone and
	 * the lower/upper sets will become none/all as per the defaults.
	 *
	 * If there is no brand default either, then the flags will be
	 * defaulted below.
	 */
	if (res == Z_NO_ENTRY) {
		char flagstr[ZONECFG_SECFLAGS_MAX];
		brand_handle_t bh = NULL;

		if ((bh = brand_open(brand_name)) == NULL) {
			zerror(zlogp, B_FALSE,
			    "unable to find brand named %s", brand_name);
			return (Z_BAD_PROPERTY);
		}
		if (brand_get_secflags(bh, flagstr, sizeof (flagstr)) != 0) {
			brand_close(bh);
			zerror(zlogp, B_FALSE,
			    "unable to retrieve brand default security flags");
			return (Z_BAD_PROPERTY);
		}
		brand_close(bh);

		if (*flagstr != '\0' &&
		    strlcpy(tab.zone_secflags_default, flagstr,
		    sizeof (tab.zone_secflags_default)) >=
		    sizeof (tab.zone_secflags_default)) {
			zerror(zlogp, B_FALSE,
			    "brand default security-flags is too long");
			return (Z_BAD_PROPERTY);
		}
	} else if (res != Z_OK) {
		zerror(zlogp, B_FALSE,
		    "security-flags property is invalid: %d", res);
		return (res);
	}

	if (strlen(tab.zone_secflags_lower) == 0) {
		(void) strlcpy(tab.zone_secflags_lower, "none",
		    sizeof (tab.zone_secflags_lower));
	}
	if (strlen(tab.zone_secflags_default) == 0) {
		(void) strlcpy(tab.zone_secflags_default,
		    tab.zone_secflags_lower,
		    sizeof (tab.zone_secflags_default));
	}
	if (strlen(tab.zone_secflags_upper) == 0) {
		(void) strlcpy(tab.zone_secflags_upper, "all",
		    sizeof (tab.zone_secflags_upper));
	}

	if ((res = secflags_parse_check(&flagset, tab.zone_secflags_default,
	    "default", zlogp)) != Z_OK) {
		return (res);
	} else {
		secflags_copy(&secflags.psf_inherit, &flagset);
		secflags_copy(&secflags.psf_effective, &flagset);
	}

	if ((res = secflags_parse_check(&flagset, tab.zone_secflags_lower,
	    "lower", zlogp)) != Z_OK) {
		return (res);
	} else {
		secflags_copy(&secflags.psf_lower, &flagset);
	}

	if ((res = secflags_parse_check(&flagset, tab.zone_secflags_upper,
	    "upper", zlogp)) != Z_OK) {
		return (res);
	} else {
		secflags_copy(&secflags.psf_upper, &flagset);
	}

	if (!psecflags_validate(&secflags)) {
		zerror(zlogp, B_TRUE, "security-flags violate invariants");
		return (Z_BAD_PROPERTY);
	}

	if ((res = zone_setattr(zoneid, ZONE_ATTR_SECFLAGS, &secflags,
	    sizeof (secflags))) != 0) {
		zerror(zlogp, B_TRUE,
		    "security-flags couldn't be set: %d", res);
		return (Z_SYSTEM);
	}

	return (Z_OK);
}

static int
setup_zone_fs_allowed(zone_dochandle_t handle, zlog_t *zlogp, zoneid_t zoneid)
{
	char fsallowed[ZONE_FS_ALLOWED_MAX];
	char *fsallowedp = fsallowed;
	int len = sizeof (fsallowed);
	int res;

	res = zonecfg_get_fs_allowed(handle, fsallowed, len);

	if (res == Z_BAD_PROPERTY) {
		/* No value, set the defaults */
		(void) strlcpy(fsallowed, DFLT_FS_ALLOWED, len);
	} else if (res != Z_OK) {
		report_prop_err(zlogp, "fs-allowed", fsallowed, res);
		return (res);
	} else if (fsallowed[0] == '-') {
		/* dropping default filesystems - use remaining list */
		if (fsallowed[1] != ',')
			return (Z_OK);
		fsallowedp += 2;
		len -= 2;
	} else {
		/* Has a value, append the defaults */
		if (strlcat(fsallowed, ",", len) >= len ||
		    strlcat(fsallowed, DFLT_FS_ALLOWED, len) >= len) {
			report_prop_err(zlogp, "fs-allowed", fsallowed,
			    Z_TOO_BIG);
			return (Z_TOO_BIG);
		}
	}

	if (zone_setattr(zoneid, ZONE_ATTR_FS_ALLOWED, fsallowedp, len) != 0) {
		zerror(zlogp, B_TRUE,
		    "fs-allowed couldn't be set: %s: %d", fsallowedp, res);
		return (Z_SYSTEM);
	}

	return (Z_OK);
}

static int
setup_zone_attrs(zlog_t *zlogp, zoneid_t zoneid)
{
	int res = Z_OK;

	if ((res = setup_zone_hostid(snap_hndl, zlogp, zoneid)) != Z_OK)
		goto out;

	if ((res = setup_zone_fs_allowed(snap_hndl, zlogp, zoneid)) != Z_OK)
		goto out;

	if ((res = setup_zone_secflags(snap_hndl, zlogp, zoneid)) != Z_OK)
		goto out;

out:
	return (res);
}

/*
 * The zone_did is a persistent debug ID.  Each zone should have a unique ID
 * in the kernel.  This is used for things like DTrace which want to monitor
 * zones across reboots.  They can't use the zoneid since that changes on
 * each boot.
 */
zoneid_t
vplat_create(zlog_t *zlogp, zone_mnt_t mount_cmd, zoneid_t zone_did)
{
	zoneid_t rval = -1;
	priv_set_t *privs;
	char rootpath[MAXPATHLEN];
	char *rctlbuf = NULL;
	size_t rctlbufsz = 0;
	char *zfsbuf = NULL;
	size_t zfsbufsz = 0;
	zoneid_t zoneid = -1;
	int xerr;
	char *kzone;
	FILE *fp = NULL;
	tsol_zcent_t *zcent = NULL;
	int match = 0;
	int doi = 0;
	int flags = -1;
	zone_iptype_t iptype;

	if (zone_get_rootpath(zone_name, rootpath, sizeof (rootpath)) != Z_OK) {
		zerror(zlogp, B_TRUE, "unable to determine zone root");
		return (-1);
	}
	if (zonecfg_in_alt_root())
		resolve_lofs(zlogp, rootpath, sizeof (rootpath));

	if (vplat_get_iptype(zlogp, &iptype) < 0) {
		zerror(zlogp, B_TRUE, "unable to determine ip-type");
		return (-1);
	}
	if (iptype == ZS_EXCLUSIVE) {
		flags = ZCF_NET_EXCL;
	} else {
		flags = 0;
	}
	if (flags == -1)
		abort();

	if ((privs = priv_allocset()) == NULL) {
		zerror(zlogp, B_TRUE, "%s failed", "priv_allocset");
		return (-1);
	}
	priv_emptyset(privs);
	if (get_privset(zlogp, privs, mount_cmd) != 0)
		goto error;

	if (mount_cmd == Z_MNT_BOOT &&
	    get_rctls(zlogp, &rctlbuf, &rctlbufsz) != 0) {
		zerror(zlogp, B_FALSE, "Unable to get list of rctls");
		goto error;
	}

	if (get_datasets(zlogp, &zfsbuf, &zfsbufsz) != 0) {
		zerror(zlogp, B_FALSE, "Unable to get list of ZFS datasets");
		goto error;
	}

	if (mount_cmd == Z_MNT_BOOT && is_system_labeled()) {
		zcent = get_zone_label(zlogp, privs);
		if (zcent != NULL) {
			match = zcent->zc_match;
			doi = zcent->zc_doi;
			*zlabel = zcent->zc_label;
		} else {
			goto error;
		}
		if (validate_rootds_label(zlogp, rootpath, zlabel) != 0)
			goto error;
	}

	kzone = zone_name;

	/*
	 * We must do this scan twice.  First, we look for zones running on the
	 * main system that are using this root (or any subdirectory of it).
	 * Next, we reduce to the shortest path and search for loopback mounts
	 * that use this same source node (same device and inode).
	 */
	if (duplicate_zone_root(zlogp, rootpath))
		goto error;
	if (duplicate_reachable_path(zlogp, rootpath))
		goto error;

	if (ALT_MOUNT(mount_cmd)) {
		root_to_lu(zlogp, rootpath, sizeof (rootpath), B_TRUE);

		/*
		 * Forge up a special root for this zone.  When a zone is
		 * mounted, we can't let the zone have its own root because the
		 * tools that will be used in this "scratch zone" need access
		 * to both the zone's resources and the running machine's
		 * executables.
		 *
		 * Note that the mkdir here also catches read-only filesystems.
		 */
		if (mkdir(rootpath, 0755) != 0 && errno != EEXIST) {
			zerror(zlogp, B_TRUE, "cannot create %s", rootpath);
			goto error;
		}
		if (domount(zlogp, "tmpfs", "", "swap", rootpath) != 0)
			goto error;
	}

	if (zonecfg_in_alt_root()) {
		/*
		 * If we are mounting up a zone in an alternate root partition,
		 * then we have some additional work to do before starting the
		 * zone.  First, resolve the root path down so that we're not
		 * fooled by duplicates.  Then forge up an internal name for
		 * the zone.
		 */
		if ((fp = zonecfg_open_scratch("", B_TRUE)) == NULL) {
			zerror(zlogp, B_TRUE, "cannot open mapfile");
			goto error;
		}
		if (zonecfg_lock_scratch(fp) != 0) {
			zerror(zlogp, B_TRUE, "cannot lock mapfile");
			goto error;
		}
		if (zonecfg_find_scratch(fp, zone_name, zonecfg_get_root(),
		    NULL, 0) == 0) {
			zerror(zlogp, B_FALSE, "scratch zone already running");
			goto error;
		}
		/* This is the preferred name */
		(void) snprintf(kernzone, sizeof (kernzone), "SUNWlu-%s",
		    zone_name);
		srandom(getpid());
		while (zonecfg_reverse_scratch(fp, kernzone, NULL, 0, NULL,
		    0) == 0) {
			/* This is just an arbitrary name; note "." usage */
			(void) snprintf(kernzone, sizeof (kernzone),
			    "SUNWlu.%08lX%08lX", random(), random());
		}
		kzone = kernzone;
	}

	xerr = 0;
	if ((zoneid = zone_create(kzone, rootpath, privs, rctlbuf,
	    rctlbufsz, zfsbuf, zfsbufsz, &xerr, match, doi, zlabel,
	    flags, zone_did)) == -1) {
		if (xerr == ZE_AREMOUNTS) {
			if (zonecfg_find_mounts(rootpath, NULL, NULL) < 1) {
				zerror(zlogp, B_FALSE,
				    "An unknown file-system is mounted on "
				    "a subdirectory of %s", rootpath);
			} else {

				zerror(zlogp, B_FALSE,
				    "These file-systems are mounted on "
				    "subdirectories of %s:", rootpath);
				(void) zonecfg_find_mounts(rootpath,
				    prtmount, zlogp);
			}
		} else if (xerr == ZE_CHROOTED) {
			zerror(zlogp, B_FALSE, "%s: "
			    "cannot create a zone from a chrooted "
			    "environment", "zone_create");
		} else if (xerr == ZE_LABELINUSE) {
			char zonename[ZONENAME_MAX];
			(void) getzonenamebyid(getzoneidbylabel(zlabel),
			    zonename, ZONENAME_MAX);
			zerror(zlogp, B_FALSE, "The zone label is already "
			    "used by the zone '%s'.", zonename);
		} else {
			zerror(zlogp, B_TRUE, "%s failed", "zone_create");
		}
		goto error;
	}

	if (zonecfg_in_alt_root() &&
	    zonecfg_add_scratch(fp, zone_name, kernzone,
	    zonecfg_get_root()) == -1) {
		zerror(zlogp, B_TRUE, "cannot add mapfile entry");
		goto error;
	}

	/*
	 * The following actions are not performed when merely mounting a zone
	 * for administrative use.
	 */
	if (mount_cmd == Z_MNT_BOOT) {
		brand_handle_t bh;
		struct brand_attr attr;
		char modname[MAXPATHLEN];

		if (setup_zone_attrs(zlogp, zoneid) != Z_OK)
			goto error;

		if ((bh = brand_open(brand_name)) == NULL) {
			zerror(zlogp, B_FALSE,
			    "unable to determine brand name");
			goto error;
		}

		if (!is_system_labeled() &&
		    (strcmp(brand_name, LABELED_BRAND_NAME) == 0)) {
			brand_close(bh);
			zerror(zlogp, B_FALSE,
			    "cannot boot labeled zone on unlabeled system");
			goto error;
		}

		/*
		 * If this brand requires any kernel support, now is the time to
		 * get it loaded and initialized.
		 */
		if (brand_get_modname(bh, modname, MAXPATHLEN) < 0) {
			brand_close(bh);
			zerror(zlogp, B_FALSE,
			    "unable to determine brand kernel module");
			goto error;
		}
		brand_close(bh);

		if (strlen(modname) > 0) {
			(void) strlcpy(attr.ba_brandname, brand_name,
			    sizeof (attr.ba_brandname));
			(void) strlcpy(attr.ba_modname, modname,
			    sizeof (attr.ba_modname));
			if (zone_setattr(zoneid, ZONE_ATTR_BRAND, &attr,
			    sizeof (attr) != 0)) {
				zerror(zlogp, B_TRUE,
				    "could not set zone brand attribute.");
				goto error;
			}
		}

		if (setup_zone_rm(zlogp, zone_name, zoneid) != Z_OK)
			goto error;

		set_mlps(zlogp, zoneid, zcent);
	}

	rval = zoneid;
	zoneid = -1;

error:
	if (zoneid != -1) {
		(void) zone_shutdown(zoneid);
		(void) zone_destroy(zoneid);
	}
	if (rctlbuf != NULL)
		free(rctlbuf);
	if (zfsbuf != NULL)
		free(zfsbuf);
	priv_freeset(privs);
	if (fp != NULL)
		zonecfg_close_scratch(fp);
	lofs_discard_mnttab();
	if (zcent != NULL)
		tsol_freezcent(zcent);
	return (rval);
}

/*
 * Enter the zone and write a /etc/zones/index file there.  This allows
 * libzonecfg (and thus zoneadm) to report the UUID and potentially other zone
 * details from inside the zone.
 */
static void
write_index_file(zoneid_t zoneid)
{
	FILE *zef;
	FILE *zet;
	struct zoneent *zep;
	pid_t child;
	int tmpl_fd;
	ctid_t ct;
	int fd;
	char uuidstr[UUID_PRINTABLE_STRING_LENGTH];

	/* Locate the zone entry in the global zone's index file */
	if ((zef = setzoneent()) == NULL)
		return;
	while ((zep = getzoneent_private(zef)) != NULL) {
		if (strcmp(zep->zone_name, zone_name) == 0)
			break;
		free(zep);
	}
	endzoneent(zef);
	if (zep == NULL)
		return;

	if ((tmpl_fd = init_template()) == -1) {
		free(zep);
		return;
	}

	if ((child = fork()) == -1) {
		(void) ct_tmpl_clear(tmpl_fd);
		(void) close(tmpl_fd);
		free(zep);
		return;
	}

	/* parent waits for child to finish */
	if (child != 0) {
		free(zep);
		if (contract_latest(&ct) == -1)
			ct = -1;
		(void) ct_tmpl_clear(tmpl_fd);
		(void) close(tmpl_fd);
		(void) waitpid(child, NULL, 0);
		(void) contract_abandon_id(ct);
		return;
	}

	/* child enters zone and sets up index file */
	(void) ct_tmpl_clear(tmpl_fd);
	if (zone_enter(zoneid) != -1) {
		(void) mkdir(ZONE_CONFIG_ROOT, ZONE_CONFIG_MODE);
		(void) chown(ZONE_CONFIG_ROOT, ZONE_CONFIG_UID,
		    ZONE_CONFIG_GID);
		fd = open(ZONE_INDEX_FILE, O_WRONLY|O_CREAT|O_TRUNC,
		    ZONE_INDEX_MODE);
		if (fd != -1 && (zet = fdopen(fd, "w")) != NULL) {
			(void) fchown(fd, ZONE_INDEX_UID, ZONE_INDEX_GID);
			if (uuid_is_null(zep->zone_uuid))
				uuidstr[0] = '\0';
			else
				uuid_unparse(zep->zone_uuid, uuidstr);
			(void) fprintf(zet, "%s:%s:/:%s\n", zep->zone_name,
			    zone_state_str(zep->zone_state),
			    uuidstr);
			(void) fclose(zet);
		}
	}
	_exit(0);
}

int
vplat_bringup(zlog_t *zlogp, zone_mnt_t mount_cmd, zoneid_t zoneid)
{
	char zpath[MAXPATHLEN];

	if (mount_cmd == Z_MNT_BOOT && validate_datasets(zlogp) != 0) {
		lofs_discard_mnttab();
		return (-1);
	}

	/*
	 * Before we try to mount filesystems we need to create the
	 * attribute backing store for /dev
	 */
	(void) strlcpy(zpath, zonepath, sizeof (zpath));
	resolve_lofs(zlogp, zpath, sizeof (zpath));

	/* Make /dev directory owned by root, grouped sys */
	if (make_one_dir(zlogp, zpath, "/dev", DEFAULT_DIR_MODE, 0, 3) != 0) {
		lofs_discard_mnttab();
		return (-1);
	}

	if (mount_filesystems(zlogp, mount_cmd) != 0) {
		lofs_discard_mnttab();
		return (-1);
	}

	if (mount_cmd == Z_MNT_BOOT) {
		zone_iptype_t iptype;

		if (vplat_get_iptype(zlogp, &iptype) < 0) {
			zerror(zlogp, B_TRUE, "unable to determine ip-type");
			lofs_discard_mnttab();
			return (-1);
		}

		switch (iptype) {
		case ZS_SHARED:
			/* Always do this to make lo0 get configured */
			if (configure_shared_network_interfaces(zlogp) != 0) {
				lofs_discard_mnttab();
				return (-1);
			}
			break;
		case ZS_EXCLUSIVE:
			if (configure_exclusive_network_interfaces(zlogp,
			    zoneid) !=
			    0) {
				lofs_discard_mnttab();
				return (-1);
			}
			break;
		default:
			abort();
		}
	}

	write_index_file(zoneid);

	lofs_discard_mnttab();
	return (0);
}

static int
lu_root_teardown(zlog_t *zlogp)
{
	char zroot[MAXPATHLEN];

	if (zone_get_rootpath(zone_name, zroot, sizeof (zroot)) != Z_OK) {
		zerror(zlogp, B_FALSE, "unable to determine zone root");
		return (-1);
	}
	root_to_lu(zlogp, zroot, sizeof (zroot), B_FALSE);

	/*
	 * At this point, the processes are gone, the filesystems (save the
	 * root) are unmounted, and the zone is on death row.  But there may
	 * still be creds floating about in the system that reference the
	 * zone_t, and which pin down zone_rootvp causing this call to fail
	 * with EBUSY.  Thus, we try for a little while before just giving up.
	 * (How I wish this were not true, and umount2 just did the right
	 * thing, or tmpfs supported MS_FORCE This is a gross hack.)
	 */
	if (umount2(zroot, MS_FORCE) != 0) {
		if (errno == ENOTSUP && umount2(zroot, 0) == 0)
			goto unmounted;
		if (errno == EBUSY) {
			int tries = 10;

			while (--tries >= 0) {
				(void) sleep(1);
				if (umount2(zroot, 0) == 0)
					goto unmounted;
				if (errno != EBUSY)
					break;
			}
		}
		zerror(zlogp, B_TRUE, "unable to unmount '%s'", zroot);
		return (-1);
	}
unmounted:

	/*
	 * Only zones in an alternate root environment have scratch zone
	 * entries.
	 */
	if (zonecfg_in_alt_root()) {
		FILE *fp;
		int retv;

		if ((fp = zonecfg_open_scratch("", B_FALSE)) == NULL) {
			zerror(zlogp, B_TRUE, "cannot open mapfile");
			return (-1);
		}
		retv = -1;
		if (zonecfg_lock_scratch(fp) != 0)
			zerror(zlogp, B_TRUE, "cannot lock mapfile");
		else if (zonecfg_delete_scratch(fp, kernzone) != 0)
			zerror(zlogp, B_TRUE, "cannot delete map entry");
		else
			retv = 0;
		zonecfg_close_scratch(fp);
		return (retv);
	} else {
		return (0);
	}
}

/*
 * Delete all transient VNICs belonging to this zone. A transient VNIC
 * is one that is created and destroyed along with the lifetime of the
 * zone. Non-transient VNICs, ones that are assigned from the GZ to a
 * NGZ, are reassigned to the GZ in zone_shutdown() via the
 * zone-specific data (zsd) callbacks.
 */
static int
delete_transient_vnics(zlog_t *zlogp, zoneid_t zoneid)
{
	dladm_status_t status;
	int num_links = 0;
	datalink_id_t *links, link;
	uint32_t link_flags;
	datalink_class_t link_class;
	char link_name[MAXLINKNAMELEN];

	if (zone_list_datalink(zoneid, &num_links, NULL) != 0) {
		zerror(zlogp, B_TRUE, "unable to determine "
		    "number of network interfaces");
		return (-1);
	}

	if (num_links == 0)
		return (0);

	links = malloc(num_links * sizeof (datalink_id_t));

	if (links == NULL) {
		zerror(zlogp, B_TRUE, "failed to delete "
		    "network interfaces because of alloc fail");
		return (-1);
	}

	if (zone_list_datalink(zoneid, &num_links, links) != 0) {
		zerror(zlogp, B_TRUE, "failed to delete "
		    "network interfaces because of failure "
		    "to list them");
		return (-1);
	}

	for (int i = 0; i < num_links; i++) {
		char dlerr[DLADM_STRSIZE];
		link = links[i];

		status = dladm_datalink_id2info(dld_handle, link, &link_flags,
		    &link_class, NULL, link_name, sizeof (link_name));

		if (status != DLADM_STATUS_OK) {
			zerror(zlogp, B_FALSE, "failed to "
			    "delete network interface (%u)"
			    "due to failure to get link info: %s",
			    link,
			    dladm_status2str(status, dlerr));
			return (-1);
		}

		if (link_flags & DLADM_OPT_TRANSIENT) {
			assert(link_class & DATALINK_CLASS_VNIC);
			status = dladm_vnic_delete(dld_handle, link,
			    DLADM_OPT_ACTIVE);

			if (status != DLADM_STATUS_OK) {
				zerror(zlogp, B_TRUE, "failed to delete link "
				    "with id %d: %s", link,
				    dladm_status2str(status, dlerr));
				return (-1);
			}
		}
	}

	return (0);
}

int
vplat_teardown(zlog_t *zlogp, boolean_t unmount_cmd, boolean_t rebooting,
    boolean_t debug)
{
	char *kzone;
	zoneid_t zoneid;
	int res;
	char pool_err[128];
	char cmdbuf[MAXPATHLEN];
	brand_handle_t bh = NULL;
	dladm_status_t status;
	char errmsg[DLADM_STRSIZE];
	ushort_t flags;

	kzone = zone_name;
	if (zonecfg_in_alt_root()) {
		FILE *fp;

		if ((fp = zonecfg_open_scratch("", B_FALSE)) == NULL) {
			zerror(zlogp, B_TRUE, "unable to open map file");
			goto error;
		}
		if (zonecfg_find_scratch(fp, zone_name, zonecfg_get_root(),
		    kernzone, sizeof (kernzone)) != 0) {
			zerror(zlogp, B_FALSE, "unable to find scratch zone");
			zonecfg_close_scratch(fp);
			goto error;
		}
		zonecfg_close_scratch(fp);
		kzone = kernzone;
	}

	if ((zoneid = getzoneidbyname(kzone)) == ZONE_ID_UNDEFINED) {
		if (!bringup_failure_recovery)
			zerror(zlogp, B_TRUE, "unable to get zoneid");
		if (unmount_cmd)
			(void) lu_root_teardown(zlogp);
		goto error;
	}

	if (remove_datalink_pool(zlogp, zoneid) != 0)
		zerror(zlogp, B_FALSE, "unable clear datalink pool property");

	if (remove_datalink_protect(zlogp, zoneid) != 0)
		zerror(zlogp, B_FALSE,
		    "unable clear datalink protect property");

	/*
	 * The datalinks assigned to the zone will be removed from the NGZ as
	 * part of zone_shutdown() so that we need to remove protect/pool etc.
	 * before zone_shutdown(). Even if the shutdown itself fails, the zone
	 * will not be able to violate any constraints applied because the
	 * datalinks are no longer available to the zone.
	 */
	if (zone_shutdown(zoneid) != 0) {
		zerror(zlogp, B_TRUE, "unable to shutdown zone");
		goto error;
	}

	/* Get a handle to the brand info for this zone */
	if ((bh = brand_open(brand_name)) == NULL) {
		zerror(zlogp, B_FALSE, "unable to determine zone brand");
		return (-1);
	}
	/*
	 * If there is a brand 'halt' callback, execute it now to give the
	 * brand a chance to cleanup any custom configuration.
	 */
	(void) strcpy(cmdbuf, EXEC_PREFIX);
	if (brand_get_halt(bh, zone_name, zonepath, cmdbuf + EXEC_LEN,
	    sizeof (cmdbuf) - EXEC_LEN) < 0) {
		brand_close(bh);
		zerror(zlogp, B_FALSE, "unable to determine branded zone's "
		    "halt callback.");
		goto error;
	}
	brand_close(bh);

	if ((strlen(cmdbuf) > EXEC_LEN) &&
	    (do_subproc(zlogp, cmdbuf, NULL, debug) != Z_OK)) {
		zerror(zlogp, B_FALSE, "%s failed", cmdbuf);
		goto error;
	}

	if (!unmount_cmd) {
		zone_iptype_t iptype;

		if (zone_getattr(zoneid, ZONE_ATTR_FLAGS, &flags,
		    sizeof (flags)) < 0) {
			if (vplat_get_iptype(zlogp, &iptype) < 0) {
				zerror(zlogp, B_TRUE, "unable to determine "
				    "ip-type");
				goto error;
			}
		} else {
			if (flags & ZF_NET_EXCL)
				iptype = ZS_EXCLUSIVE;
			else
				iptype = ZS_SHARED;
		}

		switch (iptype) {
		case ZS_SHARED:
			if (unconfigure_shared_network_interfaces(zlogp,
			    zoneid) != 0) {
				zerror(zlogp, B_FALSE, "unable to unconfigure "
				    "network interfaces in zone");
				goto error;
			}
			break;
		case ZS_EXCLUSIVE:
			if (delete_transient_vnics(zlogp, zoneid) != 0) {
				zerror(zlogp, B_FALSE, "unable to delete "
				    "transient vnics in zone");
				goto error;
			}

			status = dladm_zone_halt(dld_handle, zoneid);
			if (status != DLADM_STATUS_OK) {
				zerror(zlogp, B_FALSE, "unable to notify "
				    "dlmgmtd of zone halt: %s",
				    dladm_status2str(status, errmsg));
				goto error;
			}
			break;
		}
	}

	if (!unmount_cmd && tcp_abort_connections(zlogp, zoneid) != 0) {
		zerror(zlogp, B_TRUE, "unable to abort TCP connections");
		goto error;
	}

	if (unmount_filesystems(zlogp, zoneid, unmount_cmd) != 0) {
		zerror(zlogp, B_FALSE,
		    "unable to unmount file systems in zone");
		goto error;
	}

	/*
	 * If we are rebooting then we normally don't want to destroy an
	 * existing temporary pool at this point so that we can just reuse it
	 * when the zone boots back up.  However, it is also possible we were
	 * running with a temporary pool and the zone configuration has been
	 * modified to no longer use a temporary pool.  In that case we need
	 * to destroy the temporary pool now.  This case looks like the case
	 * where we never had a temporary pool configured but
	 * zonecfg_destroy_tmp_pool will do the right thing either way.
	 */
	if (!unmount_cmd) {
		boolean_t destroy_tmp_pool = B_TRUE;

		if (rebooting) {
			struct zone_psettab pset_tab;

			if (zonecfg_lookup_pset(snap_hndl, &pset_tab) == Z_OK)
				destroy_tmp_pool = B_FALSE;
		}

		if (destroy_tmp_pool) {
			if ((res = zonecfg_destroy_tmp_pool(zone_name, pool_err,
			    sizeof (pool_err))) != Z_OK) {
				if (res == Z_POOL)
					zerror(zlogp, B_FALSE, pool_err);
			}
		}
	}

	remove_mlps(zlogp, zoneid);

	if (zone_destroy(zoneid) != 0) {
		zerror(zlogp, B_TRUE, "unable to destroy zone");
		goto error;
	}

	/*
	 * Special teardown for alternate boot environments: remove the tmpfs
	 * root for the zone and then remove it from the map file.
	 */
	if (unmount_cmd && lu_root_teardown(zlogp) != 0)
		goto error;

	lofs_discard_mnttab();
	return (0);

error:
	lofs_discard_mnttab();
	return (-1);
}<|MERGE_RESOLUTION|>--- conflicted
+++ resolved
@@ -1207,20 +1207,7 @@
 	}
 
 	/* Add user-specified devices and directories */
-<<<<<<< HEAD
 	if ((err = zonecfg_setdevent(snap_hndl)) != 0) {
-=======
-	if ((handle = zonecfg_init_handle()) == NULL) {
-		zerror(zlogp, B_FALSE, "can't initialize zone handle");
-		goto cleanup;
-	}
-	if ((err = zonecfg_get_handle(zone_name, handle)) != 0) {
-		zerror(zlogp, B_FALSE, "can't get handle for zone "
-		    "%s: %s", zone_name, zonecfg_strerror(err));
-		goto cleanup;
-	}
-	if ((err = zonecfg_setdevent(handle)) != 0) {
->>>>>>> 3466010b
 		zerror(zlogp, B_FALSE, "%s: %s", zone_name,
 		    zonecfg_strerror(err));
 		goto cleanup;
@@ -3281,7 +3268,6 @@
 			break;
 		default:
 			zerror(zlogp, B_FALSE, "bad ip-type");
-			zonecfg_fini_handle(handle);
 			return (-1);
 		}
 
