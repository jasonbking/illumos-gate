/*
 * CDDL HEADER START
 *
 * The contents of this file are subject to the terms of the
 * Common Development and Distribution License (the "License").
 * You may not use this file except in compliance with the License.
 *
 * You can obtain a copy of the license at usr/src/OPENSOLARIS.LICENSE
 * or http://www.opensolaris.org/os/licensing.
 * See the License for the specific language governing permissions
 * and limitations under the License.
 *
 * When distributing Covered Code, include this CDDL HEADER in each
 * file and include the License file at usr/src/OPENSOLARIS.LICENSE.
 * If applicable, add the following below this CDDL HEADER, with the
 * fields enclosed by brackets "[]" replaced with your own identifying
 * information: Portions Copyright [yyyy] [name of copyright owner]
 *
 * CDDL HEADER END
 */

/*
 * Copyright (c) 2003, 2010, Oracle and/or its affiliates. All rights reserved.
 * Copyright 2016, Joyent Inc.
 * Copyright (c) 2015, 2016 by Delphix. All rights reserved.
 * Copyright 2019 OmniOS Community Edition (OmniOSce) Association.
 */

/*
 * Copyright 2011 Nexenta Systems, Inc.  All rights reserved.
 */

/*
 * This module contains functions used to bring up and tear down the
 * Virtual Platform: [un]mounting file-systems, [un]plumbing network
 * interfaces, [un]configuring devices, establishing resource controls,
 * and creating/destroying the zone in the kernel.  These actions, on
 * the way up, ready the zone; on the way down, they halt the zone.
 * See the much longer block comment at the beginning of zoneadmd.c
 * for a bigger picture of how the whole program functions.
 *
 * This module also has primary responsibility for the layout of "scratch
 * zones."  These are mounted, but inactive, zones that are used during
 * operating system upgrade and potentially other administrative action.  The
 * scratch zone environment is similar to the miniroot environment.  The zone's
 * actual root is mounted read-write on /a, and the standard paths (/usr,
 * /sbin, /lib) all lead to read-only copies of the running system's binaries.
 * This allows the administrative tools to manipulate the zone using "-R /a"
 * without relying on any binaries in the zone itself.
 *
 * If the scratch zone is on an alternate root (Live Upgrade [LU] boot
 * environment), then we must resolve the lofs mounts used there to uncover
 * writable (unshared) resources.  Shared resources, though, are always
 * read-only.  In addition, if the "same" zone with a different root path is
 * currently running, then "/b" inside the zone points to the running zone's
 * root.  This allows LU to synchronize configuration files during the upgrade
 * process.
 *
 * To construct this environment, this module creates a tmpfs mount on
 * $ZONEPATH/lu.  Inside this scratch area, the miniroot-like environment as
 * described above is constructed on the fly.  The zone is then created using
 * $ZONEPATH/lu as the root.
 *
 * Note that scratch zones are inactive.  The zone's bits are not running and
 * likely cannot be run correctly until upgrade is done.  Init is not running
 * there, nor is SMF.  Because of this, the "mounted" state of a scratch zone
 * is not a part of the usual halt/ready/boot state machine.
 */

#include <sys/param.h>
#include <sys/mount.h>
#include <sys/mntent.h>
#include <sys/socket.h>
#include <sys/utsname.h>
#include <sys/types.h>
#include <sys/stat.h>
#include <sys/sockio.h>
#include <sys/stropts.h>
#include <sys/conf.h>
#include <sys/systeminfo.h>
#include <sys/secflags.h>

#include <libdlpi.h>
#include <libdllink.h>
#include <libdlvlan.h>

#include <inet/tcp.h>
#include <arpa/inet.h>
#include <netinet/in.h>
#include <net/route.h>

#include <stdio.h>
#include <errno.h>
#include <fcntl.h>
#include <unistd.h>
#include <rctl.h>
#include <stdlib.h>
#include <string.h>
#include <strings.h>
#include <wait.h>
#include <limits.h>
#include <libgen.h>
#include <libzfs.h>
#include <libdevinfo.h>
#include <zone.h>
#include <assert.h>
#include <libcontract.h>
#include <libcontract_priv.h>
#include <uuid/uuid.h>

#include <sys/mntio.h>
#include <sys/mnttab.h>
#include <sys/fs/autofs.h>	/* for _autofssys() */
#include <sys/fs/lofs_info.h>
#include <sys/fs/zfs.h>

#include <pool.h>
#include <sys/pool.h>
#include <sys/priocntl.h>

#include <libbrand.h>
#include <sys/brand.h>
#include <libzonecfg.h>
#include <synch.h>

#include "zoneadmd.h"
#include <tsol/label.h>
#include <libtsnet.h>
#include <sys/priv.h>
#include <libinetutil.h>

#define	V4_ADDR_LEN	32
#define	V6_ADDR_LEN	128

#define	RESOURCE_DEFAULT_OPTS \
	MNTOPT_RO "," MNTOPT_LOFS_NOSUB "," MNTOPT_NODEVICES

#define	DFSTYPES	"/etc/dfs/fstypes"
#define	MAXTNZLEN	2048

<<<<<<< HEAD
=======
#define	ALT_MOUNT(mount_cmd)	((mount_cmd) != Z_MNT_BOOT)

>>>>>>> 57aea934
/* a reasonable estimate for the number of lwps per process */
#define	LWPS_PER_PROCESS	10

/* for routing socket */
static int rts_seqno = 0;

/* mangled zone name when mounting in an alternate root environment */
static char kernzone[ZONENAME_MAX];

/* array of cached mount entries for resolve_lofs */
static struct mnttab *resolve_lofs_mnts, *resolve_lofs_mnt_max;

/* for Trusted Extensions */
static tsol_zcent_t *get_zone_label(zlog_t *, priv_set_t *);
static int tsol_mounts(zlog_t *, char *, char *);
static void tsol_unmounts(zlog_t *, char *);

static m_label_t *zlabel = NULL;
static m_label_t *zid_label = NULL;
static priv_set_t *zprivs = NULL;

static const char *DFLT_FS_ALLOWED = "hsfs,smbfs,nfs,nfs3,nfs4,nfsdyn";

typedef struct zone_proj_rctl_map {
	char *zpr_zone_rctl;
	char *zpr_project_rctl;
} zone_proj_rctl_map_t;

static zone_proj_rctl_map_t zone_proj_rctl_map[] = {
	{"zone.max-msg-ids",	"project.max-msg-ids"},
	{"zone.max-sem-ids",	"project.max-sem-ids"},
	{"zone.max-shm-ids",	"project.max-shm-ids"},
	{"zone.max-shm-memory",	"project.max-shm-memory"},
	{NULL,			NULL}
};

/* from libsocket, not in any header file */
extern int getnetmaskbyaddr(struct in_addr, struct in_addr *);

/* from zoneadmd */
extern char query_hook[];

/*
 * For each "net" resource configured in zonecfg, we track a zone_addr_list_t
 * node in a linked list that is sorted by linkid.  The list is constructed as
 * the xml configuration file is parsed, and the information
 * contained in each node is added to the kernel before the zone is
 * booted, to be retrieved and applied from within the exclusive-IP NGZ
 * on boot.
 */
typedef struct zone_addr_list {
	struct zone_addr_list *za_next;
	datalink_id_t za_linkid;	/* datalink_id_t of interface */
	struct zone_nwiftab za_nwiftab; /* address, defrouter properties */
} zone_addr_list_t;

/*
 * An optimization for build_mnttable: reallocate (and potentially copy the
 * data) only once every N times through the loop.
 */
#define	MNTTAB_HUNK	32

/* some handy macros */
#define	SIN(s)	((struct sockaddr_in *)s)
#define	SIN6(s)	((struct sockaddr_in6 *)s)

/*
 * Private autofs system call
 */
extern int _autofssys(int, void *);

static int
autofs_cleanup(zoneid_t zoneid)
{
	/*
	 * Ask autofs to unmount all trigger nodes in the given zone.
	 */
	return (_autofssys(AUTOFS_UNMOUNTALL, (void *)zoneid));
}

static void
free_mnttable(struct mnttab *mnt_array, uint_t nelem)
{
	uint_t i;

	if (mnt_array == NULL)
		return;
	for (i = 0; i < nelem; i++) {
		free(mnt_array[i].mnt_mountp);
		free(mnt_array[i].mnt_fstype);
		free(mnt_array[i].mnt_special);
		free(mnt_array[i].mnt_mntopts);
		assert(mnt_array[i].mnt_time == NULL);
	}
	free(mnt_array);
}

/*
 * Build the mount table for the zone rooted at "zroot", storing the resulting
 * array of struct mnttabs in "mnt_arrayp" and the number of elements in the
 * array in "nelemp".
 */
static int
build_mnttable(zlog_t *zlogp, const char *zroot, size_t zrootlen, FILE *mnttab,
    struct mnttab **mnt_arrayp, uint_t *nelemp)
{
	struct mnttab mnt;
	struct mnttab *mnts;
	struct mnttab *mnp;
	uint_t nmnt;

	rewind(mnttab);
	resetmnttab(mnttab);
	nmnt = 0;
	mnts = NULL;
	while (getmntent(mnttab, &mnt) == 0) {
		struct mnttab *tmp_array;

		if (strncmp(mnt.mnt_mountp, zroot, zrootlen) != 0)
			continue;
		if (nmnt % MNTTAB_HUNK == 0) {
			tmp_array = realloc(mnts,
			    (nmnt + MNTTAB_HUNK) * sizeof (*mnts));
			if (tmp_array == NULL) {
				free_mnttable(mnts, nmnt);
				return (-1);
			}
			mnts = tmp_array;
		}
		mnp = &mnts[nmnt++];

		/*
		 * Zero out any fields we're not using.
		 */
		(void) memset(mnp, 0, sizeof (*mnp));

		if (mnt.mnt_special != NULL)
			mnp->mnt_special = strdup(mnt.mnt_special);
		if (mnt.mnt_mntopts != NULL)
			mnp->mnt_mntopts = strdup(mnt.mnt_mntopts);
		mnp->mnt_mountp = strdup(mnt.mnt_mountp);
		mnp->mnt_fstype = strdup(mnt.mnt_fstype);
		if ((mnt.mnt_special != NULL && mnp->mnt_special == NULL) ||
		    (mnt.mnt_mntopts != NULL && mnp->mnt_mntopts == NULL) ||
		    mnp->mnt_mountp == NULL || mnp->mnt_fstype == NULL) {
			zerror(zlogp, B_TRUE, "memory allocation failed");
			free_mnttable(mnts, nmnt);
			return (-1);
		}
	}
	*mnt_arrayp = mnts;
	*nelemp = nmnt;
	return (0);
}

/*
 * This is an optimization.  The resolve_lofs function is used quite frequently
 * to manipulate file paths, and on a machine with a large number of zones,
 * there will be a huge number of mounted file systems.  Thus, we trigger a
 * reread of the list of mount points
 */
static void
lofs_discard_mnttab(void)
{
	free_mnttable(resolve_lofs_mnts,
	    resolve_lofs_mnt_max - resolve_lofs_mnts);
	resolve_lofs_mnts = resolve_lofs_mnt_max = NULL;
}

static int
lofs_read_mnttab(zlog_t *zlogp)
{
	FILE *mnttab;
	uint_t nmnts;

	if ((mnttab = fopen(MNTTAB, "r")) == NULL)
		return (-1);
	if (build_mnttable(zlogp, "", 0, mnttab, &resolve_lofs_mnts,
	    &nmnts) == -1) {
		(void) fclose(mnttab);
		return (-1);
	}
	(void) fclose(mnttab);
	resolve_lofs_mnt_max = resolve_lofs_mnts + nmnts;
	return (0);
}

/*
 * This function loops over potential loopback mounts and symlinks in a given
 * path and resolves them all down to an absolute path.
 */
void
resolve_lofs(zlog_t *zlogp, char *path, size_t pathlen)
{
	int len, arlen;
	const char *altroot;
	char tmppath[MAXPATHLEN];
	boolean_t outside_altroot;

	if ((len = resolvepath(path, tmppath, sizeof (tmppath))) == -1)
		return;
	tmppath[len] = '\0';
	(void) strlcpy(path, tmppath, sizeof (tmppath));

	/* This happens once per zoneadmd operation. */
	if (resolve_lofs_mnts == NULL && lofs_read_mnttab(zlogp) == -1)
		return;

	altroot = zonecfg_get_root();
	arlen = strlen(altroot);
	outside_altroot = B_FALSE;
	for (;;) {
		struct mnttab *mnp;

		/* Search in reverse order to find longest match */
		for (mnp = resolve_lofs_mnt_max - 1; mnp >= resolve_lofs_mnts;
		    mnp--) {
			if (mnp->mnt_fstype == NULL ||
			    mnp->mnt_mountp == NULL ||
			    mnp->mnt_special == NULL)
				continue;
			len = strlen(mnp->mnt_mountp);
			if (strncmp(mnp->mnt_mountp, path, len) == 0 &&
			    (path[len] == '/' || path[len] == '\0'))
				break;
		}
		if (mnp < resolve_lofs_mnts)
			break;
		/* If it's not a lofs then we're done */
		if (strcmp(mnp->mnt_fstype, MNTTYPE_LOFS) != 0)
			break;
		if (outside_altroot) {
			char *cp;
			int olen = sizeof (MNTOPT_RO) - 1;

			/*
			 * If we run into a read-only mount outside of the
			 * alternate root environment, then the user doesn't
			 * want this path to be made read-write.
			 */
			if (mnp->mnt_mntopts != NULL &&
			    (cp = strstr(mnp->mnt_mntopts, MNTOPT_RO)) !=
			    NULL &&
			    (cp == mnp->mnt_mntopts || cp[-1] == ',') &&
			    (cp[olen] == '\0' || cp[olen] == ',')) {
				break;
			}
		} else if (arlen > 0 &&
		    (strncmp(mnp->mnt_special, altroot, arlen) != 0 ||
		    (mnp->mnt_special[arlen] != '\0' &&
		    mnp->mnt_special[arlen] != '/'))) {
			outside_altroot = B_TRUE;
		}
		/* use temporary buffer because new path might be longer */
		(void) snprintf(tmppath, sizeof (tmppath), "%s%s",
		    mnp->mnt_special, path + len);
		if ((len = resolvepath(tmppath, path, pathlen)) == -1)
			break;
		path[len] = '\0';
	}
}

/*
 * For a regular mount, check if a replacement lofs mount is needed because the
 * referenced device is already mounted somewhere.
 */
static int
check_lofs_needed(zlog_t *zlogp, struct zone_fstab *fsptr)
{
	struct mnttab *mnp;
	zone_fsopt_t *optptr, *onext;

	/* This happens once per zoneadmd operation. */
	if (resolve_lofs_mnts == NULL && lofs_read_mnttab(zlogp) == -1)
		return (-1);

	/*
	 * If this special node isn't already in use, then it's ours alone;
	 * no need to worry about conflicting mounts.
	 */
	for (mnp = resolve_lofs_mnts; mnp < resolve_lofs_mnt_max;
	    mnp++) {
		if (strcmp(mnp->mnt_special, fsptr->zone_fs_special) == 0)
			break;
	}
	if (mnp >= resolve_lofs_mnt_max)
		return (0);

	/*
	 * Convert this duplicate mount into a lofs mount.
	 */
	(void) strlcpy(fsptr->zone_fs_special, mnp->mnt_mountp,
	    sizeof (fsptr->zone_fs_special));
	(void) strlcpy(fsptr->zone_fs_type, MNTTYPE_LOFS,
	    sizeof (fsptr->zone_fs_type));
	fsptr->zone_fs_raw[0] = '\0';

	/*
	 * Discard all but one of the original options and set that to our
	 * default set of options used for resources.
	 */
	optptr = fsptr->zone_fs_options;
	if (optptr == NULL) {
		optptr = malloc(sizeof (*optptr));
		if (optptr == NULL) {
			zerror(zlogp, B_TRUE, "cannot mount %s",
			    fsptr->zone_fs_dir);
			return (-1);
		}
	} else {
		while ((onext = optptr->zone_fsopt_next) != NULL) {
			optptr->zone_fsopt_next = onext->zone_fsopt_next;
			free(onext);
		}
	}
	(void) strcpy(optptr->zone_fsopt_opt, RESOURCE_DEFAULT_OPTS);
	optptr->zone_fsopt_next = NULL;
	fsptr->zone_fs_options = optptr;
	return (0);
}

int
make_one_dir(zlog_t *zlogp, const char *prefix, const char *subdir, mode_t mode,
    uid_t userid, gid_t groupid)
{
	char path[MAXPATHLEN];
	struct stat st;

	if (snprintf(path, sizeof (path), "%s%s", prefix, subdir) >
	    sizeof (path)) {
		zerror(zlogp, B_FALSE, "pathname %s%s is too long", prefix,
		    subdir);
		return (-1);
	}

	if (lstat(path, &st) == 0) {
		/*
		 * We don't check the file mode since presumably the zone
		 * administrator may have had good reason to change the mode,
		 * and we don't need to second guess them.
		 */
		if (!S_ISDIR(st.st_mode)) {
			if (S_ISREG(st.st_mode)) {
				/*
				 * Allow readonly mounts of /etc/ files; this
				 * is needed most by Trusted Extensions.
				 */
				if (strncmp(subdir, "/etc/",
				    strlen("/etc/")) != 0) {
					zerror(zlogp, B_FALSE,
					    "%s is not in /etc", path);
					return (-1);
				}
			} else {
				zerror(zlogp, B_FALSE,
				    "%s is not a directory", path);
				return (-1);
			}
		}
		return (0);
	}

	if (mkdirp(path, mode) != 0) {
		if (errno == EROFS)
			zerror(zlogp, B_FALSE, "Could not mkdir %s.\nIt is on "
			    "a read-only file system in this local zone.\nMake "
			    "sure %s exists in the global zone.", path, subdir);
		else
			zerror(zlogp, B_TRUE, "mkdirp of %s failed", path);
		return (-1);
	}

	(void) chown(path, userid, groupid);
	return (0);
}

static void
free_remote_fstypes(char **types)
{
	uint_t i;

	if (types == NULL)
		return;
	for (i = 0; types[i] != NULL; i++)
		free(types[i]);
	free(types);
}

static char **
get_remote_fstypes(zlog_t *zlogp)
{
	char **types = NULL;
	FILE *fp;
	char buf[MAXPATHLEN];
	char fstype[MAXPATHLEN];
	uint_t lines = 0;
	uint_t i;

	if ((fp = fopen(DFSTYPES, "r")) == NULL) {
		zerror(zlogp, B_TRUE, "failed to open %s", DFSTYPES);
		return (NULL);
	}
	/*
	 * Count the number of lines
	 */
	while (fgets(buf, sizeof (buf), fp) != NULL)
		lines++;
	if (lines == 0)	/* didn't read anything; empty file */
		goto out;
	rewind(fp);
	/*
	 * Allocate enough space for a NULL-terminated array.
	 */
	types = calloc(lines + 1, sizeof (char *));
	if (types == NULL) {
		zerror(zlogp, B_TRUE, "memory allocation failed");
		goto out;
	}
	i = 0;
	while (fgets(buf, sizeof (buf), fp) != NULL) {
		/* LINTED - fstype is big enough to hold buf */
		if (sscanf(buf, "%s", fstype) == 0) {
			zerror(zlogp, B_FALSE, "unable to parse %s", DFSTYPES);
			free_remote_fstypes(types);
			types = NULL;
			goto out;
		}
		types[i] = strdup(fstype);
		if (types[i] == NULL) {
			zerror(zlogp, B_TRUE, "memory allocation failed");
			free_remote_fstypes(types);
			types = NULL;
			goto out;
		}
		i++;
	}
out:
	(void) fclose(fp);
	return (types);
}

static boolean_t
is_remote_fstype(const char *fstype, char *const *remote_fstypes)
{
	uint_t i;

	if (remote_fstypes == NULL)
		return (B_FALSE);
	for (i = 0; remote_fstypes[i] != NULL; i++) {
		if (strcmp(remote_fstypes[i], fstype) == 0)
			return (B_TRUE);
	}
	return (B_FALSE);
}

/*
 * This converts a zone root path (normally of the form .../root) to a Live
 * Upgrade scratch zone root (of the form .../lu).
 */
static void
root_to_lu(zlog_t *zlogp, char *zroot, size_t zrootlen, boolean_t isresolved)
{
	if (!isresolved && zonecfg_in_alt_root())
		resolve_lofs(zlogp, zroot, zrootlen);
	(void) strcpy(strrchr(zroot, '/') + 1, "lu");
}

/*
 * The general strategy for unmounting filesystems is as follows:
 *
 * - Remote filesystems may be dead, and attempting to contact them as
 * part of a regular unmount may hang forever; we want to always try to
 * forcibly unmount such filesystems and only fall back to regular
 * unmounts if the filesystem doesn't support forced unmounts.
 *
 * - We don't want to unnecessarily corrupt metadata on local
 * filesystems (ie UFS), so we want to start off with graceful unmounts,
 * and only escalate to doing forced unmounts if we get stuck.
 *
 * We start off walking backwards through the mount table.  This doesn't
 * give us strict ordering but ensures that we try to unmount submounts
 * first.  We thus limit the number of failed umount2(2) calls.
 *
 * The mechanism for determining if we're stuck is to count the number
 * of failed unmounts each iteration through the mount table.  This
 * gives us an upper bound on the number of filesystems which remain
 * mounted (autofs trigger nodes are dealt with separately).  If at the
 * end of one unmount+autofs_cleanup cycle we still have the same number
 * of mounts that we started out with, we're stuck and try a forced
 * unmount.  If that fails (filesystem doesn't support forced unmounts)
 * then we bail and are unable to teardown the zone.  If it succeeds,
 * we're no longer stuck so we continue with our policy of trying
 * graceful mounts first.
 *
 * Zone must be down (ie, no processes or threads active).
 */
static int
unmount_filesystems(zlog_t *zlogp, zoneid_t zoneid, boolean_t unmount_cmd)
{
	int error = 0;
	FILE *mnttab;
	struct mnttab *mnts;
	uint_t nmnt;
	char zroot[MAXPATHLEN + 1];
	size_t zrootlen;
	uint_t oldcount = UINT_MAX;
	boolean_t stuck = B_FALSE;
	char **remote_fstypes = NULL;

	if (zone_get_rootpath(zone_name, zroot, sizeof (zroot)) != Z_OK) {
		zerror(zlogp, B_FALSE, "unable to determine zone root");
		return (-1);
	}
	if (unmount_cmd)
		root_to_lu(zlogp, zroot, sizeof (zroot), B_FALSE);

	(void) strcat(zroot, "/");
	zrootlen = strlen(zroot);

	/*
	 * For Trusted Extensions unmount each higher level zone's mount
	 * of our zone's /export/home
	 */
	if (!unmount_cmd)
		tsol_unmounts(zlogp, zone_name);

	if ((mnttab = fopen(MNTTAB, "r")) == NULL) {
		zerror(zlogp, B_TRUE, "failed to open %s", MNTTAB);
		return (-1);
	}
	/*
	 * Use our hacky mntfs ioctl so we see everything, even mounts with
	 * MS_NOMNTTAB.
	 */
	if (ioctl(fileno(mnttab), MNTIOC_SHOWHIDDEN, NULL) < 0) {
		zerror(zlogp, B_TRUE, "unable to configure %s", MNTTAB);
		error++;
		goto out;
	}

	/*
	 * Build the list of remote fstypes so we know which ones we
	 * should forcibly unmount.
	 */
	remote_fstypes = get_remote_fstypes(zlogp);
	for (; /* ever */; ) {
		uint_t newcount = 0;
		boolean_t unmounted;
		struct mnttab *mnp;
		char *path;
		uint_t i;

		mnts = NULL;
		nmnt = 0;
		/*
		 * MNTTAB gives us a way to walk through mounted
		 * filesystems; we need to be able to walk them in
		 * reverse order, so we build a list of all mounted
		 * filesystems.
		 */
		if (build_mnttable(zlogp, zroot, zrootlen, mnttab, &mnts,
		    &nmnt) != 0) {
			error++;
			goto out;
		}
		for (i = 0; i < nmnt; i++) {
			mnp = &mnts[nmnt - i - 1]; /* access in reverse order */
			path = mnp->mnt_mountp;
			unmounted = B_FALSE;
			/*
			 * Try forced unmount first for remote filesystems.
			 *
			 * Not all remote filesystems support forced unmounts,
			 * so if this fails (ENOTSUP) we'll continue on
			 * and try a regular unmount.
			 */
			if (is_remote_fstype(mnp->mnt_fstype, remote_fstypes)) {
				if (umount2(path, MS_FORCE) == 0)
					unmounted = B_TRUE;
			}
			/*
			 * Try forced unmount if we're stuck.
			 */
			if (stuck) {
				if (umount2(path, MS_FORCE) == 0) {
					unmounted = B_TRUE;
					stuck = B_FALSE;
				} else {
					/*
					 * The first failure indicates a
					 * mount we won't be able to get
					 * rid of automatically, so we
					 * bail.
					 */
					error++;
					zerror(zlogp, B_FALSE,
					    "unable to unmount '%s'", path);
					free_mnttable(mnts, nmnt);
					goto out;
				}
			}
			/*
			 * Try regular unmounts for everything else.
			 */
			if (!unmounted && umount2(path, 0) != 0)
				newcount++;
		}
		free_mnttable(mnts, nmnt);

		if (newcount == 0)
			break;
		if (newcount >= oldcount) {
			/*
			 * Last round didn't unmount anything; we're stuck and
			 * should start trying forced unmounts.
			 */
			stuck = B_TRUE;
		}
		oldcount = newcount;

		/*
		 * Autofs doesn't let you unmount its trigger nodes from
		 * userland so we have to tell the kernel to cleanup for us.
		 */
		if (autofs_cleanup(zoneid) != 0) {
			zerror(zlogp, B_TRUE, "unable to remove autofs nodes");
			error++;
			goto out;
		}
	}

out:
	free_remote_fstypes(remote_fstypes);
	(void) fclose(mnttab);
	return (error ? -1 : 0);
}

static int
fs_compare(const void *m1, const void *m2)
{
	struct zone_fstab *i = (struct zone_fstab *)m1;
	struct zone_fstab *j = (struct zone_fstab *)m2;

	return (strcmp(i->zone_fs_dir, j->zone_fs_dir));
}

/*
 * Fork and exec (and wait for) the mentioned binary with the provided
 * arguments.  Returns (-1) if something went wrong with fork(2) or exec(2),
 * returns the exit status otherwise.
 *
 * If we were unable to exec the provided pathname (for whatever
 * reason), we return the special token ZEXIT_EXEC.  The current value
 * of ZEXIT_EXEC doesn't conflict with legitimate exit codes of the
 * consumers of this function; any future consumers must make sure this
 * remains the case.
 */
static int
forkexec(zlog_t *zlogp, const char *path, char *const argv[])
{
	pid_t child_pid;
	int child_status = 0;

	/*
	 * Do not let another thread localize a message while we are forking.
	 */
	(void) mutex_lock(&msglock);
	child_pid = fork();
	(void) mutex_unlock(&msglock);
	if (child_pid == -1) {
		zerror(zlogp, B_TRUE, "could not fork for %s", argv[0]);
		return (-1);
	} else if (child_pid == 0) {
		closefrom(0);
		/* redirect stdin, stdout & stderr to /dev/null */
		(void) open("/dev/null", O_RDONLY);	/* stdin */
		(void) open("/dev/null", O_WRONLY);	/* stdout */
		(void) open("/dev/null", O_WRONLY);	/* stderr */
		(void) execv(path, argv);
		/*
		 * Since we are in the child, there is no point calling zerror()
		 * since there is nobody waiting to consume it.  So exit with a
		 * special code that the parent will recognize and call zerror()
		 * accordingly.
		 */

		_exit(ZEXIT_EXEC);
	} else {
		(void) waitpid(child_pid, &child_status, 0);
	}

	if (WIFSIGNALED(child_status)) {
		zerror(zlogp, B_FALSE, "%s unexpectedly terminated due to "
		    "signal %d", path, WTERMSIG(child_status));
		return (-1);
	}
	assert(WIFEXITED(child_status));
	if (WEXITSTATUS(child_status) == ZEXIT_EXEC) {
		zerror(zlogp, B_FALSE, "failed to exec %s", path);
		return (-1);
	}
	return (WEXITSTATUS(child_status));
}

static int
isregfile(const char *path)
{
	struct stat64 st;

	if (stat64(path, &st) == -1)
		return (-1);

	return (S_ISREG(st.st_mode));
}

static int
dofsck(zlog_t *zlogp, const char *fstype, const char *rawdev)
{
	char cmdbuf[MAXPATHLEN];
	char *argv[5];
	int status;

	/*
	 * We could alternatively have called /usr/sbin/fsck -F <fstype>, but
	 * that would cost us an extra fork/exec without buying us anything.
	 */
	if (snprintf(cmdbuf, sizeof (cmdbuf), "/usr/lib/fs/%s/fsck", fstype)
	    >= sizeof (cmdbuf)) {
		zerror(zlogp, B_FALSE, "file-system type %s too long", fstype);
		return (-1);
	}

	/*
	 * If it doesn't exist, that's OK: we verified this previously
	 * in zoneadm.
	 */
	if (isregfile(cmdbuf) == -1)
		return (0);

	argv[0] = "fsck";
	argv[1] = "-o";
	argv[2] = "p";
	argv[3] = (char *)rawdev;
	argv[4] = NULL;

	status = forkexec(zlogp, cmdbuf, argv);
	if (status == 0 || status == -1)
		return (status);
	zerror(zlogp, B_FALSE, "fsck of '%s' failed with exit status %d; "
	    "run fsck manually", rawdev, status);
	return (-1);
}

static int
domount(zlog_t *zlogp, const char *fstype, const char *opts,
    const char *special, const char *directory)
{
	char cmdbuf[MAXPATHLEN];
	char *argv[6];
	int status;

	/*
	 * We could alternatively have called /usr/sbin/mount -F <fstype>, but
	 * that would cost us an extra fork/exec without buying us anything.
	 */
	if (snprintf(cmdbuf, sizeof (cmdbuf), "/usr/lib/fs/%s/mount", fstype)
	    >= sizeof (cmdbuf)) {
		zerror(zlogp, B_FALSE, "file-system type %s too long", fstype);
		return (-1);
	}
	argv[0] = "mount";
	if (opts[0] == '\0') {
		argv[1] = (char *)special;
		argv[2] = (char *)directory;
		argv[3] = NULL;
	} else {
		argv[1] = "-o";
		argv[2] = (char *)opts;
		argv[3] = (char *)special;
		argv[4] = (char *)directory;
		argv[5] = NULL;
	}

	status = forkexec(zlogp, cmdbuf, argv);
	if (status == 0 || status == -1)
		return (status);
	if (opts[0] == '\0')
		zerror(zlogp, B_FALSE, "\"%s %s %s\" "
		    "failed with exit code %d",
		    cmdbuf, special, directory, status);
	else
		zerror(zlogp, B_FALSE, "\"%s -o %s %s %s\" "
		    "failed with exit code %d",
		    cmdbuf, opts, special, directory, status);
	return (-1);
}

/*
 * Check if a given mount point path exists.
 * If it does, make sure it doesn't contain any symlinks.
 * Note that if "leaf" is false we're checking an intermediate
 * component of the mount point path, so it must be a directory.
 * If "leaf" is true, then we're checking the entire mount point
 * path, so the mount point itself can be anything aside from a
 * symbolic link.
 *
 * If the path is invalid then a negative value is returned.  If the
 * path exists and is a valid mount point path then 0 is returned.
 * If the path doesn't exist return a positive value.
 */
static int
valid_mount_point(zlog_t *zlogp, const char *path, const boolean_t leaf)
{
	struct stat statbuf;
	char respath[MAXPATHLEN];
	int res;

	if (lstat(path, &statbuf) != 0) {
		if (errno == ENOENT)
			return (1);
		zerror(zlogp, B_TRUE, "can't stat %s", path);
		return (-1);
	}
	if (S_ISLNK(statbuf.st_mode)) {
		zerror(zlogp, B_FALSE, "%s is a symlink", path);
		return (-1);
	}
	if (!leaf && !S_ISDIR(statbuf.st_mode)) {
		zerror(zlogp, B_FALSE, "%s is not a directory", path);
		return (-1);
	}
	if ((res = resolvepath(path, respath, sizeof (respath))) == -1) {
		zerror(zlogp, B_TRUE, "unable to resolve path %s", path);
		return (-1);
	}
	respath[res] = '\0';
	if (strcmp(path, respath) != 0) {
		/*
		 * We don't like ".."s, "."s, or "//"s throwing us off
		 */
		zerror(zlogp, B_FALSE, "%s is not a canonical path", path);
		return (-1);
	}
	return (0);
}

/*
 * Validate a mount point path.  A valid mount point path is an
 * absolute path that either doesn't exist, or, if it does exists it
 * must be an absolute canonical path that doesn't have any symbolic
 * links in it.  The target of a mount point path can be any filesystem
 * object.  (Different filesystems can support different mount points,
 * for example "lofs" and "mntfs" both support files and directories
 * while "ufs" just supports directories.)
 *
 * If the path is invalid then a negative value is returned.  If the
 * path exists and is a valid mount point path then 0 is returned.
 * If the path doesn't exist return a positive value.
 */
int
valid_mount_path(zlog_t *zlogp, const char *rootpath, const char *spec,
    const char *dir, const char *fstype)
{
	char abspath[MAXPATHLEN], *slashp, *slashp_next;
	int rv;

	/*
	 * Sanity check the target mount point path.
	 * It must be a non-null string that starts with a '/'.
	 */
	if (dir[0] != '/') {
		/* Something went wrong. */
		zerror(zlogp, B_FALSE, "invalid mount directory, "
		    "type: \"%s\", special: \"%s\", dir: \"%s\"",
		    fstype, spec, dir);
		return (-1);
	}

	/*
	 * Join rootpath and dir.  Make sure abspath ends with '/', this
	 * is added to all paths (even non-directory paths) to allow us
	 * to detect the end of paths below.  If the path already ends
	 * in a '/', then that's ok too (although we'll fail the
	 * cannonical path check in valid_mount_point()).
	 */
	if (snprintf(abspath, sizeof (abspath),
	    "%s%s/", rootpath, dir) >= sizeof (abspath)) {
		zerror(zlogp, B_FALSE, "pathname %s%s is too long",
		    rootpath, dir);
		return (-1);
	}

	/*
	 * Starting with rootpath, verify the mount path one component
	 * at a time.  Continue until we've evaluated all of abspath.
	 */
	slashp = &abspath[strlen(rootpath)];
	assert(*slashp == '/');
	do {
		slashp_next = strchr(slashp + 1, '/');
		*slashp = '\0';
		if (slashp_next != NULL) {
			/* This is an intermediary mount path component. */
			rv = valid_mount_point(zlogp, abspath, B_FALSE);
		} else {
			/* This is the last component of the mount path. */
			rv = valid_mount_point(zlogp, abspath, B_TRUE);
		}
		if (rv < 0)
			return (rv);
		*slashp = '/';
	} while ((slashp = slashp_next) != NULL);
	return (rv);
}

static int
mount_one_dev_device_cb(void *arg, const char *match, const char *name)
{
	di_prof_t prof = arg;

	if (name == NULL)
		return (di_prof_add_dev(prof, match));
	return (di_prof_add_map(prof, match, name));
}

static int
mount_one_dev_symlink_cb(void *arg, const char *source, const char *target)
{
	di_prof_t prof = arg;

	return (di_prof_add_symlink(prof, source, target));
}

int
vplat_get_iptype(zlog_t *zlogp, zone_iptype_t *iptypep)
{
	zone_dochandle_t handle;

	if ((handle = zonecfg_init_handle()) == NULL) {
		zerror(zlogp, B_TRUE, "getting zone configuration handle");
		return (-1);
	}
	if (zonecfg_get_snapshot_handle(zone_name, handle) != Z_OK) {
		zerror(zlogp, B_FALSE, "invalid configuration");
		zonecfg_fini_handle(handle);
		return (-1);
	}
	if (zonecfg_get_iptype(handle, iptypep) != Z_OK) {
		zerror(zlogp, B_FALSE, "invalid ip-type configuration");
		zonecfg_fini_handle(handle);
		return (-1);
	}
	zonecfg_fini_handle(handle);
	return (0);
}

/*
 * Apply the standard lists of devices/symlinks/mappings and the user-specified
 * list of devices (via zonecfg) to the /dev filesystem.  The filesystem will
 * use these as a profile/filter to determine what exists in /dev.
 */
static int
mount_one_dev(zlog_t *zlogp, char *devpath, zone_mnt_t mount_cmd)
{
	char			brand[MAXNAMELEN];
	zone_dochandle_t	handle = NULL;
	brand_handle_t		bh = NULL;
	struct zone_devtab	ztab;
	di_prof_t		prof = NULL;
	int			err;
	int			retval = -1;
	zone_iptype_t		iptype;
	const char		*curr_iptype;

	if (di_prof_init(devpath, &prof)) {
		zerror(zlogp, B_TRUE, "failed to initialize profile");
		goto cleanup;
	}

	/*
	 * Get a handle to the brand info for this zone.
	 * If we are mounting the zone, then we must always use the default
	 * brand device mounts.
	 */
	if (ALT_MOUNT(mount_cmd)) {
		(void) strlcpy(brand, default_brand, sizeof (brand));
	} else {
		(void) strlcpy(brand, brand_name, sizeof (brand));
	}

	if ((bh = brand_open(brand)) == NULL) {
		zerror(zlogp, B_FALSE, "unable to determine zone brand");
		goto cleanup;
	}

	if (vplat_get_iptype(zlogp, &iptype) < 0) {
		zerror(zlogp, B_TRUE, "unable to determine ip-type");
		goto cleanup;
	}
	switch (iptype) {
	case ZS_SHARED:
		curr_iptype = "shared";
		break;
	case ZS_EXCLUSIVE:
		curr_iptype = "exclusive";
		break;
	}

	if (brand_platform_iter_devices(bh, zone_name,
	    mount_one_dev_device_cb, prof, curr_iptype) != 0) {
		zerror(zlogp, B_TRUE, "failed to add standard device");
		goto cleanup;
	}

	if (brand_platform_iter_link(bh,
	    mount_one_dev_symlink_cb, prof) != 0) {
		zerror(zlogp, B_TRUE, "failed to add standard symlink");
		goto cleanup;
	}

	/* Add user-specified devices and directories */
	if ((handle = zonecfg_init_handle()) == NULL) {
		zerror(zlogp, B_FALSE, "can't initialize zone handle");
		goto cleanup;
	}
	if ((err = zonecfg_get_handle(zone_name, handle)) != 0) {
		zerror(zlogp, B_FALSE, "can't get handle for zone "
		    "%s: %s", zone_name, zonecfg_strerror(err));
		goto cleanup;
	}
	if ((err = zonecfg_setdevent(handle)) != 0) {
		zerror(zlogp, B_FALSE, "%s: %s", zone_name,
		    zonecfg_strerror(err));
		goto cleanup;
	}
	while (zonecfg_getdevent(handle, &ztab) == Z_OK) {
		if (di_prof_add_dev(prof, ztab.zone_dev_match)) {
			zerror(zlogp, B_TRUE, "failed to add "
			    "user-specified device");
			goto cleanup;
		}
	}
	(void) zonecfg_enddevent(handle);

	/* Send profile to kernel */
	if (di_prof_commit(prof)) {
		zerror(zlogp, B_TRUE, "failed to commit profile");
		goto cleanup;
	}

	retval = 0;

cleanup:
	if (bh != NULL)
		brand_close(bh);
	if (handle != NULL)
		zonecfg_fini_handle(handle);
	if (prof)
		di_prof_fini(prof);
	return (retval);
}

static int
mount_one(zlog_t *zlogp, struct zone_fstab *fsptr, const char *rootpath,
    zone_mnt_t mount_cmd)
{
	char path[MAXPATHLEN];
	char optstr[MAX_MNTOPT_STR];
	zone_fsopt_t *optptr;
	int rv;

	if ((rv = valid_mount_path(zlogp, rootpath, fsptr->zone_fs_special,
	    fsptr->zone_fs_dir, fsptr->zone_fs_type)) < 0) {
		zerror(zlogp, B_FALSE, "%s%s is not a valid mount point",
		    rootpath, fsptr->zone_fs_dir);
		return (-1);
	} else if (rv > 0) {
		/* The mount point path doesn't exist, create it now. */
		if (make_one_dir(zlogp, rootpath, fsptr->zone_fs_dir,
		    DEFAULT_DIR_MODE, DEFAULT_DIR_USER,
		    DEFAULT_DIR_GROUP) != 0) {
			zerror(zlogp, B_FALSE, "failed to create mount point");
			return (-1);
		}

		/*
		 * Now this might seem weird, but we need to invoke
		 * valid_mount_path() again.  Why?  Because it checks
		 * to make sure that the mount point path is canonical,
		 * which it can only do if the path exists, so now that
		 * we've created the path we have to verify it again.
		 */
		if ((rv = valid_mount_path(zlogp, rootpath,
		    fsptr->zone_fs_special, fsptr->zone_fs_dir,
		    fsptr->zone_fs_type)) < 0) {
			zerror(zlogp, B_FALSE,
			    "%s%s is not a valid mount point",
			    rootpath, fsptr->zone_fs_dir);
			return (-1);
		}
	}

	(void) snprintf(path, sizeof (path), "%s%s", rootpath,
	    fsptr->zone_fs_dir);

	/*
	 * In general the strategy here is to do just as much verification as
	 * necessary to avoid crashing or otherwise doing something bad; if the
	 * administrator initiated the operation via zoneadm(1m), they'll get
	 * auto-verification which will let them know what's wrong.  If they
	 * modify the zone configuration of a running zone, and don't attempt
	 * to verify that it's OK, then we won't crash but won't bother trying
	 * to be too helpful either. zoneadm verify is only a couple keystrokes
	 * away.
	 */
	if (!zonecfg_valid_fs_type(fsptr->zone_fs_type)) {
		zerror(zlogp, B_FALSE, "cannot mount %s on %s: "
		    "invalid file-system type %s", fsptr->zone_fs_special,
		    fsptr->zone_fs_dir, fsptr->zone_fs_type);
		return (-1);
	}

	/*
	 * If we're looking at an alternate root environment, then construct
	 * read-only loopback mounts as necessary.  Note that any special
	 * paths for lofs zone mounts in an alternate root must have
	 * already been pre-pended with any alternate root path by the
	 * time we get here.
	 */
	if (zonecfg_in_alt_root()) {
		struct stat64 st;

		if (stat64(fsptr->zone_fs_special, &st) != -1 &&
		    S_ISBLK(st.st_mode)) {
			/*
			 * If we're going to mount a block device we need
			 * to check if that device is already mounted
			 * somewhere else, and if so, do a lofs mount
			 * of the device instead of a direct mount
			 */
			if (check_lofs_needed(zlogp, fsptr) == -1)
				return (-1);
		} else if (strcmp(fsptr->zone_fs_type, MNTTYPE_LOFS) == 0) {
			/*
			 * For lofs mounts, the special node is inside the
			 * alternate root.  We need lofs resolution for
			 * this case in order to get at the underlying
			 * read-write path.
			 */
			resolve_lofs(zlogp, fsptr->zone_fs_special,
			    sizeof (fsptr->zone_fs_special));
		}
	}

	/*
	 * Run 'fsck -m' if there's a device to fsck.
	 */
	if (fsptr->zone_fs_raw[0] != '\0' &&
	    dofsck(zlogp, fsptr->zone_fs_type, fsptr->zone_fs_raw) != 0) {
		return (-1);
	} else if (isregfile(fsptr->zone_fs_special) == 1 &&
	    dofsck(zlogp, fsptr->zone_fs_type, fsptr->zone_fs_special) != 0) {
		return (-1);
	}

	/*
	 * Build up mount option string.
	 */
	optstr[0] = '\0';
	if (fsptr->zone_fs_options != NULL) {
		(void) strlcpy(optstr, fsptr->zone_fs_options->zone_fsopt_opt,
		    sizeof (optstr));
		for (optptr = fsptr->zone_fs_options->zone_fsopt_next;
		    optptr != NULL; optptr = optptr->zone_fsopt_next) {
			(void) strlcat(optstr, ",", sizeof (optstr));
			(void) strlcat(optstr, optptr->zone_fsopt_opt,
			    sizeof (optstr));
		}
	}

	if ((rv = domount(zlogp, fsptr->zone_fs_type, optstr,
	    fsptr->zone_fs_special, path)) != 0)
		return (rv);

	/*
	 * The mount succeeded.  If this was not a mount of /dev then
	 * we're done.
	 */
	if (strcmp(fsptr->zone_fs_type, MNTTYPE_DEV) != 0)
		return (0);

	/*
	 * We just mounted an instance of a /dev filesystem, so now we
	 * need to configure it.
	 */
	return (mount_one_dev(zlogp, path, mount_cmd));
}

static void
free_fs_data(struct zone_fstab *fsarray, uint_t nelem)
{
	uint_t i;

	if (fsarray == NULL)
		return;
	for (i = 0; i < nelem; i++)
		zonecfg_free_fs_option_list(fsarray[i].zone_fs_options);
	free(fsarray);
}

/*
 * This function initiates the creation of a small Solaris Environment for
 * scratch zone. The Environment creation process is split up into two
 * functions(build_mounted_pre_var() and build_mounted_post_var()). It
 * is done this way because:
 *	We need to have both /etc and /var in the root of the scratchzone.
 *	We loopback mount zone's own /etc and /var into the root of the
 *	scratch zone. Unlike /etc, /var can be a seperate filesystem. So we
 *	need to delay the mount of /var till the zone's root gets populated.
 *	So mounting of localdirs[](/etc and /var) have been moved to the
 *	build_mounted_post_var() which gets called only after the zone
 *	specific filesystems are mounted.
 *
 * Note that the scratch zone we set up for updating the zone (Z_MNT_UPDATE)
 * does not loopback mount the zone's own /etc and /var into the root of the
 * scratch zone.
 */
static boolean_t
build_mounted_pre_var(zlog_t *zlogp, char *rootpath,
    size_t rootlen, const char *zonepath, char *luroot, size_t lurootlen)
{
	char tmp[MAXPATHLEN], fromdir[MAXPATHLEN];
	const char **cpp;
	static const char *mkdirs[] = {
		"/system", "/system/contract", "/system/object", "/proc",
		"/dev", "/tmp", "/a", NULL
	};
	char *altstr;
	FILE *fp;
	uuid_t uuid;

	resolve_lofs(zlogp, rootpath, rootlen);
	(void) snprintf(luroot, lurootlen, "%s/lu", zonepath);
	resolve_lofs(zlogp, luroot, lurootlen);
	(void) snprintf(tmp, sizeof (tmp), "%s/bin", luroot);
	(void) symlink("./usr/bin", tmp);

	/*
	 * These are mostly special mount points; not handled here.  (See
	 * zone_mount_early.)
	 */
	for (cpp = mkdirs; *cpp != NULL; cpp++) {
		(void) snprintf(tmp, sizeof (tmp), "%s%s", luroot, *cpp);
		if (mkdir(tmp, 0755) != 0) {
			zerror(zlogp, B_TRUE, "cannot create %s", tmp);
			return (B_FALSE);
		}
	}
	/*
	 * This is here to support lucopy.  If there's an instance of this same
	 * zone on the current running system, then we mount its root up as
	 * read-only inside the scratch zone.
	 */
	(void) zonecfg_get_uuid(zone_name, uuid);
	altstr = strdup(zonecfg_get_root());
	if (altstr == NULL) {
		zerror(zlogp, B_TRUE, "memory allocation failed");
		return (B_FALSE);
	}
	zonecfg_set_root("");
	(void) strlcpy(tmp, zone_name, sizeof (tmp));
	(void) zonecfg_get_name_by_uuid(uuid, tmp, sizeof (tmp));
	if (zone_get_rootpath(tmp, fromdir, sizeof (fromdir)) == Z_OK &&
	    strcmp(fromdir, rootpath) != 0) {
		(void) snprintf(tmp, sizeof (tmp), "%s/b", luroot);
		if (mkdir(tmp, 0755) != 0) {
			zerror(zlogp, B_TRUE, "cannot create %s", tmp);
			return (B_FALSE);
		}
		if (domount(zlogp, MNTTYPE_LOFS, RESOURCE_DEFAULT_OPTS, fromdir,
		    tmp) != 0) {
			zerror(zlogp, B_TRUE, "cannot mount %s on %s", tmp,
			    fromdir);
			return (B_FALSE);
		}
	}
	zonecfg_set_root(altstr);
	free(altstr);

	if ((fp = zonecfg_open_scratch(luroot, B_TRUE)) == NULL) {
		zerror(zlogp, B_TRUE, "cannot open zone mapfile");
		return (B_FALSE);
	}
	(void) ftruncate(fileno(fp), 0);
	if (zonecfg_add_scratch(fp, zone_name, kernzone, "/") == -1) {
		zerror(zlogp, B_TRUE, "cannot add zone mapfile entry");
	}
	zonecfg_close_scratch(fp);
	(void) snprintf(tmp, sizeof (tmp), "%s/a", luroot);
	if (domount(zlogp, MNTTYPE_LOFS, "", rootpath, tmp) != 0)
		return (B_FALSE);
	(void) strlcpy(rootpath, tmp, rootlen);
	return (B_TRUE);
}


static boolean_t
build_mounted_post_var(zlog_t *zlogp, zone_mnt_t mount_cmd, char *rootpath,
    const char *luroot)
{
	char tmp[MAXPATHLEN], fromdir[MAXPATHLEN];
	const char **cpp;
	const char **loopdirs;
	const char **tmpdirs;
	static const char *localdirs[] = {
		"/etc", "/var", NULL
	};
	static const char *scr_loopdirs[] = {
		"/etc/lib", "/etc/fs", "/lib", "/sbin", "/platform",
		"/usr", NULL
	};
	static const char *upd_loopdirs[] = {
		"/etc", "/kernel", "/lib", "/opt", "/platform", "/sbin",
		"/usr", "/var", NULL
	};
	static const char *scr_tmpdirs[] = {
		"/tmp", "/var/run", NULL
	};
	static const char *upd_tmpdirs[] = {
		"/tmp", "/var/run", "/var/tmp", NULL
	};
	struct stat st;

	if (mount_cmd == Z_MNT_SCRATCH) {
		/*
		 * These are mounted read-write from the zone undergoing
		 * upgrade.  We must be careful not to 'leak' things from the
		 * main system into the zone, and this accomplishes that goal.
		 */
		for (cpp = localdirs; *cpp != NULL; cpp++) {
			(void) snprintf(tmp, sizeof (tmp), "%s%s", luroot,
			    *cpp);
			(void) snprintf(fromdir, sizeof (fromdir), "%s%s",
			    rootpath, *cpp);
			if (mkdir(tmp, 0755) != 0) {
				zerror(zlogp, B_TRUE, "cannot create %s", tmp);
				return (B_FALSE);
			}
			if (domount(zlogp, MNTTYPE_LOFS, "", fromdir, tmp)
			    != 0) {
				zerror(zlogp, B_TRUE, "cannot mount %s on %s",
				    tmp, *cpp);
				return (B_FALSE);
			}
		}
	}

	if (mount_cmd == Z_MNT_UPDATE)
		loopdirs = upd_loopdirs;
	else
		loopdirs = scr_loopdirs;

	/*
	 * These are things mounted read-only from the running system because
	 * they contain binaries that must match system.
	 */
	for (cpp = loopdirs; *cpp != NULL; cpp++) {
		(void) snprintf(tmp, sizeof (tmp), "%s%s", luroot, *cpp);
		if (mkdir(tmp, 0755) != 0) {
			if (errno != EEXIST) {
				zerror(zlogp, B_TRUE, "cannot create %s", tmp);
				return (B_FALSE);
			}
			if (lstat(tmp, &st) != 0) {
				zerror(zlogp, B_TRUE, "cannot stat %s", tmp);
				return (B_FALSE);
			}
			/*
			 * Ignore any non-directories encountered.  These are
			 * things that have been converted into symlinks
			 * (/etc/fs and /etc/lib) and no longer need a lofs
			 * fixup.
			 */
			if (!S_ISDIR(st.st_mode))
				continue;
		}
		if (domount(zlogp, MNTTYPE_LOFS, RESOURCE_DEFAULT_OPTS, *cpp,
		    tmp) != 0) {
			zerror(zlogp, B_TRUE, "cannot mount %s on %s", tmp,
			    *cpp);
			return (B_FALSE);
		}
	}

	if (mount_cmd == Z_MNT_UPDATE)
		tmpdirs = upd_tmpdirs;
	else
		tmpdirs = scr_tmpdirs;

	/*
	 * These are things with tmpfs mounted inside.
	 */
	for (cpp = tmpdirs; *cpp != NULL; cpp++) {
		(void) snprintf(tmp, sizeof (tmp), "%s%s", luroot, *cpp);
		if (mount_cmd == Z_MNT_SCRATCH && mkdir(tmp, 0755) != 0 &&
		    errno != EEXIST) {
			zerror(zlogp, B_TRUE, "cannot create %s", tmp);
			return (B_FALSE);
		}

		/*
		 * We could set the mode for /tmp when we do the mkdir but
		 * since that can be modified by the umask we will just set
		 * the correct mode for /tmp now.
		 */
		if (strcmp(*cpp, "/tmp") == 0 && chmod(tmp, 01777) != 0) {
			zerror(zlogp, B_TRUE, "cannot chmod %s", tmp);
			return (B_FALSE);
		}

		if (domount(zlogp, MNTTYPE_TMPFS, "", "swap", tmp) != 0) {
			zerror(zlogp, B_TRUE, "cannot mount swap on %s", *cpp);
			return (B_FALSE);
		}
	}
	return (B_TRUE);
}

typedef struct plat_gmount_cb_data {
	zlog_t			*pgcd_zlogp;
	struct zone_fstab	**pgcd_fs_tab;
	int			*pgcd_num_fs;
} plat_gmount_cb_data_t;

/*
 * plat_gmount_cb() is a callback function invoked by libbrand to iterate
 * through all global brand platform mounts.
 */
int
plat_gmount_cb(void *data, const char *spec, const char *dir,
    const char *fstype, const char *opt)
{
	plat_gmount_cb_data_t	*cp = data;
	zlog_t			*zlogp = cp->pgcd_zlogp;
	struct zone_fstab	*fs_ptr = *cp->pgcd_fs_tab;
	int			num_fs = *cp->pgcd_num_fs;
	struct zone_fstab	*fsp, *tmp_ptr;

	num_fs++;
	if ((tmp_ptr = realloc(fs_ptr, num_fs * sizeof (*tmp_ptr))) == NULL) {
		zerror(zlogp, B_TRUE, "memory allocation failed");
		return (-1);
	}

	fs_ptr = tmp_ptr;
	fsp = &fs_ptr[num_fs - 1];

	/* update the callback struct passed in */
	*cp->pgcd_fs_tab = fs_ptr;
	*cp->pgcd_num_fs = num_fs;

	fsp->zone_fs_raw[0] = '\0';
	(void) strlcpy(fsp->zone_fs_special, spec,
	    sizeof (fsp->zone_fs_special));
	(void) strlcpy(fsp->zone_fs_dir, dir, sizeof (fsp->zone_fs_dir));
	(void) strlcpy(fsp->zone_fs_type, fstype, sizeof (fsp->zone_fs_type));
	fsp->zone_fs_options = NULL;
	if ((opt != NULL) &&
	    (zonecfg_add_fs_option(fsp, (char *)opt) != Z_OK)) {
		zerror(zlogp, B_FALSE, "error adding property");
		return (-1);
	}

	return (0);
}

static int
mount_filesystems_fsent(zone_dochandle_t handle, zlog_t *zlogp,
    struct zone_fstab **fs_tabp, int *num_fsp, zone_mnt_t mount_cmd)
{
	struct zone_fstab *tmp_ptr, *fs_ptr, *fsp, fstab;
	int num_fs;

	num_fs = *num_fsp;
	fs_ptr = *fs_tabp;

	if (zonecfg_setfsent(handle) != Z_OK) {
		zerror(zlogp, B_FALSE, "invalid configuration");
		return (-1);
	}
	while (zonecfg_getfsent(handle, &fstab) == Z_OK) {
		/*
		 * ZFS filesystems will not be accessible under an alternate
		 * root, since the pool will not be known.  Ignore them in this
		 * case.
		 */
		if (ALT_MOUNT(mount_cmd) &&
		    strcmp(fstab.zone_fs_type, MNTTYPE_ZFS) == 0)
			continue;

		num_fs++;
		if ((tmp_ptr = realloc(fs_ptr,
		    num_fs * sizeof (*tmp_ptr))) == NULL) {
			zerror(zlogp, B_TRUE, "memory allocation failed");
			(void) zonecfg_endfsent(handle);
			return (-1);
		}
		/* update the pointers passed in */
		*fs_tabp = tmp_ptr;
		*num_fsp = num_fs;

		fs_ptr = tmp_ptr;
		fsp = &fs_ptr[num_fs - 1];
		(void) strlcpy(fsp->zone_fs_dir,
		    fstab.zone_fs_dir, sizeof (fsp->zone_fs_dir));
		(void) strlcpy(fsp->zone_fs_raw, fstab.zone_fs_raw,
		    sizeof (fsp->zone_fs_raw));
		(void) strlcpy(fsp->zone_fs_type, fstab.zone_fs_type,
		    sizeof (fsp->zone_fs_type));
		fsp->zone_fs_options = fstab.zone_fs_options;

		/*
		 * For all lofs mounts, make sure that the 'special'
		 * entry points inside the alternate root.  The
		 * source path for a lofs mount in a given zone needs
		 * to be relative to the root of the boot environment
		 * that contains the zone.  Note that we don't do this
		 * for non-lofs mounts since they will have a device
		 * as a backing store and device paths must always be
		 * specified relative to the current boot environment.
		 */
		fsp->zone_fs_special[0] = '\0';
		if (strcmp(fsp->zone_fs_type, MNTTYPE_LOFS) == 0) {
			(void) strlcat(fsp->zone_fs_special, zonecfg_get_root(),
			    sizeof (fsp->zone_fs_special));
		}
		(void) strlcat(fsp->zone_fs_special, fstab.zone_fs_special,
		    sizeof (fsp->zone_fs_special));
	}
	(void) zonecfg_endfsent(handle);
	return (0);
}

static int
mount_filesystems(zlog_t *zlogp, zone_mnt_t mount_cmd)
{
	char rootpath[MAXPATHLEN];
	char brand[MAXNAMELEN];
	char luroot[MAXPATHLEN];
	int i, num_fs = 0;
	struct zone_fstab *fs_ptr = NULL;
	zone_dochandle_t handle = NULL;
	zone_state_t zstate;
	brand_handle_t bh;
	plat_gmount_cb_data_t cb;

	if (zone_get_state(zone_name, &zstate) != Z_OK ||
	    (zstate != ZONE_STATE_READY && zstate != ZONE_STATE_MOUNTED)) {
		zerror(zlogp, B_FALSE,
		    "zone must be in '%s' or '%s' state to mount file-systems",
		    zone_state_str(ZONE_STATE_READY),
		    zone_state_str(ZONE_STATE_MOUNTED));
		goto bad;
	}

	if (zone_get_rootpath(zone_name, rootpath, sizeof (rootpath)) != Z_OK) {
		zerror(zlogp, B_TRUE, "unable to determine zone root");
		goto bad;
	}

	if ((handle = zonecfg_init_handle()) == NULL) {
		zerror(zlogp, B_TRUE, "getting zone configuration handle");
		goto bad;
	}
	if (zonecfg_get_snapshot_handle(zone_name, handle) != Z_OK ||
	    zonecfg_setfsent(handle) != Z_OK) {
		zerror(zlogp, B_FALSE, "invalid configuration");
		goto bad;
	}

	/*
	 * If we are mounting the zone, then we must always use the default
	 * brand global mounts.
	 */
	if (ALT_MOUNT(mount_cmd)) {
		(void) strlcpy(brand, default_brand, sizeof (brand));
	} else {
		(void) strlcpy(brand, brand_name, sizeof (brand));
	}

	/* Get a handle to the brand info for this zone */
	if ((bh = brand_open(brand)) == NULL) {
		zerror(zlogp, B_FALSE, "unable to determine zone brand");
		zonecfg_fini_handle(handle);
		return (-1);
	}

	/*
	 * Get the list of global filesystems to mount from the brand
	 * configuration.
	 */
	cb.pgcd_zlogp = zlogp;
	cb.pgcd_fs_tab = &fs_ptr;
	cb.pgcd_num_fs = &num_fs;
	if (brand_platform_iter_gmounts(bh, zone_name, zonepath,
	    plat_gmount_cb, &cb) != 0) {
		zerror(zlogp, B_FALSE, "unable to mount filesystems");
		brand_close(bh);
		zonecfg_fini_handle(handle);
		return (-1);
	}
	brand_close(bh);

	/*
	 * Iterate through the rest of the filesystems. Sort them all,
	 * then mount them in sorted order. This is to make sure the
	 * higher level directories (e.g., /usr) get mounted before
	 * any beneath them (e.g., /usr/local).
	 */
	if (mount_filesystems_fsent(handle, zlogp, &fs_ptr, &num_fs,
	    mount_cmd) != 0)
		goto bad;

	zonecfg_fini_handle(handle);
	handle = NULL;

	/*
	 * Normally when we mount a zone all the zone filesystems
	 * get mounted relative to rootpath, which is usually
	 * <zonepath>/root.  But when mounting a zone for administration
	 * purposes via the zone "mount" state, build_mounted_pre_var()
	 * updates rootpath to be <zonepath>/lu/a so we'll mount all
	 * the zones filesystems there instead.
	 *
	 * build_mounted_pre_var() and build_mounted_post_var() will
	 * also do some extra work to create directories and lofs mount
	 * a bunch of global zone file system paths into <zonepath>/lu.
	 *
	 * This allows us to be able to enter the zone (now rooted at
	 * <zonepath>/lu) and run the upgrade/patch tools that are in the
	 * global zone and have them upgrade the to-be-modified zone's
	 * files mounted on /a.  (Which mirrors the existing standard
	 * upgrade environment.)
	 *
	 * There is of course one catch.  When doing the upgrade
	 * we need <zoneroot>/lu/dev to be the /dev filesystem
	 * for the zone and we don't want to have any /dev filesystem
	 * mounted at <zoneroot>/lu/a/dev.  Since /dev is specified
	 * as a normal zone filesystem by default we'll try to mount
	 * it at <zoneroot>/lu/a/dev, so we have to detect this
	 * case and instead mount it at <zoneroot>/lu/dev.
	 *
	 * All this work is done in three phases:
	 *   1) Create and populate lu directory (build_mounted_pre_var()).
	 *   2) Mount the required filesystems as per the zone configuration.
	 *   3) Set up the rest of the scratch zone environment
	 *	(build_mounted_post_var()).
	 */
	if (ALT_MOUNT(mount_cmd) && !build_mounted_pre_var(zlogp,
	    rootpath, sizeof (rootpath), zonepath, luroot, sizeof (luroot)))
		goto bad;

	qsort(fs_ptr, num_fs, sizeof (*fs_ptr), fs_compare);

	for (i = 0; i < num_fs; i++) {
		if (ALT_MOUNT(mount_cmd)) {
			if (strcmp(fs_ptr[i].zone_fs_dir, "/dev") == 0) {
				size_t slen = strlen(rootpath) - 2;

				/*
				 * By default we'll try to mount /dev
				 * as /a/dev but /dev is special and
				 * always goes at the top so strip the
				 * trailing '/a' from the rootpath.
				 */
				assert(strcmp(&rootpath[slen], "/a") == 0);
				rootpath[slen] = '\0';
				if (mount_one(zlogp, &fs_ptr[i], rootpath,
				    mount_cmd) != 0)
					goto bad;
				rootpath[slen] = '/';
				continue;
			} else if (strcmp(brand_name, default_brand) != 0) {
				/*
				 * If mounting non-native brand, skip
				 * mounting global mounts and
				 * filesystem entries since they are
				 * only needed for native pkg upgrade
				 * tools.
				 *
				 * The only exception right now is
				 * /dev (handled above), which is
				 * needed in the luroot in order to
				 * zlogin -S into the zone.
				 */
				continue;
			}
		}

		if (mount_one(zlogp, &fs_ptr[i], rootpath, mount_cmd) != 0)
			goto bad;
	}
	if (ALT_MOUNT(mount_cmd) &&
	    !build_mounted_post_var(zlogp, mount_cmd, rootpath, luroot))
		goto bad;

	/*
	 * For Trusted Extensions cross-mount each lower level /export/home
	 */
	if (mount_cmd == Z_MNT_BOOT &&
	    tsol_mounts(zlogp, zone_name, rootpath) != 0)
		goto bad;

	free_fs_data(fs_ptr, num_fs);

	/*
	 * Everything looks fine.
	 */
	return (0);

bad:
	if (handle != NULL)
		zonecfg_fini_handle(handle);
	free_fs_data(fs_ptr, num_fs);
	return (-1);
}

/* caller makes sure neither parameter is NULL */
static int
addr2netmask(char *prefixstr, int maxprefixlen, uchar_t *maskstr)
{
	int prefixlen;

	prefixlen = atoi(prefixstr);
	if (prefixlen < 0 || prefixlen > maxprefixlen)
		return (1);
	while (prefixlen > 0) {
		if (prefixlen >= 8) {
			*maskstr++ = 0xFF;
			prefixlen -= 8;
			continue;
		}
		*maskstr |= 1 << (8 - prefixlen);
		prefixlen--;
	}
	return (0);
}

/*
 * Tear down all interfaces belonging to the given zone.  This should
 * be called with the zone in a state other than "running", so that
 * interfaces can't be assigned to the zone after this returns.
 *
 * If anything goes wrong, log an error message and return an error.
 */
static int
unconfigure_shared_network_interfaces(zlog_t *zlogp, zoneid_t zone_id)
{
	struct lifnum lifn;
	struct lifconf lifc;
	struct lifreq *lifrp, lifrl;
	int64_t lifc_flags = LIFC_NOXMIT | LIFC_ALLZONES;
	int num_ifs, s, i, ret_code = 0;
	uint_t bufsize;
	char *buf = NULL;

	if ((s = socket(AF_INET, SOCK_DGRAM, 0)) < 0) {
		zerror(zlogp, B_TRUE, "could not get socket");
		ret_code = -1;
		goto bad;
	}
	lifn.lifn_family = AF_UNSPEC;
	lifn.lifn_flags = (int)lifc_flags;
	if (ioctl(s, SIOCGLIFNUM, (char *)&lifn) < 0) {
		zerror(zlogp, B_TRUE,
		    "could not determine number of network interfaces");
		ret_code = -1;
		goto bad;
	}
	num_ifs = lifn.lifn_count;
	bufsize = num_ifs * sizeof (struct lifreq);
	if ((buf = malloc(bufsize)) == NULL) {
		zerror(zlogp, B_TRUE, "memory allocation failed");
		ret_code = -1;
		goto bad;
	}
	lifc.lifc_family = AF_UNSPEC;
	lifc.lifc_flags = (int)lifc_flags;
	lifc.lifc_len = bufsize;
	lifc.lifc_buf = buf;
	if (ioctl(s, SIOCGLIFCONF, (char *)&lifc) < 0) {
		zerror(zlogp, B_TRUE, "could not get configured network "
		    "interfaces");
		ret_code = -1;
		goto bad;
	}
	lifrp = lifc.lifc_req;
	for (i = lifc.lifc_len / sizeof (struct lifreq); i > 0; i--, lifrp++) {
		(void) close(s);
		if ((s = socket(lifrp->lifr_addr.ss_family, SOCK_DGRAM, 0)) <
		    0) {
			zerror(zlogp, B_TRUE, "%s: could not get socket",
			    lifrl.lifr_name);
			ret_code = -1;
			continue;
		}
		(void) memset(&lifrl, 0, sizeof (lifrl));
		(void) strncpy(lifrl.lifr_name, lifrp->lifr_name,
		    sizeof (lifrl.lifr_name));
		if (ioctl(s, SIOCGLIFZONE, (caddr_t)&lifrl) < 0) {
			if (errno == ENXIO)
				/*
				 * Interface may have been removed by admin or
				 * another zone halting.
				 */
				continue;
			zerror(zlogp, B_TRUE,
			    "%s: could not determine the zone to which this "
			    "network interface is bound", lifrl.lifr_name);
			ret_code = -1;
			continue;
		}
		if (lifrl.lifr_zoneid == zone_id) {
			if (ioctl(s, SIOCLIFREMOVEIF, (caddr_t)&lifrl) < 0) {
				zerror(zlogp, B_TRUE,
				    "%s: could not remove network interface",
				    lifrl.lifr_name);
				ret_code = -1;
				continue;
			}
		}
	}
bad:
	if (s > 0)
		(void) close(s);
	if (buf)
		free(buf);
	return (ret_code);
}

static union	sockunion {
	struct	sockaddr sa;
	struct	sockaddr_in sin;
	struct	sockaddr_dl sdl;
	struct	sockaddr_in6 sin6;
} so_dst, so_ifp;

static struct {
	struct	rt_msghdr hdr;
	char	space[512];
} rtmsg;

static int
salen(struct sockaddr *sa)
{
	switch (sa->sa_family) {
	case AF_INET:
		return (sizeof (struct sockaddr_in));
	case AF_LINK:
		return (sizeof (struct sockaddr_dl));
	case AF_INET6:
		return (sizeof (struct sockaddr_in6));
	default:
		return (sizeof (struct sockaddr));
	}
}

#define	ROUNDUP_LONG(a) \
	((a) > 0 ? (1 + (((a) - 1) | (sizeof (long) - 1))) : sizeof (long))

/*
 * Look up which zone is using a given IP address.  The address in question
 * is expected to have been stuffed into the structure to which lifr points
 * via a previous SIOCGLIFADDR ioctl().
 *
 * This is done using black router socket magic.
 *
 * Return the name of the zone on success or NULL on failure.
 *
 * This is a lot of code for a simple task; a new ioctl request to take care
 * of this might be a useful RFE.
 */

static char *
who_is_using(zlog_t *zlogp, struct lifreq *lifr)
{
	static char answer[ZONENAME_MAX];
	pid_t pid;
	int s, rlen, l, i;
	char *cp = rtmsg.space;
	struct sockaddr_dl *ifp = NULL;
	struct sockaddr *sa;
	char save_if_name[LIFNAMSIZ];

	answer[0] = '\0';

	pid = getpid();
	if ((s = socket(PF_ROUTE, SOCK_RAW, 0)) < 0) {
		zerror(zlogp, B_TRUE, "could not get routing socket");
		return (NULL);
	}

	if (lifr->lifr_addr.ss_family == AF_INET) {
		struct sockaddr_in *sin4;

		so_dst.sa.sa_family = AF_INET;
		sin4 = (struct sockaddr_in *)&lifr->lifr_addr;
		so_dst.sin.sin_addr = sin4->sin_addr;
	} else {
		struct sockaddr_in6 *sin6;

		so_dst.sa.sa_family = AF_INET6;
		sin6 = (struct sockaddr_in6 *)&lifr->lifr_addr;
		so_dst.sin6.sin6_addr = sin6->sin6_addr;
	}

	so_ifp.sa.sa_family = AF_LINK;

	(void) memset(&rtmsg, 0, sizeof (rtmsg));
	rtmsg.hdr.rtm_type = RTM_GET;
	rtmsg.hdr.rtm_flags = RTF_UP | RTF_HOST;
	rtmsg.hdr.rtm_version = RTM_VERSION;
	rtmsg.hdr.rtm_seq = ++rts_seqno;
	rtmsg.hdr.rtm_addrs = RTA_IFP | RTA_DST;

	l = ROUNDUP_LONG(salen(&so_dst.sa));
	(void) memmove(cp, &(so_dst), l);
	cp += l;
	l = ROUNDUP_LONG(salen(&so_ifp.sa));
	(void) memmove(cp, &(so_ifp), l);
	cp += l;

	rtmsg.hdr.rtm_msglen = l = cp - (char *)&rtmsg;

	if ((rlen = write(s, &rtmsg, l)) < 0) {
		zerror(zlogp, B_TRUE, "writing to routing socket");
		return (NULL);
	} else if (rlen < (int)rtmsg.hdr.rtm_msglen) {
		zerror(zlogp, B_TRUE,
		    "write to routing socket got only %d for len\n", rlen);
		return (NULL);
	}
	do {
		l = read(s, &rtmsg, sizeof (rtmsg));
	} while (l > 0 && (rtmsg.hdr.rtm_seq != rts_seqno ||
	    rtmsg.hdr.rtm_pid != pid));
	if (l < 0) {
		zerror(zlogp, B_TRUE, "reading from routing socket");
		return (NULL);
	}

	if (rtmsg.hdr.rtm_version != RTM_VERSION) {
		zerror(zlogp, B_FALSE,
		    "routing message version %d not understood",
		    rtmsg.hdr.rtm_version);
		return (NULL);
	}
	if (rtmsg.hdr.rtm_msglen != (ushort_t)l) {
		zerror(zlogp, B_FALSE, "message length mismatch, "
		    "expected %d bytes, returned %d bytes",
		    rtmsg.hdr.rtm_msglen, l);
		return (NULL);
	}
	if (rtmsg.hdr.rtm_errno != 0)  {
		errno = rtmsg.hdr.rtm_errno;
		zerror(zlogp, B_TRUE, "RTM_GET routing socket message");
		return (NULL);
	}
	if ((rtmsg.hdr.rtm_addrs & RTA_IFP) == 0) {
		zerror(zlogp, B_FALSE, "network interface not found");
		return (NULL);
	}
	cp = ((char *)(&rtmsg.hdr + 1));
	for (i = 1; i != 0; i <<= 1) {
		/* LINTED E_BAD_PTR_CAST_ALIGN */
		sa = (struct sockaddr *)cp;
		if (i != RTA_IFP) {
			if ((i & rtmsg.hdr.rtm_addrs) != 0)
				cp += ROUNDUP_LONG(salen(sa));
			continue;
		}
		if (sa->sa_family == AF_LINK &&
		    ((struct sockaddr_dl *)sa)->sdl_nlen != 0)
			ifp = (struct sockaddr_dl *)sa;
		break;
	}
	if (ifp == NULL) {
		zerror(zlogp, B_FALSE, "network interface could not be "
		    "determined");
		return (NULL);
	}

	/*
	 * We need to set the I/F name to what we got above, then do the
	 * appropriate ioctl to get its zone name.  But lifr->lifr_name is
	 * used by the calling function to do a REMOVEIF, so if we leave the
	 * "good" zone's I/F name in place, *that* I/F will be removed instead
	 * of the bad one.  So we save the old (bad) I/F name before over-
	 * writing it and doing the ioctl, then restore it after the ioctl.
	 */
	(void) strlcpy(save_if_name, lifr->lifr_name, sizeof (save_if_name));
	(void) strncpy(lifr->lifr_name, ifp->sdl_data, ifp->sdl_nlen);
	lifr->lifr_name[ifp->sdl_nlen] = '\0';
	i = ioctl(s, SIOCGLIFZONE, lifr);
	(void) strlcpy(lifr->lifr_name, save_if_name, sizeof (save_if_name));
	if (i < 0) {
		zerror(zlogp, B_TRUE,
		    "%s: could not determine the zone network interface "
		    "belongs to", lifr->lifr_name);
		return (NULL);
	}
	if (getzonenamebyid(lifr->lifr_zoneid, answer, sizeof (answer)) < 0)
		(void) snprintf(answer, sizeof (answer), "%d",
		    lifr->lifr_zoneid);

	if (strlen(answer) > 0)
		return (answer);
	return (NULL);
}

/*
 * Configures a single interface: a new virtual interface is added, based on
 * the physical interface nwiftabptr->zone_nwif_physical, with the address
 * specified in nwiftabptr->zone_nwif_address, for zone zone_id.  Note that
 * the "address" can be an IPv6 address (with a /prefixlength required), an
 * IPv4 address (with a /prefixlength optional), or a name; for the latter,
 * an IPv4 name-to-address resolution will be attempted.
 *
 * If anything goes wrong, we log an detailed error message, attempt to tear
 * down whatever we set up and return an error.
 */
static int
configure_one_interface(zlog_t *zlogp, zoneid_t zone_id,
    struct zone_nwiftab *nwiftabptr)
{
	struct lifreq lifr;
	struct sockaddr_in netmask4;
	struct sockaddr_in6 netmask6;
	struct sockaddr_storage laddr;
	struct in_addr in4;
	sa_family_t af;
	char *slashp = strchr(nwiftabptr->zone_nwif_address, '/');
	int s;
	boolean_t got_netmask = B_FALSE;
	boolean_t is_loopback = B_FALSE;
	char addrstr4[INET_ADDRSTRLEN];
	int res;

	res = zonecfg_valid_net_address(nwiftabptr->zone_nwif_address, &lifr);
	if (res != Z_OK) {
		zerror(zlogp, B_FALSE, "%s: %s", zonecfg_strerror(res),
		    nwiftabptr->zone_nwif_address);
		return (-1);
	}
	af = lifr.lifr_addr.ss_family;
	if (af == AF_INET)
		in4 = ((struct sockaddr_in *)(&lifr.lifr_addr))->sin_addr;
	if ((s = socket(af, SOCK_DGRAM, 0)) < 0) {
		zerror(zlogp, B_TRUE, "could not get socket");
		return (-1);
	}

	/*
	 * This is a similar kind of "hack" like in addif() to get around
	 * the problem of SIOCLIFADDIF.  The problem is that this ioctl
	 * does not include the netmask when adding a logical interface.
	 * To get around this problem, we first add the logical interface
	 * with a 0 address.  After that, we set the netmask if provided.
	 * Finally we set the interface address.
	 */
	laddr = lifr.lifr_addr;
	(void) strlcpy(lifr.lifr_name, nwiftabptr->zone_nwif_physical,
	    sizeof (lifr.lifr_name));
	(void) memset(&lifr.lifr_addr, 0, sizeof (lifr.lifr_addr));

	if (ioctl(s, SIOCLIFADDIF, (caddr_t)&lifr) < 0) {
		/*
		 * Here, we know that the interface can't be brought up.
		 * A similar warning message was already printed out to
		 * the console by zoneadm(1M) so instead we log the
		 * message to syslog and continue.
		 */
		zerror(&logsys, B_TRUE, "WARNING: skipping network interface "
		    "'%s' which may not be present/plumbed in the "
		    "global zone.", lifr.lifr_name);
		(void) close(s);
		return (Z_OK);
	}

	/* Preserve literal IPv4 address for later potential printing. */
	if (af == AF_INET)
		(void) inet_ntop(AF_INET, &in4, addrstr4, INET_ADDRSTRLEN);

	lifr.lifr_zoneid = zone_id;
	if (ioctl(s, SIOCSLIFZONE, (caddr_t)&lifr) < 0) {
		zerror(zlogp, B_TRUE, "%s: could not place network interface "
		    "into zone", lifr.lifr_name);
		goto bad;
	}

	/*
	 * Loopback interface will use the default netmask assigned, if no
	 * netmask is found.
	 */
	if (strcmp(nwiftabptr->zone_nwif_physical, "lo0") == 0) {
		is_loopback = B_TRUE;
	}
	if (af == AF_INET) {
		/*
		 * The IPv4 netmask can be determined either
		 * directly if a prefix length was supplied with
		 * the address or via the netmasks database.  Not
		 * being able to determine it is a common failure,
		 * but it often is not fatal to operation of the
		 * interface.  In that case, a warning will be
		 * printed after the rest of the interface's
		 * parameters have been configured.
		 */
		(void) memset(&netmask4, 0, sizeof (netmask4));
		if (slashp != NULL) {
			if (addr2netmask(slashp + 1, V4_ADDR_LEN,
			    (uchar_t *)&netmask4.sin_addr) != 0) {
				*slashp = '/';
				zerror(zlogp, B_FALSE,
				    "%s: invalid prefix length in %s",
				    lifr.lifr_name,
				    nwiftabptr->zone_nwif_address);
				goto bad;
			}
			got_netmask = B_TRUE;
		} else if (getnetmaskbyaddr(in4,
		    &netmask4.sin_addr) == 0) {
			got_netmask = B_TRUE;
		}
		if (got_netmask) {
			netmask4.sin_family = af;
			(void) memcpy(&lifr.lifr_addr, &netmask4,
			    sizeof (netmask4));
		}
	} else {
		(void) memset(&netmask6, 0, sizeof (netmask6));
		if (addr2netmask(slashp + 1, V6_ADDR_LEN,
		    (uchar_t *)&netmask6.sin6_addr) != 0) {
			*slashp = '/';
			zerror(zlogp, B_FALSE,
			    "%s: invalid prefix length in %s",
			    lifr.lifr_name,
			    nwiftabptr->zone_nwif_address);
			goto bad;
		}
		got_netmask = B_TRUE;
		netmask6.sin6_family = af;
		(void) memcpy(&lifr.lifr_addr, &netmask6,
		    sizeof (netmask6));
	}
	if (got_netmask &&
	    ioctl(s, SIOCSLIFNETMASK, (caddr_t)&lifr) < 0) {
		zerror(zlogp, B_TRUE, "%s: could not set netmask",
		    lifr.lifr_name);
		goto bad;
	}

	/* Set the interface address */
	lifr.lifr_addr = laddr;
	if (ioctl(s, SIOCSLIFADDR, (caddr_t)&lifr) < 0) {
		zerror(zlogp, B_TRUE,
		    "%s: could not set IP address to %s",
		    lifr.lifr_name, nwiftabptr->zone_nwif_address);
		goto bad;
	}

	if (ioctl(s, SIOCGLIFFLAGS, (caddr_t)&lifr) < 0) {
		zerror(zlogp, B_TRUE, "%s: could not get flags",
		    lifr.lifr_name);
		goto bad;
	}
	lifr.lifr_flags |= IFF_UP;
	if (ioctl(s, SIOCSLIFFLAGS, (caddr_t)&lifr) < 0) {
		int save_errno = errno;
		char *zone_using;

		/*
		 * If we failed with something other than EADDRNOTAVAIL,
		 * then skip to the end.  Otherwise, look up our address,
		 * then call a function to determine which zone is already
		 * using that address.
		 */
		if (errno != EADDRNOTAVAIL) {
			zerror(zlogp, B_TRUE,
			    "%s: could not bring network interface up",
			    lifr.lifr_name);
			goto bad;
		}
		if (ioctl(s, SIOCGLIFADDR, (caddr_t)&lifr) < 0) {
			zerror(zlogp, B_TRUE, "%s: could not get address",
			    lifr.lifr_name);
			goto bad;
		}
		zone_using = who_is_using(zlogp, &lifr);
		errno = save_errno;
		if (zone_using == NULL)
			zerror(zlogp, B_TRUE,
			    "%s: could not bring network interface up",
			    lifr.lifr_name);
		else
			zerror(zlogp, B_TRUE, "%s: could not bring network "
			    "interface up: address in use by zone '%s'",
			    lifr.lifr_name, zone_using);
		goto bad;
	}

	if (!got_netmask && !is_loopback) {
		/*
		 * A common, but often non-fatal problem, is that the system
		 * cannot find the netmask for an interface address. This is
		 * often caused by it being only in /etc/inet/netmasks, but
		 * /etc/nsswitch.conf says to use NIS or NIS+ and it's not
		 * in that. This doesn't show up at boot because the netmask
		 * is obtained from /etc/inet/netmasks when no network
		 * interfaces are up, but isn't consulted when NIS/NIS+ is
		 * available. We warn the user here that something like this
		 * has happened and we're just running with a default and
		 * possible incorrect netmask.
		 */
		char buffer[INET6_ADDRSTRLEN];
		void  *addr;
		const char *nomatch = "no matching subnet found in netmasks(4)";

		if (af == AF_INET)
			addr = &((struct sockaddr_in *)
			    (&lifr.lifr_addr))->sin_addr;
		else
			addr = &((struct sockaddr_in6 *)
			    (&lifr.lifr_addr))->sin6_addr;

		/*
		 * Find out what netmask the interface is going to be using.
		 * If we just brought up an IPMP data address on an underlying
		 * interface above, the address will have already migrated, so
		 * the SIOCGLIFNETMASK won't be able to find it (but we need
		 * to bring the address up to get the actual netmask).  Just
		 * omit printing the actual netmask in this corner-case.
		 */
		if (ioctl(s, SIOCGLIFNETMASK, (caddr_t)&lifr) < 0 ||
		    inet_ntop(af, addr, buffer, sizeof (buffer)) == NULL) {
			zerror(zlogp, B_FALSE, "WARNING: %s; using default.",
			    nomatch);
		} else {
			zerror(zlogp, B_FALSE,
			    "WARNING: %s: %s: %s; using default of %s.",
			    lifr.lifr_name, nomatch, addrstr4, buffer);
		}
	}

	/*
	 * If a default router was specified for this interface
	 * set the route now. Ignore if already set.
	 */
	if (strlen(nwiftabptr->zone_nwif_defrouter) > 0) {
		int status;
		char *argv[7];

		argv[0] = "route";
		argv[1] = "add";
		argv[2] = "-ifp";
		argv[3] = nwiftabptr->zone_nwif_physical;
		argv[4] = "default";
		argv[5] = nwiftabptr->zone_nwif_defrouter;
		argv[6] = NULL;

		status = forkexec(zlogp, "/usr/sbin/route", argv);
		if (status != 0 && status != EEXIST)
			zerror(zlogp, B_FALSE, "Unable to set route for "
			    "interface %s to %s\n",
			    nwiftabptr->zone_nwif_physical,
			    nwiftabptr->zone_nwif_defrouter);
	}

	(void) close(s);
	return (Z_OK);
bad:
	(void) ioctl(s, SIOCLIFREMOVEIF, (caddr_t)&lifr);
	(void) close(s);
	return (-1);
}

/*
 * Sets up network interfaces based on information from the zone configuration.
 * IPv4 and IPv6 loopback interfaces are set up "for free", modeling the global
 * system.
 *
 * If anything goes wrong, we log a general error message, attempt to tear down
 * whatever we set up, and return an error.
 */
static int
configure_shared_network_interfaces(zlog_t *zlogp)
{
	zone_dochandle_t handle;
	struct zone_nwiftab nwiftab, loopback_iftab;
	zoneid_t zoneid;

	if ((zoneid = getzoneidbyname(zone_name)) == ZONE_ID_UNDEFINED) {
		zerror(zlogp, B_TRUE, "unable to get zoneid");
		return (-1);
	}

	if ((handle = zonecfg_init_handle()) == NULL) {
		zerror(zlogp, B_TRUE, "getting zone configuration handle");
		return (-1);
	}
	if (zonecfg_get_snapshot_handle(zone_name, handle) != Z_OK) {
		zerror(zlogp, B_FALSE, "invalid configuration");
		zonecfg_fini_handle(handle);
		return (-1);
	}
	if (zonecfg_setnwifent(handle) == Z_OK) {
		for (;;) {
			if (zonecfg_getnwifent(handle, &nwiftab) != Z_OK)
				break;
			if (configure_one_interface(zlogp, zoneid, &nwiftab) !=
			    Z_OK) {
				(void) zonecfg_endnwifent(handle);
				zonecfg_fini_handle(handle);
				return (-1);
			}
		}
		(void) zonecfg_endnwifent(handle);
	}
	zonecfg_fini_handle(handle);
	if (is_system_labeled()) {
		/*
		 * Labeled zones share the loopback interface
		 * so it is not plumbed for shared stack instances.
		 */
		return (0);
	}
	(void) strlcpy(loopback_iftab.zone_nwif_physical, "lo0",
	    sizeof (loopback_iftab.zone_nwif_physical));
	(void) strlcpy(loopback_iftab.zone_nwif_address, "127.0.0.1",
	    sizeof (loopback_iftab.zone_nwif_address));
	loopback_iftab.zone_nwif_defrouter[0] = '\0';
	if (configure_one_interface(zlogp, zoneid, &loopback_iftab) != Z_OK)
		return (-1);

	/* Always plumb up the IPv6 loopback interface. */
	(void) strlcpy(loopback_iftab.zone_nwif_address, "::1/128",
	    sizeof (loopback_iftab.zone_nwif_address));
	if (configure_one_interface(zlogp, zoneid, &loopback_iftab) != Z_OK)
		return (-1);
	return (0);
}

static void
zdlerror(zlog_t *zlogp, dladm_status_t err, const char *dlname, const char *str)
{
	char errmsg[DLADM_STRSIZE];

	(void) dladm_status2str(err, errmsg);
	zerror(zlogp, B_FALSE, "%s '%s': %s", str, dlname, errmsg);
}

static int
add_datalink(zlog_t *zlogp, char *zone_name, datalink_id_t linkid, char *dlname)
{
	dladm_status_t err;
	boolean_t cpuset, poolset;
	char *poolp;

	/* First check if it's in use by global zone. */
	if (zonecfg_ifname_exists(AF_INET, dlname) ||
	    zonecfg_ifname_exists(AF_INET6, dlname)) {
		zerror(zlogp, B_FALSE, "WARNING: skipping network interface "
		    "'%s' which is used in the global zone", dlname);
		return (-1);
	}

	/* Set zoneid of this link. */
	err = dladm_set_linkprop(dld_handle, linkid, "zone", &zone_name, 1,
	    DLADM_OPT_ACTIVE);
	if (err != DLADM_STATUS_OK) {
		zdlerror(zlogp, err, dlname,
		    "WARNING: unable to add network interface");
		return (-1);
	}

	/*
	 * Set the pool of this link if the zone has a pool and
	 * neither the cpus nor the pool datalink property is
	 * already set.
	 */
	err = dladm_linkprop_is_set(dld_handle, linkid, DLADM_PROP_VAL_CURRENT,
	    "cpus", &cpuset);
	if (err != DLADM_STATUS_OK) {
		zdlerror(zlogp, err, dlname,
		    "WARNING: unable to check if cpus link property is set");
	}
	err = dladm_linkprop_is_set(dld_handle, linkid, DLADM_PROP_VAL_CURRENT,
	    "pool", &poolset);
	if (err != DLADM_STATUS_OK) {
		zdlerror(zlogp, err, dlname,
		    "WARNING: unable to check if pool link property is set");
	}

	if ((strlen(pool_name) != 0) && !cpuset && !poolset) {
		poolp = pool_name;
		err = dladm_set_linkprop(dld_handle, linkid, "pool",
		    &poolp, 1, DLADM_OPT_ACTIVE);
		if (err != DLADM_STATUS_OK) {
			zerror(zlogp, B_FALSE, "WARNING: unable to set "
			    "pool %s to datalink %s", pool_name, dlname);
			bzero(pool_name, sizeof (pool_name));
		}
	} else {
		bzero(pool_name, sizeof (pool_name));
	}
	return (0);
}

static boolean_t
sockaddr_to_str(sa_family_t af, const struct sockaddr *sockaddr,
    char *straddr, size_t len)
{
	struct sockaddr_in *sin;
	struct sockaddr_in6 *sin6;
	const char *str = NULL;

	if (af == AF_INET) {
		/* LINTED E_BAD_PTR_CAST_ALIGN */
		sin = SIN(sockaddr);
		str = inet_ntop(AF_INET, (void *)&sin->sin_addr, straddr, len);
	} else if (af == AF_INET6) {
		/* LINTED E_BAD_PTR_CAST_ALIGN */
		sin6 = SIN6(sockaddr);
		str = inet_ntop(AF_INET6, (void *)&sin6->sin6_addr, straddr,
		    len);
	}

	return (str != NULL);
}

static int
ipv4_prefixlen(struct sockaddr_in *sin)
{
	struct sockaddr_in *m;
	struct sockaddr_storage mask;

	m = SIN(&mask);
	m->sin_family = AF_INET;
	if (getnetmaskbyaddr(sin->sin_addr, &m->sin_addr) == 0) {
		return (mask2plen((struct sockaddr *)&mask));
	} else if (IN_CLASSA(htonl(sin->sin_addr.s_addr))) {
		return (8);
	} else if (IN_CLASSB(ntohl(sin->sin_addr.s_addr))) {
		return (16);
	} else if (IN_CLASSC(ntohl(sin->sin_addr.s_addr))) {
		return (24);
	}
	return (0);
}

static int
zone_setattr_network(int type, zoneid_t zoneid, datalink_id_t linkid,
    void *buf, size_t bufsize)
{
	zone_net_data_t *zndata;
	size_t znsize;
	int err;

	znsize = sizeof (*zndata) + bufsize;
	zndata = calloc(1, znsize);
	if (zndata == NULL)
		return (ENOMEM);
	zndata->zn_type = type;
	zndata->zn_len = bufsize;
	zndata->zn_linkid = linkid;
	bcopy(buf, zndata->zn_val, zndata->zn_len);
	err = zone_setattr(zoneid, ZONE_ATTR_NETWORK, zndata, znsize);
	free(zndata);
	return (err);
}

static int
add_net_for_linkid(zlog_t *zlogp, zoneid_t zoneid, zone_addr_list_t *start)
{
	struct lifreq lifr;
	char **astr, *address;
	dladm_status_t dlstatus;
	char *ip_nospoof = "ip-nospoof";
	int nnet, naddr, err = 0, j;
	size_t zlen, cpleft;
	zone_addr_list_t *ptr, *end;
	char  tmp[INET6_ADDRSTRLEN], *maskstr;
	char *zaddr, *cp;
	struct in6_addr *routes = NULL;
	boolean_t is_set;
	datalink_id_t linkid;

	assert(start != NULL);
	naddr = 0; /* number of addresses */
	nnet = 0; /* number of net resources */
	linkid = start->za_linkid;
	for (ptr = start; ptr != NULL && ptr->za_linkid == linkid;
	    ptr = ptr->za_next) {
		nnet++;
	}
	end = ptr;
	zlen = nnet * (INET6_ADDRSTRLEN + 1);
	astr = calloc(1, nnet * sizeof (uintptr_t));
	zaddr = calloc(1, zlen);
	if (astr == NULL || zaddr == NULL) {
		err = ENOMEM;
		goto done;
	}
	cp = zaddr;
	cpleft = zlen;
	j = 0;
	for (ptr = start; ptr != end; ptr = ptr->za_next) {
		address = ptr->za_nwiftab.zone_nwif_allowed_address;
		if (address[0] == '\0')
			continue;
		(void) snprintf(tmp, sizeof (tmp), "%s", address);
		/*
		 * Validate the data. zonecfg_valid_net_address() clobbers
		 * the /<mask> in the address string.
		 */
		if (zonecfg_valid_net_address(address, &lifr) != Z_OK) {
			zerror(zlogp, B_FALSE, "invalid address [%s]\n",
			    address);
			err = EINVAL;
			goto done;
		}
		/*
		 * convert any hostnames to numeric address strings.
		 */
		if (!sockaddr_to_str(lifr.lifr_addr.ss_family,
		    (const struct sockaddr *)&lifr.lifr_addr, cp, cpleft)) {
			err = EINVAL;
			goto done;
		}
		/*
		 * make a copy of the numeric string for the data needed
		 * by the "allowed-ips" datalink property.
		 */
		astr[j] = strdup(cp);
		if (astr[j] == NULL) {
			err = ENOMEM;
			goto done;
		}
		j++;
		/*
		 * compute the default netmask from the address, if necessary
		 */
		if ((maskstr = strchr(tmp, '/')) == NULL) {
			int prefixlen;

			if (lifr.lifr_addr.ss_family == AF_INET) {
				prefixlen = ipv4_prefixlen(
				    SIN(&lifr.lifr_addr));
			} else {
				struct sockaddr_in6 *sin6;

				sin6 = SIN6(&lifr.lifr_addr);
				if (IN6_IS_ADDR_LINKLOCAL(&sin6->sin6_addr))
					prefixlen = 10;
				else
					prefixlen = 64;
			}
			(void) snprintf(tmp, sizeof (tmp), "%d", prefixlen);
			maskstr = tmp;
		} else {
			maskstr++;
		}
		/* append the "/<netmask>" */
		(void) strlcat(cp, "/", cpleft);
		(void) strlcat(cp, maskstr, cpleft);
		(void) strlcat(cp, ",", cpleft);
		cp += strnlen(cp, zlen);
		cpleft = &zaddr[INET6_ADDRSTRLEN] - cp;
	}
	naddr = j; /* the actual number of addresses in the net resource */
	assert(naddr <= nnet);

	/*
	 * zonecfg has already verified that the defrouter property can only
	 * be set if there is at least one address defined for the net resource.
	 * If j is 0, there are no addresses defined, and therefore no routers
	 * to configure, and we are done at that point.
	 */
	if (j == 0)
		goto done;

	/* over-write last ',' with '\0' */
	zaddr[strnlen(zaddr, zlen) - 1] = '\0';

	/*
	 * First make sure L3 protection is not already set on the link.
	 */
	dlstatus = dladm_linkprop_is_set(dld_handle, linkid, DLADM_OPT_ACTIVE,
	    "protection", &is_set);
	if (dlstatus != DLADM_STATUS_OK) {
		err = EINVAL;
		zerror(zlogp, B_FALSE, "unable to check if protection is set");
		goto done;
	}
	if (is_set) {
		err = EINVAL;
		zerror(zlogp, B_FALSE, "Protection is already set");
		goto done;
	}
	dlstatus = dladm_linkprop_is_set(dld_handle, linkid, DLADM_OPT_ACTIVE,
	    "allowed-ips", &is_set);
	if (dlstatus != DLADM_STATUS_OK) {
		err = EINVAL;
		zerror(zlogp, B_FALSE, "unable to check if allowed-ips is set");
		goto done;
	}
	if (is_set) {
		zerror(zlogp, B_FALSE, "allowed-ips is already set");
		err = EINVAL;
		goto done;
	}

	/*
	 * Enable ip-nospoof for the link, and add address to the allowed-ips
	 * list.
	 */
	dlstatus = dladm_set_linkprop(dld_handle, linkid, "protection",
	    &ip_nospoof, 1, DLADM_OPT_ACTIVE);
	if (dlstatus != DLADM_STATUS_OK) {
		zerror(zlogp, B_FALSE, "could not set protection\n");
		err = EINVAL;
		goto done;
	}
	dlstatus = dladm_set_linkprop(dld_handle, linkid, "allowed-ips",
	    astr, naddr, DLADM_OPT_ACTIVE);
	if (dlstatus != DLADM_STATUS_OK) {
		zerror(zlogp, B_FALSE, "could not set allowed-ips\n");
		err = EINVAL;
		goto done;
	}

	/* now set the address in the data-store */
	err = zone_setattr_network(ZONE_NETWORK_ADDRESS, zoneid, linkid,
	    zaddr, strnlen(zaddr, zlen) + 1);
	if (err != 0)
		goto done;

	/*
	 * add the defaultrouters
	 */
	routes = calloc(1, nnet * sizeof (*routes));
	j = 0;
	for (ptr = start; ptr != end; ptr = ptr->za_next) {
		address = ptr->za_nwiftab.zone_nwif_defrouter;
		if (address[0] == '\0')
			continue;
		if (strchr(address, '/') == NULL && strchr(address, ':') != 0) {
			/*
			 * zonecfg_valid_net_address() expects numeric IPv6
			 * addresses to have a CIDR format netmask.
			 */
			(void) snprintf(tmp, sizeof (tmp), "/%d", V6_ADDR_LEN);
			(void) strlcat(address, tmp, INET6_ADDRSTRLEN);
		}
		if (zonecfg_valid_net_address(address, &lifr) != Z_OK) {
			zerror(zlogp, B_FALSE,
			    "invalid router [%s]\n", address);
			err = EINVAL;
			goto done;
		}
		if (lifr.lifr_addr.ss_family == AF_INET6) {
			routes[j] = SIN6(&lifr.lifr_addr)->sin6_addr;
		} else {
			IN6_INADDR_TO_V4MAPPED(&SIN(&lifr.lifr_addr)->sin_addr,
			    &routes[j]);
		}
		j++;
	}
	assert(j <= nnet);
	if (j > 0) {
		err = zone_setattr_network(ZONE_NETWORK_DEFROUTER, zoneid,
		    linkid, routes, j * sizeof (*routes));
	}
done:
	free(routes);
	for (j = 0; j < naddr; j++)
		free(astr[j]);
	free(astr);
	free(zaddr);
	return (err);

}

static int
add_net(zlog_t *zlogp, zoneid_t zoneid, zone_addr_list_t *zalist)
{
	zone_addr_list_t *ptr;
	datalink_id_t linkid;
	int err;

	if (zalist == NULL)
		return (0);

	linkid = zalist->za_linkid;

	err = add_net_for_linkid(zlogp, zoneid, zalist);
	if (err != 0)
		return (err);

	for (ptr = zalist; ptr != NULL; ptr = ptr->za_next) {
		if (ptr->za_linkid == linkid)
			continue;
		linkid = ptr->za_linkid;
		err = add_net_for_linkid(zlogp, zoneid, ptr);
		if (err != 0)
			return (err);
	}
	return (0);
}

/*
 * Add "new" to the list of network interfaces to be configured  by
 * add_net on zone boot in "old". The list of interfaces in "old" is
 * sorted by datalink_id_t, with interfaces sorted FIFO for a given
 * datalink_id_t.
 *
 * Returns the merged list of IP interfaces containing "old" and "new"
 */
static zone_addr_list_t *
add_ip_interface(zone_addr_list_t *old, zone_addr_list_t *new)
{
	zone_addr_list_t *ptr, *next;
	datalink_id_t linkid = new->za_linkid;

	assert(old != new);

	if (old == NULL)
		return (new);
	for (ptr = old; ptr != NULL; ptr = ptr->za_next) {
		if (ptr->za_linkid == linkid)
			break;
	}
	if (ptr == NULL) {
		/* linkid does not already exist, add to the beginning */
		new->za_next = old;
		return (new);
	}
	/*
	 * adding to the middle of the list; ptr points at the first
	 * occurrence of linkid. Find the last occurrence.
	 */
	while ((next = ptr->za_next) != NULL) {
		if (next->za_linkid != linkid)
			break;
		ptr = next;
	}
	/* insert new after ptr */
	new->za_next = next;
	ptr->za_next = new;
	return (old);
}

void
free_ip_interface(zone_addr_list_t *zalist)
{
	zone_addr_list_t *ptr, *new;

	for (ptr = zalist; ptr != NULL; ) {
		new = ptr;
		ptr = ptr->za_next;
		free(new);
	}
}

/*
 * For IP networking, we need to use the illumos-native device tree.  For most
 * zones, this is $ZONEROOT/dev.  For LX ones, it's $ZONEROOT/native/dev.
 * Return the appropriate post-$ZONEROOT path.
 */
static char *
get_brand_dev(void)
{
	static char *lxpath = "/native/dev";
	/* Cheesy hard-coding of strlen("/native") */
	char *default_path = lxpath + 7;

	/* LX zones are the exception... */
	if (strcmp(brand_name, "lx") == 0)
		return (lxpath);

	return (default_path);
}

/*
 * Add the kernel access control information for the interface names.
 * If anything goes wrong, we log a general error message, attempt to tear down
 * whatever we set up, and return an error.
 */
static int
configure_exclusive_network_interfaces(zlog_t *zlogp, zoneid_t zoneid)
{
	zone_dochandle_t handle;
	struct zone_nwiftab nwiftab;
	char rootpath[MAXPATHLEN];
	char path[MAXPATHLEN];
	datalink_id_t linkid;
	di_prof_t prof = NULL;
	boolean_t added = B_FALSE;
	zone_addr_list_t *zalist = NULL, *new;

	if ((handle = zonecfg_init_handle()) == NULL) {
		zerror(zlogp, B_TRUE, "getting zone configuration handle");
		return (-1);
	}
	if (zonecfg_get_snapshot_handle(zone_name, handle) != Z_OK) {
		zerror(zlogp, B_FALSE, "invalid configuration");
		zonecfg_fini_handle(handle);
		return (-1);
	}

	if (zonecfg_setnwifent(handle) != Z_OK) {
		zonecfg_fini_handle(handle);
		return (0);
	}

	for (;;) {
		if (zonecfg_getnwifent(handle, &nwiftab) != Z_OK)
			break;

		if (prof == NULL) {
			if (zone_get_devroot(zone_name, rootpath,
			    sizeof (rootpath)) != Z_OK) {
				(void) zonecfg_endnwifent(handle);
				zonecfg_fini_handle(handle);
				zerror(zlogp, B_TRUE,
				    "unable to determine dev root");
				return (-1);
			}
			(void) snprintf(path, sizeof (path), "%s%s", rootpath,
			    get_brand_dev());
			if (di_prof_init(path, &prof) != 0) {
				(void) zonecfg_endnwifent(handle);
				zonecfg_fini_handle(handle);
				zerror(zlogp, B_TRUE,
				    "failed to initialize profile");
				return (-1);
			}
		}

		/*
		 * Create the /dev entry for backward compatibility.
		 * Only create the /dev entry if it's not in use.
		 * Note that the zone still boots when the assigned
		 * interface is inaccessible, used by others, etc.
		 * Also, when vanity naming is used, some interface do
		 * do not have corresponding /dev node names (for example,
		 * vanity named aggregations).  The /dev entry is not
		 * created in that case.  The /dev/net entry is always
		 * accessible.
		 */
		if (dladm_name2info(dld_handle, nwiftab.zone_nwif_physical,
		    &linkid, NULL, NULL, NULL) == DLADM_STATUS_OK &&
		    add_datalink(zlogp, zone_name, linkid,
		    nwiftab.zone_nwif_physical) == 0) {
			added = B_TRUE;
		} else {
			(void) zonecfg_endnwifent(handle);
			zonecfg_fini_handle(handle);
			zerror(zlogp, B_TRUE, "failed to add network device");
			return (-1);
		}
		/* set up the new IP interface, and add them all later */
		new = malloc(sizeof (*new));
		if (new == NULL) {
			zerror(zlogp, B_TRUE, "no memory for %s",
			    nwiftab.zone_nwif_physical);
			zonecfg_fini_handle(handle);
			free_ip_interface(zalist);
		}
		bzero(new, sizeof (*new));
		new->za_nwiftab = nwiftab;
		new->za_linkid = linkid;
		zalist = add_ip_interface(zalist, new);
	}
	if (zalist != NULL) {
		if ((errno = add_net(zlogp, zoneid, zalist)) != 0) {
			(void) zonecfg_endnwifent(handle);
			zonecfg_fini_handle(handle);
			zerror(zlogp, B_TRUE, "failed to add address");
			free_ip_interface(zalist);
			return (-1);
		}
		free_ip_interface(zalist);
	}
	(void) zonecfg_endnwifent(handle);
	zonecfg_fini_handle(handle);

	if (prof != NULL && added) {
		if (di_prof_commit(prof) != 0) {
			zerror(zlogp, B_TRUE, "failed to commit profile");
			return (-1);
		}
	}
	if (prof != NULL)
		di_prof_fini(prof);

	return (0);
}

static int
remove_datalink_pool(zlog_t *zlogp, zoneid_t zoneid)
{
	ushort_t flags;
	zone_iptype_t iptype;
	int i, dlnum = 0;
	datalink_id_t *dllink, *dllinks = NULL;
	dladm_status_t err;

	if (strlen(pool_name) == 0)
		return (0);

	if (zone_getattr(zoneid, ZONE_ATTR_FLAGS, &flags,
	    sizeof (flags)) < 0) {
		if (vplat_get_iptype(zlogp, &iptype) < 0) {
			zerror(zlogp, B_FALSE, "unable to determine ip-type");
			return (-1);
		}
	} else {
		if (flags & ZF_NET_EXCL)
			iptype = ZS_EXCLUSIVE;
		else
			iptype = ZS_SHARED;
	}

	if (iptype == ZS_EXCLUSIVE) {
		/*
		 * Get the datalink count and for each datalink,
		 * attempt to clear the pool property and clear
		 * the pool_name.
		 */
		if (zone_list_datalink(zoneid, &dlnum, NULL) != 0) {
			zerror(zlogp, B_TRUE, "unable to count network "
			    "interfaces");
			return (-1);
		}

		if (dlnum == 0)
			return (0);

		if ((dllinks = malloc(dlnum * sizeof (datalink_id_t)))
		    == NULL) {
			zerror(zlogp, B_TRUE, "memory allocation failed");
			return (-1);
		}
		if (zone_list_datalink(zoneid, &dlnum, dllinks) != 0) {
			zerror(zlogp, B_TRUE, "unable to list network "
			    "interfaces");
			return (-1);
		}

		bzero(pool_name, sizeof (pool_name));
		for (i = 0, dllink = dllinks; i < dlnum; i++, dllink++) {
			err = dladm_set_linkprop(dld_handle, *dllink, "pool",
			    NULL, 0, DLADM_OPT_ACTIVE);
			if (err != DLADM_STATUS_OK) {
				zerror(zlogp, B_TRUE,
				    "WARNING: unable to clear pool");
			}
		}
		free(dllinks);
	}
	return (0);
}

static int
remove_datalink_protect(zlog_t *zlogp, zoneid_t zoneid)
{
	ushort_t flags;
	zone_iptype_t iptype;
	int i, dlnum = 0;
	dladm_status_t dlstatus;
	datalink_id_t *dllink, *dllinks = NULL;

	if (zone_getattr(zoneid, ZONE_ATTR_FLAGS, &flags,
	    sizeof (flags)) < 0) {
		if (vplat_get_iptype(zlogp, &iptype) < 0) {
			zerror(zlogp, B_FALSE, "unable to determine ip-type");
			return (-1);
		}
	} else {
		if (flags & ZF_NET_EXCL)
			iptype = ZS_EXCLUSIVE;
		else
			iptype = ZS_SHARED;
	}

	if (iptype != ZS_EXCLUSIVE)
		return (0);

	/*
	 * Get the datalink count and for each datalink,
	 * attempt to clear the pool property and clear
	 * the pool_name.
	 */
	if (zone_list_datalink(zoneid, &dlnum, NULL) != 0) {
		zerror(zlogp, B_TRUE, "unable to count network interfaces");
		return (-1);
	}

	if (dlnum == 0)
		return (0);

	if ((dllinks = malloc(dlnum * sizeof (datalink_id_t))) == NULL) {
		zerror(zlogp, B_TRUE, "memory allocation failed");
		return (-1);
	}
	if (zone_list_datalink(zoneid, &dlnum, dllinks) != 0) {
		zerror(zlogp, B_TRUE, "unable to list network interfaces");
		free(dllinks);
		return (-1);
	}

	for (i = 0, dllink = dllinks; i < dlnum; i++, dllink++) {
		char dlerr[DLADM_STRSIZE];

		dlstatus = dladm_set_linkprop(dld_handle, *dllink,
		    "protection", NULL, 0, DLADM_OPT_ACTIVE);
		if (dlstatus == DLADM_STATUS_NOTFOUND) {
			/* datalink does not belong to the GZ */
			continue;
		}
		if (dlstatus != DLADM_STATUS_OK) {
			zerror(zlogp, B_FALSE,
			    dladm_status2str(dlstatus, dlerr));
			free(dllinks);
			return (-1);
		}
		dlstatus = dladm_set_linkprop(dld_handle, *dllink,
		    "allowed-ips", NULL, 0, DLADM_OPT_ACTIVE);
		if (dlstatus != DLADM_STATUS_OK) {
			zerror(zlogp, B_FALSE,
			    dladm_status2str(dlstatus, dlerr));
			free(dllinks);
			return (-1);
		}
	}
	free(dllinks);
	return (0);
}

static int
unconfigure_exclusive_network_interfaces(zlog_t *zlogp, zoneid_t zoneid)
{
	int dlnum = 0;

	/*
	 * The kernel shutdown callback for the dls module should have removed
	 * all datalinks from this zone.  If any remain, then there's a
	 * problem.
	 */
	if (zone_list_datalink(zoneid, &dlnum, NULL) != 0) {
		zerror(zlogp, B_TRUE, "unable to list network interfaces");
		return (-1);
	}
	if (dlnum != 0) {
		zerror(zlogp, B_FALSE,
		    "datalinks remain in zone after shutdown");
		return (-1);
	}
	return (0);
}

static int
tcp_abort_conn(zlog_t *zlogp, zoneid_t zoneid,
    const struct sockaddr_storage *local, const struct sockaddr_storage *remote)
{
	int fd;
	struct strioctl ioc;
	tcp_ioc_abort_conn_t conn;
	int error;

	conn.ac_local = *local;
	conn.ac_remote = *remote;
	conn.ac_start = TCPS_SYN_SENT;
	conn.ac_end = TCPS_TIME_WAIT;
	conn.ac_zoneid = zoneid;

	ioc.ic_cmd = TCP_IOC_ABORT_CONN;
	ioc.ic_timout = -1; /* infinite timeout */
	ioc.ic_len = sizeof (conn);
	ioc.ic_dp = (char *)&conn;

	if ((fd = open("/dev/tcp", O_RDONLY)) < 0) {
		zerror(zlogp, B_TRUE, "unable to open %s", "/dev/tcp");
		return (-1);
	}

	error = ioctl(fd, I_STR, &ioc);
	(void) close(fd);
	if (error == 0 || errno == ENOENT)	/* ENOENT is not an error */
		return (0);
	return (-1);
}

static int
tcp_abort_connections(zlog_t *zlogp, zoneid_t zoneid)
{
	struct sockaddr_storage l, r;
	struct sockaddr_in *local, *remote;
	struct sockaddr_in6 *local6, *remote6;
	int error;

	/*
	 * Abort IPv4 connections.
	 */
	bzero(&l, sizeof (*local));
	local = (struct sockaddr_in *)&l;
	local->sin_family = AF_INET;
	local->sin_addr.s_addr = INADDR_ANY;
	local->sin_port = 0;

	bzero(&r, sizeof (*remote));
	remote = (struct sockaddr_in *)&r;
	remote->sin_family = AF_INET;
	remote->sin_addr.s_addr = INADDR_ANY;
	remote->sin_port = 0;

	if ((error = tcp_abort_conn(zlogp, zoneid, &l, &r)) != 0)
		return (error);

	/*
	 * Abort IPv6 connections.
	 */
	bzero(&l, sizeof (*local6));
	local6 = (struct sockaddr_in6 *)&l;
	local6->sin6_family = AF_INET6;
	local6->sin6_port = 0;
	local6->sin6_addr = in6addr_any;

	bzero(&r, sizeof (*remote6));
	remote6 = (struct sockaddr_in6 *)&r;
	remote6->sin6_family = AF_INET6;
	remote6->sin6_port = 0;
	remote6->sin6_addr = in6addr_any;

	if ((error = tcp_abort_conn(zlogp, zoneid, &l, &r)) != 0)
		return (error);
	return (0);
}

static int
get_privset(zlog_t *zlogp, priv_set_t *privs, zone_mnt_t mount_cmd)
{
	int error = -1;
	zone_dochandle_t handle;
	char *privname = NULL;

	if ((handle = zonecfg_init_handle()) == NULL) {
		zerror(zlogp, B_TRUE, "getting zone configuration handle");
		return (-1);
	}
	if (zonecfg_get_snapshot_handle(zone_name, handle) != Z_OK) {
		zerror(zlogp, B_FALSE, "invalid configuration");
		zonecfg_fini_handle(handle);
		return (-1);
	}

	if (ALT_MOUNT(mount_cmd)) {
		zone_iptype_t	iptype;
		const char	*curr_iptype;

		if (zonecfg_get_iptype(handle, &iptype) != Z_OK) {
			zerror(zlogp, B_TRUE, "unable to determine ip-type");
			zonecfg_fini_handle(handle);
			return (-1);
		}

		switch (iptype) {
		case ZS_SHARED:
			curr_iptype = "shared";
			break;
		case ZS_EXCLUSIVE:
			curr_iptype = "exclusive";
			break;
		}

		if (zonecfg_default_privset(privs, curr_iptype) == Z_OK) {
			zonecfg_fini_handle(handle);
			return (0);
		}
		zerror(zlogp, B_FALSE,
		    "failed to determine the zone's default privilege set");
		zonecfg_fini_handle(handle);
		return (-1);
	}

	switch (zonecfg_get_privset(handle, privs, &privname)) {
	case Z_OK:
		error = 0;
		break;
	case Z_PRIV_PROHIBITED:
		zerror(zlogp, B_FALSE, "privilege \"%s\" is not permitted "
		    "within the zone's privilege set", privname);
		break;
	case Z_PRIV_REQUIRED:
		zerror(zlogp, B_FALSE, "required privilege \"%s\" is missing "
		    "from the zone's privilege set", privname);
		break;
	case Z_PRIV_UNKNOWN:
		zerror(zlogp, B_FALSE, "unknown privilege \"%s\" specified "
		    "in the zone's privilege set", privname);
		break;
	default:
		zerror(zlogp, B_FALSE, "failed to determine the zone's "
		    "privilege set");
		break;
	}

	free(privname);
	zonecfg_fini_handle(handle);
	return (error);
}

static char *
zone_proj_rctl(const char *name)
{
	int i;

	for (i = 0; zone_proj_rctl_map[i].zpr_zone_rctl != NULL; i++) {
		if (strcmp(name, zone_proj_rctl_map[i].zpr_zone_rctl) == 0) {
			return (zone_proj_rctl_map[i].zpr_project_rctl);
		}
	}
	return (NULL);
}

static int
get_rctls(zlog_t *zlogp, char **bufp, size_t *bufsizep)
{
	nvlist_t *nvl = NULL;
	char *nvl_packed = NULL;
	size_t nvl_size = 0;
	nvlist_t **nvlv = NULL;
	int rctlcount = 0;
	int error = -1;
	zone_dochandle_t handle;
	struct zone_rctltab rctltab;
	rctlblk_t *rctlblk = NULL;
	uint64_t maxlwps;
	uint64_t maxprocs;
	int rproc, rlwp;

	*bufp = NULL;
	*bufsizep = 0;

	if ((handle = zonecfg_init_handle()) == NULL) {
		zerror(zlogp, B_TRUE, "getting zone configuration handle");
		return (-1);
	}
	if (zonecfg_get_snapshot_handle(zone_name, handle) != Z_OK) {
		zerror(zlogp, B_FALSE, "invalid configuration");
		zonecfg_fini_handle(handle);
		return (-1);
	}

	rctltab.zone_rctl_valptr = NULL;
	if (nvlist_alloc(&nvl, NV_UNIQUE_NAME, 0) != 0) {
		zerror(zlogp, B_TRUE, "%s failed", "nvlist_alloc");
		goto out;
	}

	/*
	 * Allow the administrator to control both the maximum number of
	 * process table slots, and the maximum number of lwps, with a single
	 * max-processes or max-lwps property. If only the max-processes
	 * property is set, we add a max-lwps property with a limit derived
	 * from max-processes. If only the max-lwps property is set, we add a
	 * max-processes property with the same limit as max-lwps.
	 */
	rproc = zonecfg_get_aliased_rctl(snap_hndl, ALIAS_MAXPROCS, &maxprocs);
	rlwp = zonecfg_get_aliased_rctl(snap_hndl, ALIAS_MAXLWPS, &maxlwps);
	if (rproc == Z_OK && rlwp == Z_NO_ENTRY) {
		if (zonecfg_set_aliased_rctl(snap_hndl, ALIAS_MAXLWPS,
		    maxprocs * LWPS_PER_PROCESS) != Z_OK) {
			zerror(zlogp, B_FALSE, "unable to set max-lwps alias");
			goto out;
		}
	} else if (rlwp == Z_OK && rproc == Z_NO_ENTRY) {
		/* no scaling for max-proc value */
		if (zonecfg_set_aliased_rctl(snap_hndl, ALIAS_MAXPROCS,
		    maxlwps) != Z_OK) {
			zerror(zlogp, B_FALSE,
			    "unable to set max-processes alias");
			goto out;
		}
	}

	if (zonecfg_setrctlent(handle) != Z_OK) {
		zerror(zlogp, B_FALSE, "%s failed", "zonecfg_setrctlent");
		goto out;
	}

	if ((rctlblk = malloc(rctlblk_size())) == NULL) {
		zerror(zlogp, B_TRUE, "memory allocation failed");
		goto out;
	}
	while (zonecfg_getrctlent(handle, &rctltab) == Z_OK) {
		struct zone_rctlvaltab *rctlval;
		uint_t i, count;
		const char *name = rctltab.zone_rctl_name;
		char *proj_nm;

		/* zoneadm should have already warned about unknown rctls. */
		if (!zonecfg_is_rctl(name)) {
			zonecfg_free_rctl_value_list(rctltab.zone_rctl_valptr);
			rctltab.zone_rctl_valptr = NULL;
			continue;
		}
		count = 0;
		for (rctlval = rctltab.zone_rctl_valptr; rctlval != NULL;
		    rctlval = rctlval->zone_rctlval_next) {
			count++;
		}
		if (count == 0) {	/* ignore */
			continue;	/* Nothing to free */
		}
		if ((nvlv = malloc(sizeof (*nvlv) * count)) == NULL)
			goto out;
		i = 0;
		for (rctlval = rctltab.zone_rctl_valptr; rctlval != NULL;
		    rctlval = rctlval->zone_rctlval_next, i++) {
			if (nvlist_alloc(&nvlv[i], NV_UNIQUE_NAME, 0) != 0) {
				zerror(zlogp, B_TRUE, "%s failed",
				    "nvlist_alloc");
				goto out;
			}
			if (zonecfg_construct_rctlblk(rctlval, rctlblk)
			    != Z_OK) {
				zerror(zlogp, B_FALSE, "invalid rctl value: "
				    "(priv=%s,limit=%s,action=%s)",
				    rctlval->zone_rctlval_priv,
				    rctlval->zone_rctlval_limit,
				    rctlval->zone_rctlval_action);
				goto out;
			}
			if (!zonecfg_valid_rctl(name, rctlblk)) {
				zerror(zlogp, B_FALSE,
				    "(priv=%s,limit=%s,action=%s) is not a "
				    "valid value for rctl '%s'",
				    rctlval->zone_rctlval_priv,
				    rctlval->zone_rctlval_limit,
				    rctlval->zone_rctlval_action,
				    name);
				goto out;
			}
			if (nvlist_add_uint64(nvlv[i], "privilege",
			    rctlblk_get_privilege(rctlblk)) != 0) {
				zerror(zlogp, B_FALSE, "%s failed",
				    "nvlist_add_uint64");
				goto out;
			}
			if (nvlist_add_uint64(nvlv[i], "limit",
			    rctlblk_get_value(rctlblk)) != 0) {
				zerror(zlogp, B_FALSE, "%s failed",
				    "nvlist_add_uint64");
				goto out;
			}
			if (nvlist_add_uint64(nvlv[i], "action",
			    (uint_t)rctlblk_get_local_action(rctlblk, NULL))
			    != 0) {
				zerror(zlogp, B_FALSE, "%s failed",
				    "nvlist_add_uint64");
				goto out;
			}
		}
		zonecfg_free_rctl_value_list(rctltab.zone_rctl_valptr);
		rctltab.zone_rctl_valptr = NULL;

		/*
		 * With no action on our part we will start zsched with the
		 * project rctl values for our (zoneadmd) current project. For
		 * brands running a variant of Illumos, that's not a problem
		 * since they will setup their own projects, but for a
		 * non-native brand like lx, where there are no projects, we
		 * want to start things up with the same project rctls as the
		 * corresponding zone rctls, since nothing within the zone will
		 * ever change the project rctls.
		 */
		if ((proj_nm = zone_proj_rctl(name)) != NULL) {
			if (nvlist_add_nvlist_array(nvl, proj_nm, nvlv, count)
			    != 0) {
				zerror(zlogp, B_FALSE,
				    "nvlist_add_nvlist_arrays failed");
				goto out;
			}
		}

		if (nvlist_add_nvlist_array(nvl, (char *)name, nvlv, count)
		    != 0) {
			zerror(zlogp, B_FALSE, "%s failed",
			    "nvlist_add_nvlist_array");
			goto out;
		}
		for (i = 0; i < count; i++)
			nvlist_free(nvlv[i]);
		free(nvlv);
		nvlv = NULL;
		rctlcount++;
	}
	(void) zonecfg_endrctlent(handle);

	if (rctlcount == 0) {
		error = 0;
		goto out;
	}
	if (nvlist_pack(nvl, &nvl_packed, &nvl_size, NV_ENCODE_NATIVE, 0)
	    != 0) {
		zerror(zlogp, B_FALSE, "%s failed", "nvlist_pack");
		goto out;
	}

	error = 0;
	*bufp = nvl_packed;
	*bufsizep = nvl_size;

out:
	free(rctlblk);
	zonecfg_free_rctl_value_list(rctltab.zone_rctl_valptr);
	if (error && nvl_packed != NULL)
		free(nvl_packed);
	nvlist_free(nvl);
	if (nvlv != NULL)
		free(nvlv);
	if (handle != NULL)
		zonecfg_fini_handle(handle);
	return (error);
}

static int
get_implicit_datasets(zlog_t *zlogp, char **retstr)
{
	char cmdbuf[2 * MAXPATHLEN];

	if (query_hook[0] == '\0')
		return (0);

	if (snprintf(cmdbuf, sizeof (cmdbuf), "%s datasets", query_hook)
	    > sizeof (cmdbuf))
		return (-1);

	if (do_subproc(zlogp, cmdbuf, retstr) != 0)
		return (-1);

	return (0);
}

static int
get_datasets(zlog_t *zlogp, char **bufp, size_t *bufsizep)
{
	zone_dochandle_t handle;
	struct zone_dstab dstab;
	size_t total, offset, len;
	int error = -1;
	char *str = NULL;
	char *implicit_datasets = NULL;
	int implicit_len = 0;

	*bufp = NULL;
	*bufsizep = 0;

	if ((handle = zonecfg_init_handle()) == NULL) {
		zerror(zlogp, B_TRUE, "getting zone configuration handle");
		return (-1);
	}
	if (zonecfg_get_snapshot_handle(zone_name, handle) != Z_OK) {
		zerror(zlogp, B_FALSE, "invalid configuration");
		zonecfg_fini_handle(handle);
		return (-1);
	}

	if (get_implicit_datasets(zlogp, &implicit_datasets) != 0) {
		zerror(zlogp, B_FALSE, "getting implicit datasets failed");
		goto out;
	}

	if (zonecfg_setdsent(handle) != Z_OK) {
		zerror(zlogp, B_FALSE, "%s failed", "zonecfg_setdsent");
		goto out;
	}

	total = 0;
	while (zonecfg_getdsent(handle, &dstab) == Z_OK)
		total += strlen(dstab.zone_dataset_name) + 1;
	(void) zonecfg_enddsent(handle);

	if (implicit_datasets != NULL)
		implicit_len = strlen(implicit_datasets);
	if (implicit_len > 0)
		total += implicit_len + 1;

	if (total == 0) {
		error = 0;
		goto out;
	}

	if ((str = malloc(total)) == NULL) {
		zerror(zlogp, B_TRUE, "memory allocation failed");
		goto out;
	}

	if (zonecfg_setdsent(handle) != Z_OK) {
		zerror(zlogp, B_FALSE, "%s failed", "zonecfg_setdsent");
		goto out;
	}
	offset = 0;
	while (zonecfg_getdsent(handle, &dstab) == Z_OK) {
		len = strlen(dstab.zone_dataset_name);
		(void) strlcpy(str + offset, dstab.zone_dataset_name,
		    total - offset);
		offset += len;
		if (offset < total - 1)
			str[offset++] = ',';
	}
	(void) zonecfg_enddsent(handle);

	if (implicit_len > 0)
		(void) strlcpy(str + offset, implicit_datasets, total - offset);

	error = 0;
	*bufp = str;
	*bufsizep = total;

out:
	if (error != 0 && str != NULL)
		free(str);
	if (handle != NULL)
		zonecfg_fini_handle(handle);
	if (implicit_datasets != NULL)
		free(implicit_datasets);

	return (error);
}

static int
validate_datasets(zlog_t *zlogp)
{
	zone_dochandle_t handle;
	struct zone_dstab dstab;
	zfs_handle_t *zhp;
	libzfs_handle_t *hdl;

	if ((handle = zonecfg_init_handle()) == NULL) {
		zerror(zlogp, B_TRUE, "getting zone configuration handle");
		return (-1);
	}
	if (zonecfg_get_snapshot_handle(zone_name, handle) != Z_OK) {
		zerror(zlogp, B_FALSE, "invalid configuration");
		zonecfg_fini_handle(handle);
		return (-1);
	}

	if (zonecfg_setdsent(handle) != Z_OK) {
		zerror(zlogp, B_FALSE, "invalid configuration");
		zonecfg_fini_handle(handle);
		return (-1);
	}

	if ((hdl = libzfs_init()) == NULL) {
		zerror(zlogp, B_FALSE, "opening ZFS library");
		zonecfg_fini_handle(handle);
		return (-1);
	}

	while (zonecfg_getdsent(handle, &dstab) == Z_OK) {

		if ((zhp = zfs_open(hdl, dstab.zone_dataset_name,
		    ZFS_TYPE_FILESYSTEM)) == NULL) {
			zerror(zlogp, B_FALSE, "cannot open ZFS dataset '%s'",
			    dstab.zone_dataset_name);
			zonecfg_fini_handle(handle);
			libzfs_fini(hdl);
			return (-1);
		}

		/*
		 * Automatically set the 'zoned' property.  We check the value
		 * first because we'll get EPERM if it is already set.
		 */
		if (!zfs_prop_get_int(zhp, ZFS_PROP_ZONED) &&
		    zfs_prop_set(zhp, zfs_prop_to_name(ZFS_PROP_ZONED),
		    "on") != 0) {
			zerror(zlogp, B_FALSE, "cannot set 'zoned' "
			    "property for ZFS dataset '%s'\n",
			    dstab.zone_dataset_name);
			zonecfg_fini_handle(handle);
			zfs_close(zhp);
			libzfs_fini(hdl);
			return (-1);
		}

		zfs_close(zhp);
	}
	(void) zonecfg_enddsent(handle);

	zonecfg_fini_handle(handle);
	libzfs_fini(hdl);

	return (0);
}

/*
 * Return true if the path is its own zfs file system.  We determine this
 * by stat-ing the path to see if it is zfs and stat-ing the parent to see
 * if it is a different fs.
 */
boolean_t
is_zonepath_zfs(char *zonepath)
{
	int res;
	char *path;
	char *parent;
	struct statvfs64 buf1, buf2;

	if (statvfs64(zonepath, &buf1) != 0)
		return (B_FALSE);

	if (strcmp(buf1.f_basetype, "zfs") != 0)
		return (B_FALSE);

	if ((path = strdup(zonepath)) == NULL)
		return (B_FALSE);

	parent = dirname(path);
	res = statvfs64(parent, &buf2);
	free(path);

	if (res != 0)
		return (B_FALSE);

	if (buf1.f_fsid == buf2.f_fsid)
		return (B_FALSE);

	return (B_TRUE);
}

/*
 * Verify the MAC label in the root dataset for the zone.
 * If the label exists, it must match the label configured for the zone.
 * Otherwise if there's no label on the dataset, create one here.
 */

static int
validate_rootds_label(zlog_t *zlogp, char *rootpath, m_label_t *zone_sl)
{
	int		error = -1;
	zfs_handle_t	*zhp;
	libzfs_handle_t	*hdl;
	m_label_t	ds_sl;
	char		ds_hexsl[MAXNAMELEN];

	if (!is_system_labeled())
		return (0);

	if (!is_zonepath_zfs(zonepath))
		return (0);

	if ((hdl = libzfs_init()) == NULL) {
		zerror(zlogp, B_FALSE, "opening ZFS library");
		return (-1);
	}

	if ((zhp = zfs_path_to_zhandle(hdl, rootpath,
	    ZFS_TYPE_FILESYSTEM)) == NULL) {
		zerror(zlogp, B_FALSE, "cannot open ZFS dataset for path '%s'",
		    rootpath);
		libzfs_fini(hdl);
		return (-1);
	}

	/* Get the mlslabel property if it exists. */
	if ((zfs_prop_get(zhp, ZFS_PROP_MLSLABEL, ds_hexsl, MAXNAMELEN,
	    NULL, NULL, 0, B_TRUE) != 0) ||
	    (strcmp(ds_hexsl, ZFS_MLSLABEL_DEFAULT) == 0)) {
		char		*str2 = NULL;

		/*
		 * No label on the dataset (or default only); create one.
		 * (Only do this automatic labeling for the labeled brand.)
		 */
		if (strcmp(brand_name, LABELED_BRAND_NAME) != 0) {
			error = 0;
			goto out;
		}

		error = l_to_str_internal(zone_sl, &str2);
		if (error)
			goto out;
		if (str2 == NULL) {
			error = -1;
			goto out;
		}
		if ((error = zfs_prop_set(zhp,
		    zfs_prop_to_name(ZFS_PROP_MLSLABEL), str2)) != 0) {
			zerror(zlogp, B_FALSE, "cannot set 'mlslabel' "
			    "property for root dataset at '%s'\n", rootpath);
		}
		free(str2);
		goto out;
	}

	/* Convert the retrieved dataset label to binary form. */
	error = hexstr_to_label(ds_hexsl, &ds_sl);
	if (error) {
		zerror(zlogp, B_FALSE, "invalid 'mlslabel' "
		    "property on root dataset at '%s'\n", rootpath);
		goto out;			/* exit with error */
	}

	/*
	 * Perform a MAC check by comparing the zone label with the
	 * dataset label.
	 */
	error = (!blequal(zone_sl, &ds_sl));
	if (error)
		zerror(zlogp, B_FALSE, "Rootpath dataset has mismatched label");
out:
	zfs_close(zhp);
	libzfs_fini(hdl);

	return (error);
}

/*
 * Mount lower level home directories into/from current zone
 * Share exported directories specified in dfstab for zone
 */
static int
tsol_mounts(zlog_t *zlogp, char *zone_name, char *rootpath)
{
	zoneid_t *zids = NULL;
	priv_set_t *zid_privs;
	const priv_impl_info_t *ip = NULL;
	uint_t nzents_saved;
	uint_t nzents;
	int i;
	char readonly[] = "ro";
	struct zone_fstab lower_fstab;
	char *argv[4];

	if (!is_system_labeled())
		return (0);

	if (zid_label == NULL) {
		zid_label = m_label_alloc(MAC_LABEL);
		if (zid_label == NULL)
			return (-1);
	}

	/* Make sure our zone has an /export/home dir */
	(void) make_one_dir(zlogp, rootpath, "/export/home",
	    DEFAULT_DIR_MODE, DEFAULT_DIR_USER, DEFAULT_DIR_GROUP);

	lower_fstab.zone_fs_raw[0] = '\0';
	(void) strlcpy(lower_fstab.zone_fs_type, MNTTYPE_LOFS,
	    sizeof (lower_fstab.zone_fs_type));
	lower_fstab.zone_fs_options = NULL;
	(void) zonecfg_add_fs_option(&lower_fstab, readonly);

	/*
	 * Get the list of zones from the kernel
	 */
	if (zone_list(NULL, &nzents) != 0) {
		zerror(zlogp, B_TRUE, "unable to list zones");
		zonecfg_free_fs_option_list(lower_fstab.zone_fs_options);
		return (-1);
	}
again:
	if (nzents == 0) {
		zonecfg_free_fs_option_list(lower_fstab.zone_fs_options);
		return (-1);
	}

	zids = malloc(nzents * sizeof (zoneid_t));
	if (zids == NULL) {
		zerror(zlogp, B_TRUE, "memory allocation failed");
		return (-1);
	}
	nzents_saved = nzents;

	if (zone_list(zids, &nzents) != 0) {
		zerror(zlogp, B_TRUE, "unable to list zones");
		zonecfg_free_fs_option_list(lower_fstab.zone_fs_options);
		free(zids);
		return (-1);
	}
	if (nzents != nzents_saved) {
		/* list changed, try again */
		free(zids);
		goto again;
	}

	ip = getprivimplinfo();
	if ((zid_privs = priv_allocset()) == NULL) {
		zerror(zlogp, B_TRUE, "%s failed", "priv_allocset");
		zonecfg_free_fs_option_list(
		    lower_fstab.zone_fs_options);
		free(zids);
		return (-1);
	}

	for (i = 0; i < nzents; i++) {
		char zid_name[ZONENAME_MAX];
		zone_state_t zid_state;
		char zid_rpath[MAXPATHLEN];
		struct stat stat_buf;

		if (zids[i] == GLOBAL_ZONEID)
			continue;

		if (getzonenamebyid(zids[i], zid_name, ZONENAME_MAX) == -1)
			continue;

		/*
		 * Do special setup for the zone we are booting
		 */
		if (strcmp(zid_name, zone_name) == 0) {
			struct zone_fstab autofs_fstab;
			char map_path[MAXPATHLEN];
			int fd;

			/*
			 * Create auto_home_<zone> map for this zone
			 * in the global zone. The non-global zone entry
			 * will be created by automount when the zone
			 * is booted.
			 */

			(void) snprintf(autofs_fstab.zone_fs_special,
			    MAXPATHLEN, "auto_home_%s", zid_name);

			(void) snprintf(autofs_fstab.zone_fs_dir, MAXPATHLEN,
			    "/zone/%s/home", zid_name);

			(void) snprintf(map_path, sizeof (map_path),
			    "/etc/%s", autofs_fstab.zone_fs_special);
			/*
			 * If the map file doesn't exist create a template
			 */
			if ((fd = open(map_path, O_RDWR | O_CREAT | O_EXCL,
			    S_IRUSR | S_IWUSR | S_IRGRP| S_IROTH)) != -1) {
				int len;
				char map_rec[MAXPATHLEN];

				len = snprintf(map_rec, sizeof (map_rec),
				    "+%s\n*\t-fstype=lofs\t:%s/export/home/&\n",
				    autofs_fstab.zone_fs_special, rootpath);
				(void) write(fd, map_rec, len);
				(void) close(fd);
			}

			/*
			 * Mount auto_home_<zone> in the global zone if absent.
			 * If it's already of type autofs, then
			 * don't mount it again.
			 */
			if ((stat(autofs_fstab.zone_fs_dir, &stat_buf) == -1) ||
			    strcmp(stat_buf.st_fstype, MNTTYPE_AUTOFS) != 0) {
				char optstr[] = "indirect,ignore,nobrowse";

				(void) make_one_dir(zlogp, "",
				    autofs_fstab.zone_fs_dir, DEFAULT_DIR_MODE,
				    DEFAULT_DIR_USER, DEFAULT_DIR_GROUP);

				/*
				 * Mount will fail if automounter has already
				 * processed the auto_home_<zonename> map
				 */
				(void) domount(zlogp, MNTTYPE_AUTOFS, optstr,
				    autofs_fstab.zone_fs_special,
				    autofs_fstab.zone_fs_dir);
			}
			continue;
		}


		if (zone_get_state(zid_name, &zid_state) != Z_OK ||
		    (zid_state != ZONE_STATE_READY &&
		    zid_state != ZONE_STATE_RUNNING))
			/* Skip over zones without mounted filesystems */
			continue;

		if (zone_getattr(zids[i], ZONE_ATTR_SLBL, zid_label,
		    sizeof (m_label_t)) < 0)
			/* Skip over zones with unspecified label */
			continue;

		if (zone_getattr(zids[i], ZONE_ATTR_ROOT, zid_rpath,
		    sizeof (zid_rpath)) == -1)
			/* Skip over zones with bad path */
			continue;

		if (zone_getattr(zids[i], ZONE_ATTR_PRIVSET, zid_privs,
		    sizeof (priv_chunk_t) * ip->priv_setsize) == -1)
			/* Skip over zones with bad privs */
			continue;

		/*
		 * Reading down is valid according to our label model
		 * but some customers want to disable it because it
		 * allows execute down and other possible attacks.
		 * Therefore, we restrict this feature to zones that
		 * have the NET_MAC_AWARE privilege which is required
		 * for NFS read-down semantics.
		 */
		if ((bldominates(zlabel, zid_label)) &&
		    (priv_ismember(zprivs, PRIV_NET_MAC_AWARE))) {
			/*
			 * Our zone dominates this one.
			 * Create a lofs mount from lower zone's /export/home
			 */
			(void) snprintf(lower_fstab.zone_fs_dir, MAXPATHLEN,
			    "%s/zone/%s/export/home", rootpath, zid_name);

			/*
			 * If the target is already an LOFS mount
			 * then don't do it again.
			 */
			if ((stat(lower_fstab.zone_fs_dir, &stat_buf) == -1) ||
			    strcmp(stat_buf.st_fstype, MNTTYPE_LOFS) != 0) {

				if (snprintf(lower_fstab.zone_fs_special,
				    MAXPATHLEN, "%s/export",
				    zid_rpath) > MAXPATHLEN)
					continue;

				/*
				 * Make sure the lower-level home exists
				 */
				if (make_one_dir(zlogp,
				    lower_fstab.zone_fs_special, "/home",
				    DEFAULT_DIR_MODE, DEFAULT_DIR_USER,
				    DEFAULT_DIR_GROUP) != 0)
					continue;

				(void) strlcat(lower_fstab.zone_fs_special,
				    "/home", MAXPATHLEN);

				/*
				 * Mount can fail because the lower-level
				 * zone may have already done a mount up.
				 */
				(void) mount_one(zlogp, &lower_fstab, "",
				    Z_MNT_BOOT);
			}
		} else if ((bldominates(zid_label, zlabel)) &&
		    (priv_ismember(zid_privs, PRIV_NET_MAC_AWARE))) {
			/*
			 * This zone dominates our zone.
			 * Create a lofs mount from our zone's /export/home
			 */
			if (snprintf(lower_fstab.zone_fs_dir, MAXPATHLEN,
			    "%s/zone/%s/export/home", zid_rpath,
			    zone_name) > MAXPATHLEN)
				continue;

			/*
			 * If the target is already an LOFS mount
			 * then don't do it again.
			 */
			if ((stat(lower_fstab.zone_fs_dir, &stat_buf) == -1) ||
			    strcmp(stat_buf.st_fstype, MNTTYPE_LOFS) != 0) {

				(void) snprintf(lower_fstab.zone_fs_special,
				    MAXPATHLEN, "%s/export/home", rootpath);

				/*
				 * Mount can fail because the higher-level
				 * zone may have already done a mount down.
				 */
				(void) mount_one(zlogp, &lower_fstab, "",
				    Z_MNT_BOOT);
			}
		}
	}
	zonecfg_free_fs_option_list(lower_fstab.zone_fs_options);
	priv_freeset(zid_privs);
	free(zids);

	/*
	 * Now share any exported directories from this zone.
	 * Each zone can have its own dfstab.
	 */

	argv[0] = "zoneshare";
	argv[1] = "-z";
	argv[2] = zone_name;
	argv[3] = NULL;

	(void) forkexec(zlogp, "/usr/lib/zones/zoneshare", argv);
	/* Don't check for errors since they don't affect the zone */

	return (0);
}

/*
 * Unmount lofs mounts from higher level zones
 * Unshare nfs exported directories
 */
static void
tsol_unmounts(zlog_t *zlogp, char *zone_name)
{
	zoneid_t *zids = NULL;
	uint_t nzents_saved;
	uint_t nzents;
	int i;
	char *argv[4];
	char path[MAXPATHLEN];

	if (!is_system_labeled())
		return;

	/*
	 * Get the list of zones from the kernel
	 */
	if (zone_list(NULL, &nzents) != 0) {
		return;
	}

	if (zid_label == NULL) {
		zid_label = m_label_alloc(MAC_LABEL);
		if (zid_label == NULL)
			return;
	}

again:
	if (nzents == 0)
		return;

	zids = malloc(nzents * sizeof (zoneid_t));
	if (zids == NULL) {
		zerror(zlogp, B_TRUE, "memory allocation failed");
		return;
	}
	nzents_saved = nzents;

	if (zone_list(zids, &nzents) != 0) {
		free(zids);
		return;
	}
	if (nzents != nzents_saved) {
		/* list changed, try again */
		free(zids);
		goto again;
	}

	for (i = 0; i < nzents; i++) {
		char zid_name[ZONENAME_MAX];
		zone_state_t zid_state;
		char zid_rpath[MAXPATHLEN];

		if (zids[i] == GLOBAL_ZONEID)
			continue;

		if (getzonenamebyid(zids[i], zid_name, ZONENAME_MAX) == -1)
			continue;

		/*
		 * Skip the zone we are halting
		 */
		if (strcmp(zid_name, zone_name) == 0)
			continue;

		if ((zone_getattr(zids[i], ZONE_ATTR_STATUS, &zid_state,
		    sizeof (zid_state)) < 0) ||
		    (zid_state < ZONE_IS_READY))
			/* Skip over zones without mounted filesystems */
			continue;

		if (zone_getattr(zids[i], ZONE_ATTR_SLBL, zid_label,
		    sizeof (m_label_t)) < 0)
			/* Skip over zones with unspecified label */
			continue;

		if (zone_getattr(zids[i], ZONE_ATTR_ROOT, zid_rpath,
		    sizeof (zid_rpath)) == -1)
			/* Skip over zones with bad path */
			continue;

		if (zlabel != NULL && bldominates(zid_label, zlabel)) {
			/*
			 * This zone dominates our zone.
			 * Unmount the lofs mount of our zone's /export/home
			 */

			if (snprintf(path, MAXPATHLEN,
			    "%s/zone/%s/export/home", zid_rpath,
			    zone_name) > MAXPATHLEN)
				continue;

			/* Skip over mount failures */
			(void) umount(path);
		}
	}
	free(zids);

	/*
	 * Unmount global zone autofs trigger for this zone
	 */
	(void) snprintf(path, MAXPATHLEN, "/zone/%s/home", zone_name);
	/* Skip over mount failures */
	(void) umount(path);

	/*
	 * Next unshare any exported directories from this zone.
	 */

	argv[0] = "zoneunshare";
	argv[1] = "-z";
	argv[2] = zone_name;
	argv[3] = NULL;

	(void) forkexec(zlogp, "/usr/lib/zones/zoneunshare", argv);
	/* Don't check for errors since they don't affect the zone */

	/*
	 * Finally, deallocate any devices in the zone.
	 */

	argv[0] = "deallocate";
	argv[1] = "-Isz";
	argv[2] = zone_name;
	argv[3] = NULL;

	(void) forkexec(zlogp, "/usr/sbin/deallocate", argv);
	/* Don't check for errors since they don't affect the zone */
}

/*
 * Fetch the Trusted Extensions label and multi-level ports (MLPs) for
 * this zone.
 */
static tsol_zcent_t *
get_zone_label(zlog_t *zlogp, priv_set_t *privs)
{
	FILE *fp;
	tsol_zcent_t *zcent = NULL;
	char line[MAXTNZLEN];

	if ((fp = fopen(TNZONECFG_PATH, "r")) == NULL) {
		zerror(zlogp, B_TRUE, "%s", TNZONECFG_PATH);
		return (NULL);
	}

	while (fgets(line, sizeof (line), fp) != NULL) {
		/*
		 * Check for malformed database
		 */
		if (strlen(line) == MAXTNZLEN - 1)
			break;
		if ((zcent = tsol_sgetzcent(line, NULL, NULL)) == NULL)
			continue;
		if (strcmp(zcent->zc_name, zone_name) == 0)
			break;
		tsol_freezcent(zcent);
		zcent = NULL;
	}
	(void) fclose(fp);

	if (zcent == NULL) {
		zerror(zlogp, B_FALSE, "zone requires a label assignment. "
		    "See tnzonecfg(4)");
	} else {
		if (zlabel == NULL)
			zlabel = m_label_alloc(MAC_LABEL);
		/*
		 * Save this zone's privileges for later read-down processing
		 */
		if ((zprivs = priv_allocset()) == NULL) {
			zerror(zlogp, B_TRUE, "%s failed", "priv_allocset");
			return (NULL);
		} else {
			priv_copyset(privs, zprivs);
		}
	}
	return (zcent);
}

/*
 * Add the Trusted Extensions multi-level ports for this zone.
 */
static void
set_mlps(zlog_t *zlogp, zoneid_t zoneid, tsol_zcent_t *zcent)
{
	tsol_mlp_t *mlp;
	tsol_mlpent_t tsme;

	if (!is_system_labeled())
		return;

	tsme.tsme_zoneid = zoneid;
	tsme.tsme_flags = 0;
	for (mlp = zcent->zc_private_mlp; !TSOL_MLP_END(mlp); mlp++) {
		tsme.tsme_mlp = *mlp;
		if (tnmlp(TNDB_LOAD, &tsme) != 0) {
			zerror(zlogp, B_TRUE, "cannot set zone-specific MLP "
			    "on %d-%d/%d", mlp->mlp_port,
			    mlp->mlp_port_upper, mlp->mlp_ipp);
		}
	}

	tsme.tsme_flags = TSOL_MEF_SHARED;
	for (mlp = zcent->zc_shared_mlp; !TSOL_MLP_END(mlp); mlp++) {
		tsme.tsme_mlp = *mlp;
		if (tnmlp(TNDB_LOAD, &tsme) != 0) {
			zerror(zlogp, B_TRUE, "cannot set shared MLP "
			    "on %d-%d/%d", mlp->mlp_port,
			    mlp->mlp_port_upper, mlp->mlp_ipp);
		}
	}
}

static void
remove_mlps(zlog_t *zlogp, zoneid_t zoneid)
{
	tsol_mlpent_t tsme;

	if (!is_system_labeled())
		return;

	(void) memset(&tsme, 0, sizeof (tsme));
	tsme.tsme_zoneid = zoneid;
	if (tnmlp(TNDB_FLUSH, &tsme) != 0)
		zerror(zlogp, B_TRUE, "cannot flush MLPs");
}

int
prtmount(const struct mnttab *fs, void *x)
{
	zerror((zlog_t *)x, B_FALSE, "  %s", fs->mnt_mountp);
	return (0);
}

/*
 * Look for zones running on the main system that are using this root (or any
 * subdirectory of it).  Return B_TRUE and print an error if a conflicting zone
 * is found or if we can't tell.
 */
static boolean_t
duplicate_zone_root(zlog_t *zlogp, const char *rootpath)
{
	zoneid_t *zids = NULL;
	uint_t nzids = 0;
	boolean_t retv;
	int rlen, zlen;
	char zroot[MAXPATHLEN];
	char zonename[ZONENAME_MAX];

	for (;;) {
		nzids += 10;
		zids = malloc(nzids * sizeof (*zids));
		if (zids == NULL) {
			zerror(zlogp, B_TRUE, "memory allocation failed");
			return (B_TRUE);
		}
		if (zone_list(zids, &nzids) == 0)
			break;
		free(zids);
	}
	retv = B_FALSE;
	rlen = strlen(rootpath);
	while (nzids > 0) {
		/*
		 * Ignore errors; they just mean that the zone has disappeared
		 * while we were busy.
		 */
		if (zone_getattr(zids[--nzids], ZONE_ATTR_ROOT, zroot,
		    sizeof (zroot)) == -1)
			continue;
		zlen = strlen(zroot);
		if (zlen > rlen)
			zlen = rlen;
		if (strncmp(rootpath, zroot, zlen) == 0 &&
		    (zroot[zlen] == '\0' || zroot[zlen] == '/') &&
		    (rootpath[zlen] == '\0' || rootpath[zlen] == '/')) {
			if (getzonenamebyid(zids[nzids], zonename,
			    sizeof (zonename)) == -1)
				(void) snprintf(zonename, sizeof (zonename),
				    "id %d", (int)zids[nzids]);
			zerror(zlogp, B_FALSE,
			    "zone root %s already in use by zone %s",
			    rootpath, zonename);
			retv = B_TRUE;
			break;
		}
	}
	free(zids);
	return (retv);
}

/*
 * Search for loopback mounts that use this same source node (same device and
 * inode).  Return B_TRUE if there is one or if we can't tell.
 */
static boolean_t
duplicate_reachable_path(zlog_t *zlogp, const char *rootpath)
{
	struct stat64 rst, zst;
	struct mnttab *mnp;

	if (stat64(rootpath, &rst) == -1) {
		zerror(zlogp, B_TRUE, "can't stat %s", rootpath);
		return (B_TRUE);
	}
	if (resolve_lofs_mnts == NULL && lofs_read_mnttab(zlogp) == -1)
		return (B_TRUE);
	for (mnp = resolve_lofs_mnts; mnp < resolve_lofs_mnt_max; mnp++) {
		if (mnp->mnt_fstype == NULL ||
		    strcmp(MNTTYPE_LOFS, mnp->mnt_fstype) != 0)
			continue;
		/* We're looking at a loopback mount.  Stat it. */
		if (mnp->mnt_special != NULL &&
		    stat64(mnp->mnt_special, &zst) != -1 &&
		    rst.st_dev == zst.st_dev && rst.st_ino == zst.st_ino) {
			zerror(zlogp, B_FALSE,
			    "zone root %s is reachable through %s",
			    rootpath, mnp->mnt_mountp);
			return (B_TRUE);
		}
	}
	return (B_FALSE);
}

/*
 * Set pool info for the zone's resource management configuration.
 */
static int
setup_zone_rm(zlog_t *zlogp, char *zone_name, zoneid_t zoneid)
{
	int res;
	uint64_t tmp;
	char sched[MAXNAMELEN];
	zone_dochandle_t handle = NULL;
	char pool_err[128];

	if ((handle = zonecfg_init_handle()) == NULL) {
		zerror(zlogp, B_TRUE, "getting zone configuration handle");
		return (Z_BAD_HANDLE);
	}

	if ((res = zonecfg_get_snapshot_handle(zone_name, handle)) != Z_OK) {
		zerror(zlogp, B_FALSE, "invalid configuration");
		zonecfg_fini_handle(handle);
		return (res);
	}

	/* Get the scheduling class set in the zone configuration. */
	if (zonecfg_get_sched_class(handle, sched, sizeof (sched)) == Z_OK &&
	    strlen(sched) > 0) {
		if (zone_setattr(zoneid, ZONE_ATTR_SCHED_CLASS, sched,
		    strlen(sched)) == -1)
			zerror(zlogp, B_TRUE, "WARNING: unable to set the "
			    "default scheduling class");

		if (strcmp(sched, "FX") == 0) {
			/*
			 * When FX is specified then by default all processes
			 * will start at the lowest priority level (0) and
			 * stay there. We support an optional attr which
			 * indicates that all the processes should be "high
			 * priority". We set this on the zone so that starting
			 * init will set the priority high.
			 */
			struct zone_attrtab a;

			bzero(&a, sizeof (a));
			(void) strlcpy(a.zone_attr_name, "fixed-hi-prio",
			    sizeof (a.zone_attr_name));

			if (zonecfg_lookup_attr(snap_hndl, &a) == Z_OK &&
			    strcmp(a.zone_attr_value, "true") == 0) {
				boolean_t hi = B_TRUE;

				if (zone_setattr(zoneid,
				    ZONE_ATTR_SCHED_FIXEDHI, (void *)hi,
				    sizeof (hi)) == -1)
					zerror(zlogp, B_TRUE, "WARNING: unable "
					    "to set high priority");
			}
		}

	} else if (zonecfg_get_aliased_rctl(snap_hndl, ALIAS_SHARES, &tmp)
	    == Z_OK) {
		/*
		 * If the zone has the zone.cpu-shares rctl set then we want to
		 * use the Fair Share Scheduler (FSS) for processes in the
		 * zone.  Check what scheduling class the zone would be running
		 * in by default so we can print a warning and modify the class
		 * if we wouldn't be using FSS.
		 */
		char class_name[PC_CLNMSZ];

		if (zonecfg_get_dflt_sched_class(handle, class_name,
		    sizeof (class_name)) != Z_OK) {
			zerror(zlogp, B_FALSE, "WARNING: unable to determine "
			    "the zone's scheduling class");

		} else if (strcmp("FSS", class_name) != 0) {
			zerror(zlogp, B_FALSE, "WARNING: The zone.cpu-shares "
			    "rctl is set but\nFSS is not the default "
			    "scheduling class for\nthis zone.  FSS will be "
			    "used for processes\nin the zone but to get the "
			    "full benefit of FSS,\nit should be the default "
			    "scheduling class.\nSee dispadmin(1M) for more "
			    "details.");

			if (zone_setattr(zoneid, ZONE_ATTR_SCHED_CLASS, "FSS",
			    strlen("FSS")) == -1)
				zerror(zlogp, B_TRUE, "WARNING: unable to set "
				    "zone scheduling class to FSS");
		}
	}

	/*
	 * The next few blocks of code attempt to set up temporary pools as
	 * well as persistent pools.  In all cases we call the functions
	 * unconditionally.  Within each funtion the code will check if the
	 * zone is actually configured for a temporary pool or persistent pool
	 * and just return if there is nothing to do.
	 *
	 * If we are rebooting we want to attempt to reuse any temporary pool
	 * that was previously set up.  zonecfg_bind_tmp_pool() will do the
	 * right thing in all cases (reuse or create) based on the current
	 * zonecfg.
	 */
	if ((res = zonecfg_bind_tmp_pool(handle, zoneid, pool_err,
	    sizeof (pool_err))) != Z_OK) {
		if (res == Z_POOL || res == Z_POOL_CREATE || res == Z_POOL_BIND)
			zerror(zlogp, B_FALSE, "%s: %s\ndedicated-cpu setting "
			    "cannot be instantiated", zonecfg_strerror(res),
			    pool_err);
		else
			zerror(zlogp, B_FALSE, "could not bind zone to "
			    "temporary pool: %s", zonecfg_strerror(res));
		zonecfg_fini_handle(handle);
		return (Z_POOL_BIND);
	}

	/*
	 * Check if we need to warn about poold not being enabled.
	 */
	if (zonecfg_warn_poold(handle)) {
		zerror(zlogp, B_FALSE, "WARNING: A range of dedicated-cpus has "
		    "been specified\nbut the dynamic pool service is not "
		    "enabled.\nThe system will not dynamically adjust the\n"
		    "processor allocation within the specified range\n"
		    "until svc:/system/pools/dynamic is enabled.\n"
		    "See poold(1M).");
	}

	/* The following is a warning, not an error. */
	if ((res = zonecfg_bind_pool(handle, zoneid, pool_err,
	    sizeof (pool_err))) != Z_OK) {
		if (res == Z_POOL_BIND)
			zerror(zlogp, B_FALSE, "WARNING: unable to bind to "
			    "pool '%s'; using default pool.", pool_err);
		else if (res == Z_POOL)
			zerror(zlogp, B_FALSE, "WARNING: %s: %s",
			    zonecfg_strerror(res), pool_err);
		else
			zerror(zlogp, B_FALSE, "WARNING: %s",
			    zonecfg_strerror(res));
	}

	/* Update saved pool name in case it has changed */
	(void) zonecfg_get_poolname(handle, zone_name, pool_name,
	    sizeof (pool_name));

	zonecfg_fini_handle(handle);
	return (Z_OK);
}

static void
report_prop_err(zlog_t *zlogp, const char *name, const char *value, int res)
{
	switch (res) {
	case Z_TOO_BIG:
		zerror(zlogp, B_FALSE, "%s property value is too large.", name);
		break;

	case Z_INVALID_PROPERTY:
		zerror(zlogp, B_FALSE, "%s property value \"%s\" is not valid",
		    name, value);
		break;

	default:
		zerror(zlogp, B_TRUE, "fetching property %s: %d", name, res);
		break;
	}
}

/*
 * Sets the hostid of the new zone based on its configured value.  The zone's
 * zone_t structure must already exist in kernel memory.  'zlogp' refers to the
 * log used to report errors and warnings and must be non-NULL.  'zone_namep'
 * is the name of the new zone and must be non-NULL.  'zoneid' is the numeric
 * ID of the new zone.
 *
 * This function returns zero on success and a nonzero error code on failure.
 */
static int
setup_zone_hostid(zone_dochandle_t handle, zlog_t *zlogp, zoneid_t zoneid)
{
	int res;
	char hostidp[HW_HOSTID_LEN];
	unsigned int hostid;

	res = zonecfg_get_hostid(handle, hostidp, sizeof (hostidp));

	if (res == Z_BAD_PROPERTY) {
		return (Z_OK);
	} else if (res != Z_OK) {
		report_prop_err(zlogp, "hostid", hostidp, res);
		return (res);
	}

	hostid = (unsigned int)strtoul(hostidp, NULL, 16);
	if ((res = zone_setattr(zoneid, ZONE_ATTR_HOSTID, &hostid,
	    sizeof (hostid))) != 0) {
		zerror(zlogp, B_TRUE,
		    "zone hostid is not valid: %s: %d", hostidp, res);
		return (Z_SYSTEM);
	}

	return (res);
}

static int
setup_zone_secflags(zone_dochandle_t handle, zlog_t *zlogp, zoneid_t zoneid)
{
	psecflags_t secflags;
	struct zone_secflagstab tab = {0};
	secflagdelta_t delt;
	int res;

	res = zonecfg_lookup_secflags(handle, &tab);

	if ((res != Z_OK) &&
	    /* The general defaulting code will handle this */
	    (res != Z_NO_ENTRY) && (res != Z_BAD_PROPERTY)) {
		zerror(zlogp, B_FALSE, "security-flags property is "
		    "invalid: %d", res);
		return (res);
	}

	if (strlen(tab.zone_secflags_lower) == 0)
		(void) strlcpy(tab.zone_secflags_lower, "none",
		    sizeof (tab.zone_secflags_lower));
	if (strlen(tab.zone_secflags_default) == 0)
		(void) strlcpy(tab.zone_secflags_default,
		    tab.zone_secflags_lower,
		    sizeof (tab.zone_secflags_default));
	if (strlen(tab.zone_secflags_upper) == 0)
		(void) strlcpy(tab.zone_secflags_upper, "all",
		    sizeof (tab.zone_secflags_upper));

	if (secflags_parse(NULL, tab.zone_secflags_default,
	    &delt) == -1) {
		zerror(zlogp, B_FALSE, "default security-flags: '%s'"
		    "are invalid", tab.zone_secflags_default);
		return (Z_BAD_PROPERTY);
	} else if (delt.psd_ass_active != B_TRUE) {
		zerror(zlogp, B_FALSE, "relative security-flags are not "
		    "allowed in zone configuration (default "
		    "security-flags: '%s')",
		    tab.zone_secflags_default);
		return (Z_BAD_PROPERTY);
	} else {
		secflags_copy(&secflags.psf_inherit, &delt.psd_assign);
		secflags_copy(&secflags.psf_effective, &delt.psd_assign);
	}

	if (secflags_parse(NULL, tab.zone_secflags_lower,
	    &delt) == -1) {
		zerror(zlogp, B_FALSE, "lower security-flags: '%s'"
		    "are invalid", tab.zone_secflags_lower);
		return (Z_BAD_PROPERTY);
	} else if (delt.psd_ass_active != B_TRUE) {
		zerror(zlogp, B_FALSE, "relative security-flags are not "
		    "allowed in zone configuration (lower "
		    "security-flags: '%s')",
		    tab.zone_secflags_lower);
		return (Z_BAD_PROPERTY);
	} else {
		secflags_copy(&secflags.psf_lower, &delt.psd_assign);
	}

	if (secflags_parse(NULL, tab.zone_secflags_upper,
	    &delt) == -1) {
		zerror(zlogp, B_FALSE, "upper security-flags: '%s'"
		    "are invalid", tab.zone_secflags_upper);
		return (Z_BAD_PROPERTY);
	} else if (delt.psd_ass_active != B_TRUE) {
		zerror(zlogp, B_FALSE, "relative security-flags are not "
		    "allowed in zone configuration (upper "
		    "security-flags: '%s')",
		    tab.zone_secflags_upper);
		return (Z_BAD_PROPERTY);
	} else {
		secflags_copy(&secflags.psf_upper, &delt.psd_assign);
	}

	if (!psecflags_validate(&secflags)) {
		zerror(zlogp, B_TRUE, "security-flags violate invariants");
		return (Z_BAD_PROPERTY);
	}

	if ((res = zone_setattr(zoneid, ZONE_ATTR_SECFLAGS, &secflags,
	    sizeof (secflags))) != 0) {
		zerror(zlogp, B_TRUE,
		    "security-flags couldn't be set: %d", res);
		return (Z_SYSTEM);
	}

	return (Z_OK);
}

static int
setup_zone_fs_allowed(zone_dochandle_t handle, zlog_t *zlogp, zoneid_t zoneid)
{
	char fsallowed[ZONE_FS_ALLOWED_MAX];
	char *fsallowedp = fsallowed;
	int len = sizeof (fsallowed);
	int res;

	res = zonecfg_get_fs_allowed(handle, fsallowed, len);

	if (res == Z_BAD_PROPERTY) {
		/* No value, set the defaults */
		(void) strlcpy(fsallowed, DFLT_FS_ALLOWED, len);
	} else if (res != Z_OK) {
		report_prop_err(zlogp, "fs-allowed", fsallowed, res);
		return (res);
	} else if (fsallowed[0] == '-') {
		/* dropping default filesystems - use remaining list */
		if (fsallowed[1] != ',')
			return (Z_OK);
		fsallowedp += 2;
		len -= 2;
	} else {
		/* Has a value, append the defaults */
		if (strlcat(fsallowed, ",", len) >= len ||
		    strlcat(fsallowed, DFLT_FS_ALLOWED, len) >= len) {
			report_prop_err(zlogp, "fs-allowed", fsallowed,
			    Z_TOO_BIG);
			return (Z_TOO_BIG);
		}
	}

	if (zone_setattr(zoneid, ZONE_ATTR_FS_ALLOWED, fsallowedp, len) != 0) {
		zerror(zlogp, B_TRUE,
		    "fs-allowed couldn't be set: %s: %d", fsallowedp, res);
		return (Z_SYSTEM);
	}

	return (Z_OK);
}

static int
setup_zone_attrs(zlog_t *zlogp, char *zone_namep, zoneid_t zoneid)
{
	zone_dochandle_t handle;
	int res = Z_OK;

	if ((handle = zonecfg_init_handle()) == NULL) {
		zerror(zlogp, B_TRUE, "getting zone configuration handle");
		return (Z_BAD_HANDLE);
	}
	if ((res = zonecfg_get_snapshot_handle(zone_namep, handle)) != Z_OK) {
		zerror(zlogp, B_FALSE, "invalid configuration");
		goto out;
	}

	if ((res = setup_zone_hostid(handle, zlogp, zoneid)) != Z_OK)
		goto out;

	if ((res = setup_zone_fs_allowed(handle, zlogp, zoneid)) != Z_OK)
		goto out;

	if ((res = setup_zone_secflags(handle, zlogp, zoneid)) != Z_OK)
		goto out;

out:
	zonecfg_fini_handle(handle);
	return (res);
}

/*
 * The zone_did is a persistent debug ID.  Each zone should have a unique ID
 * in the kernel.  This is used for things like DTrace which want to monitor
 * zones across reboots.  They can't use the zoneid since that changes on
 * each boot.
 */
zoneid_t
vplat_create(zlog_t *zlogp, zone_mnt_t mount_cmd, zoneid_t zone_did)
{
	zoneid_t rval = -1;
	priv_set_t *privs;
	char rootpath[MAXPATHLEN];
	char *rctlbuf = NULL;
	size_t rctlbufsz = 0;
	char *zfsbuf = NULL;
	size_t zfsbufsz = 0;
	zoneid_t zoneid = -1;
	int xerr;
	char *kzone;
	FILE *fp = NULL;
	tsol_zcent_t *zcent = NULL;
	int match = 0;
	int doi = 0;
	int flags;
	zone_iptype_t iptype;

	if (zone_get_rootpath(zone_name, rootpath, sizeof (rootpath)) != Z_OK) {
		zerror(zlogp, B_TRUE, "unable to determine zone root");
		return (-1);
	}
	if (zonecfg_in_alt_root())
		resolve_lofs(zlogp, rootpath, sizeof (rootpath));

	if (vplat_get_iptype(zlogp, &iptype) < 0) {
		zerror(zlogp, B_TRUE, "unable to determine ip-type");
		return (-1);
	}
	switch (iptype) {
	case ZS_SHARED:
		flags = 0;
		break;
	case ZS_EXCLUSIVE:
		flags = ZCF_NET_EXCL;
		break;
	}

	if ((privs = priv_allocset()) == NULL) {
		zerror(zlogp, B_TRUE, "%s failed", "priv_allocset");
		return (-1);
	}
	priv_emptyset(privs);
	if (get_privset(zlogp, privs, mount_cmd) != 0)
		goto error;

	if (mount_cmd == Z_MNT_BOOT &&
	    get_rctls(zlogp, &rctlbuf, &rctlbufsz) != 0) {
		zerror(zlogp, B_FALSE, "Unable to get list of rctls");
		goto error;
	}

	if (get_datasets(zlogp, &zfsbuf, &zfsbufsz) != 0) {
		zerror(zlogp, B_FALSE, "Unable to get list of ZFS datasets");
		goto error;
	}

	if (mount_cmd == Z_MNT_BOOT && is_system_labeled()) {
		zcent = get_zone_label(zlogp, privs);
		if (zcent != NULL) {
			match = zcent->zc_match;
			doi = zcent->zc_doi;
			*zlabel = zcent->zc_label;
		} else {
			goto error;
		}
		if (validate_rootds_label(zlogp, rootpath, zlabel) != 0)
			goto error;
	}

	kzone = zone_name;

	/*
	 * We must do this scan twice.  First, we look for zones running on the
	 * main system that are using this root (or any subdirectory of it).
	 * Next, we reduce to the shortest path and search for loopback mounts
	 * that use this same source node (same device and inode).
	 */
	if (duplicate_zone_root(zlogp, rootpath))
		goto error;
	if (duplicate_reachable_path(zlogp, rootpath))
		goto error;

	if (ALT_MOUNT(mount_cmd)) {
		root_to_lu(zlogp, rootpath, sizeof (rootpath), B_TRUE);

		/*
		 * Forge up a special root for this zone.  When a zone is
		 * mounted, we can't let the zone have its own root because the
		 * tools that will be used in this "scratch zone" need access
		 * to both the zone's resources and the running machine's
		 * executables.
		 *
		 * Note that the mkdir here also catches read-only filesystems.
		 */
		if (mkdir(rootpath, 0755) != 0 && errno != EEXIST) {
			zerror(zlogp, B_TRUE, "cannot create %s", rootpath);
			goto error;
		}
		if (domount(zlogp, "tmpfs", "", "swap", rootpath) != 0)
			goto error;
	}

	if (zonecfg_in_alt_root()) {
		/*
		 * If we are mounting up a zone in an alternate root partition,
		 * then we have some additional work to do before starting the
		 * zone.  First, resolve the root path down so that we're not
		 * fooled by duplicates.  Then forge up an internal name for
		 * the zone.
		 */
		if ((fp = zonecfg_open_scratch("", B_TRUE)) == NULL) {
			zerror(zlogp, B_TRUE, "cannot open mapfile");
			goto error;
		}
		if (zonecfg_lock_scratch(fp) != 0) {
			zerror(zlogp, B_TRUE, "cannot lock mapfile");
			goto error;
		}
		if (zonecfg_find_scratch(fp, zone_name, zonecfg_get_root(),
		    NULL, 0) == 0) {
			zerror(zlogp, B_FALSE, "scratch zone already running");
			goto error;
		}
		/* This is the preferred name */
		(void) snprintf(kernzone, sizeof (kernzone), "SUNWlu-%s",
		    zone_name);
		srandom(getpid());
		while (zonecfg_reverse_scratch(fp, kernzone, NULL, 0, NULL,
		    0) == 0) {
			/* This is just an arbitrary name; note "." usage */
			(void) snprintf(kernzone, sizeof (kernzone),
			    "SUNWlu.%08lX%08lX", random(), random());
		}
		kzone = kernzone;
	}

	xerr = 0;
	if ((zoneid = zone_create(kzone, rootpath, privs, rctlbuf,
	    rctlbufsz, zfsbuf, zfsbufsz, &xerr, match, doi, zlabel,
	    flags, zone_did)) == -1) {
		if (xerr == ZE_AREMOUNTS) {
			if (zonecfg_find_mounts(rootpath, NULL, NULL) < 1) {
				zerror(zlogp, B_FALSE,
				    "An unknown file-system is mounted on "
				    "a subdirectory of %s", rootpath);
			} else {

				zerror(zlogp, B_FALSE,
				    "These file-systems are mounted on "
				    "subdirectories of %s:", rootpath);
				(void) zonecfg_find_mounts(rootpath,
				    prtmount, zlogp);
			}
		} else if (xerr == ZE_CHROOTED) {
			zerror(zlogp, B_FALSE, "%s: "
			    "cannot create a zone from a chrooted "
			    "environment", "zone_create");
		} else if (xerr == ZE_LABELINUSE) {
			char zonename[ZONENAME_MAX];
			(void) getzonenamebyid(getzoneidbylabel(zlabel),
			    zonename, ZONENAME_MAX);
			zerror(zlogp, B_FALSE, "The zone label is already "
			    "used by the zone '%s'.", zonename);
		} else {
			zerror(zlogp, B_TRUE, "%s failed", "zone_create");
		}
		goto error;
	}

	if (zonecfg_in_alt_root() &&
	    zonecfg_add_scratch(fp, zone_name, kernzone,
	    zonecfg_get_root()) == -1) {
		zerror(zlogp, B_TRUE, "cannot add mapfile entry");
		goto error;
	}

	/*
	 * The following actions are not performed when merely mounting a zone
	 * for administrative use.
	 */
	if (mount_cmd == Z_MNT_BOOT) {
		brand_handle_t bh;
		struct brand_attr attr;
		char modname[MAXPATHLEN];

		if (setup_zone_attrs(zlogp, zone_name, zoneid) != Z_OK)
			goto error;

		if ((bh = brand_open(brand_name)) == NULL) {
			zerror(zlogp, B_FALSE,
			    "unable to determine brand name");
			goto error;
		}

		if (!is_system_labeled() &&
		    (strcmp(brand_name, LABELED_BRAND_NAME) == 0)) {
			brand_close(bh);
			zerror(zlogp, B_FALSE,
			    "cannot boot labeled zone on unlabeled system");
			goto error;
		}

		/*
		 * If this brand requires any kernel support, now is the time to
		 * get it loaded and initialized.
		 */
		if (brand_get_modname(bh, modname, MAXPATHLEN) < 0) {
			brand_close(bh);
			zerror(zlogp, B_FALSE,
			    "unable to determine brand kernel module");
			goto error;
		}
		brand_close(bh);

		if (strlen(modname) > 0) {
			(void) strlcpy(attr.ba_brandname, brand_name,
			    sizeof (attr.ba_brandname));
			(void) strlcpy(attr.ba_modname, modname,
			    sizeof (attr.ba_modname));
			if (zone_setattr(zoneid, ZONE_ATTR_BRAND, &attr,
			    sizeof (attr) != 0)) {
				zerror(zlogp, B_TRUE,
				    "could not set zone brand attribute.");
				goto error;
			}
		}

		if (setup_zone_rm(zlogp, zone_name, zoneid) != Z_OK)
			goto error;

		set_mlps(zlogp, zoneid, zcent);
	}

	rval = zoneid;
	zoneid = -1;

error:
	if (zoneid != -1) {
		(void) zone_shutdown(zoneid);
		(void) zone_destroy(zoneid);
	}
	if (rctlbuf != NULL)
		free(rctlbuf);
	priv_freeset(privs);
	if (fp != NULL)
		zonecfg_close_scratch(fp);
	lofs_discard_mnttab();
	if (zcent != NULL)
		tsol_freezcent(zcent);
	return (rval);
}

/*
 * Enter the zone and write a /etc/zones/index file there.  This allows
 * libzonecfg (and thus zoneadm) to report the UUID and potentially other zone
 * details from inside the zone.
 */
static void
write_index_file(zoneid_t zoneid)
{
	FILE *zef;
	FILE *zet;
	struct zoneent *zep;
	pid_t child;
	int tmpl_fd;
	ctid_t ct;
	int fd;
	char uuidstr[UUID_PRINTABLE_STRING_LENGTH];

	/* Locate the zone entry in the global zone's index file */
	if ((zef = setzoneent()) == NULL)
		return;
	while ((zep = getzoneent_private(zef)) != NULL) {
		if (strcmp(zep->zone_name, zone_name) == 0)
			break;
		free(zep);
	}
	endzoneent(zef);
	if (zep == NULL)
		return;

	if ((tmpl_fd = init_template()) == -1) {
		free(zep);
		return;
	}

	if ((child = fork()) == -1) {
		(void) ct_tmpl_clear(tmpl_fd);
		(void) close(tmpl_fd);
		free(zep);
		return;
	}

	/* parent waits for child to finish */
	if (child != 0) {
		free(zep);
		if (contract_latest(&ct) == -1)
			ct = -1;
		(void) ct_tmpl_clear(tmpl_fd);
		(void) close(tmpl_fd);
		(void) waitpid(child, NULL, 0);
		(void) contract_abandon_id(ct);
		return;
	}

	/* child enters zone and sets up index file */
	(void) ct_tmpl_clear(tmpl_fd);
	if (zone_enter(zoneid) != -1) {
		(void) mkdir(ZONE_CONFIG_ROOT, ZONE_CONFIG_MODE);
		(void) chown(ZONE_CONFIG_ROOT, ZONE_CONFIG_UID,
		    ZONE_CONFIG_GID);
		fd = open(ZONE_INDEX_FILE, O_WRONLY|O_CREAT|O_TRUNC,
		    ZONE_INDEX_MODE);
		if (fd != -1 && (zet = fdopen(fd, "w")) != NULL) {
			(void) fchown(fd, ZONE_INDEX_UID, ZONE_INDEX_GID);
			if (uuid_is_null(zep->zone_uuid))
				uuidstr[0] = '\0';
			else
				uuid_unparse(zep->zone_uuid, uuidstr);
			(void) fprintf(zet, "%s:%s:/:%s\n", zep->zone_name,
			    zone_state_str(zep->zone_state),
			    uuidstr);
			(void) fclose(zet);
		}
	}
	_exit(0);
}

int
vplat_bringup(zlog_t *zlogp, zone_mnt_t mount_cmd, zoneid_t zoneid)
{
	char zpath[MAXPATHLEN];

	if (mount_cmd == Z_MNT_BOOT && validate_datasets(zlogp) != 0) {
		lofs_discard_mnttab();
		return (-1);
	}

	/*
	 * Before we try to mount filesystems we need to create the
	 * attribute backing store for /dev
	 */
	(void) strlcpy(zpath, zonepath, sizeof (zpath));
	resolve_lofs(zlogp, zpath, sizeof (zpath));

	/* Make /dev directory owned by root, grouped sys */
	if (make_one_dir(zlogp, zpath, "/dev", DEFAULT_DIR_MODE, 0, 3) != 0) {
		lofs_discard_mnttab();
		return (-1);
	}

	if (mount_filesystems(zlogp, mount_cmd) != 0) {
		lofs_discard_mnttab();
		return (-1);
	}

	if (mount_cmd == Z_MNT_BOOT) {
		zone_iptype_t iptype;

		if (vplat_get_iptype(zlogp, &iptype) < 0) {
			zerror(zlogp, B_TRUE, "unable to determine ip-type");
			lofs_discard_mnttab();
			return (-1);
		}

		switch (iptype) {
		case ZS_SHARED:
			/* Always do this to make lo0 get configured */
			if (configure_shared_network_interfaces(zlogp) != 0) {
				lofs_discard_mnttab();
				return (-1);
			}
			break;
		case ZS_EXCLUSIVE:
			if (configure_exclusive_network_interfaces(zlogp,
			    zoneid) !=
			    0) {
				lofs_discard_mnttab();
				return (-1);
			}
			break;
		}
	}

	write_index_file(zoneid);

	lofs_discard_mnttab();
	return (0);
}

static int
lu_root_teardown(zlog_t *zlogp)
{
	char zroot[MAXPATHLEN];

	if (zone_get_rootpath(zone_name, zroot, sizeof (zroot)) != Z_OK) {
		zerror(zlogp, B_FALSE, "unable to determine zone root");
		return (-1);
	}
	root_to_lu(zlogp, zroot, sizeof (zroot), B_FALSE);

	/*
	 * At this point, the processes are gone, the filesystems (save the
	 * root) are unmounted, and the zone is on death row.  But there may
	 * still be creds floating about in the system that reference the
	 * zone_t, and which pin down zone_rootvp causing this call to fail
	 * with EBUSY.  Thus, we try for a little while before just giving up.
	 * (How I wish this were not true, and umount2 just did the right
	 * thing, or tmpfs supported MS_FORCE This is a gross hack.)
	 */
	if (umount2(zroot, MS_FORCE) != 0) {
		if (errno == ENOTSUP && umount2(zroot, 0) == 0)
			goto unmounted;
		if (errno == EBUSY) {
			int tries = 10;

			while (--tries >= 0) {
				(void) sleep(1);
				if (umount2(zroot, 0) == 0)
					goto unmounted;
				if (errno != EBUSY)
					break;
			}
		}
		zerror(zlogp, B_TRUE, "unable to unmount '%s'", zroot);
		return (-1);
	}
unmounted:

	/*
	 * Only zones in an alternate root environment have scratch zone
	 * entries.
	 */
	if (zonecfg_in_alt_root()) {
		FILE *fp;
		int retv;

		if ((fp = zonecfg_open_scratch("", B_FALSE)) == NULL) {
			zerror(zlogp, B_TRUE, "cannot open mapfile");
			return (-1);
		}
		retv = -1;
		if (zonecfg_lock_scratch(fp) != 0)
			zerror(zlogp, B_TRUE, "cannot lock mapfile");
		else if (zonecfg_delete_scratch(fp, kernzone) != 0)
			zerror(zlogp, B_TRUE, "cannot delete map entry");
		else
			retv = 0;
		zonecfg_close_scratch(fp);
		return (retv);
	} else {
		return (0);
	}
}

int
vplat_teardown(zlog_t *zlogp, boolean_t unmount_cmd, boolean_t rebooting)
{
	char *kzone;
	zoneid_t zoneid;
	int res;
	char pool_err[128];
	char cmdbuf[MAXPATHLEN];
	brand_handle_t bh = NULL;
	dladm_status_t status;
	char errmsg[DLADM_STRSIZE];
	ushort_t flags;

	kzone = zone_name;
	if (zonecfg_in_alt_root()) {
		FILE *fp;

		if ((fp = zonecfg_open_scratch("", B_FALSE)) == NULL) {
			zerror(zlogp, B_TRUE, "unable to open map file");
			goto error;
		}
		if (zonecfg_find_scratch(fp, zone_name, zonecfg_get_root(),
		    kernzone, sizeof (kernzone)) != 0) {
			zerror(zlogp, B_FALSE, "unable to find scratch zone");
			zonecfg_close_scratch(fp);
			goto error;
		}
		zonecfg_close_scratch(fp);
		kzone = kernzone;
	}

	if ((zoneid = getzoneidbyname(kzone)) == ZONE_ID_UNDEFINED) {
		if (!bringup_failure_recovery)
			zerror(zlogp, B_TRUE, "unable to get zoneid");
		if (unmount_cmd)
			(void) lu_root_teardown(zlogp);
		goto error;
	}

	if (remove_datalink_pool(zlogp, zoneid) != 0) {
		zerror(zlogp, B_FALSE, "unable clear datalink pool property");
		goto error;
	}

	if (remove_datalink_protect(zlogp, zoneid) != 0) {
		zerror(zlogp, B_FALSE,
		    "unable clear datalink protect property");
		goto error;
	}

	/*
	 * The datalinks assigned to the zone will be removed from the NGZ as
	 * part of zone_shutdown() so that we need to remove protect/pool etc.
	 * before zone_shutdown(). Even if the shutdown itself fails, the zone
	 * will not be able to violate any constraints applied because the
	 * datalinks are no longer available to the zone.
	 */
	if (zone_shutdown(zoneid) != 0) {
		zerror(zlogp, B_TRUE, "unable to shutdown zone");
		goto error;
	}

	/* Get a handle to the brand info for this zone */
	if ((bh = brand_open(brand_name)) == NULL) {
		zerror(zlogp, B_FALSE, "unable to determine zone brand");
		return (-1);
	}
	/*
	 * If there is a brand 'halt' callback, execute it now to give the
	 * brand a chance to cleanup any custom configuration.
	 */
	(void) strcpy(cmdbuf, EXEC_PREFIX);
	if (brand_get_halt(bh, zone_name, zonepath, cmdbuf + EXEC_LEN,
	    sizeof (cmdbuf) - EXEC_LEN) < 0) {
		brand_close(bh);
		zerror(zlogp, B_FALSE, "unable to determine branded zone's "
		    "halt callback.");
		goto error;
	}
	brand_close(bh);

	if ((strlen(cmdbuf) > EXEC_LEN) &&
	    (do_subproc(zlogp, cmdbuf, NULL) != Z_OK)) {
		zerror(zlogp, B_FALSE, "%s failed", cmdbuf);
		goto error;
	}

	if (!unmount_cmd) {
		zone_iptype_t iptype;

		if (zone_getattr(zoneid, ZONE_ATTR_FLAGS, &flags,
		    sizeof (flags)) < 0) {
			if (vplat_get_iptype(zlogp, &iptype) < 0) {
				zerror(zlogp, B_TRUE, "unable to determine "
				    "ip-type");
				goto error;
			}
		} else {
			if (flags & ZF_NET_EXCL)
				iptype = ZS_EXCLUSIVE;
			else
				iptype = ZS_SHARED;
		}

		switch (iptype) {
		case ZS_SHARED:
			if (unconfigure_shared_network_interfaces(zlogp,
			    zoneid) != 0) {
				zerror(zlogp, B_FALSE, "unable to unconfigure "
				    "network interfaces in zone");
				goto error;
			}
			break;
		case ZS_EXCLUSIVE:
			if (unconfigure_exclusive_network_interfaces(zlogp,
			    zoneid) != 0) {
				zerror(zlogp, B_FALSE, "unable to unconfigure "
				    "network interfaces in zone");
				goto error;
			}
			status = dladm_zone_halt(dld_handle, zoneid);
			if (status != DLADM_STATUS_OK) {
				zerror(zlogp, B_FALSE, "unable to notify "
				    "dlmgmtd of zone halt: %s",
				    dladm_status2str(status, errmsg));
			}
			break;
		}
	}

	if (!unmount_cmd && tcp_abort_connections(zlogp, zoneid) != 0) {
		zerror(zlogp, B_TRUE, "unable to abort TCP connections");
		goto error;
	}

	if (unmount_filesystems(zlogp, zoneid, unmount_cmd) != 0) {
		zerror(zlogp, B_FALSE,
		    "unable to unmount file systems in zone");
		goto error;
	}

	/*
	 * If we are rebooting then we normally don't want to destroy an
	 * existing temporary pool at this point so that we can just reuse it
	 * when the zone boots back up.  However, it is also possible we were
	 * running with a temporary pool and the zone configuration has been
	 * modified to no longer use a temporary pool.  In that case we need
	 * to destroy the temporary pool now.  This case looks like the case
	 * where we never had a temporary pool configured but
	 * zonecfg_destroy_tmp_pool will do the right thing either way.
	 */
	if (!unmount_cmd) {
		boolean_t destroy_tmp_pool = B_TRUE;

		if (rebooting) {
			struct zone_psettab pset_tab;
			zone_dochandle_t handle;

			if ((handle = zonecfg_init_handle()) != NULL &&
			    zonecfg_get_handle(zone_name, handle) == Z_OK &&
			    zonecfg_lookup_pset(handle, &pset_tab) == Z_OK)
				destroy_tmp_pool = B_FALSE;

			zonecfg_fini_handle(handle);
		}

		if (destroy_tmp_pool) {
			if ((res = zonecfg_destroy_tmp_pool(zone_name, pool_err,
			    sizeof (pool_err))) != Z_OK) {
				if (res == Z_POOL)
					zerror(zlogp, B_FALSE, pool_err);
			}
		}
	}

	remove_mlps(zlogp, zoneid);

	if (zone_destroy(zoneid) != 0) {
		zerror(zlogp, B_TRUE, "unable to destroy zone");
		goto error;
	}

	/*
	 * Special teardown for alternate boot environments: remove the tmpfs
	 * root for the zone and then remove it from the map file.
	 */
	if (unmount_cmd && lu_root_teardown(zlogp) != 0)
		goto error;

	lofs_discard_mnttab();
	return (0);

error:
	lofs_discard_mnttab();
	return (-1);
}<|MERGE_RESOLUTION|>--- conflicted
+++ resolved
@@ -138,11 +138,8 @@
 #define	DFSTYPES	"/etc/dfs/fstypes"
 #define	MAXTNZLEN	2048
 
-<<<<<<< HEAD
-=======
 #define	ALT_MOUNT(mount_cmd)	((mount_cmd) != Z_MNT_BOOT)
 
->>>>>>> 57aea934
 /* a reasonable estimate for the number of lwps per process */
 #define	LWPS_PER_PROCESS	10
 
