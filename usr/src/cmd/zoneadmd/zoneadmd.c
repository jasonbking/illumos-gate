/*
 * CDDL HEADER START
 *
 * The contents of this file are subject to the terms of the
 * Common Development and Distribution License (the "License").
 * You may not use this file except in compliance with the License.
 *
 * You can obtain a copy of the license at usr/src/OPENSOLARIS.LICENSE
 * or http://www.opensolaris.org/os/licensing.
 * See the License for the specific language governing permissions
 * and limitations under the License.
 *
 * When distributing Covered Code, include this CDDL HEADER in each
 * file and include the License file at usr/src/OPENSOLARIS.LICENSE.
 * If applicable, add the following below this CDDL HEADER, with the
 * fields enclosed by brackets "[]" replaced with your own identifying
 * information: Portions Copyright [yyyy] [name of copyright owner]
 *
 * CDDL HEADER END
 */

/*
 * Copyright (c) 2003, 2010, Oracle and/or its affiliates. All rights reserved.
 * Copyright 2014 Nexenta Systems, Inc. All rights reserved.
 * Copyright 2021 Joyent, Inc.
 * Copyright (c) 2016 by Delphix. All rights reserved.
 */

/*
 * zoneadmd manages zones; one zoneadmd process is launched for each
 * non-global zone on the system.  This daemon juggles four jobs:
 *
 * - Implement setup and teardown of the zone "virtual platform": mount and
 *   unmount filesystems; create and destroy network interfaces; communicate
 *   with devfsadmd to lay out devices for the zone; instantiate the zone
 *   console device; configure process runtime attributes such as resource
 *   controls, pool bindings, fine-grained privileges.
 *
 * - Launch the zone's init(8) process.
 *
 * - Implement a door server; clients (like zoneadm) connect to the door
 *   server and request zone state changes.  The kernel is also a client of
 *   this door server.  A request to halt or reboot the zone which originates
 *   *inside* the zone results in a door upcall from the kernel into zoneadmd.
 *
 *   One minor problem is that messages emitted by zoneadmd need to be passed
 *   back to the zoneadm process making the request.  These messages need to
 *   be rendered in the client's locale; so, this is passed in as part of the
 *   request.  The exception is the kernel upcall to zoneadmd, in which case
 *   messages are syslog'd.
 *
 *   To make all of this work, the Makefile adds -a to xgettext to extract *all*
 *   strings, and an exclusion file (zoneadmd.xcl) is used to exclude those
 *   strings which do not need to be translated.
 *
 * - Act as a console server for zlogin -C processes; see comments in zcons.c
 *   for more information about the zone console architecture.
 *
 * DESIGN NOTES
 *
 * Restart:
 *   A chief design constraint of zoneadmd is that it should be restartable in
 *   the case that the administrator kills it off, or it suffers a fatal error,
 *   without the running zone being impacted; this is akin to being able to
 *   reboot the service processor of a server without affecting the OS instance.
 */

#include <sys/param.h>
#include <sys/mman.h>
#include <sys/types.h>
#include <sys/stat.h>
#include <sys/sysmacros.h>
#include <sys/time.h>

#include <bsm/adt.h>
#include <bsm/adt_event.h>

#include <alloca.h>
#include <assert.h>
#include <errno.h>
#include <door.h>
#include <fcntl.h>
#include <locale.h>
#include <signal.h>
#include <stdarg.h>
#include <stdio.h>
#include <stdlib.h>
#include <string.h>
#include <strings.h>
#include <synch.h>
#include <syslog.h>
#include <thread.h>
#include <unistd.h>
#include <wait.h>
#include <limits.h>
#include <zone.h>
#include <libbrand.h>
#include <sys/brand.h>
#include <libcontract.h>
#include <libcontract_priv.h>
#include <sys/brand.h>
#include <sys/contract/process.h>
#include <sys/ctfs.h>
#include <libdladm.h>
#include <sys/dls_mgmt.h>
#include <libscf.h>
#include <uuid/uuid.h>
#include <libppt.h>

#include <libzonecfg.h>
#include <zonestat_impl.h>
#include "zoneadmd.h"

static char *progname;
char *zone_name;	/* zone which we are managing */
zone_dochandle_t snap_hndl;	/* handle for snapshot created when ready */
char zonepath[MAXNAMELEN];
char pool_name[MAXNAMELEN];
char default_brand[MAXNAMELEN];
char brand_name[MAXNAMELEN];
boolean_t zone_isnative;
boolean_t zone_iscluster;
boolean_t zone_islabeled;
boolean_t shutdown_in_progress;
static zoneid_t zone_id;
static zoneid_t zone_did = 0;
dladm_handle_t dld_handle = NULL;

char pre_statechg_hook[2 * MAXPATHLEN];
char post_statechg_hook[2 * MAXPATHLEN];
char query_hook[2 * MAXPATHLEN];

zlog_t logsys;			/* log to syslog */
zlog_t logplat;			/* log to platform.log */

mutex_t	lock = DEFAULTMUTEX;	/* to serialize stuff */
mutex_t	msglock = DEFAULTMUTEX;	/* for calling setlocale() */

static sema_t scratch_sem;	/* for scratch zones */

static char	zone_door_path[MAXPATHLEN];
static int	zone_door = -1;

boolean_t in_death_throes = B_FALSE;	/* daemon is dying */
boolean_t bringup_failure_recovery = B_FALSE; /* ignore certain failures */

static int platloghdl = -1;	/* Handle for <zonepath>/logs/platform.log */

#if !defined(TEXT_DOMAIN)		/* should be defined by cc -D */
#define	TEXT_DOMAIN	"SYS_TEST"	/* Use this only if it wasn't */
#endif

#define	DEFAULT_LOCALE	"C"

#define	RSRC_NET	"net"
#define	RSRC_DEV	"device"

static const char *
z_cmd_name(zone_cmd_t zcmd)
{
	/* This list needs to match the enum in sys/zone.h */
	static const char *zcmdstr[] = {
		"ready", "boot", "forceboot", "reboot", "halt",
		"note_uninstalling", "mount", "forcemount", "unmount",
		"shutdown"
	};

	if (zcmd >= sizeof (zcmdstr) / sizeof (*zcmdstr))
		return ("unknown");
	else
		return (zcmdstr[(int)zcmd]);
}

static char *
get_execbasename(char *execfullname)
{
	char *last_slash, *execbasename;

	/* guard against '/' at end of command invocation */
	for (;;) {
		last_slash = strrchr(execfullname, '/');
		if (last_slash == NULL) {
			execbasename = execfullname;
			break;
		} else {
			execbasename = last_slash + 1;
			if (*execbasename == '\0') {
				*last_slash = '\0';
				continue;
			}
			break;
		}
	}
	return (execbasename);
}

static void
usage(void)
{
	(void) fprintf(stderr, gettext("Usage: %s -z zonename\n"), progname);
	(void) fprintf(stderr,
	    gettext("\tNote: %s should not be run directly.\n"), progname);
	exit(2);
}

/* ARGSUSED */
static void
sigchld(int sig)
{
}

char *
localize_msg(char *locale, const char *msg)
{
	char *out;

	(void) mutex_lock(&msglock);
	(void) setlocale(LC_MESSAGES, locale);
	out = gettext(msg);
	(void) setlocale(LC_MESSAGES, DEFAULT_LOCALE);
	(void) mutex_unlock(&msglock);
	return (out);
}

/* PRINTFLIKE3 */
void
zerror(zlog_t *zlogp, boolean_t use_strerror, const char *fmt, ...)
{
	va_list alist;
	char buf[MAXPATHLEN * 2]; /* enough space for err msg with a path */
	char *bp, *bp_nozone;
	int saved_errno = errno;

	if (zlogp == &logsys)
		(void) snprintf(buf, sizeof (buf), "[zone '%s'] ", zone_name);
	else
		buf[0] = '\0';
	bp = bp_nozone = &(buf[strlen(buf)]);

	/*
	 * In theory, the locale pointer should be set to either "C" or a
	 * char array, so it should never be NULL
	 */
	assert(zlogp->locale != NULL);
	/* Locale is per process, but we are multi-threaded... */
	fmt = localize_msg(zlogp->locale, fmt);

	va_start(alist, fmt);
	(void) vsnprintf(bp, sizeof (buf) - (bp - buf), fmt, alist);
	va_end(alist);
	bp = &(buf[strlen(buf)]);
	if (use_strerror)
		(void) snprintf(bp, sizeof (buf) - (bp - buf), ": %s",
		    strerror(saved_errno));

	(void) strlcat(buf, "\n", sizeof (buf));

	/*
	 * If we don't have the platform log, we are in a child process, and
	 * should log to stderr (which is a pipe) instead of the file.
	 */
	if (logging_poisoned) {
		(void) fprintf(stderr, "%s", buf);

		if (zlogp != &logsys && zlogp->logfile == stderr)
			return;
	} else {
		logstream_write(platloghdl, bp_nozone, strlen(bp_nozone));

		if (zlogp == &logplat)
			return;
	}

	if (zlogp == &logsys) {
		bp = strrchr(buf, '\n');
		if (bp != NULL && bp[1] == '\0') {
			*bp = '\0';
		}
		(void) syslog(LOG_ERR, "%s", buf);
	} else if (zlogp->logfile != NULL) {
		(void) fprintf(zlogp->logfile, "%s", buf);
	} else {
		size_t buflen;
		size_t copylen;

		buflen = snprintf(zlogp->log, zlogp->loglen, "%s", buf);
		copylen = MIN(buflen, zlogp->loglen);
		zlogp->log += copylen;
		zlogp->loglen -= copylen;
	}
}

/*
 * Append src to dest, modifying dest in the process. Prefix src with
 * a space character if dest is a non-empty string. Assumes dest is already
 * properly \0-terminated OR overruns destsize.
 */
static void
strnappend(char *dest, size_t destsize, const char *src)
{
	size_t startpoint = strnlen(dest, destsize);

	if (startpoint >= destsize - 1) {
		/* We've run out of room.  Record something?! */
		return;
	}

	if (startpoint > 0) {
		/* Add the space per the function's intro comment. */
		dest[startpoint] = ' ';
		startpoint++;
	}

	/* Arguably we should check here too... */
	(void) strlcpy(dest + startpoint, src, destsize - startpoint);
}

/*
 * Emit a warning for any boot arguments which are unrecognized.  Since
 * Solaris boot arguments are getopt(3c) compatible (see kernel(8)), we
 * put the arguments into an argv style array, use getopt to process them,
 * and put the resultant argument string back into outargs. Non-native brands
 * may support alternate forms of boot arguments so we must handle that as well.
 *
 * During the filtering, we pull out any arguments which are truly "boot"
 * arguments, leaving only those which are to be passed intact to the
 * progenitor process.  The one we support at the moment is -i, which
 * indicates to the kernel which program should be launched as 'init'.
 *
 * Except for Z_OK, all other return values are treated as fatal.
 */
static int
filter_bootargs(zlog_t *zlogp, const char *inargs, char *outargs,
    char *init_file)
{
	int argc = 0, argc_save;
	int i;
	int err = Z_OK;
	char *arg, *lasts, **argv = NULL, **argv_save;
	char zonecfg_args[BOOTARGS_MAX];
	char scratchargs[BOOTARGS_MAX], *sargs;
<<<<<<< HEAD
	char scratchopt[3];
	char c;
=======
	char c, argsw[5];
>>>>>>> de278259

	bzero(outargs, BOOTARGS_MAX);

	/*
	 * If the user didn't specify transient boot arguments, check
	 * to see if there were any specified in the zone configuration,
	 * and use them if applicable.
	 */
	if (inargs == NULL || inargs[0] == '\0')  {
		bzero(zonecfg_args, sizeof (zonecfg_args));
		(void) zonecfg_get_bootargs(snap_hndl, zonecfg_args,
		    sizeof (zonecfg_args));
		inargs = zonecfg_args;
	}

	if (strlen(inargs) >= BOOTARGS_MAX) {
		zerror(zlogp, B_FALSE, "boot argument string too long");
		return (Z_INVAL);
	}

	(void) strlcpy(scratchargs, inargs, sizeof (scratchargs));
	sargs = scratchargs;
	while ((arg = strtok_r(sargs, " \t", &lasts)) != NULL) {
		sargs = NULL;
		argc++;
	}

	if ((argv = calloc(argc + 1, sizeof (char *))) == NULL) {
		zerror(zlogp, B_FALSE, "memory allocation failed");
		return (Z_NOMEM);
	}

	argv_save = argv;
	argc_save = argc;

	(void) strlcpy(scratchargs, inargs, sizeof (scratchargs));
	sargs = scratchargs;
	i = 0;
	while ((arg = strtok_r(sargs, " \t", &lasts)) != NULL) {
		sargs = NULL;
		if ((argv[i] = strdup(arg)) == NULL) {
			err = Z_NOMEM;
			zerror(zlogp, B_FALSE, "memory allocation failed");
			goto done;
		}
		i++;
	}

	/*
	 * We preserve compatibility with the illumos system boot behavior,
	 * which allows:
	 *
	 *	# reboot kernel/unix -s -m verbose
	 *
	 * In this example, kernel/unix tells the booter what file to boot. The
	 * original intent of this was that we didn't want reboot in a zone to
	 * be gratuitously different, so we would silently ignore the boot
	 * file, if necessary. However, this usage is archaic and has never
	 * been common, since it is impossible to boot a zone onto a different
	 * kernel. Ignoring the first argument breaks for non-native brands
	 * which pass boot arguments in a different style. e.g.
	 *	systemd.log_level=debug
	 * Thus, for backward compatibility we only ignore the first argument
	 * if it appears to be in the illumos form and attempting to specify a
	 * kernel.
	 */
	if (argv[0] == NULL)
		goto done;

	assert(argv[0][0] != ' ');
	assert(argv[0][0] != '\t');

	if (strncmp(argv[0], "kernel/", 7) == 0) {
		argv = &argv[1];
		argc--;
	}

	optind = 0;
	opterr = 0;
	err = Z_OK;
	while ((c = getopt(argc, argv, "fi:m:s")) != -1) {
		switch (c) {
		case 'i':
			/*
			 * -i is handled by the runtime and is not passed
			 * along to userland
			 */
			(void) strlcpy(init_file, optarg, MAXPATHLEN);
			break;
		case 'f':
			/* This has already been processed by zoneadm */
			break;
		case 'm':
		case 's':
			/* These pass through unmolested */
<<<<<<< HEAD
			(void) snprintf(scratchopt, sizeof (scratchopt),
			    "-%c", c);
			strnappend(outargs, BOOTARGS_MAX, scratchopt);
			if (optarg != NULL)
				strnappend(outargs, BOOTARGS_MAX, optarg);
=======
			(void) snprintf(argsw, sizeof (argsw), " -%c ", c);
			(void) strlcat(outargs, argsw, BOOTARGS_MAX);
			if (optarg)
				(void) strlcat(outargs, optarg, BOOTARGS_MAX);
>>>>>>> de278259
			break;
		case '?':
			/*
			 * If a brand has its own init, we need to pass along
			 * whatever the user provides. We use the entire
			 * unknown string here so that we correctly handle
			 * unknown long options (e.g. --debug).
			 */
<<<<<<< HEAD
			strnappend(outargs, BOOTARGS_MAX, argv[optind - 1]);
=======
			err = Z_INVAL;
			(void) snprintf(argsw, sizeof (argsw), " -%c", optopt);
			(void) strlcat(outargs, argsw, BOOTARGS_MAX);
			(void) strlcat(badarg, argsw, BOOTARGS_MAX);
>>>>>>> de278259
			break;
		}
	}

	/*
	 * We need to pass along everything else since we don't know what
	 * the brand's init is expecting. For example, an argument list like:
	 *   --confdir /foo --debug
	 * will cause the getopt parsing to stop at '/foo' but we need to pass
	 * that on, along with the '--debug'. This does mean that we require
	 * any of our known options (-ifms) to preceed the brand-specific ones.
	 */
<<<<<<< HEAD
	while (optind < argc) {
		strnappend(outargs, BOOTARGS_MAX, argv[optind]);
		optind++;
=======
	if (optind < argc) {
		const char *prefix = "";

		err = Z_INVAL;
		do {
			(void) strlcat(badarg, prefix, BOOTARGS_MAX);
			(void) strlcat(badarg, argv[optind], BOOTARGS_MAX);
			prefix = " ";
		} while (++optind < argc);
		zerror(zlogp, B_FALSE, "WARNING: Unused or invalid boot "
		    "arguments `%s'.", badarg);
>>>>>>> de278259
	}

done:
	for (i = 0; i < argc_save; i++) {
		if (argv_save[i] != NULL)
			free(argv_save[i]);
	}
	free(argv_save);
	return (err);
}


static int
mkzonedir(zlog_t *zlogp)
{
	struct stat st;
	/*
	 * We must create and lock everyone but root out of ZONES_TMPDIR
	 * since anyone can open any UNIX domain socket, regardless of
	 * its file system permissions.  Sigh...
	 */
	if (mkdir(ZONES_TMPDIR, S_IRWXU) < 0 && errno != EEXIST) {
		zerror(zlogp, B_TRUE, "could not mkdir '%s'", ZONES_TMPDIR);
		return (-1);
	}
	/* paranoia */
	if ((stat(ZONES_TMPDIR, &st) < 0) || !S_ISDIR(st.st_mode)) {
		zerror(zlogp, B_TRUE, "'%s' is not a directory", ZONES_TMPDIR);
		return (-1);
	}
	(void) chmod(ZONES_TMPDIR, S_IRWXU);
	return (0);
}

/*
 * Run the brand's pre-state change callback, if it exists.
 */
static int
brand_prestatechg(zlog_t *zlogp, int state, int cmd, boolean_t debug)
{
	char cmdbuf[2 * MAXPATHLEN];
	const char *altroot;

	if (pre_statechg_hook[0] == '\0')
		return (0);

	altroot = zonecfg_get_root();
	if (snprintf(cmdbuf, sizeof (cmdbuf), "%s %d %d %s", pre_statechg_hook,
	    state, cmd, altroot) > sizeof (cmdbuf))
		return (-1);

	if (do_subproc(zlogp, cmdbuf, NULL, debug) != 0)
		return (-1);

	return (0);
}

/*
 * Run the brand's post-state change callback, if it exists.
 */
static int
brand_poststatechg(zlog_t *zlogp, int state, int cmd, boolean_t debug)
{
	char cmdbuf[2 * MAXPATHLEN];
	const char *altroot;

	if (post_statechg_hook[0] == '\0')
		return (0);

	altroot = zonecfg_get_root();
	if (snprintf(cmdbuf, sizeof (cmdbuf), "%s %d %d %s", post_statechg_hook,
	    state, cmd, altroot) > sizeof (cmdbuf))
		return (-1);

	if (do_subproc(zlogp, cmdbuf, NULL, debug) != 0)
		return (-1);

	return (0);
}

/*
 * Notify zonestatd of the new zone.  If zonestatd is not running, this
 * will do nothing.
 */
static void
notify_zonestatd(zoneid_t zoneid)
{
	int cmd[2];
	int fd;
	door_arg_t params;

	fd = open(ZS_DOOR_PATH, O_RDONLY);
	if (fd < 0)
		return;

	cmd[0] = ZSD_CMD_NEW_ZONE;
	cmd[1] = zoneid;
	params.data_ptr = (char *)&cmd;
	params.data_size = sizeof (cmd);
	params.desc_ptr = NULL;
	params.desc_num = 0;
	params.rbuf = NULL;
	params.rsize = 0;
	(void) door_call(fd, &params);
	(void) close(fd);
}

/*
 * Bring a zone up to the pre-boot "ready" stage.  The mount_cmd argument is
 * 'true' if this is being invoked as part of the processing for the "mount"
 * subcommand.
 *
 * If a scratch zone mount (ALT_MOUNT) is being performed then do not
 * call the state change hooks.
 */
static int
zone_ready(zlog_t *zlogp, zone_mnt_t mount_cmd, int zstate, boolean_t debug)
{
	int err;
	boolean_t snapped = B_FALSE;

	if ((snap_hndl = zonecfg_init_handle()) == NULL) {
		zerror(zlogp, B_TRUE, "getting zone configuration handle");
		goto bad;
	}
	if ((err = zonecfg_create_snapshot(zone_name)) != Z_OK) {
		zerror(zlogp, B_FALSE, "unable to create snapshot: %s",
		    zonecfg_strerror(err));
		goto bad;
	}
	snapped = B_TRUE;

	if (zonecfg_get_snapshot_handle(zone_name, snap_hndl) != Z_OK) {
		zerror(zlogp, B_FALSE, "invalid configuration snapshot");
		goto bad;
	}

	if (zone_did == 0)
		zone_did = zone_get_did(zone_name);

	if (!ALT_MOUNT(mount_cmd) &&
	    brand_prestatechg(zlogp, zstate, Z_READY, debug) != 0)
		goto bad;

	if ((zone_id = vplat_create(zlogp, mount_cmd, zone_did)) == -1)
		goto bad;

	if (vplat_bringup(zlogp, mount_cmd, zone_id) != 0) {
		bringup_failure_recovery = B_TRUE;
		(void) vplat_teardown(NULL, (mount_cmd != Z_MNT_BOOT), B_FALSE,
		    debug);
		goto bad;
	}

	if (!ALT_MOUNT(mount_cmd) &&
	    brand_poststatechg(zlogp, zstate, Z_READY, debug) != 0)
		goto bad;

	return (0);

bad:
	/*
	 * If something goes wrong, we up the zones's state to the target
	 * state, READY, and then invoke the hook as if we're halting.
	 */
	if (!ALT_MOUNT(mount_cmd))
		(void) brand_poststatechg(zlogp, ZONE_STATE_READY, Z_HALT,
		    debug);

	if (snapped)
		if ((err = zonecfg_destroy_snapshot(zone_name)) != Z_OK)
			zerror(zlogp, B_FALSE, "destroying snapshot: %s",
			    zonecfg_strerror(err));
	zonecfg_fini_handle(snap_hndl);
	snap_hndl = NULL;
	return (-1);
}

int
init_template(void)
{
	int fd;
	int err = 0;

	fd = open64(CTFS_ROOT "/process/template", O_RDWR);
	if (fd == -1)
		return (-1);

	/*
	 * For now, zoneadmd doesn't do anything with the contract.
	 * Deliver no events, don't inherit, and allow it to be orphaned.
	 */
	err |= ct_tmpl_set_critical(fd, 0);
	err |= ct_tmpl_set_informative(fd, 0);
	err |= ct_pr_tmpl_set_fatal(fd, CT_PR_EV_HWERR);
	err |= ct_pr_tmpl_set_param(fd, CT_PR_PGRPONLY | CT_PR_REGENT);
	if (err || ct_tmpl_activate(fd)) {
		(void) close(fd);
		return (-1);
	}

	return (fd);
}

typedef struct fs_callback {
	zlog_t		*zlogp;
	zoneid_t	zoneid;
	boolean_t	mount_cmd;
} fs_callback_t;

static int
mount_early_fs(void *data, const char *spec, const char *dir,
    const char *fstype, const char *opt)
{
	zlog_t *zlogp = ((fs_callback_t *)data)->zlogp;
	zoneid_t zoneid = ((fs_callback_t *)data)->zoneid;
	boolean_t mount_cmd = ((fs_callback_t *)data)->mount_cmd;
	char rootpath[MAXPATHLEN];
	pid_t child;
	int child_status;
	int tmpl_fd;
	int rv;
	ctid_t ct;

	/* determine the zone rootpath */
	if (mount_cmd) {
		char luroot[MAXPATHLEN];

		(void) snprintf(luroot, sizeof (luroot), "%s/lu", zonepath);
		resolve_lofs(zlogp, luroot, sizeof (luroot));
		(void) strlcpy(rootpath, luroot, sizeof (rootpath));
	} else {
		if (zone_get_rootpath(zone_name,
		    rootpath, sizeof (rootpath)) != Z_OK) {
			zerror(zlogp, B_FALSE, "unable to determine zone root");
			return (-1);
		}
	}

	if ((rv = valid_mount_path(zlogp, rootpath, spec, dir, fstype)) < 0) {
		zerror(zlogp, B_FALSE, "%s%s is not a valid mount point",
		    rootpath, dir);
		return (-1);
	} else if (rv > 0) {
		/* The mount point path doesn't exist, create it now. */
		if (make_one_dir(zlogp, rootpath, dir,
		    DEFAULT_DIR_MODE, DEFAULT_DIR_USER,
		    DEFAULT_DIR_GROUP) != 0) {
			zerror(zlogp, B_FALSE, "failed to create mount point");
			return (-1);
		}

		/*
		 * Now this might seem weird, but we need to invoke
		 * valid_mount_path() again.  Why?  Because it checks
		 * to make sure that the mount point path is canonical,
		 * which it can only do if the path exists, so now that
		 * we've created the path we have to verify it again.
		 */
		if ((rv = valid_mount_path(zlogp, rootpath, spec, dir,
		    fstype)) < 0) {
			zerror(zlogp, B_FALSE,
			    "%s%s is not a valid mount point", rootpath, dir);
			return (-1);
		}
	}

	if ((tmpl_fd = init_template()) == -1) {
		zerror(zlogp, B_TRUE, "failed to create contract");
		return (-1);
	}

	if ((child = fork()) == -1) {
		(void) ct_tmpl_clear(tmpl_fd);
		(void) close(tmpl_fd);
		zerror(zlogp, B_TRUE, "failed to fork");
		return (-1);

	} else if (child == 0) {	/* child */
		char opt_buf[MAX_MNTOPT_STR];
		int optlen = 0;
		int mflag = MS_DATA;
		int i;
		int ret;

		(void) ct_tmpl_clear(tmpl_fd);
		/*
		 * Even though there are no procs running in the zone, we
		 * do this for paranoia's sake.
		 */
		(void) closefrom(0);

		if (zone_enter(zoneid) == -1) {
			_exit(errno);
		}
		if (opt != NULL) {
			/*
			 * The mount() system call is incredibly annoying.
			 * If options are specified, we need to copy them
			 * into a temporary buffer since the mount() system
			 * call will overwrite the options string.  It will
			 * also fail if the new option string it wants to
			 * write is bigger than the one we passed in, so
			 * you must pass in a buffer of the maximum possible
			 * option string length.  sigh.
			 */
			(void) strlcpy(opt_buf, opt, sizeof (opt_buf));
			opt = opt_buf;
			optlen = MAX_MNTOPT_STR;
			mflag = MS_OPTIONSTR;
		}

		/*
		 * There is an obscure race condition which can cause mount
		 * to return EBUSY. This happens for example on the mount
		 * of the zone's /etc/svc/volatile file system if there is
		 * a GZ process running svcs -Z, which will touch the
		 * mountpoint, just as we're trying to do the mount. To cope
		 * with this, we retry up to 3 times to let this transient
		 * process get out of the way.
		 */
		for (i = 0; i < 3; i++) {
			ret = 0;
			if (mount(spec, dir, mflag, fstype, NULL, 0, opt,
			    optlen) != 0)
				ret = errno;
			if (ret != EBUSY)
				break;
			(void) sleep(1);
		}
		_exit(ret);
	}

	/* parent */
	if (contract_latest(&ct) == -1)
		ct = -1;
	(void) ct_tmpl_clear(tmpl_fd);
	(void) close(tmpl_fd);
	if (waitpid(child, &child_status, 0) != child) {
		/* unexpected: we must have been signalled */
		(void) contract_abandon_id(ct);
		return (-1);
	}
	(void) contract_abandon_id(ct);
	if (WEXITSTATUS(child_status) != 0) {
		errno = WEXITSTATUS(child_status);
		zerror(zlogp, B_TRUE, "mount of %s failed", dir);
		return (-1);
	}

	return (0);
}

/*
 * Replace characters other than [A-Za-z0-9_] with '_' so that the string is a
 * valid environment variable name.
 */
static void
sanitize_env_var_name(char *var)
{
	for (char *p = var; *p != '\0'; p++) {
		if (!isalnum(*p)) {
			*p = '_';
		}
	}
}

/*
 * env variable name format
 *	_ZONECFG_{resource name}_{identifying attr. name}_{property name}
 * Any dashes (-) in the property names are replaced with underscore (_).
 */
static void
set_zonecfg_env(char *rsrc, char *attr, char *name, char *val)
{
	/* Enough for maximal name, rsrc + attr, & slop for ZONECFG & _'s */
	char nm[2 * MAXNAMELEN + 32];

	if (attr == NULL)
		(void) snprintf(nm, sizeof (nm), "_ZONECFG_%s_%s", rsrc,
		    name);
	else
		(void) snprintf(nm, sizeof (nm), "_ZONECFG_%s_%s_%s", rsrc,
		    attr, name);

	sanitize_env_var_name(nm);

	(void) setenv(nm, val, 1);
}

/*
 * Resolve a device:match value to a path.  This is only different for PPT
 * devices, where we expect the match property to be a /devices/... path, and
 * configured for PPT already.
 */
int
resolve_device_match(zlog_t *zlogp, struct zone_devtab *dtab,
    char *path, size_t len)
{
	struct zone_res_attrtab *rap;

	for (rap = dtab->zone_dev_attrp; rap != NULL;
	    rap = rap->zone_res_attr_next) {
		if (strcmp(rap->zone_res_attr_name, "model") == 0 &&
		    strcmp(rap->zone_res_attr_value, "passthru") == 0)
			break;
	}

	if (rap == NULL) {
		if (strlcpy(path, dtab->zone_dev_match, len) >= len)
			return (Z_INVAL);
		return (Z_OK);
	}

	if (strncmp(dtab->zone_dev_match, "/devices",
	    strlen("/devices")) != 0) {
		zerror(zlogp, B_FALSE, "invalid passthru match value '%s'",
		    dtab->zone_dev_match);
		return (Z_INVAL);
	}

	if (ppt_devpath_to_dev(dtab->zone_dev_match, path, len) != 0) {
		zerror(zlogp, B_TRUE, "failed to resolve passthru device %s",
		    dtab->zone_dev_match);
		return (Z_INVAL);
	}

	return (Z_OK);
}

/*
 * Export various zonecfg properties into environment for the boot and state
 * change hooks.
 *
 * If debug is true, _ZONEADMD_brand_debug is set to 1, else it is set to an
 * empty string.  Brand hooks consider any non-empty string as an indication
 * that debug output is requested.
 *
 * We could export more of the config in the future, as necessary.  A better
 * solution would be to make it so brand-specific behavior is handled by
 * brand-specific callbacks written in C.  Then the normal libzonecfg interfaces
 * can be used for accessing any parts of the configuration that are needed.
 *
 * All of the environment variables set by this function are specific to
 * SmartOS.
 */
static int
setup_subproc_env(zlog_t *zlogp, boolean_t debug)
{
	int res;
	struct zone_nwiftab ntab;
	struct zone_devtab dtab;
	struct zone_attrtab atab;
	char net_resources[MAXNAMELEN * 2];
	char dev_resources[MAXNAMELEN * 2];
	char didstr[16];
	char uuidstr[UUID_PRINTABLE_STRING_LENGTH];
	uuid_t uuid;

	/* snap_hndl is null when called through the set_brand_env code path */
	if (snap_hndl == NULL)
		return (Z_OK);

	if ((res = zonecfg_get_uuid(zone_name, uuid)) != Z_OK)
		return (res);

	uuid_unparse(uuid, uuidstr);
	(void) setenv("_ZONECFG_uuid", uuidstr, 1);

	(void) snprintf(didstr, sizeof (didstr), "%d", zone_did);
	(void) setenv("_ZONECFG_did", didstr, 1);

	/*
	 * "net" resources are exported because zoneadmd does not handle
	 * automatic configuration of vnics and so that the bhyve boot hook
	 * can generate the argument list for the brand's init program.  At such
	 * a time as vnic creation is handled in zoneadmd and brand callbacks
	 * can be executed as part of the zoneadmd process this should be
	 * removed.
	 */
	net_resources[0] = '\0';
	if ((res = zonecfg_setnwifent(snap_hndl)) != Z_OK)
		goto done;

	while (zonecfg_getnwifent(snap_hndl, &ntab) == Z_OK) {
		struct zone_res_attrtab *rap;
		char *phys;

		phys = ntab.zone_nwif_physical;

		(void) strlcat(net_resources, phys, sizeof (net_resources));
		(void) strlcat(net_resources, " ", sizeof (net_resources));

		set_zonecfg_env(RSRC_NET, phys, "physical", phys);

		set_zonecfg_env(RSRC_NET, phys, "address",
		    ntab.zone_nwif_address);
		set_zonecfg_env(RSRC_NET, phys, "allowed-address",
		    ntab.zone_nwif_allowed_address);
		set_zonecfg_env(RSRC_NET, phys, "defrouter",
		    ntab.zone_nwif_defrouter);
		set_zonecfg_env(RSRC_NET, phys, "global-nic",
		    ntab.zone_nwif_gnic);
		set_zonecfg_env(RSRC_NET, phys, "mac-addr", ntab.zone_nwif_mac);
		set_zonecfg_env(RSRC_NET, phys, "vlan-id",
		    ntab.zone_nwif_vlan_id);

		for (rap = ntab.zone_nwif_attrp; rap != NULL;
		    rap = rap->zone_res_attr_next)
			set_zonecfg_env(RSRC_NET, phys, rap->zone_res_attr_name,
			    rap->zone_res_attr_value);
		nwifent_free_attrs(&ntab);
	}

	(void) setenv("_ZONECFG_net_resources", net_resources, 1);

	(void) zonecfg_endnwifent(snap_hndl);

	/*
	 * "device" resources are exported because the bhyve boot brand callback
	 * needs them to generate the argument list for the brand's init
	 * program.  At such a time as brand callbacks can be executed as part
	 * of the zoneadmd process, this should be removed.
	 *
	 * The bhyve brand only supports disk-like and ppt devices and does not
	 * support regular expressions.
	 */
	if ((res = zonecfg_setdevent(snap_hndl)) != Z_OK)
		goto done;

	dev_resources[0] = '\0';
	while (zonecfg_getdevent(snap_hndl, &dtab) == Z_OK) {
		char *match = dtab.zone_dev_match;
		struct zone_res_attrtab *rap;
		char path[MAXPATHLEN];

		res = resolve_device_match(zlogp, &dtab, path, sizeof (path));
		if (res != Z_OK)
			goto done;

		/*
		 * Even if not modified, the match path will be mangled in the
		 * environment variable name, so we always store the value here.
		 */
		set_zonecfg_env(RSRC_DEV, match, "path", path);

		for (rap = dtab.zone_dev_attrp; rap != NULL;
		    rap = rap->zone_res_attr_next) {
			set_zonecfg_env(RSRC_DEV, match,
			    rap->zone_res_attr_name, rap->zone_res_attr_value);
		}

		/*
		 * _ZONECFG_device_resources will contain a space separated list
		 * of devices that have _ZONECFG_device_<device>* environment
		 * variables.  So that each element of the list matches up with
		 * <device>, each list item needs to be sanitized in the same
		 * way that environment variable names are sanitized.
		 */
		sanitize_env_var_name(match);
		(void) strlcat(dev_resources, match, sizeof (dev_resources));
		(void) strlcat(dev_resources, " ", sizeof (dev_resources));
	}
	(void) zonecfg_enddevent(snap_hndl);

	(void) setenv("_ZONECFG_device_resources", dev_resources, 1);

	/*
	 * "attr" resources are exported because the bhyve brand's boot hook
	 * needs access to the "ram", "cpu", "bootrom", etc. to form the
	 * argument list for the brand's init program.  Once the bhyve brand is
	 * configured via proper resources and properties, this should be
	 * removed.
	 */
	if ((res = zonecfg_setattrent(snap_hndl)) != Z_OK)
		goto done;

	while (zonecfg_getattrent(snap_hndl, &atab) == Z_OK) {
		set_zonecfg_env("attr", NULL, atab.zone_attr_name,
		    atab.zone_attr_value);
	}

	(void) zonecfg_endattrent(snap_hndl);

	if (debug)
		(void) setenv("_ZONEADMD_brand_debug", "1", 1);
	else
		(void) setenv("_ZONEADMD_brand_debug", "", 1);

	res = Z_OK;

done:
	return (res);
}

void
nwifent_free_attrs(struct zone_nwiftab *np)
{
	struct zone_res_attrtab *rap;

	for (rap = np->zone_nwif_attrp; rap != NULL; ) {
		struct zone_res_attrtab *tp = rap;

		rap = rap->zone_res_attr_next;
		free(tp);
	}
}

/*
 * If retstr is not NULL, the output of the subproc is returned in the str,
 * otherwise it is output using zerror().  Any memory allocated for retstr
 * should be freed by the caller.
 */
int
do_subproc(zlog_t *zlogp, char *cmdbuf, char **retstr, boolean_t debug)
{
	char buf[1024];		/* arbitrary large amount */
	char *inbuf;
	FILE *file;
	int status;
	int rd_cnt;
	int fds[2];
	pid_t child;

	if (retstr != NULL) {
		if ((*retstr = malloc(1024)) == NULL) {
			zerror(zlogp, B_FALSE, "out of memory");
			return (-1);
		}
		inbuf = *retstr;
		rd_cnt = 0;
	} else {
		inbuf = buf;
	}

	if (pipe(fds) != 0) {
		zerror(zlogp, B_TRUE, "failed to create pipe for subprocess");
		return (-1);
	}

	if ((child = fork()) == 0) {
		int in;

		/*
		 * SIGINT is currently ignored.  It probably shouldn't be so
		 * hard to kill errant children, so we revert to SIG_DFL.
		 * SIGHUP and SIGUSR1 are used to perform log rotation.  We
		 * leave those as-is because we don't want a 'pkill -HUP
		 * zoneadmd' to kill this child process before exec().  On
		 * exec(), SIGHUP and SIGUSR1 will become SIG_DFL.
		 */
		(void) sigset(SIGINT, SIG_DFL);

		/*
		 * Set up a pipe for the child to log to.
		 */
		if (dup2(fds[1], STDERR_FILENO) == -1) {
			(void) snprintf(buf, sizeof (buf),
			    "subprocess failed to dup2(STDERR_FILENO): %s\n",
			    strerror(errno));
			(void) write(fds[1], buf, strlen(buf));
			_exit(127);
		}
		if (dup2(fds[1], STDOUT_FILENO) == -1) {
			perror("subprocess failed to dup2(STDOUT_FILENO)");
			_exit(127);
		}
		/*
		 * Some naughty children may try to read from stdin.  Be sure
		 * that the first file that a child opens doesn't get stdin's
		 * file descriptor.
		 */
		if ((in = open("/dev/null", O_RDONLY)) == -1 ||
		    dup2(in, STDIN_FILENO) == -1) {
			zerror(zlogp, B_TRUE,
			    "subprocess failed to set up STDIN_FILENO");
			_exit(127);
		}
		closefrom(STDERR_FILENO + 1);

		if (setup_subproc_env(zlogp, debug) != Z_OK) {
			zerror(zlogp, B_FALSE, "failed to setup environment");
			_exit(127);
		}

		(void) execl("/bin/sh", "sh", "-c", cmdbuf, NULL);

		zerror(zlogp, B_TRUE, "subprocess execl failed");
		_exit(127);
	} else if (child == -1) {
		zerror(zlogp, B_TRUE, "failed to create subprocess for '%s'",
		    cmdbuf);
		(void) close(fds[0]);
		(void) close(fds[1]);
		return (-1);
	}

	(void) close(fds[1]);

	file = fdopen(fds[0], "r");
	while (fgets(inbuf, 1024, file) != NULL) {
		if (retstr == NULL) {
			if (zlogp != &logsys) {
				int last = strlen(inbuf) - 1;

				if (inbuf[last] == '\n')
					inbuf[last] = '\0';
				zerror(zlogp, B_FALSE, "%s", inbuf);
			}
		} else {
			char *p;

			rd_cnt += 1024 - 1;
			if ((p = realloc(*retstr, rd_cnt + 1024)) == NULL) {
				zerror(zlogp, B_FALSE, "out of memory");
				break;
			}

			*retstr = p;
			inbuf = *retstr + rd_cnt;
		}
	}

	while (fclose(file) != 0) {
		assert(errno == EINTR);
	}
	while (waitpid(child, &status, 0) == -1) {
		if (errno != EINTR) {
			zerror(zlogp, B_TRUE,
			    "failed to get exit status of '%s'", cmdbuf);
			return (-1);
		}
	}

	if (WIFSIGNALED(status)) {
		zerror(zlogp, B_FALSE, "%s unexpectedly terminated due to "
		    "signal %d", cmdbuf, WTERMSIG(status));
		return (-1);
	}
	assert(WIFEXITED(status));
	if (WEXITSTATUS(status) == ZEXIT_EXEC) {
		zerror(zlogp, B_FALSE, "failed to exec %s", cmdbuf);
		return (-1);
	}
	return (WEXITSTATUS(status));
}

/*
 * Get the path for this zone's init(1M) (or equivalent) process. First look
 * for a zone-specific init-name attr, then get it from the brand.
 */
static int
get_initname(brand_handle_t bh, char *initname, int len)
{
	struct zone_attrtab a;

	bzero(&a, sizeof (a));
	(void) strlcpy(a.zone_attr_name, "init-name",
	    sizeof (a.zone_attr_name));

	if (zonecfg_lookup_attr(snap_hndl, &a) == Z_OK) {
		(void) strlcpy(initname, a.zone_attr_value, len);
		return (0);
	}

	return (brand_get_initname(bh, initname, len));
}

/*
 * Get the restart-init flag for this zone's init(1M) (or equivalent) process.
 * First look for a zone-specific restart-init attr, then get it from the brand.
 */
static boolean_t
restartinit(brand_handle_t bh)
{
	struct zone_attrtab a;

	bzero(&a, sizeof (a));
	(void) strlcpy(a.zone_attr_name, "restart-init",
	    sizeof (a.zone_attr_name));

	if (zonecfg_lookup_attr(snap_hndl, &a) == Z_OK) {
		if (strcmp(a.zone_attr_value, "false") == 0)
			return (B_FALSE);
		return (B_TRUE);
	}

	return (brand_restartinit(bh));
}

/*
 * Get the app-svc-dependent flag for this zone's init process. This is a
 * zone-specific attr which controls the type of contract we create for the
 * zone's init. When true, the contract will include CT_PR_EV_EXIT in the fatal
 * set, so that when any service which is in the same contract exits, the init
 * application will be terminated.
 */
static boolean_t
is_app_svc_dep(void)
{
	struct zone_attrtab a;

	bzero(&a, sizeof (a));
	(void) strlcpy(a.zone_attr_name, "app-svc-dependent",
	    sizeof (a.zone_attr_name));

	if (zonecfg_lookup_attr(snap_hndl, &a) == Z_OK &&
	    strcmp(a.zone_attr_value, "true") == 0) {
		return (B_TRUE);
	}

	return (B_FALSE);
}

static int
zone_bootup(zlog_t *zlogp, const char *bootargs, int zstate, boolean_t debug)
{
	zoneid_t zoneid;
	struct stat st;
	char rpath[MAXPATHLEN], initpath[MAXPATHLEN], init_file[MAXPATHLEN];
	char nbootargs[BOOTARGS_MAX];
	char cmdbuf[MAXPATHLEN];
	fs_callback_t cb;
	brand_handle_t bh;
	zone_iptype_t iptype;
	dladm_status_t status;
	char errmsg[DLADM_STRSIZE];
	int err;
	boolean_t app_svc_dep;
	boolean_t restart_init, restart_init0, restart_initreboot;

	if (brand_prestatechg(zlogp, zstate, Z_BOOT, debug) != 0)
		return (-1);

	if ((zoneid = getzoneidbyname(zone_name)) == -1) {
		zerror(zlogp, B_TRUE, "unable to get zoneid");
		goto bad;
	}

	cb.zlogp = zlogp;
	cb.zoneid = zoneid;
	cb.mount_cmd = B_FALSE;

	/* Get a handle to the brand info for this zone */
	if ((bh = brand_open(brand_name)) == NULL) {
		zerror(zlogp, B_FALSE, "unable to determine zone brand");
		goto bad;
	}

	/*
	 * Get the list of filesystems to mount from the brand
	 * configuration.  These mounts are done via a thread that will
	 * enter the zone, so they are done from within the context of the
	 * zone.
	 */
	if (brand_platform_iter_mounts(bh, mount_early_fs, &cb) != 0) {
		zerror(zlogp, B_FALSE, "unable to mount filesystems");
		brand_close(bh);
		goto bad;
	}

	/*
	 * Get the brand's boot callback if it exists.
	 */
	(void) strcpy(cmdbuf, EXEC_PREFIX);
	if (brand_get_boot(bh, zone_name, zonepath, cmdbuf + EXEC_LEN,
	    sizeof (cmdbuf) - EXEC_LEN) != 0) {
		zerror(zlogp, B_FALSE,
		    "unable to determine branded zone's boot callback");
		brand_close(bh);
		goto bad;
	}

	/* Get the path for this zone's init(8) (or equivalent) process.  */
	if (get_initname(bh, init_file, MAXPATHLEN) != 0) {
		zerror(zlogp, B_FALSE,
		    "unable to determine zone's init(8) location");
		brand_close(bh);
		goto bad;
	}

	/* See if this zone's brand should restart init if it dies. */
	restart_init = restartinit(bh);
	restart_init0 = brand_restartinit0(bh);
	restart_initreboot = brand_restartinitreboot(bh);

	/*
	 * See if we need to setup contract dependencies between the zone's
	 * primary application and any of its services.
	 */
	app_svc_dep = is_app_svc_dep();

	brand_close(bh);

	err = filter_bootargs(zlogp, bootargs, nbootargs, init_file);
	if (err != Z_OK)
		goto bad;

	assert(init_file[0] != '\0');

	/*
	 * Try to anticipate possible problems: If possible, make sure init is
	 * executable.
	 */
	if (zone_get_rootpath(zone_name, rpath, sizeof (rpath)) != Z_OK) {
		zerror(zlogp, B_FALSE, "unable to determine zone root");
		goto bad;
	}

	(void) snprintf(initpath, sizeof (initpath), "%s%s", rpath, init_file);

	if (lstat(initpath, &st) == -1) {
		zerror(zlogp, B_TRUE, "could not stat %s", initpath);
		goto bad;
	}

	/* LINTED: E_NOP_IF_STMT */
	if ((st.st_mode & S_IFMT) == S_IFLNK) {
		/* symlink, we'll have to wait and resolve when we boot */
	} else if ((st.st_mode & S_IXUSR) == 0) {
		zerror(zlogp, B_FALSE, "%s is not executable", initpath);
		goto bad;
	}

	/*
	 * Exclusive stack zones interact with the dlmgmtd running in the
	 * global zone.  dladm_zone_boot() tells dlmgmtd that this zone is
	 * booting, and loads its datalinks from the zone's datalink
	 * configuration file.
	 */
	if (vplat_get_iptype(zlogp, &iptype) == 0 && iptype == ZS_EXCLUSIVE) {
		status = dladm_zone_boot(dld_handle, zoneid);
		if (status != DLADM_STATUS_OK) {
			zerror(zlogp, B_FALSE, "unable to load zone datalinks: "
			    " %s", dladm_status2str(status, errmsg));
			goto bad;
		}
	}

	/*
	 * If there is a brand 'boot' callback, execute it now to give the
	 * brand one last chance to do any additional setup before the zone
	 * is booted.
	 */
	if ((strlen(cmdbuf) > EXEC_LEN) &&
	    (do_subproc(zlogp, cmdbuf, NULL, debug) != Z_OK)) {
		zerror(zlogp, B_FALSE, "%s failed", cmdbuf);
		goto bad;
	}

	if (zone_setattr(zoneid, ZONE_ATTR_INITNAME, init_file, 0) == -1) {
		zerror(zlogp, B_TRUE, "could not set zone boot file");
		goto bad;
	}

	if (zone_setattr(zoneid, ZONE_ATTR_BOOTARGS, nbootargs, 0) == -1) {
		zerror(zlogp, B_TRUE, "could not set zone boot arguments");
		goto bad;
	}

	if (!restart_init && zone_setattr(zoneid, ZONE_ATTR_INITNORESTART,
	    NULL, 0) == -1) {
		zerror(zlogp, B_TRUE, "could not set zone init-no-restart");
		goto bad;
	}
	if (restart_init0 && zone_setattr(zoneid, ZONE_ATTR_INITRESTART0,
	    NULL, 0) == -1) {
		zerror(zlogp, B_TRUE,
		    "could not set zone init-restart-on-exit-0");
		goto bad;
	}
	if (restart_initreboot && zone_setattr(zoneid, ZONE_ATTR_INITREBOOT,
	    NULL, 0) == -1) {
		zerror(zlogp, B_TRUE, "could not set zone reboot-on-init-exit");
		goto bad;
	}

	if (app_svc_dep && zone_setattr(zoneid, ZONE_ATTR_APP_SVC_CT,
	    (void *)B_TRUE, sizeof (boolean_t)) == -1) {
		zerror(zlogp, B_TRUE, "could not set zone app-die");
		goto bad;
	}

	/*
	 * Inform zonestatd of a new zone so that it can install a door for
	 * the zone to contact it.
	 */
	notify_zonestatd(zone_id);

	/* Startup a thread to perform zfd logging/tty svc for the zone. */
	create_log_thread(zlogp);

	if (zone_boot(zoneid) == -1) {
		zerror(zlogp, B_TRUE, "unable to boot zone");
		destroy_log_thread(zlogp);
		goto bad;
	}

	if (brand_poststatechg(zlogp, zstate, Z_BOOT, debug) != 0) {
		destroy_log_thread(zlogp);
		goto bad;
	}

	return (0);

bad:
	/*
	 * If something goes wrong, we up the zones's state to the target
	 * state, RUNNING, and then invoke the hook as if we're halting.
	 */
	(void) brand_poststatechg(zlogp, ZONE_STATE_RUNNING, Z_HALT, debug);

	return (-1);
}

static int
zone_halt(zlog_t *zlogp, boolean_t unmount_cmd, boolean_t rebooting, int zstate,
    boolean_t debug)
{
	int err;

	/*
	 * If performing a scratch zone unmount then do not call the
	 * state change hooks.
	 */
	if (unmount_cmd == B_FALSE &&
	    brand_prestatechg(zlogp, zstate, Z_HALT, debug) != 0)
		return (-1);

	if (vplat_teardown(zlogp, unmount_cmd, rebooting, debug) != 0) {
		if (!bringup_failure_recovery)
			zerror(zlogp, B_FALSE, "unable to destroy zone");
		destroy_log_thread(zlogp);
		return (-1);
	}

	/* Shut down is done, stop the log thread */
	destroy_log_thread(zlogp);

	if (unmount_cmd == B_FALSE &&
	    brand_poststatechg(zlogp, zstate, Z_HALT, debug) != 0)
		return (-1);

	if ((err = zonecfg_destroy_snapshot(zone_name)) != Z_OK)
		zerror(zlogp, B_FALSE, "destroying snapshot: %s",
		    zonecfg_strerror(err));

	zonecfg_fini_handle(snap_hndl);
	snap_hndl = NULL;

	return (0);
}

static int
zone_graceful_shutdown(zlog_t *zlogp)
{
	zoneid_t zoneid;
	pid_t child;
	char cmdbuf[MAXPATHLEN];
	brand_handle_t bh = NULL;
	ctid_t ct;
	int tmpl_fd;
	int child_status;

	if (shutdown_in_progress) {
		zerror(zlogp, B_FALSE, "shutdown already in progress");
		return (-1);
	}

	if ((zoneid = getzoneidbyname(zone_name)) == -1) {
		zerror(zlogp, B_TRUE, "unable to get zoneid");
		return (-1);
	}

	/* Get a handle to the brand info for this zone */
	if ((bh = brand_open(brand_name)) == NULL) {
		zerror(zlogp, B_FALSE, "unable to determine zone brand");
		return (-1);
	}

	/*
	 * If there is a brand 'shutdown' callback, execute it now to give the
	 * brand a chance to cleanup any custom configuration.
	 */
	(void) strcpy(cmdbuf, EXEC_PREFIX);
	if (brand_get_shutdown(bh, zone_name, zonepath, cmdbuf + EXEC_LEN,
	    sizeof (cmdbuf) - EXEC_LEN) != 0 || strlen(cmdbuf) <= EXEC_LEN) {
		(void) strcat(cmdbuf, SHUTDOWN_DEFAULT);
	}
	brand_close(bh);

	if ((tmpl_fd = init_template()) == -1) {
		zerror(zlogp, B_TRUE, "failed to create contract");
		return (-1);
	}

	if ((child = fork()) == -1) {
		(void) ct_tmpl_clear(tmpl_fd);
		(void) close(tmpl_fd);
		zerror(zlogp, B_TRUE, "failed to fork");
		return (-1);
	} else if (child == 0) {
		(void) ct_tmpl_clear(tmpl_fd);
		if (zone_enter(zoneid) == -1) {
			_exit(errno);
		}
		_exit(execl("/bin/sh", "sh", "-c", cmdbuf, (char *)NULL));
	}

	if (contract_latest(&ct) == -1)
		ct = -1;
	(void) ct_tmpl_clear(tmpl_fd);
	(void) close(tmpl_fd);

	if (waitpid(child, &child_status, 0) != child) {
		/* unexpected: we must have been signalled */
		(void) contract_abandon_id(ct);
		return (-1);
	}

	(void) contract_abandon_id(ct);
	if (WEXITSTATUS(child_status) != 0) {
		errno = WEXITSTATUS(child_status);
		zerror(zlogp, B_FALSE, "unable to shutdown zone");
		return (-1);
	}

	shutdown_in_progress = B_TRUE;

	return (0);
}

static int
zone_wait_shutdown(zlog_t *zlogp)
{
	zone_state_t zstate;
	uint64_t *tm = NULL;
	scf_simple_prop_t *prop = NULL;
	int timeout;
	int tries;
	int rc = -1;

	/* Get default stop timeout from SMF framework */
	timeout = SHUTDOWN_WAIT;
	if ((prop = scf_simple_prop_get(NULL, SHUTDOWN_FMRI, "stop",
	    SCF_PROPERTY_TIMEOUT)) != NULL) {
		if ((tm = scf_simple_prop_next_count(prop)) != NULL) {
			if (tm != 0)
				timeout = *tm;
		}
		scf_simple_prop_free(prop);
	}

	/* allow time for zone to shutdown cleanly */
	for (tries = 0; tries < timeout; tries ++) {
		(void) sleep(1);
		if (zone_get_state(zone_name, &zstate) == Z_OK &&
		    zstate == ZONE_STATE_INSTALLED) {
			rc = 0;
			break;
		}
	}

	if (rc != 0)
		zerror(zlogp, B_FALSE, "unable to shutdown zone");

	shutdown_in_progress = B_FALSE;

	return (rc);
}



/*
 * Generate AUE_zone_state for a command that boots a zone.
 */
static void
audit_put_record(zlog_t *zlogp, ucred_t *uc, int return_val,
    char *new_state)
{
	adt_session_data_t	*ah;
	adt_event_data_t	*event;
	int			pass_fail, fail_reason;

	if (!adt_audit_enabled())
		return;

	if (return_val == 0) {
		pass_fail = ADT_SUCCESS;
		fail_reason = ADT_SUCCESS;
	} else {
		pass_fail = ADT_FAILURE;
		fail_reason = ADT_FAIL_VALUE_PROGRAM;
	}

	if (adt_start_session(&ah, NULL, 0)) {
		zerror(zlogp, B_TRUE, gettext("audit failure."));
		return;
	}
	if (adt_set_from_ucred(ah, uc, ADT_NEW)) {
		zerror(zlogp, B_TRUE, gettext("audit failure."));
		(void) adt_end_session(ah);
		return;
	}

	event = adt_alloc_event(ah, ADT_zone_state);
	if (event == NULL) {
		zerror(zlogp, B_TRUE, gettext("audit failure."));
		(void) adt_end_session(ah);
		return;
	}
	event->adt_zone_state.zonename = zone_name;
	event->adt_zone_state.new_state = new_state;

	if (adt_put_event(event, pass_fail, fail_reason))
		zerror(zlogp, B_TRUE, gettext("audit failure."));

	adt_free_event(event);

	(void) adt_end_session(ah);
}

/*
 * Log the exit time and status of the zone's init process into
 * {zonepath}/lastexited. If the zone shutdown normally, the exit status will
 * be -1, otherwise it will be the exit status as described in wait.3c.
 * If the zone is configured to restart init, then nothing will be logged if
 * init exits unexpectedly (the kernel will never upcall in this case).
 */
static void
log_init_exit(int status)
{
	char p[MAXPATHLEN];
	char buf[128];
	struct timeval t;
	int fd;

	if (snprintf(p, sizeof (p), "%s/lastexited", zonepath) > sizeof (p))
		return;
	if (gettimeofday(&t, NULL) != 0)
		return;
	if (snprintf(buf, sizeof (buf), "%ld.%ld %d\n", t.tv_sec, t.tv_usec,
	    status) > sizeof (buf))
		return;
	if ((fd = open(p, O_WRONLY | O_CREAT | O_TRUNC, 0644)) < 0)
		return;

	(void) write(fd, buf, strlen(buf));

	(void) close(fd);
}

/*
 * The main routine for the door server that deals with zone state transitions.
 */
/* ARGSUSED */
static void
server(void *cookie, char *args, size_t alen, door_desc_t *dp,
    uint_t n_desc)
{
	ucred_t *uc = NULL;
	const priv_set_t *eset;

	zone_state_t zstate;
	zone_cmd_t cmd;
	boolean_t debug;
	int init_status;
	zone_cmd_arg_t *zargp;

	boolean_t kernelcall = B_TRUE;

	int rval = -1;
	uint64_t uniqid;
	zoneid_t zoneid = -1;
	zlog_t zlog;
	zlog_t *zlogp;
	zone_cmd_rval_t *rvalp;
	size_t rlen = getpagesize(); /* conservative */
	fs_callback_t cb;
	brand_handle_t bh;
	boolean_t wait_shut = B_FALSE;

	/* LINTED E_BAD_PTR_CAST_ALIGN */
	zargp = (zone_cmd_arg_t *)args;

	/*
	 * When we get the door unref message, we've fdetach'd the door, and
	 * it is time for us to shut down zoneadmd.
	 */
	if (zargp == DOOR_UNREF_DATA) {
		logstream_close(platloghdl, B_TRUE);

		/*
		 * See comment at end of main() for info on the last rites.
		 */
		exit(0);
	}

	if (zargp == NULL) {
		(void) door_return(NULL, 0, 0, 0);
	}

	rvalp = alloca(rlen);
	bzero(rvalp, rlen);
	zlog.logfile = NULL;
	zlog.buflen = zlog.loglen = rlen - sizeof (zone_cmd_rval_t) + 1;
	zlog.buf = rvalp->errbuf;
	zlog.log = zlog.buf;
	/* defer initialization of zlog.locale until after credential check */
	zlogp = &zlog;

	if (alen != sizeof (zone_cmd_arg_t)) {
		/*
		 * This really shouldn't be happening.
		 */
		zerror(&logsys, B_FALSE, "argument size (%d bytes) "
		    "unexpected (expected %d bytes)", alen,
		    sizeof (zone_cmd_arg_t));
		goto out;
	}
	cmd = zargp->cmd;
	debug = zargp->debug;
	init_status = zargp->status;

	if (door_ucred(&uc) != 0) {
		zerror(&logsys, B_TRUE, "door_ucred");
		goto out;
	}
	eset = ucred_getprivset(uc, PRIV_EFFECTIVE);
	if (ucred_getzoneid(uc) != GLOBAL_ZONEID ||
	    (eset != NULL ? !priv_ismember(eset, PRIV_SYS_CONFIG) :
	    ucred_geteuid(uc) != 0)) {
		zerror(&logsys, B_FALSE, "insufficient privileges");
		goto out;
	}

	kernelcall = ucred_getpid(uc) == 0;

	/*
	 * This is safe because we only use a zlog_t throughout the
	 * duration of a door call; i.e., by the time the pointer
	 * might become invalid, the door call would be over.
	 */
	zlog.locale = kernelcall ? DEFAULT_LOCALE : zargp->locale;

	(void) mutex_lock(&lock);

	/*
	 * Once we start to really die off, we don't want more connections.
	 */
	if (in_death_throes) {
		(void) mutex_unlock(&lock);
		ucred_free(uc);
		(void) door_return(NULL, 0, 0, 0);
		thr_exit(NULL);
	}

	/*
	 * Check for validity of command.
	 */
	if (cmd != Z_READY && cmd != Z_BOOT && cmd != Z_FORCEBOOT &&
	    cmd != Z_REBOOT && cmd != Z_SHUTDOWN && cmd != Z_HALT &&
	    cmd != Z_NOTE_UNINSTALLING && cmd != Z_MOUNT &&
	    cmd != Z_FORCEMOUNT && cmd != Z_UNMOUNT) {
		zerror(&logsys, B_FALSE, "invalid command %d", (int)cmd);
		goto out;
	}

	if (kernelcall && (cmd != Z_HALT && cmd != Z_REBOOT)) {
		/*
		 * Can't happen
		 */
		zerror(&logsys, B_FALSE, "received unexpected kernel upcall %d",
		    cmd);
		goto out;
	}
	/*
	 * We ignore the possibility of someone calling zone_create(2)
	 * explicitly; all requests must come through zoneadmd.
	 */
	if (zone_get_state(zone_name, &zstate) != Z_OK) {
		/*
		 * Something terribly wrong happened
		 */
		zerror(&logsys, B_FALSE, "unable to determine state of zone");
		goto out;
	}

	if (kernelcall) {
		/*
		 * Kernel-initiated requests may lose their validity if the
		 * zone_t the kernel was referring to has gone away.
		 */
		if ((zoneid = getzoneidbyname(zone_name)) == -1 ||
		    zone_getattr(zoneid, ZONE_ATTR_UNIQID, &uniqid,
		    sizeof (uniqid)) == -1 || uniqid != zargp->uniqid) {
			/*
			 * We're not talking about the same zone. The request
			 * must have arrived too late.  Return error.
			 */
			rval = -1;
			goto out;
		}
		zlogp = &logplat;	/* Log errors to platform.log */
	}

	/*
	 * If we are being asked to forcibly mount or boot a zone, we
	 * pretend that an INCOMPLETE zone is actually INSTALLED.
	 */
	if (zstate == ZONE_STATE_INCOMPLETE &&
	    (cmd == Z_FORCEBOOT || cmd == Z_FORCEMOUNT))
		zstate = ZONE_STATE_INSTALLED;

	switch (zstate) {
	case ZONE_STATE_CONFIGURED:
	case ZONE_STATE_INCOMPLETE:
		/*
		 * Not our area of expertise; we just print a nice message
		 * and die off.
		 */
		zerror(zlogp, B_FALSE,
		    "%s operation is invalid for zones in state '%s'",
		    z_cmd_name(cmd), zone_state_str(zstate));
		break;

	case ZONE_STATE_INSTALLED:
		switch (cmd) {
		case Z_READY:
			rval = zone_ready(zlogp, Z_MNT_BOOT, zstate, debug);
			if (rval == 0)
				eventstream_write(Z_EVT_ZONE_READIED);
			zcons_statechanged();
			break;
		case Z_BOOT:
		case Z_FORCEBOOT:
			eventstream_write(Z_EVT_ZONE_BOOTING);
			if ((rval = zone_ready(zlogp, Z_MNT_BOOT, zstate,
			    debug)) == 0) {
				rval = zone_bootup(zlogp, zargp->bootbuf,
				    zstate, debug);
			}
			audit_put_record(zlogp, uc, rval, "boot");
			zcons_statechanged();
			if (rval != 0) {
				bringup_failure_recovery = B_TRUE;
				(void) zone_halt(zlogp, B_FALSE, B_FALSE,
				    zstate, debug);
				eventstream_write(Z_EVT_ZONE_BOOTFAILED);
			}
			break;
		case Z_SHUTDOWN:
		case Z_HALT:
			if (kernelcall)	/* Invalid; can't happen */
				abort();
			/*
			 * We could have two clients racing to halt this
			 * zone; the second client loses, but its request
			 * doesn't fail, since the zone is now in the desired
			 * state.
			 */
			zerror(zlogp, B_FALSE, "zone is already halted");
			rval = 0;
			break;
		case Z_REBOOT:
			if (kernelcall)	/* Invalid; can't happen */
				abort();
			zerror(zlogp, B_FALSE, "%s operation is invalid "
			    "for zones in state '%s'", z_cmd_name(cmd),
			    zone_state_str(zstate));
			rval = -1;
			break;
		case Z_NOTE_UNINSTALLING:
			if (kernelcall)	/* Invalid; can't happen */
				abort();
			/*
			 * Tell the console to print out a message about this.
			 * Once it does, we will be in_death_throes.
			 */
			eventstream_write(Z_EVT_ZONE_UNINSTALLING);
			break;
		case Z_MOUNT:
		case Z_FORCEMOUNT:
			if (kernelcall)	/* Invalid; can't happen */
				abort();
			if (!zone_isnative && !zone_iscluster &&
			    !zone_islabeled) {
				/*
				 * -U mounts the zone without lofs mounting
				 * zone file systems back into the scratch
				 * zone.  This is required when mounting
				 * non-native branded zones.
				 */
				(void) strlcpy(zargp->bootbuf, "-U",
				    BOOTARGS_MAX);
			}

			rval = zone_ready(zlogp,
			    strcmp(zargp->bootbuf, "-U") == 0 ?
			    Z_MNT_UPDATE : Z_MNT_SCRATCH, zstate, debug);
			if (rval != 0)
				break;

			eventstream_write(Z_EVT_ZONE_READIED);

			/*
			 * Get a handle to the default brand info.
			 * We must always use the default brand file system
			 * list when mounting the zone.
			 */
			if ((bh = brand_open(default_brand)) == NULL) {
				rval = -1;
				break;
			}

			/*
			 * Get the list of filesystems to mount from
			 * the brand configuration.  These mounts are done
			 * via a thread that will enter the zone, so they
			 * are done from within the context of the zone.
			 */
			cb.zlogp = zlogp;
			cb.zoneid = zone_id;
			cb.mount_cmd = B_TRUE;
			rval = brand_platform_iter_mounts(bh,
			    mount_early_fs, &cb);

			brand_close(bh);

			/*
			 * Ordinarily, /dev/fd would be mounted inside the zone
			 * by svc:/system/filesystem/usr:default, but since
			 * we're not booting the zone, we need to do this
			 * manually.
			 */
			if (rval == 0)
				rval = mount_early_fs(&cb,
				    "fd", "/dev/fd", "fd", NULL);
			break;
		case Z_UNMOUNT:
			if (kernelcall)	/* Invalid; can't happen */
				abort();
			zerror(zlogp, B_FALSE, "zone is already unmounted");
			rval = 0;
			break;
		}
		break;

	case ZONE_STATE_READY:
		switch (cmd) {
		case Z_READY:
			/*
			 * We could have two clients racing to ready this
			 * zone; the second client loses, but its request
			 * doesn't fail, since the zone is now in the desired
			 * state.
			 */
			zerror(zlogp, B_FALSE, "zone is already ready");
			rval = 0;
			break;
		case Z_FORCEBOOT:
		case Z_BOOT:
			(void) strlcpy(boot_args, zargp->bootbuf,
			    sizeof (boot_args));
			eventstream_write(Z_EVT_ZONE_BOOTING);
			rval = zone_bootup(zlogp, zargp->bootbuf, zstate,
			    debug);
			audit_put_record(zlogp, uc, rval, "boot");
			zcons_statechanged();
			if (rval != 0) {
				bringup_failure_recovery = B_TRUE;
				(void) zone_halt(zlogp, B_FALSE, B_TRUE,
				    zstate, debug);
				eventstream_write(Z_EVT_ZONE_BOOTFAILED);
			}
			boot_args[0] = '\0';
			break;
		case Z_HALT:
			if (kernelcall)	/* Invalid; can't happen */
				abort();
			if ((rval = zone_halt(zlogp, B_FALSE, B_FALSE, zstate,
			    debug)) != 0)
				break;
			zcons_statechanged();
			eventstream_write(Z_EVT_ZONE_HALTED);
			break;
		case Z_SHUTDOWN:
		case Z_REBOOT:
		case Z_NOTE_UNINSTALLING:
		case Z_FORCEMOUNT:
		case Z_MOUNT:
		case Z_UNMOUNT:
			if (kernelcall)	/* Invalid; can't happen */
				abort();
			zerror(zlogp, B_FALSE, "%s operation is invalid "
			    "for zones in state '%s'", z_cmd_name(cmd),
			    zone_state_str(zstate));
			rval = -1;
			break;
		}
		break;

	case ZONE_STATE_MOUNTED:
		switch (cmd) {
		case Z_UNMOUNT:
			if (kernelcall)	/* Invalid; can't happen */
				abort();
			rval = zone_halt(zlogp, B_TRUE, B_FALSE, zstate, debug);
			if (rval == 0) {
				eventstream_write(Z_EVT_ZONE_HALTED);
				(void) sema_post(&scratch_sem);
			}
			break;
		default:
			if (kernelcall)	/* Invalid; can't happen */
				abort();
			zerror(zlogp, B_FALSE, "%s operation is invalid "
			    "for zones in state '%s'", z_cmd_name(cmd),
			    zone_state_str(zstate));
			rval = -1;
			break;
		}
		break;

	case ZONE_STATE_RUNNING:
	case ZONE_STATE_SHUTTING_DOWN:
	case ZONE_STATE_DOWN:
		switch (cmd) {
		case Z_READY:
			if ((rval = zone_halt(zlogp, B_FALSE, B_TRUE, zstate,
			    debug)) != 0)
				break;
			zcons_statechanged();
			if ((rval = zone_ready(zlogp, Z_MNT_BOOT, zstate,
			    debug)) == 0)
				eventstream_write(Z_EVT_ZONE_READIED);
			else
				eventstream_write(Z_EVT_ZONE_HALTED);
			break;
		case Z_FORCEBOOT:
		case Z_BOOT:
			/*
			 * We could have two clients racing to boot this
			 * zone; the second client loses, but its request
			 * doesn't fail, since the zone is now in the desired
			 * state.
			 */
			zerror(zlogp, B_FALSE, "zone is already booted");
			rval = 0;
			break;
		case Z_HALT:
			if (kernelcall) {
				log_init_exit(init_status);
			} else {
				log_init_exit(-1);
			}
			if ((rval = zone_halt(zlogp, B_FALSE, B_FALSE, zstate,
			    debug)) != 0)
				break;
			eventstream_write(Z_EVT_ZONE_HALTED);
			zcons_statechanged();
			break;
		case Z_REBOOT:
			(void) strlcpy(boot_args, zargp->bootbuf,
			    sizeof (boot_args));
			eventstream_write(Z_EVT_ZONE_REBOOTING);
			if ((rval = zone_halt(zlogp, B_FALSE, B_TRUE, zstate,
			    debug)) != 0) {
				eventstream_write(Z_EVT_ZONE_BOOTFAILED);
				boot_args[0] = '\0';
				break;
			}
			zcons_statechanged();
			if ((rval = zone_ready(zlogp, Z_MNT_BOOT, zstate,
			    debug)) != 0) {
				eventstream_write(Z_EVT_ZONE_BOOTFAILED);
				boot_args[0] = '\0';
				break;
			}
			rval = zone_bootup(zlogp, zargp->bootbuf, zstate,
			    debug);
			audit_put_record(zlogp, uc, rval, "reboot");
			if (rval != 0) {
				(void) zone_halt(zlogp, B_FALSE, B_TRUE,
				    zstate, debug);
				eventstream_write(Z_EVT_ZONE_BOOTFAILED);
			}
			boot_args[0] = '\0';
			break;
		case Z_SHUTDOWN:
			if ((rval = zone_graceful_shutdown(zlogp)) == 0) {
				wait_shut = B_TRUE;
			}
			break;
		case Z_NOTE_UNINSTALLING:
		case Z_FORCEMOUNT:
		case Z_MOUNT:
		case Z_UNMOUNT:
			zerror(zlogp, B_FALSE, "%s operation is invalid "
			    "for zones in state '%s'", z_cmd_name(cmd),
			    zone_state_str(zstate));
			rval = -1;
			break;
		}
		break;
	default:
		abort();
	}

	/*
	 * Because the state of the zone may have changed, we make sure
	 * to wake the console poller, which is in charge of initiating
	 * the shutdown procedure as necessary.
	 */
	eventstream_write(Z_EVT_NULL);

out:
	(void) mutex_unlock(&lock);

	/* Wait for the Z_SHUTDOWN commands to complete */
	if (wait_shut)
		rval = zone_wait_shutdown(zlogp);

	if (kernelcall) {
		rvalp = NULL;
		rlen = 0;
	} else {
		rvalp->rval = rval;
	}
	if (uc != NULL)
		ucred_free(uc);
	(void) door_return((char *)rvalp, rlen, NULL, 0);
	thr_exit(NULL);
}

static int
setup_door(zlog_t *zlogp)
{
	if ((zone_door = door_create(server, NULL,
	    DOOR_UNREF | DOOR_REFUSE_DESC | DOOR_NO_CANCEL)) < 0) {
		zerror(zlogp, B_TRUE, "%s failed", "door_create");
		return (-1);
	}
	(void) fdetach(zone_door_path);

	if (fattach(zone_door, zone_door_path) != 0) {
		zerror(zlogp, B_TRUE, "fattach to %s failed", zone_door_path);
		(void) door_revoke(zone_door);
		(void) fdetach(zone_door_path);
		zone_door = -1;
		return (-1);
	}
	return (0);
}

/*
 * zoneadm(8) will start zoneadmd if it thinks it isn't running; this
 * is where zoneadmd itself will check to see that another instance of
 * zoneadmd isn't already controlling this zone.
 *
 * The idea here is that we want to open the path to which we will
 * attach our door, lock it, and then make sure that no-one has beat us
 * to fattach(3c)ing onto it.
 *
 * fattach(3c) is really a mount, so there are actually two possible
 * vnodes we could be dealing with.  Our strategy is as follows:
 *
 * - If the file we opened is a regular file (common case):
 *	There is no fattach(3c)ed door, so we have a chance of becoming
 *	the managing zoneadmd. We attempt to lock the file: if it is
 *	already locked, that means someone else raced us here, so we
 *	lose and give up.  zoneadm(8) will try to contact the zoneadmd
 *	that beat us to it.
 *
 * - If the file we opened is a namefs file:
 *	This means there is already an established door fattach(3c)'ed
 *	to the rendezvous path.  We've lost the race, so we give up.
 *	Note that in this case we also try to grab the file lock, and
 *	will succeed in acquiring it since the vnode locked by the
 *	"winning" zoneadmd was a regular one, and the one we locked was
 *	the fattach(3c)'ed door node.  At any rate, no harm is done, and
 *	we just return to zoneadm(8) which knows to retry.
 */
static int
make_daemon_exclusive(zlog_t *zlogp)
{
	int doorfd = -1;
	int err, ret = -1;
	struct stat st;
	struct flock flock;
	zone_state_t zstate;

top:
	if ((err = zone_get_state(zone_name, &zstate)) != Z_OK) {
		zerror(zlogp, B_FALSE, "failed to get zone state: %s",
		    zonecfg_strerror(err));
		goto out;
	}
	if ((doorfd = open(zone_door_path, O_CREAT|O_RDWR,
	    S_IREAD|S_IWRITE)) < 0) {
		zerror(zlogp, B_TRUE, "failed to open %s", zone_door_path);
		goto out;
	}
	if (fstat(doorfd, &st) < 0) {
		zerror(zlogp, B_TRUE, "failed to stat %s", zone_door_path);
		goto out;
	}
	/*
	 * Lock the file to synchronize with other zoneadmd
	 */
	flock.l_type = F_WRLCK;
	flock.l_whence = SEEK_SET;
	flock.l_start = (off_t)0;
	flock.l_len = (off_t)0;
	if (fcntl(doorfd, F_SETLK, &flock) < 0) {
		/*
		 * Someone else raced us here and grabbed the lock file
		 * first.  A warning here is inappropriate since nothing
		 * went wrong.
		 */
		goto out;
	}

	if (strcmp(st.st_fstype, "namefs") == 0) {
		struct door_info info;

		/*
		 * There is already something fattach()'ed to this file.
		 * Lets see what the door is up to.
		 */
		if (door_info(doorfd, &info) == 0 && info.di_target != -1) {
			/*
			 * Another zoneadmd process seems to be in
			 * control of the situation and we don't need to
			 * be here.  A warning here is inappropriate
			 * since nothing went wrong.
			 *
			 * If the door has been revoked, the zoneadmd
			 * process currently managing the zone is going
			 * away.  We'll return control to zoneadm(8)
			 * which will try again (by which time zoneadmd
			 * will hopefully have exited).
			 */
			goto out;
		}

		/*
		 * If we got this far, there's a fattach(3c)'ed door
		 * that belongs to a process that has exited, which can
		 * happen if the previous zoneadmd died unexpectedly.
		 *
		 * Let user know that something is amiss, but that we can
		 * recover; if the zone is in the installed state, then don't
		 * message, since having a running zoneadmd isn't really
		 * expected/needed.  We want to keep occurences of this message
		 * limited to times when zoneadmd is picking back up from a
		 * zoneadmd that died while the zone was in some non-trivial
		 * state.
		 */
		if (zstate > ZONE_STATE_INSTALLED) {
			zerror(zlogp, B_FALSE,
			    "zone '%s': WARNING: zone is in state '%s', but "
			    "zoneadmd does not appear to be available; "
			    "restarted zoneadmd to recover.",
			    zone_name, zone_state_str(zstate));

			/*
			 * Startup a thread to perform the zfd logging/tty svc
			 * for the zone. zlogp won't be valid for much longer
			 * so use logplat.
			 */
			if (getzoneidbyname(zone_name) != -1) {
				create_log_thread(&logplat);
			}

			/* recover the global configuration snapshot */
			if (snap_hndl == NULL) {
				if ((snap_hndl = zonecfg_init_handle())
				    == NULL ||
				    zonecfg_create_snapshot(zone_name)
				    != Z_OK ||
				    zonecfg_get_snapshot_handle(zone_name,
				    snap_hndl) != Z_OK) {
					zerror(zlogp, B_FALSE, "recovering "
					    "zone configuration handle");
					goto out;
				}
			}
		}

		(void) fdetach(zone_door_path);
		(void) close(doorfd);
		goto top;
	}
	ret = 0;
out:
	(void) close(doorfd);
	return (ret);
}

/*
 * Run the query hook with the 'env' parameter.  It should return a
 * string of tab-delimited key-value pairs, each of which should be set
 * in the environment.
 *
 * Because the env_vars string values become part of the environment, the
 * string is static and we don't free it.
 *
 * This function is always called before zoneadmd forks and makes itself
 * exclusive, so it is possible there could more than one instance of zoneadmd
 * running in parallel at this point. Thus, we have no zonecfg snapshot and
 * shouldn't take one yet (i.e. snap_hndl is NULL). Thats ok, since we don't
 * need any zonecfg info to query for a brand-specific env value.
 */
static int
set_brand_env(zlog_t *zlogp)
{
	int ret = 0;
	static char *env_vars = NULL;
	char buf[2 * MAXPATHLEN];

	if (query_hook[0] == '\0' || env_vars != NULL)
		return (0);

	if (snprintf(buf, sizeof (buf), "%s env", query_hook) > sizeof (buf))
		return (-1);

	if (do_subproc(zlogp, buf, &env_vars, B_FALSE) != 0)
		return (-1);

	if (env_vars != NULL) {
		char *sp;

		sp = strtok(env_vars, "\t");
		while (sp != NULL) {
			if (putenv(sp) != 0) {
				ret = -1;
				break;
			}
			sp = strtok(NULL, "\t");
		}
	}

	return (ret);
}

/*
 * Setup the brand's pre and post state change callbacks, as well as the
 * query callback, if any of these exist.
 */
static int
brand_callback_init(brand_handle_t bh, char *zone_name)
{
	(void) strlcpy(pre_statechg_hook, EXEC_PREFIX,
	    sizeof (pre_statechg_hook));

	if (brand_get_prestatechange(bh, zone_name, zonepath,
	    pre_statechg_hook + EXEC_LEN,
	    sizeof (pre_statechg_hook) - EXEC_LEN) != 0)
		return (-1);

	if (strlen(pre_statechg_hook) <= EXEC_LEN)
		pre_statechg_hook[0] = '\0';

	(void) strlcpy(post_statechg_hook, EXEC_PREFIX,
	    sizeof (post_statechg_hook));

	if (brand_get_poststatechange(bh, zone_name, zonepath,
	    post_statechg_hook + EXEC_LEN,
	    sizeof (post_statechg_hook) - EXEC_LEN) != 0)
		return (-1);

	if (strlen(post_statechg_hook) <= EXEC_LEN)
		post_statechg_hook[0] = '\0';

	(void) strlcpy(query_hook, EXEC_PREFIX,
	    sizeof (query_hook));

	if (brand_get_query(bh, zone_name, zonepath, query_hook + EXEC_LEN,
	    sizeof (query_hook) - EXEC_LEN) != 0)
		return (-1);

	if (strlen(query_hook) <= EXEC_LEN)
		query_hook[0] = '\0';

	return (0);
}

int
main(int argc, char *argv[])
{
	int opt;
	zoneid_t zid;
	priv_set_t *privset;
	zone_state_t zstate;
	char parents_locale[MAXPATHLEN];
	brand_handle_t bh;
	int err;

	pid_t pid;
	sigset_t blockset;
	sigset_t block_cld;

	struct {
		sema_t sem;
		int status;
		zlog_t log;
	} *shstate;
	size_t shstatelen = getpagesize();

	zlog_t errlog;
	zlog_t *zlogp;

	int ctfd;

	progname = get_execbasename(argv[0]);

	/*
	 * Make sure stderr is unbuffered
	 */
	(void) setbuffer(stderr, NULL, 0);

	/*
	 * Get out of the way of mounted filesystems, since we will daemonize
	 * soon.
	 */
	(void) chdir("/");

	/*
	 * Use the default system umask per PSARC 1998/110 rather than
	 * anything that may have been set by the caller.
	 */
	(void) umask(CMASK);

	/*
	 * Initially we want to use our parent's locale.
	 */
	(void) setlocale(LC_ALL, "");
	(void) textdomain(TEXT_DOMAIN);
	(void) strlcpy(parents_locale, setlocale(LC_MESSAGES, NULL),
	    sizeof (parents_locale));

	/*
	 * This zlog_t is used for writing to stderr
	 */
	errlog.logfile = stderr;
	errlog.buflen = errlog.loglen = 0;
	errlog.buf = errlog.log = NULL;
	errlog.locale = parents_locale;

	/*
	 * We start off writing to stderr until we're ready to daemonize.
	 */
	zlogp = &errlog;

	/*
	 * Process options.
	 */
	while ((opt = getopt(argc, argv, "R:z:")) != EOF) {
		switch (opt) {
		case 'R':
			zonecfg_set_root(optarg);
			break;
		case 'z':
			zone_name = optarg;
			break;
		default:
			usage();
		}
	}

	if (zone_name == NULL)
		usage();

	/*
	 * Because usage() prints directly to stderr, it has gettext()
	 * wrapping, which depends on the locale.  But since zerror() calls
	 * localize() which tweaks the locale, it is not safe to call zerror()
	 * until after the last call to usage().  Fortunately, the last call
	 * to usage() is just above and the first call to zerror() is just
	 * below.  Don't mess this up.
	 */
	if (strcmp(zone_name, GLOBAL_ZONENAME) == 0) {
		zerror(zlogp, B_FALSE, "cannot manage the %s zone",
		    GLOBAL_ZONENAME);
		return (1);
	}

	if (zone_get_id(zone_name, &zid) != 0) {
		zerror(zlogp, B_FALSE, "could not manage %s: %s", zone_name,
		    zonecfg_strerror(Z_NO_ZONE));
		return (1);
	}

	if ((err = zone_get_state(zone_name, &zstate)) != Z_OK) {
		zerror(zlogp, B_FALSE, "failed to get zone state: %s",
		    zonecfg_strerror(err));
		return (1);
	}
	if (zstate < ZONE_STATE_INCOMPLETE) {
		zerror(zlogp, B_FALSE,
		    "cannot manage a zone which is in state '%s'",
		    zone_state_str(zstate));
		return (1);
	}

	if (zone_get_zonepath(zone_name, zonepath, sizeof (zonepath)) != Z_OK) {
		zerror(zlogp, B_FALSE, "unable to determine zone path");
		return (-1);
	}

	if (zonecfg_default_brand(default_brand,
	    sizeof (default_brand)) != Z_OK) {
		zerror(zlogp, B_FALSE, "unable to determine default brand");
		return (1);
	}

	/* Get a handle to the brand info for this zone */
	if (zone_get_brand(zone_name, brand_name, sizeof (brand_name))
	    != Z_OK) {
		zerror(zlogp, B_FALSE, "unable to determine zone brand");
		return (1);
	}
	zone_isnative = (strcmp(brand_name, NATIVE_BRAND_NAME) == 0);
	zone_islabeled = (strcmp(brand_name, LABELED_BRAND_NAME) == 0);

	/*
	 * In the alternate root environment, the only supported
	 * operations are mount and unmount.  In this case, just treat
	 * the zone as native if it is cluster.  Cluster zones can be
	 * native for the purpose of LU or upgrade, and the cluster
	 * brand may not exist in the miniroot (such as in net install
	 * upgrade).
	 */
	if (strcmp(brand_name, CLUSTER_BRAND_NAME) == 0) {
		zone_iscluster = B_TRUE;
		if (zonecfg_in_alt_root()) {
			(void) strlcpy(brand_name, default_brand,
			    sizeof (brand_name));
		}
	} else {
		zone_iscluster = B_FALSE;
	}

	if ((bh = brand_open(brand_name)) == NULL) {
		zerror(zlogp, B_FALSE, "unable to open zone brand");
		return (1);
	}

	/* Get state change brand hooks. */
	if (brand_callback_init(bh, zone_name) == -1) {
		zerror(zlogp, B_TRUE,
		    "failed to initialize brand state change hooks");
		brand_close(bh);
		return (1);
	}

	brand_close(bh);

	/*
	 * Check that we have all privileges.  It would be nice to pare
	 * this down, but this is at least a first cut.
	 */
	if ((privset = priv_allocset()) == NULL) {
		zerror(zlogp, B_TRUE, "%s failed", "priv_allocset");
		return (1);
	}

	if (getppriv(PRIV_EFFECTIVE, privset) != 0) {
		zerror(zlogp, B_TRUE, "%s failed", "getppriv");
		priv_freeset(privset);
		return (1);
	}

	if (priv_isfullset(privset) == B_FALSE) {
		zerror(zlogp, B_FALSE, "You lack sufficient privilege to "
		    "run this command (all privs required)");
		priv_freeset(privset);
		return (1);
	}
	priv_freeset(privset);

	if (set_brand_env(zlogp) != 0) {
		zerror(zlogp, B_FALSE, "Unable to setup brand's environment");
		return (1);
	}

	if (mkzonedir(zlogp) != 0)
		return (1);

	/*
	 * Pre-fork: setup shared state
	 */
	if ((shstate = (void *)mmap(NULL, shstatelen,
	    PROT_READ|PROT_WRITE, MAP_SHARED|MAP_ANON, -1, (off_t)0)) ==
	    MAP_FAILED) {
		zerror(zlogp, B_TRUE, "%s failed", "mmap");
		return (1);
	}
	if (sema_init(&shstate->sem, 0, USYNC_PROCESS, NULL) != 0) {
		zerror(zlogp, B_TRUE, "%s failed", "sema_init()");
		(void) munmap((char *)shstate, shstatelen);
		return (1);
	}
	shstate->log.logfile = NULL;
	shstate->log.buflen = shstatelen - sizeof (*shstate);
	shstate->log.loglen = shstate->log.buflen;
	shstate->log.buf = (char *)shstate + sizeof (*shstate);
	shstate->log.log = shstate->log.buf;
	shstate->log.locale = parents_locale;
	shstate->status = -1;

	/*
	 * We need a SIGCHLD handler so the sema_wait() below will wake
	 * up if the child dies without doing a sema_post().
	 */
	(void) sigset(SIGCHLD, sigchld);
	/*
	 * We must mask SIGCHLD until after we've coped with the fork
	 * sufficiently to deal with it; otherwise we can race and
	 * receive the signal before pid has been initialized
	 * (yes, this really happens).
	 */
	(void) sigemptyset(&block_cld);
	(void) sigaddset(&block_cld, SIGCHLD);
	(void) sigprocmask(SIG_BLOCK, &block_cld, NULL);

	/*
	 * The parent only needs stderr after the fork, so close other fd's
	 * that we inherited from zoneadm so that the parent doesn't have those
	 * open while waiting. The child will close the rest after the fork.
	 */
	closefrom(3);

	if ((ctfd = init_template()) == -1) {
		zerror(zlogp, B_TRUE, "failed to create contract");
		return (1);
	}

	/*
	 * Do not let another thread localize a message while we are forking.
	 */
	(void) mutex_lock(&msglock);
	pid = fork();
	(void) mutex_unlock(&msglock);

	/*
	 * In all cases (parent, child, and in the event of an error) we
	 * don't want to cause creation of contracts on subsequent fork()s.
	 */
	(void) ct_tmpl_clear(ctfd);
	(void) close(ctfd);

	if (pid == -1) {
		zerror(zlogp, B_TRUE, "could not fork");
		return (1);

	} else if (pid > 0) { /* parent */
		(void) sigprocmask(SIG_UNBLOCK, &block_cld, NULL);
		/*
		 * This marks a window of vulnerability in which we receive
		 * the SIGCLD before falling into sema_wait (normally we would
		 * get woken up from sema_wait with EINTR upon receipt of
		 * SIGCLD).  So we may need to use some other scheme like
		 * sema_posting in the sigcld handler.
		 * blech
		 */
		(void) sema_wait(&shstate->sem);
		(void) sema_destroy(&shstate->sem);
		if (shstate->status != 0)
			(void) waitpid(pid, NULL, WNOHANG);
		/*
		 * It's ok if we die with SIGPIPE.  It's not like we could have
		 * done anything about it.
		 */
		(void) fprintf(stderr, "%s", shstate->log.buf);
		_exit(shstate->status == 0 ? 0 : 1);
	}

	/*
	 * The child charges on.
	 */
	(void) sigset(SIGCHLD, SIG_DFL);
	(void) sigprocmask(SIG_UNBLOCK, &block_cld, NULL);

	/*
	 * SIGPIPE can be delivered if we write to a socket for which the
	 * peer endpoint is gone.  That can lead to too-early termination
	 * of zoneadmd, and that's not good eats.
	 */
	(void) sigset(SIGPIPE, SIG_IGN);
	/*
	 * Stop using stderr
	 */
	zlogp = &shstate->log;

	/*
	 * We don't need stdout/stderr from now on.
	 */
	closefrom(0);

	/*
	 * Initialize the syslog zlog_t.  This needs to be done after
	 * the call to closefrom().
	 */
	logsys.buf = logsys.log = NULL;
	logsys.buflen = logsys.loglen = 0;
	logsys.logfile = NULL;
	logsys.locale = DEFAULT_LOCALE;

	openlog("zoneadmd", LOG_PID, LOG_DAEMON);

	/*
	 * Allow logging to <zonepath>/logs/<file>.
	 */
	logstream_init(zlogp);
	platloghdl = logstream_open("platform.log", "zoneadmd", 0);

	/* logplat looks the same as logsys, but logs to platform.log */
	logplat = logsys;

	/*
	 * The eventstream is used to publish state changes in the zone
	 * from the door threads to the console I/O poller.
	 */
	if (eventstream_init() == -1) {
		zerror(zlogp, B_TRUE, "unable to create eventstream");
		goto child_out;
	}

	(void) snprintf(zone_door_path, sizeof (zone_door_path),
	    "%s" ZONE_DOOR_PATH, zonecfg_get_root(), zone_name);

	/*
	 * See if another zoneadmd is running for this zone.  If not, then we
	 * can now modify system state.
	 */
	if (make_daemon_exclusive(zlogp) == -1)
		goto child_out;

	/*
	 * Create/join a new session; we need to be careful of what we do with
	 * the console from now on so we don't end up being the session leader
	 * for the terminal we're going to be handing out.
	 */
	(void) setsid();

	/*
	 * This thread shouldn't be receiving any signals; in particular,
	 * SIGCHLD should be received by the thread doing the fork().  The
	 * exceptions are SIGHUP and SIGUSR1 for log rotation, set up by
	 * logstream_init().
	 */
	(void) sigfillset(&blockset);
	(void) sigdelset(&blockset, SIGHUP);
	(void) sigdelset(&blockset, SIGUSR1);
	(void) thr_sigsetmask(SIG_BLOCK, &blockset, NULL);

	/*
	 * Setup the console device and get ready to serve the console;
	 * once this has completed, we're ready to let console clients
	 * make an attempt to connect (they will block until
	 * serve_console_sock() below gets called, and any pending
	 * connection is accept()ed).
	 */
	if (!zonecfg_in_alt_root() && init_console(zlogp) < 0)
		goto child_out;

	/*
	 * Take the lock now, so that when the door server gets going, we
	 * are guaranteed that it won't take a request until we are sure
	 * that everything is completely set up.  See the child_out: label
	 * below to see why this matters.
	 */
	(void) mutex_lock(&lock);

	/* Init semaphore for scratch zones. */
	if (sema_init(&scratch_sem, 0, USYNC_THREAD, NULL) == -1) {
		zerror(zlogp, B_TRUE,
		    "failed to initialize semaphore for scratch zone");
		goto child_out;
	}

	/* open the dladm handle */
	if (dladm_open(&dld_handle) != DLADM_STATUS_OK) {
		zerror(zlogp, B_FALSE, "failed to open dladm handle");
		goto child_out;
	}

	/*
	 * Note: door setup must occur *after* the console is setup.
	 * This is so that as zlogin tests the door to see if zoneadmd
	 * is ready yet, we know that the console will get serviced
	 * once door_info() indicates that the door is "up".
	 */
	if (setup_door(zlogp) == -1)
		goto child_out;

	/*
	 * Things seem OK so far; tell the parent process that we're done
	 * with setup tasks.  This will cause the parent to exit, signalling
	 * to zoneadm, zlogin, or whatever forked it that we are ready to
	 * service requests.
	 */
	shstate->status = 0;
	(void) sema_post(&shstate->sem);
	(void) munmap((char *)shstate, shstatelen);
	shstate = NULL;

	(void) mutex_unlock(&lock);

	/*
	 * zlogp is now invalid, so reset it to the syslog logger.
	 */
	zlogp = &logsys;

	/*
	 * Now that we are free of any parents, switch to the default locale.
	 */
	(void) setlocale(LC_ALL, DEFAULT_LOCALE);

	/*
	 * At this point the setup portion of main() is basically done, so
	 * we reuse this thread to manage the zone console.  When
	 * serve_console() has returned, we are past the point of no return
	 * in the life of this zoneadmd.
	 */
	if (zonecfg_in_alt_root()) {
		/*
		 * This is just awful, but mounted scratch zones don't (and
		 * can't) have consoles.  We just wait for unmount instead.
		 */
		while (sema_wait(&scratch_sem) == EINTR)
			;
	} else {
		serve_console(zlogp);
		assert(in_death_throes);
	}

	/*
	 * This is the next-to-last part of the exit interlock.  Upon calling
	 * fdetach(), the door will go unreferenced; once any
	 * outstanding requests (like the door thread doing Z_HALT) are
	 * done, the door will get an UNREF notification; when it handles
	 * the UNREF, the door server will cause the exit.  It's possible
	 * that fdetach() can fail because the file is in use, in which
	 * case we'll retry the operation.
	 */
	assert(!MUTEX_HELD(&lock));
	for (;;) {
		if ((fdetach(zone_door_path) == 0) || (errno != EBUSY))
			break;
		yield();
	}

	for (;;)
		(void) pause();

child_out:
	assert(pid == 0);

	shstate->status = -1;
	(void) sema_post(&shstate->sem);
	(void) munmap((char *)shstate, shstatelen);

	/*
	 * This might trigger an unref notification, but if so,
	 * we are still holding the lock, so our call to exit will
	 * ultimately win the race and will publish the right exit
	 * code.
	 */
	if (zone_door != -1) {
		assert(MUTEX_HELD(&lock));
		(void) door_revoke(zone_door);
		(void) fdetach(zone_door_path);
	}

	if (dld_handle != NULL)
		dladm_close(dld_handle);

	return (1); /* return from main() forcibly exits an MT process */
}<|MERGE_RESOLUTION|>--- conflicted
+++ resolved
@@ -339,12 +339,7 @@
 	char *arg, *lasts, **argv = NULL, **argv_save;
 	char zonecfg_args[BOOTARGS_MAX];
 	char scratchargs[BOOTARGS_MAX], *sargs;
-<<<<<<< HEAD
-	char scratchopt[3];
-	char c;
-=======
 	char c, argsw[5];
->>>>>>> de278259
 
 	bzero(outargs, BOOTARGS_MAX);
 
@@ -440,18 +435,10 @@
 		case 'm':
 		case 's':
 			/* These pass through unmolested */
-<<<<<<< HEAD
-			(void) snprintf(scratchopt, sizeof (scratchopt),
-			    "-%c", c);
-			strnappend(outargs, BOOTARGS_MAX, scratchopt);
-			if (optarg != NULL)
-				strnappend(outargs, BOOTARGS_MAX, optarg);
-=======
 			(void) snprintf(argsw, sizeof (argsw), " -%c ", c);
 			(void) strlcat(outargs, argsw, BOOTARGS_MAX);
 			if (optarg)
 				(void) strlcat(outargs, optarg, BOOTARGS_MAX);
->>>>>>> de278259
 			break;
 		case '?':
 			/*
@@ -460,14 +447,7 @@
 			 * unknown string here so that we correctly handle
 			 * unknown long options (e.g. --debug).
 			 */
-<<<<<<< HEAD
 			strnappend(outargs, BOOTARGS_MAX, argv[optind - 1]);
-=======
-			err = Z_INVAL;
-			(void) snprintf(argsw, sizeof (argsw), " -%c", optopt);
-			(void) strlcat(outargs, argsw, BOOTARGS_MAX);
-			(void) strlcat(badarg, argsw, BOOTARGS_MAX);
->>>>>>> de278259
 			break;
 		}
 	}
@@ -480,23 +460,9 @@
 	 * that on, along with the '--debug'. This does mean that we require
 	 * any of our known options (-ifms) to preceed the brand-specific ones.
 	 */
-<<<<<<< HEAD
 	while (optind < argc) {
 		strnappend(outargs, BOOTARGS_MAX, argv[optind]);
 		optind++;
-=======
-	if (optind < argc) {
-		const char *prefix = "";
-
-		err = Z_INVAL;
-		do {
-			(void) strlcat(badarg, prefix, BOOTARGS_MAX);
-			(void) strlcat(badarg, argv[optind], BOOTARGS_MAX);
-			prefix = " ";
-		} while (++optind < argc);
-		zerror(zlogp, B_FALSE, "WARNING: Unused or invalid boot "
-		    "arguments `%s'.", badarg);
->>>>>>> de278259
 	}
 
 done:
