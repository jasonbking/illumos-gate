/*
 * This file and its contents are supplied under the terms of the
 * Common Development and Distribution License ("CDDL"), version 1.0.
 * You may only use this file in accordance with the terms of version
 * 1.0 of the CDDL.
 *
 * A full copy of the text of the CDDL should have accompanied this
 * source.  A copy of the CDDL is also available via the Internet at
 * http://www.illumos.org/license/CDDL.
 */

/*
 * Copyright (c) 2018 Joyent Inc., All rights reserved.
 * Copyright 2021 RackTop Systems, Inc.
<<<<<<< HEAD
 * Copyright 2021 Tintri by DDN, Inc. All rights reserved.
=======
 * Copyright 2022 Oxide Computer Company
>>>>>>> bbcfe1fd
 */

#include <sys/types.h>
#include <sys/stat.h>
#include <fcntl.h>
#include <errno.h>
#include <string.h>
#include <stdio.h>
#include <unistd.h>
#include <limits.h>
#include <assert.h>
#include <ctype.h>
#include <stdarg.h>
#include <strings.h>
#include <err.h>

#include <libdiskmgt.h>
#include <sys/nvpair.h>
#include <sys/param.h>
#include <sys/ccompile.h>

#include <fm/libtopo.h>
#include <fm/topo_hc.h>
#include <fm/topo_list.h>
#include <sys/fm/protocol.h>
#include <modules/common/disk/disk.h>

typedef struct di_opts {
	boolean_t di_scripted;
	boolean_t di_parseable;
	boolean_t di_physical;
	boolean_t di_condensed;
	boolean_t di_basic;
} di_opts_t;

typedef struct di_phys {
	const char *dp_dev;
	const char *dp_serial;
	const char *dp_slotname;
	int dp_chassis;
	int dp_slot;
	int dp_faulty;
	int dp_locate;
} di_phys_t;

static void
usage(const char *execname)
{
	(void) fprintf(stderr, "Usage: %s [-Hp] [{-c|-P}]\n", execname);
}

static void
nvlist_query_string(nvlist_t *nvl, const char *label, char **val)
{
	if (nvlist_lookup_string(nvl, label, val) != 0)
		*val = "-";
}

static const char *
display_string(const char *label)
{
	return ((label) ? label : "-");
}

static const char *
display_tristate(int val)
{
	if (val == 0)
		return ("no");
	if (val == 1)
		return ("yes");

	return ("-");
}

static char
condensed_tristate(int val, char c)
{
	if (val == 0)
		return ('-');
	if (val == 1)
		return (c);

	return ('?');
}
static int
disk_walker(topo_hdl_t *hp, tnode_t *np, void *arg)
{
	di_phys_t *pp = arg;
	tnode_t *pnp;
	tnode_t *ppnp;
	topo_faclist_t fl;
	topo_faclist_t *lp;
	int e;
	topo_led_state_t mode;
	topo_led_type_t type;
	char *name, *slotname, *serial;

	if (strcmp(topo_node_name(np), DISK) != 0)
		return (TOPO_WALK_NEXT);

	if (topo_prop_get_string(np, TOPO_PGROUP_STORAGE,
	    TOPO_STORAGE_LOGICAL_DISK_NAME, &name, &e) != 0) {
		return (TOPO_WALK_NEXT);
	}

	if (strcmp(name, pp->dp_dev) != 0)
		return (TOPO_WALK_NEXT);

	if (topo_prop_get_string(np, TOPO_PGROUP_STORAGE,
	    TOPO_STORAGE_SERIAL_NUM, &serial, &e) == 0) {
		pp->dp_serial = serial;
	}

	pnp = topo_node_parent(np);
	ppnp = topo_node_parent(pnp);
	pp->dp_chassis = topo_node_instance(ppnp);
	if (strcmp(topo_node_name(pnp), BAY) == 0) {
		if (topo_node_facility(hp, pnp, TOPO_FAC_TYPE_INDICATOR,
		    TOPO_FAC_TYPE_ANY, &fl, &e) == 0) {
			for (lp = topo_list_next(&fl.tf_list); lp != NULL;
			    lp = topo_list_next(lp)) {
				uint32_t prop;

				if (topo_prop_get_uint32(lp->tf_node,
				    TOPO_PGROUP_FACILITY, TOPO_FACILITY_TYPE,
				    &prop, &e) != 0) {
					continue;
				}
				type = (topo_led_type_t)prop;

				if (topo_prop_get_uint32(lp->tf_node,
				    TOPO_PGROUP_FACILITY, TOPO_LED_MODE,
				    &prop, &e) != 0) {
					continue;
				}
				mode = (topo_led_state_t)prop;

				switch (type) {
				case TOPO_LED_TYPE_SERVICE:
					pp->dp_faulty = mode ? 1 : 0;
					break;
				case TOPO_LED_TYPE_LOCATE:
					pp->dp_locate = mode ? 1 : 0;
					break;
				default:
					break;
				}
			}
		}

		if (topo_prop_get_string(pnp, TOPO_PGROUP_PROTOCOL,
		    TOPO_PROP_LABEL, &slotname, &e) == 0) {
			pp->dp_slotname = slotname;
		}

		pp->dp_slot = topo_node_instance(pnp);
	} else if (strcmp(topo_node_name(pnp), USB_DEVICE) == 0) {
		if (topo_prop_get_string(pnp, TOPO_PGROUP_PROTOCOL,
		    TOPO_PROP_LABEL, &slotname, &e) == 0) {
			pp->dp_slotname = slotname;
		}

		/*
		 * Override dp_chassis for USB devices since they show up
		 * everywhere in the name space and may not be under a logical
		 * bay.
		 */
		pp->dp_chassis = -1;
	}

	return (TOPO_WALK_TERMINATE);
}

static void
populate_physical(topo_hdl_t *hp, di_phys_t *pp)
{
	int e;
	topo_walk_t *wp;

	pp->dp_faulty = pp->dp_locate = -1;
	pp->dp_chassis = pp->dp_slot = -1;

	e = 0;
	wp = topo_walk_init(hp, FM_FMRI_SCHEME_HC, disk_walker, pp, &e);
	if (wp == NULL) {
		errx(-1, "unable to initialise topo walker: %s",
		    topo_strerror(e));
	}

	while ((e = topo_walk_step(wp, TOPO_WALK_CHILD)) == TOPO_WALK_NEXT)
		;

	if (e == TOPO_WALK_ERR)
		errx(-1, "topo walk failed");

	topo_walk_fini(wp);
}

static void
enumerate_disks(di_opts_t *opts)
{
	topo_hdl_t *hp = NULL;
	dm_descriptor_t *media;
	int e, i;
	int filter[] = { DM_DT_FIXED, -1 };
	dm_descriptor_t *disk, *controller;
	nvlist_t *mattrs, *dattrs, *cattrs = NULL;

	uint64_t size, total;
	uint32_t blocksize;
	double total_in_GiB;
	char sizestr[32];
	char slotname[32];
	char statestr[8];

	char *vid, *pid, *opath, *c, *ctype = NULL;
	boolean_t removable;
	boolean_t ssd;
	char device[MAXPATHLEN];
	di_phys_t phys;
	size_t len;

	e = 0;
	if ((media = dm_get_descriptors(DM_MEDIA, filter, &e)) == NULL) {
		errno = e;
		err(-1, "failed to obtain media descriptors");
	}

<<<<<<< HEAD
	err = 0;
	if (!opts->di_basic) {
		hp = topo_open(TOPO_VERSION, NULL, &err);
		if (hp == NULL) {
			fatal(-1, "unable to obtain topo handle: %s",
			    topo_strerror(err));
		}

		err = 0;
		(void) topo_snap_hold(hp, NULL, &err);
		if (err != 0) {
			fatal(-1, "unable to hold topo snapshot: %s",
			    topo_strerror(err));
		}
=======
	e = 0;
	hp = topo_open(TOPO_VERSION, NULL, &e);
	if (hp == NULL) {
		errx(-1, "unable to obtain topo handle: %s", topo_strerror(e));
	}

	e = 0;
	(void) topo_snap_hold(hp, NULL, &e);
	if (e != 0) {
		errx(-1, "unable to hold topo snapshot: %s", topo_strerror(e));
>>>>>>> bbcfe1fd
	}

	for (i = 0; media != NULL && media[i] != 0; i++) {
		if ((disk = dm_get_associated_descriptors(media[i],
		    DM_DRIVE, &e)) == NULL) {
			continue;
		}

		/*
		 * The attributes depend on us being able to get the media
		 * info with DKIOCGMEDIAINFO which may not be the case for
		 * disks which are failing.
		 */
		if ((mattrs = dm_get_attributes(media[i], &e)) == NULL) {
			continue;
		}

		e = nvlist_lookup_uint64(mattrs, DM_SIZE, &size);
		assert(e == 0);
		e = nvlist_lookup_uint32(mattrs, DM_BLOCKSIZE, &blocksize);
		assert(e == 0);
		nvlist_free(mattrs);

		dattrs = dm_get_attributes(disk[0], &e);

		nvlist_query_string(dattrs, DM_VENDOR_ID, &vid);
		nvlist_query_string(dattrs, DM_PRODUCT_ID, &pid);
		nvlist_query_string(dattrs, DM_OPATH, &opath);

		removable = B_FALSE;
		if (nvlist_lookup_boolean(dattrs, DM_REMOVABLE) == 0)
			removable = B_TRUE;

		ssd = B_FALSE;
		if (nvlist_lookup_boolean(dattrs, DM_SOLIDSTATE) == 0)
			ssd = B_TRUE;

		if ((controller = dm_get_associated_descriptors(disk[0],
		    DM_CONTROLLER, &e)) != NULL) {
			cattrs = dm_get_attributes(controller[0], &e);
			nvlist_query_string(cattrs, DM_CTYPE, &ctype);
			ctype = strdup(ctype);
			for (c = ctype; *c != '\0'; c++)
				*c = toupper(*c);
		}

		/*
		 * Parse full device path to only show the device name,
		 * i.e. c0t1d0.  Many paths will reference a particular
		 * slice (c0t1d0s0), so remove the slice if present.
		 */
		if ((c = strrchr(opath, '/')) != NULL)
			(void) strlcpy(device, c + 1, sizeof (device));
		else
			(void) strlcpy(device, opath, sizeof (device));
		len = strlen(device);
		if (device[len - 2] == 's' &&
		    (device[len - 1] >= '0' && device[len - 1] <= '9'))
			device[len - 2] = '\0';

		bzero(&phys, sizeof (phys));
		phys.dp_dev = device;
		if (!opts->di_basic) {
			populate_physical(hp, &phys);
		}

		/*
		 * The size is given in blocks, so multiply the number
		 * of blocks by the block size to get the total size,
		 * then convert to GiB.
		 */
		total = size * blocksize;

		if (opts->di_parseable) {
			(void) snprintf(sizestr, sizeof (sizestr),
			    "%llu", total);
		} else {
			total_in_GiB = (double)total /
			    1024.0 / 1024.0 / 1024.0;
			(void) snprintf(sizestr, sizeof (sizestr),
			    "%7.2f GiB", total_in_GiB);
		}

		if (opts->di_parseable) {
			(void) snprintf(slotname, sizeof (slotname), "%d,%d",
			    phys.dp_chassis, phys.dp_slot);
		} else if (phys.dp_slotname != NULL && phys.dp_chassis != -1) {
			(void) snprintf(slotname, sizeof (slotname),
			    "[%d] %s", phys.dp_chassis, phys.dp_slotname);
		} else if (phys.dp_slotname != NULL) {
			(void) snprintf(slotname, sizeof (slotname),
			    "%s", phys.dp_slotname);
		} else {
			slotname[0] = '-';
			slotname[1] = '\0';
		}

		if (opts->di_condensed) {
			(void) snprintf(statestr, sizeof (statestr), "%c%c%c%c",
			    condensed_tristate(phys.dp_faulty, 'F'),
			    condensed_tristate(phys.dp_locate, 'L'),
			    condensed_tristate(removable, 'R'),
			    condensed_tristate(ssd, 'S'));
		}

		if (opts->di_physical) {
			if (opts->di_scripted) {
				printf("%s\t%s\t%s\t%s\t%s\t%s\t%s\n",
				    device, vid, pid,
				    display_string(phys.dp_serial),
				    display_tristate(phys.dp_faulty),
				    display_tristate(phys.dp_locate), slotname);
			} else {
				printf("%-22s  %-8s %-16s "
				    "%-20s %-3s %-3s %s\n",
				    device, vid, pid,
				    display_string(phys.dp_serial),
				    display_tristate(phys.dp_faulty),
				    display_tristate(phys.dp_locate), slotname);
			}
		} else if (opts->di_condensed) {
			if (opts->di_scripted) {
				printf("%s\t%s\t%s\t%s\t%s\t%s\t%s\t%s\n",
				    ctype, device, vid, pid,
				    display_string(phys.dp_serial),
				    sizestr, statestr, slotname);
			} else {
				printf("%-7s %-22s  %-8s %-16s "
				    "%-20s\n\t%-13s %-4s %s\n",
				    ctype, device, vid, pid,
				    display_string(phys.dp_serial),
				    sizestr, statestr, slotname);
			}
		} else {
			if (opts->di_scripted) {
				printf("%s\t%s\t%s\t%s\t%s\t%s\t%s\n",
				    ctype, device, vid, pid, sizestr,
				    display_tristate(removable),
				    display_tristate(ssd));
			} else {
				printf("%-7s %-22s  %-8s %-16s "
				    "%-13s %-3s %-3s\n", ctype, device,
				    vid, pid, sizestr,
				    display_tristate(removable),
				    display_tristate(ssd));
			}
		}

		free(ctype);
		nvlist_free(cattrs);
		nvlist_free(dattrs);
		dm_free_descriptors(controller);
		dm_free_descriptors(disk);
	}

	dm_free_descriptors(media);
	if (!opts->di_basic) {
		topo_snap_release(hp);
		topo_close(hp);
	}
}

int
main(int argc, char *argv[])
{
	char c;

	di_opts_t opts = {
		.di_condensed = B_FALSE,
		.di_scripted = B_FALSE,
		.di_physical = B_FALSE,
		.di_parseable = B_FALSE,
		.di_basic = B_FALSE
	};

	while ((c = getopt(argc, argv, ":cHPp")) != EOF) {
		switch (c) {
		case 'c':
			if (opts.di_physical) {
				usage(argv[0]);
				errx(1, "-c and -P are mutually exclusive");
			}
			opts.di_condensed = B_TRUE;
			break;
		case 'H':
			opts.di_scripted = B_TRUE;
			break;
		case 'P':
			if (opts.di_condensed) {
				usage(argv[0]);
				errx(1, "-c and -P are mutually exclusive");
			}
			opts.di_physical = B_TRUE;
			break;
		case 'p':
			opts.di_parseable = B_TRUE;
			break;
		case '?':
			usage(argv[0]);
			errx(1, "unknown option -%c", optopt);
		default:
			errx(-1, "unexpected error on option -%c", optopt);
		}
	}

	if (!opts.di_condensed && !opts.di_physical) {
		opts.di_basic = B_TRUE;
	}

	if (!opts.di_scripted) {
		if (opts.di_physical) {
			printf("DISK                    VID      PID"
			    "              SERIAL               FLT LOC"
			    " LOCATION\n");
		} else if (opts.di_condensed) {
			printf("TYPE    DISK                    VID      PID"
			    "              SERIAL\n");
			printf("\tSIZE          FLRS LOCATION\n");
		} else {
			printf("TYPE    DISK                    VID      PID"
			    "              SIZE          RMV SSD\n");
		}
	}

	enumerate_disks(&opts);

	return (0);
}<|MERGE_RESOLUTION|>--- conflicted
+++ resolved
@@ -12,11 +12,7 @@
 /*
  * Copyright (c) 2018 Joyent Inc., All rights reserved.
  * Copyright 2021 RackTop Systems, Inc.
-<<<<<<< HEAD
- * Copyright 2021 Tintri by DDN, Inc. All rights reserved.
-=======
  * Copyright 2022 Oxide Computer Company
->>>>>>> bbcfe1fd
  */
 
 #include <sys/types.h>
@@ -49,7 +45,6 @@
 	boolean_t di_parseable;
 	boolean_t di_physical;
 	boolean_t di_condensed;
-	boolean_t di_basic;
 } di_opts_t;
 
 typedef struct di_phys {
@@ -219,7 +214,7 @@
 static void
 enumerate_disks(di_opts_t *opts)
 {
-	topo_hdl_t *hp = NULL;
+	topo_hdl_t *hp;
 	dm_descriptor_t *media;
 	int e, i;
 	int filter[] = { DM_DT_FIXED, -1 };
@@ -246,22 +241,6 @@
 		err(-1, "failed to obtain media descriptors");
 	}
 
-<<<<<<< HEAD
-	err = 0;
-	if (!opts->di_basic) {
-		hp = topo_open(TOPO_VERSION, NULL, &err);
-		if (hp == NULL) {
-			fatal(-1, "unable to obtain topo handle: %s",
-			    topo_strerror(err));
-		}
-
-		err = 0;
-		(void) topo_snap_hold(hp, NULL, &err);
-		if (err != 0) {
-			fatal(-1, "unable to hold topo snapshot: %s",
-			    topo_strerror(err));
-		}
-=======
 	e = 0;
 	hp = topo_open(TOPO_VERSION, NULL, &e);
 	if (hp == NULL) {
@@ -272,7 +251,6 @@
 	(void) topo_snap_hold(hp, NULL, &e);
 	if (e != 0) {
 		errx(-1, "unable to hold topo snapshot: %s", topo_strerror(e));
->>>>>>> bbcfe1fd
 	}
 
 	for (i = 0; media != NULL && media[i] != 0; i++) {
@@ -335,9 +313,7 @@
 
 		bzero(&phys, sizeof (phys));
 		phys.dp_dev = device;
-		if (!opts->di_basic) {
-			populate_physical(hp, &phys);
-		}
+		populate_physical(hp, &phys);
 
 		/*
 		 * The size is given in blocks, so multiply the number
@@ -429,10 +405,8 @@
 	}
 
 	dm_free_descriptors(media);
-	if (!opts->di_basic) {
-		topo_snap_release(hp);
-		topo_close(hp);
-	}
+	topo_snap_release(hp);
+	topo_close(hp);
 }
 
 int
@@ -444,8 +418,7 @@
 		.di_condensed = B_FALSE,
 		.di_scripted = B_FALSE,
 		.di_physical = B_FALSE,
-		.di_parseable = B_FALSE,
-		.di_basic = B_FALSE
+		.di_parseable = B_FALSE
 	};
 
 	while ((c = getopt(argc, argv, ":cHPp")) != EOF) {
@@ -476,10 +449,6 @@
 		default:
 			errx(-1, "unexpected error on option -%c", optopt);
 		}
-	}
-
-	if (!opts.di_condensed && !opts.di_physical) {
-		opts.di_basic = B_TRUE;
 	}
 
 	if (!opts.di_scripted) {
