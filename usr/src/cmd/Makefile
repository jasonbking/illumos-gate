--- conflicted
+++ resolved
@@ -477,13 +477,10 @@
 	acpi		\
 	acpihpd		\
 	addbadsec	\
-<<<<<<< HEAD
+	ahciem		\
 	bhhwcompat	\
 	bhyve		\
 	bhyvectl	\
-=======
-	ahciem		\
->>>>>>> 0ce813ff
 	biosdev		\
 	cxgbetool	\
 	diskscan	\
