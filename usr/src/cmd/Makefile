--- conflicted
+++ resolved
@@ -22,11 +22,8 @@
 # Copyright (c) 1989, 2010, Oracle and/or its affiliates. All rights reserved.
 # Copyright 2010 Nexenta Systems, Inc.  All rights reserved.
 # Copyright 2011 Joyent, Inc.  All rights reserved.
-<<<<<<< HEAD
 # Copyright 2012 OmniTI Computer Consulting, Inc.  All rights reserved.
-=======
 # Copyright (c) 2012 by Delphix. All rights reserved.
->>>>>>> 53089ab7
 
 include ../Makefile.master
 
