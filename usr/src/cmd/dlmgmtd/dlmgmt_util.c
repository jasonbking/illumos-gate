--- conflicted
+++ resolved
@@ -355,11 +355,7 @@
 
 /*
  * Set the DLMGMT_ACTIVE flag on the link to note that it is active.
-<<<<<<< HEAD
- * When a link is active and is owned by an NGZ then it is added to
-=======
  * When a link is active and owned by an NGZ then it is added to
->>>>>>> 85dff7a0
  * that zone's datalink list.
  */
 int
@@ -388,10 +384,7 @@
 		if (zoneid != linkp->ll_zoneid) {
 			assert(linkp->ll_zoneid == 0);
 			assert(linkp->ll_onloan == B_FALSE);
-<<<<<<< HEAD
-=======
 			assert(linkp->ll_transient == 0);
->>>>>>> 85dff7a0
 
 			/*
 			 * If dlmgmtd already has a link with this
@@ -419,17 +412,6 @@
 			 */
 			linkp->ll_zoneid = zoneid;
 			avl_add(&dlmgmt_name_avl, linkp);
-<<<<<<< HEAD
-=======
-
-			/*
-			 * Since the link was found to be in a zone but
-			 * recorded as a GZ link in the link structure, and
-			 * we've now updated that, also mark it as on-loan to
-			 * the NGZ.
-			 */
-			avl_add(&dlmgmt_loan_avl, linkp);
->>>>>>> 85dff7a0
 			linkp->ll_onloan = B_TRUE;
 
 			/*
@@ -441,15 +423,11 @@
 			 */
 			if (linkp->ll_class == DATALINK_CLASS_VNIC &&
 			    !(linkp->ll_flags & DLMGMT_PERSIST))
-				linkp->ll_trans = B_TRUE;
+				linkp->ll_transient = B_TRUE;
 		}
 	} else if (linkp->ll_zoneid != GLOBAL_ZONEID) {
 		/*
-<<<<<<< HEAD
-		 * In this case the link was not found under any NGZs
-=======
 		 * In this case the link was not found under any NGZ
->>>>>>> 85dff7a0
 		 * but according to its ll_zoneid member it is owned
 		 * by an NGZ. Add the datalink to the appropriate zone
 		 * datalink list.
@@ -513,14 +491,9 @@
 		return (ENOSPC);
 	if (flags & ~(DLMGMT_ACTIVE | DLMGMT_PERSIST | DLMGMT_TRANSIENT) ||
 	    ((flags & DLMGMT_PERSIST) && (flags & DLMGMT_TRANSIENT)) ||
-<<<<<<< HEAD
-	    flags == 0)
-		return (EINVAL);
-=======
 	    flags == 0) {
 		return (EINVAL);
 	}
->>>>>>> 85dff7a0
 
 	if ((linkp = calloc(1, sizeof (dlmgmt_link_t))) == NULL) {
 		err = ENOMEM;
@@ -540,11 +513,7 @@
 	 * DLMGMT_ACTIVE -- it should not survive as a flag beyond
 	 * this point.
 	 */
-<<<<<<< HEAD
-	linkp->ll_trans = (flags & DLMGMT_TRANSIENT) ? B_TRUE : B_FALSE;
-=======
 	linkp->ll_transient = (flags & DLMGMT_TRANSIENT) ? B_TRUE : B_FALSE;
->>>>>>> 85dff7a0
 	flags &= ~DLMGMT_TRANSIENT;
 
 	if (avl_find(&dlmgmt_name_avl, linkp, &name_where) != NULL ||
