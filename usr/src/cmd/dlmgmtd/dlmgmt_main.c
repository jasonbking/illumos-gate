--- conflicted
+++ resolved
@@ -22,11 +22,7 @@
 /*
  * Copyright 2010 Sun Microsystems, Inc.  All rights reserved.
  * Use is subject to license terms.
-<<<<<<< HEAD
  * Copyright 2016 Joyent, Inc.
-=======
- * Copyright 2011 Joyent, Inc.  All rights reserved.
->>>>>>> 85dff7a0
  */
 
 /*
@@ -266,26 +262,17 @@
 		 * logging errors for any that failed.
 		 */
 		if (zone_getattr(zids[i], ZONE_ATTR_STATUS, &status,
-<<<<<<< HEAD
-		    sizeof (status)) < 0)
-			continue;
-=======
 		    sizeof (status)) < 0) {
 			continue;
 		}
->>>>>>> 85dff7a0
 		switch (status) {
 			case ZONE_IS_SHUTTING_DOWN:
 			case ZONE_IS_EMPTY:
 			case ZONE_IS_DOWN:
 			case ZONE_IS_DYING:
 			case ZONE_IS_DEAD:
-<<<<<<< HEAD
-				/* FALLTHRU */
-=======
 			case ZONE_IS_INITIALIZED:
 			case ZONE_IS_UNINITIALIZED:
->>>>>>> 85dff7a0
 				continue;
 			default:
 				break;
