--- conflicted
+++ resolved
@@ -22,10 +22,7 @@
 /*
  * Copyright (c) 2005, 2010, Oracle and/or its affiliates. All rights reserved.
  * Copyright 2017 Joyent, Inc.
-<<<<<<< HEAD
-=======
  * Copyright 2023 Oxide Computer Company
->>>>>>> 85dff7a0
  */
 
 /*
@@ -65,10 +62,7 @@
 	datalink_class_t	ll_class;
 	uint32_t		ll_media;
 	datalink_id_t		ll_linkid;
-<<<<<<< HEAD
 
-=======
->>>>>>> 85dff7a0
 	/*
 	 * The zone that owns the link. If this is set to the id of
 	 * an NGZ and ll_onloan is set then the link was created and
@@ -77,11 +71,7 @@
 	 * use by an NGZ. If ll_onloan is set then ll_zoneid cannot be 0.
 	 *
 	 * If ll_zoneid is set to the id of an NGZ but ll_onloan is
-<<<<<<< HEAD
-	 * not set then the link was created and is owned by the NGZ.
-=======
 	 * not set then the link was created by, and is owned by, the NGZ.
->>>>>>> 85dff7a0
 	 */
 	zoneid_t		ll_zoneid;
 	boolean_t		ll_onloan;
@@ -89,9 +79,6 @@
 	avl_node_t		ll_id_node;
 	uint32_t		ll_flags;
 	uint32_t		ll_gen;		/* generation number */
-<<<<<<< HEAD
-	boolean_t		ll_trans;	/* transient link */
-=======
 	/*
 	 * A transient link is one that is created and destroyed along with the
 	 * lifetime of a zone. It is a non-persistent link that is owned by the
@@ -99,7 +86,6 @@
 	 * on-loan from the GZ.
 	 */
 	boolean_t		ll_transient;
->>>>>>> 85dff7a0
 } dlmgmt_link_t;
 
 /*
@@ -170,11 +156,7 @@
 void		dlmgmt_log(int, const char *, ...);
 int		dlmgmt_write_db_entry(const char *, dlmgmt_link_t *, uint32_t);
 int		dlmgmt_delete_db_entry(dlmgmt_link_t *, uint32_t);
-<<<<<<< HEAD
-int 		dlmgmt_db_init(zoneid_t, char *);
-=======
 int		dlmgmt_db_init(zoneid_t, char *);
->>>>>>> 85dff7a0
 void		dlmgmt_db_fini(zoneid_t);
 
 #ifdef  __cplusplus
