--- conflicted
+++ resolved
@@ -19,11 +19,8 @@
 # CDDL HEADER END
 #
 # Copyright (c) 1990, 2010, Oracle and/or its affiliates. All rights reserved.
-<<<<<<< HEAD
 # Copyright 2012, Joyent, Inc. All rights reserved.
-=======
 # Copyright 2015 Nexenta Systems, Inc. All rights reserved.
->>>>>>> bd93c05d
 #
 
 # The filesystem independent utilities clri, fsdb, dcopy, labelit, and mkfs
@@ -43,13 +40,8 @@
 
 include ../Makefile.cmd
 
-<<<<<<< HEAD
 SUBDIR1= bootfs hyprlofs lofs zfs
-SUBDIR2= dev fd pcfs nfs hsfs lxproc proc ctfs udfs ufs tmpfs cachefs \
-=======
-SUBDIR1= lofs zfs
-SUBDIR2= dev fd pcfs nfs hsfs proc ctfs udfs ufs tmpfs \
->>>>>>> bd93c05d
+SUBDIR2= dev fd pcfs nfs hsfs lxproc proc ctfs udfs ufs tmpfs \
 		autofs mntfs objfs sharefs smbclnt reparsed
 SUBDIRS= $(SUBDIR1) $(SUBDIR2)
 I18NDIRS= $(SUBDIR2)
