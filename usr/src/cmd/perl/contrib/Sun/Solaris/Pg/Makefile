--- conflicted
+++ resolved
@@ -9,13 +9,8 @@
 # http://www.illumos.org/license/CDDL.
 #
 #
-<<<<<<< HEAD
-# Copyright (c) 2014 Racktop Systems.
-# Copyright 2014, OmniTI Computer Consulting, Inc. All rights reserved.
-=======
 # Copyright 2014, OmniTI Computer Consulting, Inc. All rights reserved.
 # Copyright 2016 RackTop Systems.
->>>>>>> 9937ff19
 #
 
 MODULE = Pg
@@ -33,9 +28,4 @@
 
 install: $(ROOTPERLMOD)
 
-<<<<<<< HEAD
-clean clobber:
-	$(RM) -r $(MACH) $(MACH64)
-=======
-clean clobber:
->>>>>>> 9937ff19
+clean clobber: