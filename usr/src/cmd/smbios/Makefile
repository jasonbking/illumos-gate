#
# CDDL HEADER START
#
# The contents of this file are subject to the terms of the
# Common Development and Distribution License (the "License").
# You may not use this file except in compliance with the License.
#
# You can obtain a copy of the license at usr/src/OPENSOLARIS.LICENSE
# or http://www.opensolaris.org/os/licensing.
# See the License for the specific language governing permissions
# and limitations under the License.
#
# When distributing Covered Code, include this CDDL HEADER in each
# file and include the License file at usr/src/OPENSOLARIS.LICENSE.
# If applicable, add the following below this CDDL HEADER, with the
# fields enclosed by brackets "[]" replaced with your own identifying
# information: Portions Copyright [yyyy] [name of copyright owner]
#
# CDDL HEADER END
#
#
# Copyright 2009 Sun Microsystems, Inc.  All rights reserved.
# Use is subject to license terms.
#
<<<<<<< HEAD
# Copyright 2018 Joyent, Inc.
#
=======
# Copyright 2024 Oxide Computer Company
>>>>>>> 43379a28

PROG = smbios
OBJS = smbios.o bitext.o hexdump.o ilstr.o
SRCS = $(OBJS:%.o=%.c)

include ../Makefile.cmd

CFLAGS += $(CCVERBOSE)
LDLIBS += -lsmbios -ljedec

FILEMODE = 0555
STRIPFLAG =

LINTFLAGS += -erroff=E_BAD_PTR_CAST_ALIGN

.KEEP_STATE:

all: $(PROG)

$(PROG): $(OBJS)
	$(LINK.c) -o $@ $(OBJS) $(LDLIBS)
	$(POST_PROCESS)

%.o: $(SRC)/common/bitext/%.c
	$(COMPILE.c) $<
	$(POST_PROCESS_O)

%.o: $(SRC)/common/hexdump/%.c
	$(COMPILE.c) $<
	$(POST_PROCESS_O)

%.o: $(SRC)/common/ilstr/%.c
	$(COMPILE.c) $<
	$(POST_PROCESS_O)

hexdump.o := CSTD = $(CSTD_GNU99)

clean:
	$(RM) $(OBJS)

install: $(ROOTUSRSBINPROG)

include ../Makefile.targ<|MERGE_RESOLUTION|>--- conflicted
+++ resolved
@@ -22,12 +22,9 @@
 # Copyright 2009 Sun Microsystems, Inc.  All rights reserved.
 # Use is subject to license terms.
 #
-<<<<<<< HEAD
 # Copyright 2018 Joyent, Inc.
+# Copyright 2024 Oxide Computer Company
 #
-=======
-# Copyright 2024 Oxide Computer Company
->>>>>>> 43379a28
 
 PROG = smbios
 OBJS = smbios.o bitext.o hexdump.o ilstr.o
