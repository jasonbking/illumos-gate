--- conflicted
+++ resolved
@@ -52,28 +52,6 @@
 		restart_on='none'
 		type='service'>
 		<service_fmri value='svc:/system/filesystem/minimal' />
-	</dependency>
-
-<<<<<<< HEAD
-	<!--
-		rpcbind(1M) has a strong dependency on the hostname.
-	-->
-	<dependency
-		name='identity'
-		grouping='require_all'
-		restart_on='refresh'
-		type='service'>
-		<service_fmri
-			value='svc:/system/identity:node' />
-=======
-	<dependency
-		name='sysidtool'
-		grouping='require_all'
-		restart_on='none'
-		type='service'>
-		<service_fmri
-			value='svc:/system/sysidtool:net' />
->>>>>>> 9d4de077
 	</dependency>
 
 	<!--
