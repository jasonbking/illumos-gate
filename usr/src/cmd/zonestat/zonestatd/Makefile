--- conflicted
+++ resolved
@@ -33,15 +33,10 @@
 
 SRCS =	zonestatd.c
 
-<<<<<<< HEAD
 CPPFLAGS			+= -I$(ADJUNCT_PROTO)/usr/include/libxml2
 LDLIBS 				+= -lkstat -lpool -lexacct -lscf \
 				    -lcontract -lcmdutils -lumem
-=======
 CPPFLAGS	+= -I/usr/include/libxml2
-LDLIBS 		+= -lkstat -lpool -lexacct -lscf \
-		    -lcontract -lcmdutils -lumem
->>>>>>> 7c45eec5
 
 LINTFLAGS	+= -u
 CERRWARN 	+= -_gcc=-Wno-parentheses
