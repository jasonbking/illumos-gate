--- conflicted
+++ resolved
@@ -21,12 +21,9 @@
 /*
  * Copyright 2009 Sun Microsystems, Inc.  All rights reserved.
  * Use is subject to license terms.
-<<<<<<< HEAD
+ *
  * Copyright 2012 OmniTI Computer Consulting, Inc. All rights reserved.
-=======
- *
  * Copyright 2016 Toomas Soome <tsoome@me.com>.
->>>>>>> d67a06e7
  */
 
 #ifndef _BOOTADM_H
