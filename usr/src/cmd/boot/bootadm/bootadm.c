--- conflicted
+++ resolved
@@ -20,7 +20,6 @@
  */
 
 /*
- * Copyright 2012 OmniTI Computer Consulting, Inc. All rights reserved.
  * Copyright (c) 2005, 2010, Oracle and/or its affiliates. All rights reserved.
  * Copyright 2012 Milan Jurik. All rights reserved.
  * Copyright (c) 2015 by Delphix. All rights reserved.
@@ -3336,20 +3335,6 @@
 }
 
 /*
-<<<<<<< HEAD
- * Returns 1 if mkiso is in the expected PATH and should be used, 0 otherwise
- */
-static int
-use_mkisofs()
-{
-	scf_simple_prop_t *prop;
-	char *format;
-	int ret;
-
-	/* First check if we have a mkisofs binary */
-	if (access(MKISOFS_PATH, X_OK) != 0)
-		return (0);
-=======
  * Returns B_TRUE if mkiso is in the expected PATH and should be used,
  * B_FALSE otherwise
  */
@@ -3376,23 +3361,12 @@
 	/* If working on an alt-root, do not use HSFS unless asked via -F */
 	if (bam_alt_root)
 		return (B_FALSE);
->>>>>>> b346eedd
 
 	/*
 	 * Then check that the system/boot-archive config/format property
 	 * is "hsfs" or empty.
 	 */
 	if ((prop = scf_simple_prop_get(NULL, BOOT_ARCHIVE_FMRI, SCF_PG_CONFIG,
-<<<<<<< HEAD
-	    SCF_PROPERTY_FORMAT)) == NULL)
-		/* Could not find property, use mkisofs */
-		return (1);
-	if (scf_simple_prop_numvalues(prop) < 0 ||
-	    (format = scf_simple_prop_next_astring(prop)) == NULL)
-		ret = 1;
-	else
-		ret = strcmp(format, "hsfs") == 0;
-=======
 	    SCF_PROPERTY_FORMAT)) == NULL) {
 		/* Could not find property, use mkisofs */
 		if (bam_verbose) {
@@ -3414,7 +3388,6 @@
 		else
 			bam_print("Creating %s boot archive\n", format);
 	}
->>>>>>> b346eedd
 	scf_simple_prop_free(prop);
 	return (ret);
 }
@@ -5226,7 +5199,7 @@
 	}
 
 	if (title == NULL) {
-		title = "Illumos";	/* default to Solaris */
+		title = "Solaris";	/* default to Solaris */
 	}
 	if (kernel == NULL) {
 		bam_error(_("missing suboption: %s\n"), menu_cmds[KERNEL_CMD]);
@@ -7805,7 +7778,7 @@
 	(void) fclose(fp);
 
 out:
-	cp = cp ? cp : "Illumos";
+	cp = cp ? cp : "Oracle Solaris";
 
 	BAM_DPRINTF(("%s: got title: %s\n", fcn, cp));
 
@@ -8797,7 +8770,7 @@
  * Note that we are always rebooting the current OS instance
  * so osroot == / always.
  */
-#define	REBOOT_TITLE	"Illumos_reboot_transient"
+#define	REBOOT_TITLE	"Solaris_reboot_transient"
 
 /*ARGSUSED*/
 static error_t
@@ -9279,7 +9252,7 @@
 /*
  * Title for an entry to set properties that once went in bootenv.rc.
  */
-#define	BOOTENV_RC_TITLE	"Illumos bootenv rc"
+#define	BOOTENV_RC_TITLE	"Solaris bootenv rc"
 
 /*
  * If path is NULL, return the kernel (optnum == KERNEL_CMD) or arguments
