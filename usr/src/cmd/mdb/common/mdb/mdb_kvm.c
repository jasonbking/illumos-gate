--- conflicted
+++ resolved
@@ -23,11 +23,7 @@
  */
 
 /*
-<<<<<<< HEAD
- * Copyright (c) 2018, Joyent, Inc.  All rights reserved.
-=======
  * Copyright 2019 Joyent, Inc.
->>>>>>> 7bbcfb41
  */
 
 /*
