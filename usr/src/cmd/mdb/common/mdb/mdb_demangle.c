--- conflicted
+++ resolved
@@ -27,11 +27,7 @@
  */
 
 /*
-<<<<<<< HEAD
- * Copyright (c) 2014, Joyent, Inc.  All rights reserved.
-=======
  * Copyright (c) 2019, Joyent, Inc.  All rights reserved.
->>>>>>> 64731133
  */
 
 #include <mdb/mdb_modapi.h>
