/*
 * CDDL HEADER START
 *
 * The contents of this file are subject to the terms of the
 * Common Development and Distribution License (the "License").
 * You may not use this file except in compliance with the License.
 *
 * You can obtain a copy of the license at usr/src/OPENSOLARIS.LICENSE
 * or http://www.opensolaris.org/os/licensing.
 * See the License for the specific language governing permissions
 * and limitations under the License.
 *
 * When distributing Covered Code, include this CDDL HEADER in each
 * file and include the License file at usr/src/OPENSOLARIS.LICENSE.
 * If applicable, add the following below this CDDL HEADER, with the
 * fields enclosed by brackets "[]" replaced with your own identifying
 * information: Portions Copyright [yyyy] [name of copyright owner]
 *
 * CDDL HEADER END
 */

/*
 * Copyright 2009 Sun Microsystems, Inc.  All rights reserved.
 * Use is subject to license terms.
 * Copyright (c) 2012 by Delphix. All rights reserved.
 * Copyright (c) 2013 Joyent, Inc. All rights reserved.
 * Copyright (c) 2013 Josef 'Jeff' Sipek <jeffpc@josefsipek.net>
 */

#include <sys/elf.h>
#include <sys/elf_SPARC.h>

#include <libproc.h>
#include <stdlib.h>
#include <string.h>
#include <fcntl.h>
#include <errno.h>
#include <alloca.h>
#include <libctf.h>
#include <ctype.h>

#include <mdb/mdb_string.h>
#include <mdb/mdb_argvec.h>
#include <mdb/mdb_nv.h>
#include <mdb/mdb_fmt.h>
#include <mdb/mdb_target.h>
#include <mdb/mdb_err.h>
#include <mdb/mdb_debug.h>
#include <mdb/mdb_conf.h>
#include <mdb/mdb_module.h>
#include <mdb/mdb_modapi.h>
#include <mdb/mdb_stdlib.h>
#include <mdb/mdb_lex.h>
#include <mdb/mdb_io_impl.h>
#include <mdb/mdb_help.h>
#include <mdb/mdb_disasm.h>
#include <mdb/mdb_frame.h>
#include <mdb/mdb_evset.h>
#include <mdb/mdb_print.h>
#include <mdb/mdb_nm.h>
#include <mdb/mdb_set.h>
#include <mdb/mdb_demangle.h>
#include <mdb/mdb_ctf.h>
#include <mdb/mdb_whatis.h>
#include <mdb/mdb_whatis_impl.h>
#include <mdb/mdb_macalias.h>
#include <mdb/mdb_tab.h>
#include <mdb/mdb_typedef.h>
#ifdef _KMDB
#include <kmdb/kmdb_kdi.h>
#endif
#include <mdb/mdb.h>

#ifdef __sparc
#define	SETHI_MASK	0xc1c00000
#define	SETHI_VALUE	0x01000000

#define	IS_SETHI(machcode)	(((machcode) & SETHI_MASK) == SETHI_VALUE)

#define	OP(machcode)	((machcode) >> 30)
#define	OP3(machcode)	(((machcode) >> 19) & 0x3f)
#define	RD(machcode)	(((machcode) >> 25) & 0x1f)
#define	RS1(machcode)	(((machcode) >> 14) & 0x1f)
#define	I(machcode)	(((machcode) >> 13) & 0x01)

#define	IMM13(machcode)	((machcode) & 0x1fff)
#define	IMM22(machcode)	((machcode) & 0x3fffff)

#define	OP_ARITH_MEM_MASK	0x2
#define	OP_ARITH		0x2
#define	OP_MEM			0x3

#define	OP3_CC_MASK		0x10
#define	OP3_COMPLEX_MASK	0x20

#define	OP3_ADD			0x00
#define	OP3_OR			0x02
#define	OP3_XOR			0x03

#ifndef	R_O7
#define	R_O7	0xf
#endif
#endif /* __sparc */

static mdb_tgt_addr_t
write_uint8(mdb_tgt_as_t as, mdb_tgt_addr_t addr, uint64_t ull, uint_t rdback)
{
	uint8_t o, n = (uint8_t)ull;

	if (rdback && mdb_tgt_aread(mdb.m_target, as, &o, sizeof (o),
	    addr) == -1)
		return (addr);

	if (mdb_tgt_awrite(mdb.m_target, as, &n, sizeof (n), addr) == -1)
		return (addr);

	if (rdback) {
		if (mdb_tgt_aread(mdb.m_target, as, &n, sizeof (n), addr) == -1)
			return (addr);

		mdb_iob_printf(mdb.m_out, "%-#*lla%16T%-#8x=%8T0x%x\n",
		    mdb_iob_getmargin(mdb.m_out), addr, o, n);
	}

	return (addr + sizeof (n));
}

static mdb_tgt_addr_t
write_uint16(mdb_tgt_as_t as, mdb_tgt_addr_t addr, uint64_t ull, uint_t rdback)
{
	uint16_t o, n = (uint16_t)ull;

	if (rdback && mdb_tgt_aread(mdb.m_target, as, &o, sizeof (o),
	    addr) == -1)
		return (addr);

	if (mdb_tgt_awrite(mdb.m_target, as, &n, sizeof (n), addr) == -1)
		return (addr);

	if (rdback) {
		if (mdb_tgt_aread(mdb.m_target, as, &n, sizeof (n), addr) == -1)
			return (addr);

		mdb_iob_printf(mdb.m_out, "%-#*lla%16T%-#8hx=%8T0x%hx\n",
		    mdb_iob_getmargin(mdb.m_out), addr, o, n);
	}

	return (addr + sizeof (n));
}

static mdb_tgt_addr_t
write_uint32(mdb_tgt_as_t as, mdb_tgt_addr_t addr, uint64_t ull, uint_t rdback)
{
	uint32_t o, n = (uint32_t)ull;

	if (rdback && mdb_tgt_aread(mdb.m_target, as, &o, sizeof (o),
	    addr) == -1)
		return (addr);

	if (mdb_tgt_awrite(mdb.m_target, as, &n, sizeof (n), addr) == -1)
		return (addr);

	if (rdback) {
		if (mdb_tgt_aread(mdb.m_target, as, &n, sizeof (n), addr) == -1)
			return (addr);

		mdb_iob_printf(mdb.m_out, "%-#*lla%16T%-#16x=%8T0x%x\n",
		    mdb_iob_getmargin(mdb.m_out), addr, o, n);
	}

	return (addr + sizeof (n));
}

static mdb_tgt_addr_t
write_uint64(mdb_tgt_as_t as, mdb_tgt_addr_t addr, uint64_t n, uint_t rdback)
{
	uint64_t o;

	if (rdback && mdb_tgt_aread(mdb.m_target, as, &o, sizeof (o),
	    addr) == -1)
		return (addr);

	if (mdb_tgt_awrite(mdb.m_target, as, &n, sizeof (n), addr) == -1)
		return (addr);

	if (rdback) {
		if (mdb_tgt_aread(mdb.m_target, as, &n, sizeof (n), addr) == -1)
			return (addr);

		mdb_iob_printf(mdb.m_out, "%-#*lla%16T%-#24llx=%8T0x%llx\n",
		    mdb_iob_getmargin(mdb.m_out), addr, o, n);
	}

	return (addr + sizeof (n));
}

static int
write_arglist(mdb_tgt_as_t as, mdb_tgt_addr_t addr,
    int argc, const mdb_arg_t *argv)
{
	mdb_tgt_addr_t (*write_value)(mdb_tgt_as_t, mdb_tgt_addr_t,
	    uint64_t, uint_t);
	mdb_tgt_addr_t naddr;
	uintmax_t value;
	int rdback = mdb.m_flags & MDB_FL_READBACK;
	size_t i;

	if (argc == 1) {
		mdb_warn("expected value to write following %c\n",
		    argv->a_un.a_char);
		return (DCMD_ERR);
	}

	switch (argv->a_un.a_char) {
	case 'v':
		write_value = write_uint8;
		break;
	case 'w':
		write_value = write_uint16;
		break;
	case 'W':
		write_value = write_uint32;
		break;
	case 'Z':
		write_value = write_uint64;
		break;
	}

	for (argv++, i = 1; i < argc; i++, argv++) {
		if (argv->a_type == MDB_TYPE_CHAR) {
			mdb_warn("expected immediate value instead of '%c'\n",
			    argv->a_un.a_char);
			return (DCMD_ERR);
		}

		if (argv->a_type == MDB_TYPE_STRING) {
			if (mdb_eval(argv->a_un.a_str) == -1) {
				mdb_warn("failed to write \"%s\"",
				    argv->a_un.a_str);
				return (DCMD_ERR);
			}
			value = mdb_nv_get_value(mdb.m_dot);
		} else
			value = argv->a_un.a_val;

		mdb_nv_set_value(mdb.m_dot, addr);

		if ((naddr = write_value(as, addr, value, rdback)) == addr) {
			mdb_warn("failed to write %llr at address 0x%llx",
			    value, addr);
			mdb.m_incr = 0;
			break;
		}

		mdb.m_incr = naddr - addr;
		addr = naddr;
	}

	return (DCMD_OK);
}

static mdb_tgt_addr_t
match_uint16(mdb_tgt_as_t as, mdb_tgt_addr_t addr, uint64_t v64, uint64_t m64)
{
	uint16_t x, val = (uint16_t)v64, mask = (uint16_t)m64;

	for (; mdb_tgt_aread(mdb.m_target, as, &x,
	    sizeof (x), addr) == sizeof (x); addr += sizeof (x)) {

		if ((x & mask) == val) {
			mdb_iob_printf(mdb.m_out, "%lla\n", addr);
			break;
		}
	}
	return (addr);
}

static mdb_tgt_addr_t
match_uint32(mdb_tgt_as_t as, mdb_tgt_addr_t addr, uint64_t v64, uint64_t m64)
{
	uint32_t x, val = (uint32_t)v64, mask = (uint32_t)m64;

	for (; mdb_tgt_aread(mdb.m_target, as, &x,
	    sizeof (x), addr) == sizeof (x); addr += sizeof (x)) {

		if ((x & mask) == val) {
			mdb_iob_printf(mdb.m_out, "%lla\n", addr);
			break;
		}
	}
	return (addr);
}

static mdb_tgt_addr_t
match_uint64(mdb_tgt_as_t as, mdb_tgt_addr_t addr, uint64_t val, uint64_t mask)
{
	uint64_t x;

	for (; mdb_tgt_aread(mdb.m_target, as, &x,
	    sizeof (x), addr) == sizeof (x); addr += sizeof (x)) {

		if ((x & mask) == val) {
			mdb_iob_printf(mdb.m_out, "%lla\n", addr);
			break;
		}
	}
	return (addr);
}

static int
match_arglist(mdb_tgt_as_t as, uint_t flags, mdb_tgt_addr_t addr,
    int argc, const mdb_arg_t *argv)
{
	mdb_tgt_addr_t (*match_value)(mdb_tgt_as_t, mdb_tgt_addr_t,
	    uint64_t, uint64_t);

	uint64_t args[2] = { 0, -1ULL }; /* [ value, mask ] */
	size_t i;

	if (argc < 2) {
		mdb_warn("expected value following %c\n", argv->a_un.a_char);
		return (DCMD_ERR);
	}

	if (argc > 3) {
		mdb_warn("only value and mask may follow %c\n",
		    argv->a_un.a_char);
		return (DCMD_ERR);
	}

	switch (argv->a_un.a_char) {
	case 'l':
		match_value = match_uint16;
		break;
	case 'L':
		match_value = match_uint32;
		break;
	case 'M':
		match_value = match_uint64;
		break;
	}

	for (argv++, i = 1; i < argc; i++, argv++) {
		if (argv->a_type == MDB_TYPE_CHAR) {
			mdb_warn("expected immediate value instead of '%c'\n",
			    argv->a_un.a_char);
			return (DCMD_ERR);
		}

		if (argv->a_type == MDB_TYPE_STRING) {
			if (mdb_eval(argv->a_un.a_str) == -1) {
				mdb_warn("failed to evaluate \"%s\"",
				    argv->a_un.a_str);
				return (DCMD_ERR);
			}
			args[i - 1] = mdb_nv_get_value(mdb.m_dot);
		} else
			args[i - 1] = argv->a_un.a_val;
	}

	addr = match_value(as, addr, args[0], args[1]);
	mdb_nv_set_value(mdb.m_dot, addr);

	/*
	 * In adb(1), the match operators ignore any repeat count that has
	 * been applied to them.  We emulate this undocumented property
	 * by returning DCMD_ABORT if our input is not a pipeline.
	 */
	return ((flags & DCMD_PIPE) ? DCMD_OK : DCMD_ABORT);
}

static int
argncmp(int argc, const mdb_arg_t *argv, const char *s)
{
	for (; *s != '\0'; s++, argc--, argv++) {
		if (argc == 0 || argv->a_type != MDB_TYPE_CHAR)
			return (FALSE);
		if (argv->a_un.a_char != *s)
			return (FALSE);
	}
	return (TRUE);
}

static int
print_arglist(mdb_tgt_as_t as, mdb_tgt_addr_t addr, uint_t flags,
    int argc, const mdb_arg_t *argv)
{
	char buf[MDB_TGT_SYM_NAMLEN];
	mdb_tgt_addr_t oaddr = addr;
	mdb_tgt_addr_t naddr;
	GElf_Sym sym;
	size_t i, n;

	if (DCMD_HDRSPEC(flags) && (flags & DCMD_PIPE_OUT) == 0) {
		const char *fmt;
		int is_dis;
		/*
		 * This is nasty, but necessary for precise adb compatibility.
		 * Detect disassembly format by looking for "ai" or "ia":
		 */
		if (argncmp(argc, argv, "ai")) {
			fmt = "%-#*lla\n";
			is_dis = TRUE;
		} else if (argncmp(argc, argv, "ia")) {
			fmt = "%-#*lla";
			is_dis = TRUE;
		} else {
			fmt = "%-#*lla%16T";
			is_dis = FALSE;
		}

		/*
		 * If symbolic decoding is on, disassembly is off, and the
		 * address exactly matches a symbol, print the symbol name:
		 */
		if ((mdb.m_flags & MDB_FL_PSYM) && !is_dis &&
		    (as == MDB_TGT_AS_VIRT || as == MDB_TGT_AS_FILE) &&
		    mdb_tgt_lookup_by_addr(mdb.m_target, (uintptr_t)addr,
		    MDB_TGT_SYM_EXACT, buf, sizeof (buf), &sym, NULL) == 0)
			mdb_iob_printf(mdb.m_out, "%s:\n", buf);

		/*
		 * If this is a virtual address, cast it so that it reflects
		 * only the valid component of the address.
		 */
		if (as == MDB_TGT_AS_VIRT)
			addr = (uintptr_t)addr;

		mdb_iob_printf(mdb.m_out, fmt,
		    (uint_t)mdb_iob_getmargin(mdb.m_out), addr);
	}

	if (argc == 0) {
		/*
		 * Yes, for you trivia buffs: if you use a format verb and give
		 * no format string, you get: X^"= "i ... note that in adb the
		 * the '=' verb once had 'z' as its default, but then 'z' was
		 * deleted (it was once an alias for 'i') and so =\n now calls
		 * scanform("z") and produces a 'bad modifier' message.
		 */
		static const mdb_arg_t def_argv[] = {
			{ MDB_TYPE_CHAR, MDB_INIT_CHAR('X') },
			{ MDB_TYPE_CHAR, MDB_INIT_CHAR('^') },
			{ MDB_TYPE_STRING, MDB_INIT_STRING("= ") },
			{ MDB_TYPE_CHAR, MDB_INIT_CHAR('i') }
		};

		argc = sizeof (def_argv) / sizeof (mdb_arg_t);
		argv = def_argv;
	}

	mdb_iob_setflags(mdb.m_out, MDB_IOB_INDENT);

	for (i = 0, n = 1; i < argc; i++, argv++) {
		switch (argv->a_type) {
		case MDB_TYPE_CHAR:
			naddr = mdb_fmt_print(mdb.m_target, as, addr, n,
			    argv->a_un.a_char);
			mdb.m_incr = naddr - addr;
			addr = naddr;
			n = 1;
			break;

		case MDB_TYPE_IMMEDIATE:
			n = argv->a_un.a_val;
			break;

		case MDB_TYPE_STRING:
			mdb_iob_puts(mdb.m_out, argv->a_un.a_str);
			n = 1;
			break;
		}
	}

	mdb.m_incr = addr - oaddr;
	mdb_iob_clrflags(mdb.m_out, MDB_IOB_INDENT);
	return (DCMD_OK);
}

static int
print_common(mdb_tgt_as_t as, uint_t flags, int argc, const mdb_arg_t *argv)
{
	mdb_tgt_addr_t addr = mdb_nv_get_value(mdb.m_dot);

	if (argc != 0 && argv->a_type == MDB_TYPE_CHAR) {
		if (strchr("vwWZ", argv->a_un.a_char))
			return (write_arglist(as, addr, argc, argv));
		if (strchr("lLM", argv->a_un.a_char))
			return (match_arglist(as, flags, addr, argc, argv));
	}

	return (print_arglist(as, addr, flags, argc, argv));
}

/*ARGSUSED*/
static int
cmd_print_core(uintptr_t x, uint_t flags, int argc, const mdb_arg_t *argv)
{
	return (print_common(MDB_TGT_AS_VIRT, flags, argc, argv));
}

#ifndef _KMDB
/*ARGSUSED*/
static int
cmd_print_object(uintptr_t x, uint_t flags, int argc, const mdb_arg_t *argv)
{
	return (print_common(MDB_TGT_AS_FILE, flags, argc, argv));
}
#endif

/*ARGSUSED*/
static int
cmd_print_phys(uintptr_t x, uint_t flags, int argc, const mdb_arg_t *argv)
{
	return (print_common(MDB_TGT_AS_PHYS, flags, argc, argv));
}

/*ARGSUSED*/
static int
cmd_print_value(uintptr_t addr, uint_t flags,
	int argc, const mdb_arg_t *argv)
{
	uintmax_t ndot, dot = mdb_get_dot();
	const char *tgt_argv[1];
	mdb_tgt_t *t;
	size_t i, n;

	if (argc == 0) {
		mdb_warn("expected one or more format characters "
		    "following '='\n");
		return (DCMD_ERR);
	}

	tgt_argv[0] = (const char *)&dot;
	t = mdb_tgt_create(mdb_value_tgt_create, 0, 1, tgt_argv);
	mdb_iob_setflags(mdb.m_out, MDB_IOB_INDENT);

	for (i = 0, n = 1; i < argc; i++, argv++) {
		switch (argv->a_type) {
		case MDB_TYPE_CHAR:
			ndot = mdb_fmt_print(t, MDB_TGT_AS_VIRT,
			    dot, n, argv->a_un.a_char);
			if (argv->a_un.a_char == '+' ||
			    argv->a_un.a_char == '-')
				dot = ndot;
			n = 1;
			break;

		case MDB_TYPE_IMMEDIATE:
			n = argv->a_un.a_val;
			break;

		case MDB_TYPE_STRING:
			mdb_iob_puts(mdb.m_out, argv->a_un.a_str);
			n = 1;
			break;
		}
	}

	mdb_iob_clrflags(mdb.m_out, MDB_IOB_INDENT);
	mdb_nv_set_value(mdb.m_dot, dot);
	mdb.m_incr = 0;

	mdb_tgt_destroy(t);
	return (DCMD_OK);
}

/*ARGSUSED*/
static int
cmd_assign_variable(uintptr_t addr, uint_t flags,
    int argc, const mdb_arg_t *argv)
{
	uintmax_t dot = mdb_nv_get_value(mdb.m_dot);
	const char *p;
	mdb_var_t *v;

	if (argc == 2) {
		if (argv->a_type != MDB_TYPE_CHAR) {
			mdb_warn("improper arguments following '>' operator\n");
			return (DCMD_ERR);
		}

		switch (argv->a_un.a_char) {
		case 'c':
			addr = *((uchar_t *)&addr);
			break;
		case 's':
			addr = *((ushort_t *)&addr);
			break;
		case 'i':
			addr = *((uint_t *)&addr);
			break;
		case 'l':
			addr = *((ulong_t *)&addr);
			break;
		default:
			mdb_warn("%c is not a valid // modifier\n",
			    argv->a_un.a_char);
			return (DCMD_ERR);
		}

		dot = addr;
		argv++;
		argc--;
	}

	if (argc != 1 || argv->a_type != MDB_TYPE_STRING) {
		mdb_warn("expected single variable name following '>'\n");
		return (DCMD_ERR);
	}

	if (strlen(argv->a_un.a_str) >= (size_t)MDB_NV_NAMELEN) {
		mdb_warn("variable names may not exceed %d characters\n",
		    MDB_NV_NAMELEN - 1);
		return (DCMD_ERR);
	}

	if ((p = strbadid(argv->a_un.a_str)) != NULL) {
		mdb_warn("'%c' may not be used in a variable name\n", *p);
		return (DCMD_ERR);
	}

	if ((v = mdb_nv_lookup(&mdb.m_nv, argv->a_un.a_str)) == NULL)
		(void) mdb_nv_insert(&mdb.m_nv, argv->a_un.a_str, NULL, dot, 0);
	else
		mdb_nv_set_value(v, dot);

	mdb.m_incr = 0;
	return (DCMD_OK);
}

static int
print_soutype(const char *sou, uintptr_t addr, uint_t flags)
{
	static const char *prefixes[] = { "struct ", "union " };
	size_t namesz = 7 + strlen(sou) + 1;
	char *name = mdb_alloc(namesz, UM_SLEEP | UM_GC);
	mdb_ctf_id_t id;
	int i;

	for (i = 0; i < 2; i++) {
		(void) mdb_snprintf(name, namesz, "%s%s", prefixes[i], sou);

		if (mdb_ctf_lookup_by_name(name, &id) == 0) {
			mdb_arg_t v;
			int rv;

			v.a_type = MDB_TYPE_STRING;
			v.a_un.a_str = name;

			rv = mdb_call_dcmd("print", addr, flags, 1, &v);
			return (rv);
		}
	}

	return (DCMD_ERR);
}

static int
print_type(const char *name, uintptr_t addr, uint_t flags)
{
	mdb_ctf_id_t id;
	char *sname;
	size_t snamesz;
	int rv;

	if (!(flags & DCMD_ADDRSPEC)) {
		addr = mdb_get_dot();
		flags |= DCMD_ADDRSPEC;
	}

	if ((rv = print_soutype(name, addr, flags)) != DCMD_ERR)
		return (rv);

	snamesz = strlen(name) + 3;
	sname = mdb_zalloc(snamesz, UM_SLEEP | UM_GC);
	(void) mdb_snprintf(sname, snamesz, "%s_t", name);

	if (mdb_ctf_lookup_by_name(sname, &id) == 0) {
		mdb_arg_t v;
		int rv;

		v.a_type = MDB_TYPE_STRING;
		v.a_un.a_str = sname;

		rv = mdb_call_dcmd("print", addr, flags, 1, &v);
		return (rv);
	}

	sname[snamesz - 2] = 's';
	rv = print_soutype(sname, addr, flags);
	return (rv);
}

static int
exec_alias(const char *fname, uintptr_t addr, uint_t flags)
{
	const char *alias;
	int rv;

	if ((alias = mdb_macalias_lookup(fname)) == NULL)
		return (DCMD_ERR);

	if (flags & DCMD_ADDRSPEC) {
		size_t sz = sizeof (uintptr_t) * 2 + strlen(alias) + 1;
		char *addralias = mdb_alloc(sz, UM_SLEEP | UM_GC);
		(void) mdb_snprintf(addralias, sz, "%p%s", addr, alias);
		rv = mdb_eval(addralias);
	} else {
		rv = mdb_eval(alias);
	}

	return (rv == -1 ? DCMD_ABORT : DCMD_OK);
}

/*ARGSUSED*/
static int
cmd_src_file(uintptr_t addr, uint_t flags, int argc, const mdb_arg_t *argv)
{
	const char *fname;
	mdb_io_t *fio;
	int rv;

	if (argc != 1 || argv->a_type != MDB_TYPE_STRING)
		return (DCMD_USAGE);

	fname = argv->a_un.a_str;

	if (flags & DCMD_PIPE_OUT) {
		mdb_warn("macro files cannot be used as input to a pipeline\n");
		return (DCMD_ABORT);
	}

	if ((fio = mdb_fdio_create_path(mdb.m_ipath, fname,
	    O_RDONLY, 0)) != NULL) {
		mdb_frame_t *fp = mdb.m_frame;
		int err;

		mdb_iob_stack_push(&fp->f_istk, mdb.m_in, yylineno);
		mdb.m_in = mdb_iob_create(fio, MDB_IOB_RDONLY);
		err = mdb_run();

		ASSERT(fp == mdb.m_frame);
		mdb.m_in = mdb_iob_stack_pop(&fp->f_istk);
		yylineno = mdb_iob_lineno(mdb.m_in);

		if (err == MDB_ERR_PAGER && mdb.m_fmark != fp)
			longjmp(fp->f_pcb, err);

		if (err == MDB_ERR_QUIT || err == MDB_ERR_ABORT ||
		    err == MDB_ERR_SIGINT || err == MDB_ERR_OUTPUT)
			longjmp(fp->f_pcb, err);

		return (DCMD_OK);
	}

	if ((rv = exec_alias(fname, addr, flags)) != DCMD_ERR ||
	    (rv = print_type(fname, addr, flags)) != DCMD_ERR)
		return (rv);

	mdb_warn("failed to open %s (see ::help '$<')\n", fname);
	return (DCMD_ABORT);
}

static int
cmd_exec_file(uintptr_t addr, uint_t flags, int argc, const mdb_arg_t *argv)
{
	const char *fname;
	mdb_io_t *fio;
	int rv;

	/*
	 * The syntax [expr[,count]]$< with no trailing macro file name is
	 * magic in that if count is zero, this command won't be called and
	 * the expression is thus a no-op.  If count is non-zero, we get
	 * invoked with argc == 0, and this means abort the current macro.
	 * If our debugger stack depth is greater than one, we may be using
	 * $< from within a previous $<<, so in that case we set m_in to
	 * NULL to force this entire frame to be popped.
	 */
	if (argc == 0) {
		if (mdb_iob_stack_size(&mdb.m_frame->f_istk) != 0) {
			mdb_iob_destroy(mdb.m_in);
			mdb.m_in = mdb_iob_stack_pop(&mdb.m_frame->f_istk);
		} else if (mdb.m_depth > 1) {
			mdb_iob_destroy(mdb.m_in);
			mdb.m_in = NULL;
		} else
			mdb_warn("input stack is empty\n");
		return (DCMD_OK);
	}

	if ((flags & (DCMD_PIPE | DCMD_PIPE_OUT)) || mdb.m_depth == 1)
		return (cmd_src_file(addr, flags, argc, argv));

	if (argc != 1 || argv->a_type != MDB_TYPE_STRING)
		return (DCMD_USAGE);

	fname = argv->a_un.a_str;

	if ((fio = mdb_fdio_create_path(mdb.m_ipath, fname,
	    O_RDONLY, 0)) != NULL) {
		mdb_iob_destroy(mdb.m_in);
		mdb.m_in = mdb_iob_create(fio, MDB_IOB_RDONLY);
		return (DCMD_OK);
	}

	if ((rv = exec_alias(fname, addr, flags)) != DCMD_ERR ||
	    (rv = print_type(fname, addr, flags)) != DCMD_ERR)
		return (rv);

	mdb_warn("failed to open %s (see ::help '$<')\n", fname);
	return (DCMD_ABORT);
}

#ifndef _KMDB
/*ARGSUSED*/
static int
cmd_cat(uintptr_t addr, uint_t flags, int argc, const mdb_arg_t *argv)
{
	int status = DCMD_OK;
	char buf[BUFSIZ];
	mdb_iob_t *iob;
	mdb_io_t *fio;

	if (flags & DCMD_ADDRSPEC)
		return (DCMD_USAGE);

	for (; argc-- != 0; argv++) {
		if (argv->a_type != MDB_TYPE_STRING) {
			mdb_warn("expected string argument\n");
			status = DCMD_ERR;
			continue;
		}

		if ((fio = mdb_fdio_create_path(NULL,
		    argv->a_un.a_str, O_RDONLY, 0)) == NULL) {
			mdb_warn("failed to open %s", argv->a_un.a_str);
			status = DCMD_ERR;
			continue;
		}

		iob = mdb_iob_create(fio, MDB_IOB_RDONLY);

		while (!(mdb_iob_getflags(iob) & (MDB_IOB_EOF | MDB_IOB_ERR))) {
			ssize_t len = mdb_iob_read(iob, buf, sizeof (buf));
			if (len > 0) {
				if (mdb_iob_write(mdb.m_out, buf, len) < 0) {
					if (errno != EPIPE)
						mdb_warn("write failed");
					status = DCMD_ERR;
					break;
				}
			}
		}

		if (mdb_iob_err(iob))
			mdb_warn("error while reading %s", mdb_iob_name(iob));

		mdb_iob_destroy(iob);
	}

	return (status);
}
#endif

/*ARGSUSED*/
static int
cmd_grep(uintptr_t addr, uint_t flags, int argc, const mdb_arg_t *argv)
{
	if (argc != 1 || argv->a_type != MDB_TYPE_STRING)
		return (DCMD_USAGE);

	if (mdb_eval(argv->a_un.a_str) == -1)
		return (DCMD_ABORT);

	if (mdb_get_dot() != 0)
		mdb_printf("%lr\n", addr);

	return (DCMD_OK);
}

/*ARGSUSED*/
static int
cmd_map(uintptr_t addr, uint_t flags, int argc, const mdb_arg_t *argv)
{
	if (argc != 1 || argv->a_type != MDB_TYPE_STRING)
		return (DCMD_USAGE);

	if (mdb_eval(argv->a_un.a_str) == -1)
		return (DCMD_ABORT);

	mdb_printf("%llr\n", mdb_get_dot());
	return (DCMD_OK);
}

/*ARGSUSED*/
static int
cmd_notsup(uintptr_t addr, uint_t flags, int argc, const mdb_arg_t *argv)
{
	mdb_warn("command is not supported by current target\n");
	return (DCMD_ERR);
}

/*ARGSUSED*/
static int
cmd_quit(uintptr_t addr, uint_t flags, int argc, const mdb_arg_t *argv)
{
#ifdef _KMDB
	uint_t opt_u = FALSE;

	if (mdb_getopts(argc, argv,
	    'u', MDB_OPT_SETBITS, TRUE, &opt_u, NULL) != argc)
		return (DCMD_USAGE);

	if (opt_u) {
		if (mdb.m_flags & MDB_FL_NOUNLOAD) {
			warn("%s\n", mdb_strerror(EMDB_KNOUNLOAD));
			return (DCMD_ERR);
		}

		kmdb_kdi_set_unload_request();
	}
#endif

	longjmp(mdb.m_frame->f_pcb, MDB_ERR_QUIT);
	/*NOTREACHED*/
	return (DCMD_ERR);
}

#ifdef _KMDB
static void
quit_help(void)
{
	mdb_printf(
	    "-u    unload the debugger (if not loaded at boot)\n");
}
#endif

/*ARGSUSED*/
static int
cmd_vars(uintptr_t addr, uint_t flags, int argc, const mdb_arg_t *argv)
{
	uint_t opt_nz = FALSE, opt_tag = FALSE, opt_prt = FALSE;
	mdb_var_t *v;

	if (mdb_getopts(argc, argv,
	    'n', MDB_OPT_SETBITS, TRUE, &opt_nz,
	    'p', MDB_OPT_SETBITS, TRUE, &opt_prt,
	    't', MDB_OPT_SETBITS, TRUE, &opt_tag, NULL) != argc)
		return (DCMD_USAGE);

	mdb_nv_rewind(&mdb.m_nv);

	while ((v = mdb_nv_advance(&mdb.m_nv)) != NULL) {
		if ((opt_tag == FALSE || (v->v_flags & MDB_NV_TAGGED)) &&
		    (opt_nz == FALSE || mdb_nv_get_value(v) != 0)) {
			if (opt_prt) {
				mdb_printf("%#llr>%s\n",
				    mdb_nv_get_value(v), mdb_nv_get_name(v));
			} else {
				mdb_printf("%s = %llr\n",
				    mdb_nv_get_name(v), mdb_nv_get_value(v));
			}
		}
	}

	return (DCMD_OK);
}

/*ARGSUSED*/
static int
cmd_nzvars(uintptr_t addr, uint_t flags, int argc, const mdb_arg_t *argv)
{
	uintmax_t value;
	mdb_var_t *v;

	if (argc != 0)
		return (DCMD_USAGE);

	mdb_nv_rewind(&mdb.m_nv);

	while ((v = mdb_nv_advance(&mdb.m_nv)) != NULL) {
		if ((value = mdb_nv_get_value(v)) != 0)
			mdb_printf("%s = %llr\n", mdb_nv_get_name(v), value);
	}

	return (DCMD_OK);
}

/*ARGSUSED*/
static int
cmd_radix(uintptr_t addr, uint_t flags, int argc, const mdb_arg_t *argv)
{
	if (argc != 0)
		return (DCMD_USAGE);

	if (flags & DCMD_ADDRSPEC) {
		if (addr < 2 || addr > 16) {
			mdb_warn("expected radix from 2 to 16\n");
			return (DCMD_ERR);
		}
		mdb.m_radix = (int)addr;
	}

	mdb_iob_printf(mdb.m_out, "radix = %d base ten\n", mdb.m_radix);
	return (DCMD_OK);
}

/*ARGSUSED*/
static int
cmd_symdist(uintptr_t addr, uint_t flags, int argc, const mdb_arg_t *argv)
{
	if (argc != 0)
		return (DCMD_USAGE);

	if (flags & DCMD_ADDRSPEC)
		mdb.m_symdist = addr;

	mdb_printf("symbol matching distance = %lr (%s)\n",
	    mdb.m_symdist, mdb.m_symdist ? "absolute mode" : "smart mode");

	return (DCMD_OK);
}

/*ARGSUSED*/
static int
cmd_pgwidth(uintptr_t addr, uint_t flags, int argc, const mdb_arg_t *argv)
{
	if (argc != 0)
		return (DCMD_USAGE);

	if (flags & DCMD_ADDRSPEC)
		mdb_iob_resize(mdb.m_out, mdb.m_out->iob_rows, addr);

	mdb_printf("output page width = %lu\n", mdb.m_out->iob_cols);
	return (DCMD_OK);
}

/*ARGSUSED*/
static int
cmd_reopen(uintptr_t addr, uint_t flags, int argc, const mdb_arg_t *argv)
{
	if (argc != 0)
		return (DCMD_USAGE);

	if (mdb_tgt_setflags(mdb.m_target, MDB_TGT_F_RDWR) == -1) {
		mdb_warn("failed to re-open target for writing");
		return (DCMD_ERR);
	}

	return (DCMD_OK);
}

/*ARGSUSED*/
static int
print_xdata(void *ignored, const char *name, const char *desc, size_t nbytes)
{
	mdb_printf("%-24s - %s (%lu bytes)\n", name, desc, (ulong_t)nbytes);
	return (0);
}

/*ARGSUSED*/
static int
cmd_xdata(uintptr_t addr, uint_t flags, int argc, const mdb_arg_t *argv)
{
	if (argc != 0 || (flags & DCMD_ADDRSPEC))
		return (DCMD_USAGE);

	(void) mdb_tgt_xdata_iter(mdb.m_target, print_xdata, NULL);
	return (DCMD_OK);
}

/*ARGSUSED*/
static int
cmd_unset(uintptr_t addr, uint_t flags, int argc, const mdb_arg_t *argv)
{
	mdb_var_t *v;
	size_t i;

	for (i = 0; i < argc; i++) {
		if (argv[i].a_type != MDB_TYPE_STRING) {
			mdb_warn("bad option: arg %lu is not a string\n",
			    (ulong_t)i + 1);
			return (DCMD_USAGE);
		}
	}

	for (i = 0; i < argc; i++, argv++) {
		if ((v = mdb_nv_lookup(&mdb.m_nv, argv->a_un.a_str)) == NULL)
			mdb_warn("variable '%s' not defined\n",
			    argv->a_un.a_str);
		else
			mdb_nv_remove(&mdb.m_nv, v);
	}

	return (DCMD_OK);
}

#ifndef _KMDB
/*ARGSUSED*/
static int
cmd_log(uintptr_t addr, uint_t flags, int argc, const mdb_arg_t *argv)
{
	uint_t opt_e = FALSE, opt_d = FALSE;
	const char *filename = NULL;
	int i;

	i = mdb_getopts(argc, argv,
	    'd', MDB_OPT_SETBITS, TRUE, &opt_d,
	    'e', MDB_OPT_SETBITS, TRUE, &opt_e, NULL);

	if ((i != argc && i != argc - 1) || (opt_d && opt_e) ||
	    (i != argc && argv[i].a_type != MDB_TYPE_STRING) ||
	    (i != argc && opt_d == TRUE) || (flags & DCMD_ADDRSPEC))
		return (DCMD_USAGE);

	if (mdb.m_depth != 1) {
		mdb_warn("log may not be manipulated in this context\n");
		return (DCMD_ABORT);
	}

	if (i != argc)
		filename = argv[i].a_un.a_str;

	/*
	 * If no arguments were specified, print the log file name (if any)
	 * and report whether the log is enabled or disabled.
	 */
	if (argc == 0) {
		if (mdb.m_log) {
			mdb_printf("%s: logging to \"%s\" is currently %s\n",
			    mdb.m_pname, IOP_NAME(mdb.m_log),
			    mdb.m_flags & MDB_FL_LOG ?  "enabled" : "disabled");
		} else
			mdb_printf("%s: no log is active\n", mdb.m_pname);
		return (DCMD_OK);
	}

	/*
	 * If the -d option was specified, pop the log i/o object off the
	 * i/o stack of stdin, stdout, and stderr.
	 */
	if (opt_d) {
		if (mdb.m_flags & MDB_FL_LOG) {
			(void) mdb_iob_pop_io(mdb.m_in);
			(void) mdb_iob_pop_io(mdb.m_out);
			(void) mdb_iob_pop_io(mdb.m_err);
			mdb.m_flags &= ~MDB_FL_LOG;
		} else
			mdb_warn("logging is already disabled\n");
		return (DCMD_OK);
	}

	/*
	 * The -e option is the default: (re-)enable logging by pushing
	 * the log i/o object on to stdin, stdout, and stderr.  If we have
	 * a previous log file, we need to pop it and close it.  If we have
	 * no new log file, push the previous one back on.
	 */
	if (filename != NULL) {
		if (mdb.m_log != NULL) {
			if (mdb.m_flags & MDB_FL_LOG) {
				(void) mdb_iob_pop_io(mdb.m_in);
				(void) mdb_iob_pop_io(mdb.m_out);
				(void) mdb_iob_pop_io(mdb.m_err);
				mdb.m_flags &= ~MDB_FL_LOG;
			}
			mdb_io_rele(mdb.m_log);
		}

		mdb.m_log = mdb_fdio_create_path(NULL, filename,
		    O_CREAT | O_APPEND | O_WRONLY, 0666);

		if (mdb.m_log == NULL) {
			mdb_warn("failed to open %s", filename);
			return (DCMD_ERR);
		}
	}

	if (mdb.m_log != NULL) {
		mdb_iob_push_io(mdb.m_in, mdb_logio_create(mdb.m_log));
		mdb_iob_push_io(mdb.m_out, mdb_logio_create(mdb.m_log));
		mdb_iob_push_io(mdb.m_err, mdb_logio_create(mdb.m_log));

		mdb_printf("%s: logging to \"%s\"\n", mdb.m_pname, filename);
		mdb.m_log = mdb_io_hold(mdb.m_log);
		mdb.m_flags |= MDB_FL_LOG;

		return (DCMD_OK);
	}

	mdb_warn("no log file has been selected\n");
	return (DCMD_ERR);
}

static int
cmd_old_log(uintptr_t addr, uint_t flags, int argc, const mdb_arg_t *argv)
{
	if (argc == 0) {
		mdb_arg_t arg = { MDB_TYPE_STRING, MDB_INIT_STRING("-d") };
		return (cmd_log(addr, flags, 1, &arg));
	}

	return (cmd_log(addr, flags, argc, argv));
}
#endif

/*ARGSUSED*/
static int
cmd_load(uintptr_t addr, uint_t flags, int argc, const mdb_arg_t *argv)
{
	int i, mode = MDB_MOD_LOCAL;

	i = mdb_getopts(argc, argv,
#ifdef _KMDB
	    'd', MDB_OPT_SETBITS, MDB_MOD_DEFER, &mode,
#endif
	    'f', MDB_OPT_SETBITS, MDB_MOD_FORCE, &mode,
	    'g', MDB_OPT_SETBITS, MDB_MOD_GLOBAL, &mode,
	    's', MDB_OPT_SETBITS, MDB_MOD_SILENT, &mode,
	    NULL);

	argc -= i;
	argv += i;

	if ((flags & DCMD_ADDRSPEC) || argc != 1 ||
	    argv->a_type != MDB_TYPE_STRING ||
	    strchr("+-", argv->a_un.a_str[0]) != NULL)
		return (DCMD_USAGE);

	if (mdb_module_load(argv->a_un.a_str, mode) < 0)
		return (DCMD_ERR);

	return (DCMD_OK);
}

static void
load_help(void)
{
	mdb_printf(
#ifdef _KMDB
	    "-d    defer load until next continue\n"
#endif
	    "-s    load module silently\n");
}

/*ARGSUSED*/
static int
cmd_unload(uintptr_t addr, uint_t flags, int argc, const mdb_arg_t *argv)
{
	int mode = 0;
	int i;

	i = mdb_getopts(argc, argv,
#ifdef _KMDB
	    'd', MDB_OPT_SETBITS, MDB_MOD_DEFER, &mode,
#endif
	    NULL);

	argc -= i;
	argv += i;

	if (argc != 1 || argv->a_type != MDB_TYPE_STRING)
		return (DCMD_USAGE);

	if (mdb_module_unload(argv->a_un.a_str, mode) == -1) {
		mdb_warn("failed to unload %s", argv->a_un.a_str);
		return (DCMD_ERR);
	}

	return (DCMD_OK);
}

#ifdef _KMDB
static void
unload_help(void)
{
	mdb_printf(
	    "-d    defer unload until next continue\n");
}
#endif

static int
cmd_dbmode(uintptr_t addr, uint_t flags, int argc, const mdb_arg_t *argv)
{
	if (argc > 1 || (argc != 0 && (flags & DCMD_ADDRSPEC)))
		return (DCMD_USAGE);

	if (argc != 0) {
		if (argv->a_type != MDB_TYPE_STRING)
			return (DCMD_USAGE);
		if ((addr = mdb_dstr2mode(argv->a_un.a_str)) != MDB_DBG_HELP)
			mdb_dmode(addr);
	} else if (flags & DCMD_ADDRSPEC)
		mdb_dmode(addr);

	mdb_printf("debugging mode = 0x%04x\n", mdb.m_debug);
	return (DCMD_OK);
}

/*ARGSUSED*/
static int
cmd_version(uintptr_t addr, uint_t flags, int argc, const mdb_arg_t *argv)
{
#ifdef DEBUG
	mdb_printf("\r%s (DEBUG)\n", mdb_conf_version());
#else
	mdb_printf("\r%s\n", mdb_conf_version());
#endif
	return (DCMD_OK);
}

/*ARGSUSED*/
static int
cmd_algol(uintptr_t addr, uint_t flags, int argc, const mdb_arg_t *argv)
{
	if (mdb.m_flags & MDB_FL_ADB)
		mdb_printf("No algol 68 here\n");
	else
		mdb_printf("No adb here\n");
	return (DCMD_OK);
}

/*ARGSUSED*/
static int
cmd_obey(uintptr_t addr, uint_t flags, int argc, const mdb_arg_t *argv)
{
	if (mdb.m_flags & MDB_FL_ADB)
		mdb_printf("CHAPTER 1\n");
	else
		mdb_printf("No Language H here\n");
	return (DCMD_OK);
}

/*ARGSUSED*/
static int
print_global(void *data, const GElf_Sym *sym, const char *name,
    const mdb_syminfo_t *sip, const char *obj)
{
	uintptr_t value;

	if (mdb_tgt_vread((mdb_tgt_t *)data, &value, sizeof (value),
	    (uintptr_t)sym->st_value) == sizeof (value))
		mdb_printf("%s(%llr):\t%lr\n", name, sym->st_value, value);
	else
		mdb_printf("%s(%llr):\t?\n", name, sym->st_value);

	return (0);
}

/*ARGSUSED*/
static int
cmd_globals(uintptr_t addr, uint_t flags, int argc, const mdb_arg_t *argv)
{
	if (argc != 0)
		return (DCMD_USAGE);

	(void) mdb_tgt_symbol_iter(mdb.m_target, MDB_TGT_OBJ_EVERY,
	    MDB_TGT_SYMTAB, MDB_TGT_BIND_GLOBAL | MDB_TGT_TYPE_OBJECT |
	    MDB_TGT_TYPE_FUNC, print_global, mdb.m_target);

	return (0);
}

/*ARGSUSED*/
static int
cmd_eval(uintptr_t addr, uint_t flags, int argc, const mdb_arg_t *argv)
{
	if (argc != 1 || argv->a_type != MDB_TYPE_STRING)
		return (DCMD_USAGE);

	if (mdb_eval(argv->a_un.a_str) == -1)
		return (DCMD_ABORT);

	return (DCMD_OK);
}

/*ARGSUSED*/
static int
print_file(void *data, const GElf_Sym *sym, const char *name,
    const mdb_syminfo_t *sip, const char *obj)
{
	int i = *((int *)data);

	mdb_printf("%d\t%s\n", i++, name);
	*((int *)data) = i;
	return (0);
}

/*ARGSUSED*/
static int
cmd_files(uintptr_t addr, uint_t flags, int argc, const mdb_arg_t *argv)
{
	int i = 1;
	const char *obj = MDB_TGT_OBJ_EVERY;

	if ((flags & DCMD_ADDRSPEC) || argc > 1)
		return (DCMD_USAGE);

	if (argc == 1) {
		if (argv->a_type != MDB_TYPE_STRING)
			return (DCMD_USAGE);

		obj = argv->a_un.a_str;
	}

	(void) mdb_tgt_symbol_iter(mdb.m_target, obj, MDB_TGT_SYMTAB,
	    MDB_TGT_BIND_ANY | MDB_TGT_TYPE_FILE, print_file, &i);

	return (DCMD_OK);
}

static const char *
map_name(const mdb_map_t *map, const char *name)
{
	if (map->map_flags & MDB_TGT_MAP_HEAP)
		return ("[ heap ]");
	if (name != NULL && name[0] != 0)
		return (name);

	if (map->map_flags & MDB_TGT_MAP_SHMEM)
		return ("[ shmem ]");
	if (map->map_flags & MDB_TGT_MAP_STACK)
		return ("[ stack ]");
	if (map->map_flags & MDB_TGT_MAP_ANON)
		return ("[ anon ]");
	if (map->map_name != NULL)
		return (map->map_name);
	return ("[ unknown ]");
}

/*ARGSUSED*/
static int
print_map(void *ignored, const mdb_map_t *map, const char *name)
{
	name = map_name(map, name);

	mdb_printf("%?p %?p %?lx %s\n", map->map_base,
	    map->map_base + map->map_size, map->map_size, name);
	return (0);
}

static int
cmd_mappings(uintptr_t addr, uint_t flags, int argc, const mdb_arg_t *argv)
{
	const mdb_map_t *m;

	if (argc > 1 || (argc != 0 && (flags & DCMD_ADDRSPEC)))
		return (DCMD_USAGE);

	mdb_printf("%<u>%?s %?s %?s %s%</u>\n",
	    "BASE", "LIMIT", "SIZE", "NAME");

	if (flags & DCMD_ADDRSPEC) {
		if ((m = mdb_tgt_addr_to_map(mdb.m_target, addr)) == NULL)
			mdb_warn("failed to obtain mapping");
		else
			(void) print_map(NULL, m, NULL);

	} else if (argc != 0) {
		if (argv->a_type == MDB_TYPE_STRING)
			m = mdb_tgt_name_to_map(mdb.m_target, argv->a_un.a_str);
		else
			m = mdb_tgt_addr_to_map(mdb.m_target, argv->a_un.a_val);

		if (m == NULL)
			mdb_warn("failed to obtain mapping");
		else
			(void) print_map(NULL, m, NULL);

	} else if (mdb_tgt_mapping_iter(mdb.m_target, print_map, NULL) == -1)
		mdb_warn("failed to iterate over mappings");

	return (DCMD_OK);
}

static int
whatis_map_callback(void *wp, const mdb_map_t *map, const char *name)
{
	mdb_whatis_t *w = wp;
	uintptr_t cur;

	name = map_name(map, name);

	while (mdb_whatis_match(w, map->map_base, map->map_size, &cur))
		mdb_whatis_report_address(w, cur, "in %s [%p,%p)\n",
		    name, map->map_base, map->map_base + map->map_size);

	return (0);
}

/*ARGSUSED*/
int
whatis_run_mappings(mdb_whatis_t *w, void *ignored)
{
	(void) mdb_tgt_mapping_iter(mdb.m_target, whatis_map_callback, w);
	return (0);
}

/*ARGSUSED*/
static int
objects_printversion(void *ignored, const mdb_map_t *map, const char *name)
{
	ctf_file_t *ctfp;
	const char *version;

	ctfp = mdb_tgt_name_to_ctf(mdb.m_target, name);
	if (ctfp == NULL || (version = ctf_label_topmost(ctfp)) == NULL)
		version = "Unknown";

	mdb_printf("%-28s %s\n", name, version);
	return (0);
}

/*ARGSUSED*/
static int
cmd_objects(uintptr_t addr, uint_t flags, int argc, const mdb_arg_t *argv)
{
	uint_t opt_v = FALSE;
	mdb_tgt_map_f *cb;

	if ((flags & DCMD_ADDRSPEC) || mdb_getopts(argc, argv,
	    'v', MDB_OPT_SETBITS, TRUE, &opt_v, NULL) != argc)
		return (DCMD_USAGE);

	if (opt_v) {
		cb = objects_printversion;
		mdb_printf("%<u>%-28s %s%</u>\n", "NAME", "VERSION");
	} else {
		cb = print_map;
		mdb_printf("%<u>%?s %?s %?s %s%</u>\n",
		    "BASE", "LIMIT", "SIZE", "NAME");
	}

	if (mdb_tgt_object_iter(mdb.m_target, cb, NULL) == -1) {
		mdb_warn("failed to iterate over objects");
		return (DCMD_ERR);
	}

	return (DCMD_OK);
}

/*ARGSUSED*/
static int
showrev_addversion(void *vers_nv, const mdb_map_t *ignored, const char *object)
{
	ctf_file_t *ctfp;
	const char *version = NULL;
	char *objname;

	objname = mdb_alloc(strlen(object) + 1, UM_SLEEP | UM_GC);
	(void) strcpy(objname, object);

	if ((ctfp = mdb_tgt_name_to_ctf(mdb.m_target, objname)) != NULL)
		version = ctf_label_topmost(ctfp);

	/*
	 * Not all objects have CTF and label data, so set version to "Unknown".
	 */
	if (version == NULL)
		version = "Unknown";

	(void) mdb_nv_insert(vers_nv, version, NULL, (uintptr_t)objname,
	    MDB_NV_OVERLOAD);

	return (0);
}

static int
showrev_ispatch(const char *s)
{
	if (s == NULL)
		return (0);

	if (*s == 'T')
		s++; /* skip T for T-patch */

	for (; *s != '\0'; s++) {
		if ((*s < '0' || *s > '9') && *s != '-')
			return (0);
	}

	return (1);
}

/*ARGSUSED*/
static int
showrev_printobject(mdb_var_t *v, void *ignored)
{
	mdb_printf("%s ", MDB_NV_COOKIE(v));
	return (0);
}

static int
showrev_printversion(mdb_var_t *v, void *showall)
{
	const char *version = mdb_nv_get_name(v);
	int patch;

	patch = showrev_ispatch(version);
	if (patch || (uintptr_t)showall) {
		mdb_printf("%s: %s  Objects: ",
		    (patch ? "Patch" : "Version"), version);
		(void) mdb_inc_indent(2);

		mdb_nv_defn_iter(v, showrev_printobject, NULL);

		(void) mdb_dec_indent(2);
		mdb_printf("\n");
	}

	return (0);
}

/*
 * Display version information for each object in the system.
 * Print information about patches only, unless showall is TRUE.
 */
static int
showrev_objectversions(int showall)
{
	mdb_nv_t vers_nv;

	(void) mdb_nv_create(&vers_nv, UM_SLEEP | UM_GC);
	if (mdb_tgt_object_iter(mdb.m_target, showrev_addversion,
	    &vers_nv) == -1) {
		mdb_warn("failed to iterate over objects");
		return (DCMD_ERR);
	}

	mdb_nv_sort_iter(&vers_nv, showrev_printversion,
	    (void *)(uintptr_t)showall, UM_SLEEP | UM_GC);
	return (DCMD_OK);
}

/*
 * Display information similar to what showrev(1M) displays when invoked
 * with no arguments.
 */
static int
showrev_sysinfo(void)
{
	const char *s;
	int rc;
	struct utsname u;

	if ((rc = mdb_tgt_uname(mdb.m_target, &u)) != -1) {
		mdb_printf("Hostname: %s\n", u.nodename);
		mdb_printf("Release: %s\n", u.release);
		mdb_printf("Kernel architecture: %s\n", u.machine);
	}

	/*
	 * Match the order of the showrev(1M) output and put "Application
	 * architecture" before "Kernel version"
	 */
	if ((s = mdb_tgt_isa(mdb.m_target)) != NULL)
		mdb_printf("Application architecture: %s\n", s);

	if (rc != -1)
		mdb_printf("Kernel version: %s %s %s %s\n",
		    u.sysname, u.release, u.machine, u.version);

	if ((s = mdb_tgt_platform(mdb.m_target)) != NULL)
		mdb_printf("Platform: %s\n", s);

	return (DCMD_OK);
}

/*ARGSUSED*/
static int
cmd_showrev(uintptr_t addr, uint_t flags, int argc, const mdb_arg_t *argv)
{
	uint_t opt_p = FALSE, opt_v = FALSE;

	if ((flags & DCMD_ADDRSPEC) || mdb_getopts(argc, argv,
	    'p', MDB_OPT_SETBITS, TRUE, &opt_p,
	    'v', MDB_OPT_SETBITS, TRUE, &opt_v, NULL) != argc)
		return (DCMD_USAGE);

	if (opt_p || opt_v)
		return (showrev_objectversions(opt_v));
	else
		return (showrev_sysinfo());
}

#ifdef __sparc
static void
findsym_output(uintptr_t *symlist, uintptr_t value, uintptr_t location)
{
	uintptr_t	*symbolp;

	for (symbolp = symlist; *symbolp; symbolp++)
		if (value == *symbolp)
			mdb_printf("found %a at %a\n", value, location);
}

/*ARGSUSED*/
static int
findsym_cb(void *data, const GElf_Sym *sym, const char *name,
    const mdb_syminfo_t *sip, const char *obj)
{
	uint32_t	*text;
	int		len;
	int		i;
	int		j;
	uint8_t		rd;
	uintptr_t	value;
	int32_t		imm13;
	uint8_t		op;
	uint8_t		op3;
	uintptr_t	*symlist = data;
	size_t		size = sym->st_size;

	/*
	 * if the size of the symbol is 0, then this symbol must be for an
	 * alternate entry point or just some global label. We will,
	 * therefore, get back to the text that follows this symbol in
	 * some other symbol
	 */
	if (size == 0)
		return (0);

	if (sym->st_shndx == SHN_UNDEF)
		return (0);

	text = alloca(size);

	if (mdb_vread(text, size, sym->st_value) == -1) {
		mdb_warn("failed to read text for %s", name);
		return (0);
	}

	len = size / 4;
	for (i = 0; i < len; i++) {
		if (!IS_SETHI(text[i]))
			continue;

		rd = RD(text[i]);
		value = IMM22(text[i]) << 10;

		/*
		 * see if we already have a match with just the sethi
		 */
		findsym_output(symlist, value, sym->st_value + i * 4);

		/*
		 * search from the sethi on until we hit a relevant instr
		 */
		for (j = i + 1; j < len; j++) {
			if ((op = OP(text[j])) & OP_ARITH_MEM_MASK) {
				op3 = OP3(text[j]);

				if (RS1(text[j]) != rd)
					goto instr_end;

				/*
				 * This is a simple tool; we only deal
				 * with operations which take immediates
				 */
				if (I(text[j]) == 0)
					goto instr_end;

				/*
				 * sign extend the immediate value
				 */
				imm13 = IMM13(text[j]);
				imm13 <<= 19;
				imm13 >>= 19;

				if (op == OP_ARITH) {
					/* arithmetic operations */
					if (op3 & OP3_COMPLEX_MASK)
						goto instr_end;

					switch (op3 & ~OP3_CC_MASK) {
					case OP3_OR:
						value |= imm13;
						break;
					case OP3_ADD:
						value += imm13;
						break;
					case OP3_XOR:
						value ^= imm13;
						break;
					default:
						goto instr_end;
					}
				} else {
					/* loads and stores */
					/* op3 == OP_MEM */

					value += imm13;
				}

				findsym_output(symlist, value,
				    sym->st_value + j * 4);
instr_end:
				/*
				 * if we're clobbering rd, break
				 */
				if (RD(text[j]) == rd)
					break;
			} else if (IS_SETHI(text[j])) {
				if (RD(text[j]) == rd)
					break;
			} else if (OP(text[j]) == 1) {
				/*
				 * see if a call clobbers an %o or %g
				 */
				if (rd <= R_O7)
					break;
			}
		}
	}

	return (0);
}

static int
cmd_findsym(uintptr_t addr, uint_t flags, int argc, const mdb_arg_t *argv)
{
	uintptr_t *symlist;
	uint_t optg = FALSE;
	uint_t type;
	int len, i;

	i = mdb_getopts(argc, argv, 'g', MDB_OPT_SETBITS, TRUE, &optg, NULL);

	argc -= i;
	argv += i;

	len = argc + ((flags & DCMD_ADDRSPEC) ? 1 : 0) + 1;

	if (len <= 1)
		return (DCMD_USAGE);

	/*
	 * Set up a NULL-terminated symbol list, and then iterate over the
	 * symbol table, scanning each function for references to these symbols.
	 */
	symlist = mdb_alloc(len * sizeof (uintptr_t), UM_SLEEP | UM_GC);
	len = 0;

	for (i = 0; i < argc; i++, argv++) {
		const char *str = argv->a_un.a_str;
		uintptr_t value;
		GElf_Sym sym;

		if (argv->a_type == MDB_TYPE_STRING) {
			if (strchr("+-", str[0]) != NULL)
				return (DCMD_USAGE);
			else if (str[0] >= '0' && str[0] <= '9')
				value = mdb_strtoull(str);
			else if (mdb_lookup_by_name(str, &sym) != 0) {
				mdb_warn("symbol '%s' not found", str);
				return (DCMD_USAGE);
			} else
				value = sym.st_value;
		} else
			value = argv[i].a_un.a_val;

		if (value != NULL)
			symlist[len++] = value;
	}

	if (flags & DCMD_ADDRSPEC)
		symlist[len++] = addr;

	symlist[len] = NULL;

	if (optg)
		type = MDB_TGT_BIND_GLOBAL | MDB_TGT_TYPE_FUNC;
	else
		type = MDB_TGT_BIND_ANY | MDB_TGT_TYPE_FUNC;

	if (mdb_tgt_symbol_iter(mdb.m_target, MDB_TGT_OBJ_EVERY,
	    MDB_TGT_SYMTAB, type, findsym_cb, symlist) == -1) {
		mdb_warn("failed to iterate over symbol table");
		return (DCMD_ERR);
	}

	return (DCMD_OK);
}
#endif /* __sparc */

static int
dis_str2addr(const char *s, uintptr_t *addr)
{
	GElf_Sym sym;

	if (s[0] >= '0' && s[0] <= '9') {
		*addr = (uintptr_t)mdb_strtoull(s);
		return (0);
	}

	if (mdb_tgt_lookup_by_name(mdb.m_target,
	    MDB_TGT_OBJ_EVERY, s, &sym, NULL) == -1) {
		mdb_warn("symbol '%s' not found\n", s);
		return (-1);
	}

	*addr = (uintptr_t)sym.st_value;
	return (0);
}

static int
cmd_dis(uintptr_t addr, uint_t flags, int argc, const mdb_arg_t *argv)
{
	mdb_tgt_t *tgt = mdb.m_target;
	mdb_disasm_t *dis = mdb.m_disasm;

	uintptr_t oaddr, naddr;
	mdb_tgt_as_t as;
	mdb_tgt_status_t st;
	char buf[BUFSIZ];
	GElf_Sym sym;
	int i;

	uint_t opt_f = FALSE;		/* File-mode off by default */
	uint_t opt_w = FALSE;		/* Window mode off by default */
	uint_t opt_a = FALSE;		/* Raw-address mode off by default */
	uint_t opt_b = FALSE;		/* Address & symbols off by default */
	uintptr_t n = -1UL;		/* Length of window in instructions */
	uintptr_t eaddr = 0;		/* Ending address; 0 if limited by n */

	i = mdb_getopts(argc, argv,
	    'f', MDB_OPT_SETBITS, TRUE, &opt_f,
	    'w', MDB_OPT_SETBITS, TRUE, &opt_w,
	    'a', MDB_OPT_SETBITS, TRUE, &opt_a,
	    'b', MDB_OPT_SETBITS, TRUE, &opt_b,
	    'n', MDB_OPT_UINTPTR, &n, NULL);

	/*
	 * Disgusting argument post-processing ... basically the idea is to get
	 * the target address into addr, which we do by using the specified
	 * expression value, looking up a string as a symbol name, or by
	 * using the address specified as dot.
	 */
	if (i != argc) {
		if (argc != 0 && (argc - i) == 1) {
			if (argv[i].a_type == MDB_TYPE_STRING) {
				if (argv[i].a_un.a_str[0] == '-')
					return (DCMD_USAGE);

				if (dis_str2addr(argv[i].a_un.a_str, &addr))
					return (DCMD_ERR);
			} else
				addr = argv[i].a_un.a_val;
		} else
			return (DCMD_USAGE);
	}

	/*
	 * If we're not in window mode yet, and some type of arguments were
	 * specified, see if the address corresponds nicely to a function.
	 * If not, turn on window mode; otherwise disassemble the function.
	 */
	if (opt_w == FALSE && (argc != i || (flags & DCMD_ADDRSPEC))) {
		if (mdb_tgt_lookup_by_addr(tgt, addr,
		    MDB_TGT_SYM_EXACT, buf, sizeof (buf), &sym, NULL) == 0 &&
		    GELF_ST_TYPE(sym.st_info) == STT_FUNC) {
			/*
			 * If the symbol has a size then set our end address to
			 * be the end of the function symbol we just located.
			 */
			if (sym.st_size != 0)
				eaddr = addr + (uintptr_t)sym.st_size;
		} else
			opt_w = TRUE;
	}

	/*
	 * Window-mode doesn't make sense in a loop.
	 */
	if (flags & DCMD_LOOP)
		opt_w = FALSE;

	/*
	 * If -n was explicit, limit output to n instructions;
	 * otherwise set n to some reasonable default
	 */
	if (n != -1UL)
		eaddr = 0;
	else
		n = 10;

	/*
	 * If the state is IDLE (i.e. no address space), turn on -f.
	 */
	if (mdb_tgt_status(tgt, &st) == 0 && st.st_state == MDB_TGT_IDLE)
		opt_f = TRUE;

	if (opt_f)
		as = MDB_TGT_AS_FILE;
	else
		as = MDB_TGT_AS_VIRT;

	if (opt_w == FALSE) {
		n++;
		while ((eaddr == 0 && n-- != 0) || (addr < eaddr)) {
			naddr = mdb_dis_ins2str(dis, tgt, as,
			    buf, sizeof (buf), addr);
			if (naddr == addr)
				return (DCMD_ERR);
			if (opt_a)
				mdb_printf("%-#32p%8T%s\n", addr, buf);
			else if (opt_b)
				mdb_printf("%-#?p  %-#32a%8T%s\n",
				    addr, addr, buf);
			else
				mdb_printf("%-#32a%8T%s\n", addr, buf);
			addr = naddr;
		}

	} else {
#ifdef __sparc
		if (addr & 0x3) {
			mdb_warn("address is not properly aligned\n");
			return (DCMD_ERR);
		}
#endif

		for (oaddr = mdb_dis_previns(dis, tgt, as, addr, n);
		    oaddr < addr; oaddr = naddr) {
			naddr = mdb_dis_ins2str(dis, tgt, as,
			    buf, sizeof (buf), oaddr);
			if (naddr == oaddr)
				return (DCMD_ERR);
			if (opt_a)
				mdb_printf("%-#32p%8T%s\n", oaddr, buf);
			else if (opt_b)
				mdb_printf("%-#?p  %-#32a%8T%s\n",
				    oaddr, oaddr, buf);
			else
				mdb_printf("%-#32a%8T%s\n", oaddr, buf);
		}

		if ((naddr = mdb_dis_ins2str(dis, tgt, as,
		    buf, sizeof (buf), addr)) == addr)
			return (DCMD_ERR);

		mdb_printf("%<b>");
		mdb_flush();
		if (opt_a)
			mdb_printf("%-#32p%8T%s%", addr, buf);
		else if (opt_b)
			mdb_printf("%-#?p  %-#32a%8T%s", addr, addr, buf);
		else
			mdb_printf("%-#32a%8T%s%", addr, buf);
		mdb_printf("%</b>\n");

		for (addr = naddr; n-- != 0; addr = naddr) {
			naddr = mdb_dis_ins2str(dis, tgt, as,
			    buf, sizeof (buf), addr);
			if (naddr == addr)
				return (DCMD_ERR);
			if (opt_a)
				mdb_printf("%-#32p%8T%s\n", addr, buf);
			else if (opt_b)
				mdb_printf("%-#?p  %-#32a%8T%s\n",
				    addr, addr, buf);
			else
				mdb_printf("%-#32a%8T%s\n", addr, buf);
		}
	}

	mdb_set_dot(addr);
	return (DCMD_OK);
}

/*ARGSUSED*/
static int
walk_step(uintptr_t addr, const void *data, void *private)
{
	mdb_printf("%#lr\n", addr);
	return (WALK_NEXT);
}

static int
cmd_walk(uintptr_t addr, uint_t flags, int argc, const mdb_arg_t *argv)
{
	int status;

	if (argc < 1 || argc > 2 || argv[0].a_type != MDB_TYPE_STRING ||
	    argv[argc - 1].a_type != MDB_TYPE_STRING)
		return (DCMD_USAGE);

	if (argc > 1) {
		const char *name = argv[1].a_un.a_str;
		mdb_var_t *v = mdb_nv_lookup(&mdb.m_nv, name);
		const char *p;

		if (v != NULL && (v->v_flags & MDB_NV_RDONLY) != 0) {
			mdb_warn("variable %s is read-only\n", name);
			return (DCMD_ABORT);
		}

		if (v == NULL && (p = strbadid(name)) != NULL) {
			mdb_warn("'%c' may not be used in a variable "
			    "name\n", *p);
			return (DCMD_ABORT);
		}

		if (v == NULL && (v = mdb_nv_insert(&mdb.m_nv,
		    name, NULL, 0, 0)) == NULL)
			return (DCMD_ERR);

		/*
		 * If there already exists a vcb for this variable, we may be
		 * calling ::walk in a loop.  We only create a vcb for this
		 * variable on the first invocation.
		 */
		if (mdb_vcb_find(v, mdb.m_frame) == NULL)
			mdb_vcb_insert(mdb_vcb_create(v), mdb.m_frame);
	}

	if (flags & DCMD_ADDRSPEC)
		status = mdb_pwalk(argv->a_un.a_str, walk_step, NULL, addr);
	else
		status = mdb_walk(argv->a_un.a_str, walk_step, NULL);

	if (status == -1) {
		mdb_warn("failed to perform walk");
		return (DCMD_ERR);
	}

	return (DCMD_OK);
}

static int
cmd_walk_tab(mdb_tab_cookie_t *mcp, uint_t flags, int argc,
    const mdb_arg_t *argv)
{
	if (argc > 1)
		return (1);

	if (argc == 1) {
		ASSERT(argv[0].a_type == MDB_TYPE_STRING);
		return (mdb_tab_complete_walker(mcp, argv[0].a_un.a_str));
	}

	if (argc == 0 && flags & DCMD_TAB_SPACE)
		return (mdb_tab_complete_walker(mcp, NULL));

	return (1);
}

static ssize_t
mdb_partial_xread(void *buf, size_t nbytes, uintptr_t addr, void *arg)
{
	ssize_t (*fp)(mdb_tgt_t *, const void *, size_t, uintptr_t) =
	    (ssize_t (*)(mdb_tgt_t *, const void *, size_t, uintptr_t))arg;

	return (fp(mdb.m_target, buf, nbytes, addr));
}

/* ARGSUSED3 */
static ssize_t
mdb_partial_pread(void *buf, size_t nbytes, physaddr_t addr, void *arg)
{
	return (mdb_tgt_pread(mdb.m_target, buf, nbytes, addr));
}


static int
cmd_dump(uintptr_t addr, uint_t flags, int argc, const mdb_arg_t *argv)
{
	uint_t dflags =
	    MDB_DUMP_ALIGN | MDB_DUMP_NEWDOT | MDB_DUMP_ASCII | MDB_DUMP_HEADER;
	uint_t phys = FALSE;
	uint_t file = FALSE;
	uintptr_t group = 4;
	uintptr_t width = 1;
	mdb_tgt_status_t st;
	int error;

	if (mdb_getopts(argc, argv,
	    'e', MDB_OPT_SETBITS, MDB_DUMP_ENDIAN, &dflags,
	    'f', MDB_OPT_SETBITS, TRUE, &file,
	    'g', MDB_OPT_UINTPTR, &group,
	    'p', MDB_OPT_SETBITS, TRUE, &phys,
	    'q', MDB_OPT_CLRBITS, MDB_DUMP_ASCII, &dflags,
	    'r', MDB_OPT_SETBITS, MDB_DUMP_RELATIVE, &dflags,
	    's', MDB_OPT_SETBITS, MDB_DUMP_SQUISH, &dflags,
	    't', MDB_OPT_SETBITS, MDB_DUMP_TRIM, &dflags,
	    'u', MDB_OPT_CLRBITS, MDB_DUMP_ALIGN, &dflags,
	    'v', MDB_OPT_SETBITS, MDB_DUMP_PEDANT, &dflags,
	    'w', MDB_OPT_UINTPTR, &width, NULL) != argc)
		return (DCMD_USAGE);

	if ((phys && file) ||
	    (width == 0) || (width > 0x10) ||
	    (group == 0) || (group > 0x100))
		return (DCMD_USAGE);

	/*
	 * If neither -f nor -p were specified and the state is IDLE (i.e. no
	 * address space), turn on -p.  This is so we can read large files.
	 */
	if (phys == FALSE && file == FALSE && mdb_tgt_status(mdb.m_target,
	    &st) == 0 && st.st_state == MDB_TGT_IDLE)
		phys = TRUE;

	dflags |= MDB_DUMP_GROUP(group) | MDB_DUMP_WIDTH(width);
	if (phys)
		error = mdb_dump64(mdb_get_dot(), mdb.m_dcount, dflags,
		    mdb_partial_pread, NULL);
	else if (file)
		error = mdb_dumpptr(addr, mdb.m_dcount, dflags,
		    mdb_partial_xread, (void *)mdb_tgt_fread);
	else
		error = mdb_dumpptr(addr, mdb.m_dcount, dflags,
		    mdb_partial_xread, (void *)mdb_tgt_vread);

	return (((flags & DCMD_LOOP) || (error == -1)) ? DCMD_ABORT : DCMD_OK);
}

/*ARGSUSED*/
static int
cmd_echo(uintptr_t addr, uint_t flags, int argc, const mdb_arg_t *argv)
{
	if (flags & DCMD_ADDRSPEC)
		return (DCMD_USAGE);

	for (; argc-- != 0; argv++) {
		if (argv->a_type == MDB_TYPE_STRING)
			mdb_printf("%s ", argv->a_un.a_str);
		else
			mdb_printf("%llr ", argv->a_un.a_val);
	}

	mdb_printf("\n");
	return (DCMD_OK);
}

/*ARGSUSED*/
static int
cmd_head(uintptr_t addr, uint_t flags, int argc, const mdb_arg_t *argv)
{
	uint64_t cnt = 10;
	const char *c;
	mdb_pipe_t p;

	if (!flags & DCMD_PIPE)
		return (DCMD_USAGE);

	if (argc == 1 || argc == 2) {
		const char *num;

		if (argc == 1) {
			if (argv[0].a_type != MDB_TYPE_STRING ||
			    *argv[0].a_un.a_str != '-')
				return (DCMD_USAGE);

			num = argv[0].a_un.a_str + 1;

		} else {
			if (argv[0].a_type != MDB_TYPE_STRING ||
			    strcmp(argv[0].a_un.a_str, "-n") != 0)
				return (DCMD_USAGE);

			num = argv[1].a_un.a_str;
		}

		for (cnt = 0, c = num; *c != '\0' && isdigit(*c); c++)
			cnt = cnt * 10 + (*c - '0');

		if (*c != '\0')
			return (DCMD_USAGE);

	} else if (argc != 0) {
		return (DCMD_USAGE);
	}

	mdb_get_pipe(&p);

	if (p.pipe_data == NULL)
		return (DCMD_OK);
	p.pipe_len = MIN(p.pipe_len, cnt);

	if (flags & DCMD_PIPE_OUT) {
		mdb_set_pipe(&p);
	} else {
		while (p.pipe_len-- > 0)
			mdb_printf("%lx\n", *p.pipe_data++);
	}

	return (DCMD_OK);
}

static void
head_help(void)
{
	mdb_printf(
	    "-n num\n or\n"
	    "-num   pass only the first `num' elements in the pipe.\n"
	    "\n%<b>Note:%</b> `num' is a decimal number.\n");
}

static int
cmd_typeset(uintptr_t addr, uint_t flags, int argc, const mdb_arg_t *argv)
{
	int add_tag = 0, del_tag = 0;
	const char *p;
	mdb_var_t *v;

	if (argc == 0)
		return (cmd_vars(addr, flags, argc, argv));

	if (argv->a_type == MDB_TYPE_STRING && (argv->a_un.a_str[0] == '-' ||
	    argv->a_un.a_str[0] == '+')) {
		if (argv->a_un.a_str[1] != 't')
			return (DCMD_USAGE);
		if (argv->a_un.a_str[0] == '-')
			add_tag++;
		else
			del_tag++;
		argc--;
		argv++;
	}

	if (!(flags & DCMD_ADDRSPEC))
		addr = 0; /* set variables to zero unless explicit addr given */

	for (; argc-- != 0; argv++) {
		if (argv->a_type != MDB_TYPE_STRING)
			continue;

		if (argv->a_un.a_str[0] == '-' || argv->a_un.a_str[0] == '+') {
			mdb_warn("ignored bad option -- %s\n",
			    argv->a_un.a_str);
			continue;
		}

		if ((p = strbadid(argv->a_un.a_str)) != NULL) {
			mdb_warn("'%c' may not be used in a variable "
			    "name\n", *p);
			return (DCMD_ERR);
		}

		if ((v = mdb_nv_lookup(&mdb.m_nv, argv->a_un.a_str)) == NULL) {
			v = mdb_nv_insert(&mdb.m_nv, argv->a_un.a_str,
			    NULL, addr, 0);
		} else if (flags & DCMD_ADDRSPEC)
			mdb_nv_set_value(v, addr);

		if (v != NULL) {
			if (add_tag)
				v->v_flags |= MDB_NV_TAGGED;
			if (del_tag)
				v->v_flags &= ~MDB_NV_TAGGED;
		}
	}

	return (DCMD_OK);
}

#ifndef _KMDB
/*ARGSUSED*/
static int
cmd_context(uintptr_t addr, uint_t flags, int argc, const mdb_arg_t *argv)
{
	if (argc != 0 || !(flags & DCMD_ADDRSPEC))
		return (DCMD_USAGE);

	if (mdb_tgt_setcontext(mdb.m_target, (void *)addr) == 0)
		return (DCMD_OK);

	return (DCMD_ERR);
}
#endif

/*ARGSUSED*/
static int
cmd_prompt(uintptr_t addr, uint_t flags, int argc, const mdb_arg_t *argv)
{
	const char *p = "";

	if (argc != 0) {
		if (argc > 1 || argv->a_type != MDB_TYPE_STRING)
			return (DCMD_USAGE);
		p = argv->a_un.a_str;
	}

	(void) mdb_set_prompt(p);
	return (DCMD_OK);
}

/*ARGSUSED*/
static int
cmd_term(uintptr_t addr, uint_t flags, int argc, const mdb_arg_t *argv)
{
	mdb_printf("%s\n", mdb.m_termtype);

	return (DCMD_OK);
}

/*ARGSUSED*/
static int
cmd_vtop(uintptr_t addr, uint_t flags, int argc, const mdb_arg_t *argv)
{
	physaddr_t pa;
	mdb_tgt_as_t as = MDB_TGT_AS_VIRT;

	if (mdb_getopts(argc, argv, 'a', MDB_OPT_UINTPTR, (uintptr_t *)&as,
	    NULL) != argc)
		return (DCMD_USAGE);

	if (mdb_tgt_vtop(mdb.m_target, as, addr, &pa) == -1) {
		mdb_warn("failed to get physical mapping");
		return (DCMD_ERR);
	}

	if (flags & DCMD_PIPE_OUT)
		mdb_printf("%llr\n", pa);
	else
		mdb_printf("virtual %lr mapped to physical %llr\n", addr, pa);
	return (DCMD_OK);
}

#define	EVENTS_OPT_A	0x1	/* ::events -a (show all events) */
#define	EVENTS_OPT_V	0x2	/* ::events -v (verbose display) */

static const char *
event_action(const mdb_tgt_spec_desc_t *sp)
{
	if (!(sp->spec_flags & MDB_TGT_SPEC_HIDDEN) && sp->spec_data != NULL)
		return (sp->spec_data);

	return ("-");
}

static void
print_evsep(void)
{
	static const char dash20[] = "--------------------";
	mdb_printf("----- - -- -- -- %s%s --%s\n", dash20, dash20, dash20);
}

/*ARGSUSED*/
static int
print_event(mdb_tgt_t *t, void *private, int vid, void *data)
{
	uint_t opts = (uint_t)(uintptr_t)private;
	mdb_tgt_spec_desc_t sp;
	char s1[41], s2[22];
	const char *s2str;
	int visible;

	(void) mdb_tgt_vespec_info(t, vid, &sp, s1, sizeof (s1));
	visible = !(sp.spec_flags & (MDB_TGT_SPEC_HIDDEN|MDB_TGT_SPEC_DELETED));

	if ((opts & EVENTS_OPT_A) || visible) {
		int encoding = (!(sp.spec_flags & MDB_TGT_SPEC_DISABLED)) |
		    (!(sp.spec_flags & MDB_TGT_SPEC_MATCHED) << 1);

		char ldelim = "<<(["[encoding];
		char rdelim = ">>)]"[encoding];

		char state = "0-+*!"[sp.spec_state];

		char tflag = "T "[!(sp.spec_flags & MDB_TGT_SPEC_STICKY)];
		char aflag = "d "[!(sp.spec_flags & MDB_TGT_SPEC_AUTODIS)];

		if (sp.spec_flags & MDB_TGT_SPEC_TEMPORARY)
			tflag = 't'; /* TEMP takes precedence over STICKY */
		if (sp.spec_flags & MDB_TGT_SPEC_AUTODEL)
			aflag = 'D'; /* AUTODEL takes precedence over AUTODIS */
		if (sp.spec_flags & MDB_TGT_SPEC_AUTOSTOP)
			aflag = 's'; /* AUTOSTOP takes precedence over both */

		if (opts & EVENTS_OPT_V) {
			if (sp.spec_state == MDB_TGT_SPEC_IDLE ||
			    sp.spec_state == MDB_TGT_SPEC_ERROR)
				s2str = mdb_strerror(sp.spec_errno);
			else
				s2str = "-";
		} else
			s2str = event_action(&sp);

		if (mdb_snprintf(s2, sizeof (s2), "%s", s2str) >= sizeof (s2))
			(void) strabbr(s2, sizeof (s2));

		if (vid > -10 && vid < 10)
			mdb_printf("%c%2d %c", ldelim, vid, rdelim);
		else
			mdb_printf("%c%3d%c", ldelim, vid, rdelim);

		mdb_printf(" %c %c%c %2u %2u %-40s %-21s\n",
		    state, tflag, aflag, sp.spec_hits, sp.spec_limit, s1, s2);

		if (opts & EVENTS_OPT_V) {
			mdb_printf("%-17s%s\n", "", event_action(&sp));
			print_evsep();
		}
	}

	return (0);
}

/*ARGSUSED*/
static int
cmd_events(uintptr_t addr, uint_t flags, int argc, const mdb_arg_t *argv)
{
	uint_t opts = 0;

	if ((flags & DCMD_ADDRSPEC) || mdb_getopts(argc, argv,
	    'a', MDB_OPT_SETBITS, EVENTS_OPT_A, &opts,
	    'v', MDB_OPT_SETBITS, EVENTS_OPT_V, &opts, NULL) != argc)
		return (DCMD_USAGE);


	if (opts & EVENTS_OPT_V) {
		mdb_printf("   ID S TA HT LM %-40s %-21s\n%-17s%s\n",
		    "Description", "Status", "", "Action");
	} else {
		mdb_printf("   ID S TA HT LM %-40s %-21s\n",
		    "Description", "Action");
	}

	print_evsep();
	return (mdb_tgt_vespec_iter(mdb.m_target, print_event,
	    (void *)(uintptr_t)opts));
}

static int
tgt_status(const mdb_tgt_status_t *tsp)
{
	const char *format;
	char buf[BUFSIZ];

	if (tsp->st_flags & MDB_TGT_BUSY)
		return (DCMD_OK);

	if (tsp->st_pc != 0) {
		if (mdb_dis_ins2str(mdb.m_disasm, mdb.m_target, MDB_TGT_AS_VIRT,
		    buf, sizeof (buf), tsp->st_pc) != tsp->st_pc)
			format = "target stopped at:\n%-#16a%8T%s\n";
		else
			format = "target stopped at %a:\n";
		mdb_warn(format, tsp->st_pc, buf);
	}

	switch (tsp->st_state) {
	case MDB_TGT_IDLE:
		mdb_warn("target is idle\n");
		break;
	case MDB_TGT_RUNNING:
		if (tsp->st_flags & MDB_TGT_DSTOP)
			mdb_warn("target is running, stop directive pending\n");
		else
			mdb_warn("target is running\n");
		break;
	case MDB_TGT_STOPPED:
		if (tsp->st_pc == 0)
			mdb_warn("target is stopped\n");
		break;
	case MDB_TGT_UNDEAD:
		mdb_warn("target has terminated\n");
		break;
	case MDB_TGT_DEAD:
		mdb_warn("target is a core dump\n");
		break;
	case MDB_TGT_LOST:
		mdb_warn("target is no longer under debugger control\n");
		break;
	}

	mdb_set_dot(tsp->st_pc);
	return (DCMD_OK);
}

/*
 * mdb continue/step commands take an optional signal argument, but the
 * corresponding kmdb versions don't.
 */
#ifdef _KMDB
#define	CONT_MAXARGS	0	/* no optional SIG argument */
#else
#define	CONT_MAXARGS	1
#endif

/*ARGSUSED*/
static int
cmd_cont_common(uintptr_t addr, uint_t flags, int argc, const mdb_arg_t *argv,
    int (*t_cont)(mdb_tgt_t *, mdb_tgt_status_t *), const char *name)
{
	mdb_tgt_t *t = mdb.m_target;
	mdb_tgt_status_t st;
	int sig = 0;

	if ((flags & DCMD_ADDRSPEC) || argc > CONT_MAXARGS)
		return (DCMD_USAGE);

	if (argc > 0) {
		if (argv->a_type == MDB_TYPE_STRING) {
			if (proc_str2sig(argv->a_un.a_str, &sig) == -1) {
				mdb_warn("invalid signal name -- %s\n",
				    argv->a_un.a_str);
				return (DCMD_USAGE);
			}
		} else
			sig = (int)(intmax_t)argv->a_un.a_val;
	}

	(void) mdb_tgt_status(t, &st);

	if (st.st_state == MDB_TGT_IDLE && mdb_tgt_run(t, 0, NULL) == -1) {
		if (errno != EMDB_TGT)
			mdb_warn("failed to create new target");
		return (DCMD_ERR);
	}

	if (sig != 0 && mdb_tgt_signal(t, sig) == -1) {
		mdb_warn("failed to post signal %d", sig);
		return (DCMD_ERR);
	}

	if (st.st_state == MDB_TGT_IDLE && t_cont == &mdb_tgt_step) {
		(void) mdb_tgt_status(t, &st);
		return (tgt_status(&st));
	}

	if (t_cont(t, &st) == -1) {
		if (errno != EMDB_TGT)
			mdb_warn("failed to %s target", name);
		return (DCMD_ERR);
	}

	return (tgt_status(&st));
}

static int
cmd_step(uintptr_t addr, uint_t flags, int argc, const mdb_arg_t *argv)
{
	int (*func)(mdb_tgt_t *, mdb_tgt_status_t *) = &mdb_tgt_step;
	const char *name = "single-step";

	if (argc > 0 && argv->a_type == MDB_TYPE_STRING) {
		if (strcmp(argv->a_un.a_str, "out") == 0) {
			func = &mdb_tgt_step_out;
			name = "step (out)";
			argv++;
			argc--;
		} else if (strcmp(argv->a_un.a_str, "branch") == 0) {
			func = &mdb_tgt_step_branch;
			name = "step (branch)";
			argv++;
			argc--;
		} else if (strcmp(argv->a_un.a_str, "over") == 0) {
			func = &mdb_tgt_next;
			name = "step (over)";
			argv++;
			argc--;
		}
	}

	return (cmd_cont_common(addr, flags, argc, argv, func, name));
}

static int
cmd_step_out(uintptr_t addr, uint_t flags, int argc, const mdb_arg_t *argv)
{
	return (cmd_cont_common(addr, flags, argc, argv,
	    &mdb_tgt_step_out, "step (out)"));
}

static int
cmd_next(uintptr_t addr, uint_t flags, int argc, const mdb_arg_t *argv)
{
	return (cmd_cont_common(addr, flags, argc, argv,
	    &mdb_tgt_next, "step (over)"));
}

static int
cmd_cont(uintptr_t addr, uint_t flags, int argc, const mdb_arg_t *argv)
{
	return (cmd_cont_common(addr, flags, argc, argv,
	    &mdb_tgt_continue, "continue"));
}

#ifndef _KMDB
/*ARGSUSED*/
static int
cmd_run(uintptr_t addr, uint_t flags, int argc, const mdb_arg_t *argv)
{
	if (flags & DCMD_ADDRSPEC)
		return (DCMD_USAGE);

	if (mdb_tgt_run(mdb.m_target, argc, argv) == -1) {
		if (errno != EMDB_TGT)
			mdb_warn("failed to create new target");
		return (DCMD_ERR);
	}
	return (cmd_cont(NULL, 0, 0, NULL));
}
#endif

/*
 * To simplify the implementation of :d, :z, and ::delete, we use the sp
 * parameter to store the criteria for what to delete.  If spec_base is set,
 * we delete vespecs with a matching address.  If spec_id is set, we delete
 * vespecs with a matching id.  Otherwise, we delete all vespecs.  We bump
 * sp->spec_size so the caller can tell how many vespecs were deleted.
 */
static int
ve_delete(mdb_tgt_t *t, mdb_tgt_spec_desc_t *sp, int vid, void *data)
{
	mdb_tgt_spec_desc_t spec;
	int status = -1;

	if (vid < 0)
		return (0); /* skip over target implementation events */

	if (sp->spec_base != NULL) {
		(void) mdb_tgt_vespec_info(t, vid, &spec, NULL, 0);
		if (sp->spec_base - spec.spec_base < spec.spec_size)
			status = mdb_tgt_vespec_delete(t, vid);
	} else if (sp->spec_id == 0) {
		(void) mdb_tgt_vespec_info(t, vid, &spec, NULL, 0);
		if (!(spec.spec_flags & MDB_TGT_SPEC_STICKY))
			status = mdb_tgt_vespec_delete(t, vid);
	} else if (sp->spec_id == vid)
		status = mdb_tgt_vespec_delete(t, vid);

	if (status == 0) {
		if (data != NULL)
			strfree(data);
		sp->spec_size++;
	}

	return (0);
}

static int
ve_delete_spec(mdb_tgt_spec_desc_t *sp)
{
	(void) mdb_tgt_vespec_iter(mdb.m_target,
	    (mdb_tgt_vespec_f *)ve_delete, sp);

	if (sp->spec_size == 0) {
		if (sp->spec_id != 0 || sp->spec_base != NULL)
			mdb_warn("no traced events matched description\n");
	}

	return (DCMD_OK);
}

/*ARGSUSED*/
static int
cmd_zapall(uintptr_t addr, uint_t flags, int argc, const mdb_arg_t *argv)
{
	mdb_tgt_spec_desc_t spec;

	if ((flags & DCMD_ADDRSPEC) || argc != 0)
		return (DCMD_USAGE);

	bzero(&spec, sizeof (spec));
	return (ve_delete_spec(&spec));
}

static int
cmd_delete(uintptr_t addr, uint_t flags, int argc, const mdb_arg_t *argv)
{
	mdb_tgt_spec_desc_t spec;

	if (((flags & DCMD_ADDRSPEC) && argc > 0) || argc > 1)
		return (DCMD_USAGE);

	bzero(&spec, sizeof (spec));

	if (flags & DCMD_ADDRSPEC)
		spec.spec_base = addr;
	else if (argc == 0)
		spec.spec_base = mdb_get_dot();
	else if (argv->a_type == MDB_TYPE_STRING &&
	    strcmp(argv->a_un.a_str, "all") != 0)
		spec.spec_id = (int)(intmax_t)strtonum(argv->a_un.a_str, 10);
	else if (argv->a_type == MDB_TYPE_IMMEDIATE)
		spec.spec_id = (int)(intmax_t)argv->a_un.a_val;

	return (ve_delete_spec(&spec));
}

static void
srcexec_file_help(void)
{
	mdb_printf(
"The library of macros delivered with previous versions of Solaris have been\n"
"superseded by the dcmds and walkers provided by MDB.  See ::help for\n"
"commands that can be used to list the available dcmds and walkers.\n"
"\n"
"Aliases have been created for several of the more popular macros.  To see\n"
"the list of aliased macros, as well as their native MDB equivalents,\n"
"type $M.\n");

#ifdef _KMDB
	mdb_printf(
"When invoked, the $< and $<< dcmds will consult the macro alias list.  If an\n"
"alias cannot be found, an attempt will be made to locate a data type whose\n"
"name corresponds to the requested macro.  If such a type can be found, it\n"
"will be displayed using the ::print dcmd.\n");
#else
	mdb_printf(
"When invoked, the $< and $<< dcmds will first attempt to locate a macro with\n"
"the indicated name.  If no macro can be found, and if no alias exists for\n"
"this macro, an attempt will be made to locate a data type whose name\n"
"corresponds to the requested macro.  If such a type can be found, it will be\n"
"displayed using the ::print dcmd.\n");
#endif
}

static void
events_help(void)
{
	mdb_printf("Options:\n"
	    "-a       show all events, including internal debugger events\n"
	    "-v       show verbose display, including inactivity reason\n"
	    "\nOutput Columns:\n"
	    "ID       decimal event specifier id number:\n"
	    "    [ ]  event tracing is enabled\n"
	    "    ( )  event tracing is disabled\n"
	    "    < >  target is currently stopped on this type of event\n\n"
	    "S        event specifier state:\n"
	    "     -   event specifier is idle (not applicable yet)\n"
	    "     +   event specifier is active\n"
	    "     *   event specifier is armed (target program running)\n"
	    "     !   error occurred while attempting to arm event\n\n"
	    "TA       event specifier flags:\n"
	    "     t   event specifier is temporary (delete at next stop)\n"
	    "     T   event specifier is sticky (::delete all has no effect)\n"
	    "     d   event specifier will be disabled when HT = LM\n"
	    "     D   event specifier will be deleted when HT = LM\n"
	    "     s   target will automatically stop when HT = LM\n\n"
	    "HT       hit count (number of times event has occurred)\n"
	    "LM       hit limit (limit for autostop, disable, delete)\n");
}

static void
dump_help(void)
{
	mdb_printf(
	    "-e    adjust for endianness\n"
	    "      (assumes 4-byte words; use -g to change word size)\n"
#ifdef _KMDB
	    "-f    no effect\n"
#else
	    "-f    dump from object file\n"
#endif
	    "-g n  display bytes in groups of n\n"
	    "      (default is 4; n must be a power of 2, divide line width)\n"
	    "-p    dump from physical memory\n"
	    "-q    don't print ASCII\n"
	    "-r    use relative numbering (automatically sets -u)\n"
	    "-s    elide repeated lines\n"
	    "-t    only read from and display contents of specified addresses\n"
	    "      (default is to read and print entire lines)\n"
	    "-u    un-align output\n"
	    "      (default is to align output at paragraph boundary)\n"
	    "-w n  display n 16-byte paragraphs per line\n"
	    "      (default is 1, maximum is 16)\n");
}

/*
 * Table of built-in dcmds associated with the root 'mdb' module.  Future
 * expansion of this program should be done here, or through the external
 * loadable module interface.
 */
const mdb_dcmd_t mdb_dcmd_builtins[] = {

	/*
	 * dcmds common to both mdb and kmdb
	 */
	{ ">", "variable-name", "assign variable", cmd_assign_variable },
	{ "/", "fmt-list", "format data from virtual as", cmd_print_core },
	{ "\\", "fmt-list", "format data from physical as", cmd_print_phys },
	{ "@", "fmt-list", "format data from physical as", cmd_print_phys },
	{ "=", "fmt-list", "format immediate value", cmd_print_value },
	{ "$<", "macro-name", "replace input with macro",
	    cmd_exec_file, srcexec_file_help },
	{ "$<<", "macro-name", "source macro",
	    cmd_src_file, srcexec_file_help},
	{ "$%", NULL, NULL, cmd_quit },
	{ "$?", NULL, "print status and registers", cmd_notsup },
	{ "$a", NULL, NULL, cmd_algol },
	{ "$b", "[-av]", "list traced software events",
	    cmd_events, events_help },
	{ "$c", "?[cnt]", "print stack backtrace", cmd_notsup },
	{ "$C", "?[cnt]", "print stack backtrace", cmd_notsup },
	{ "$d", NULL, "get/set default output radix", cmd_radix },
	{ "$D", "?[mode,...]", NULL, cmd_dbmode },
	{ "$e", NULL, "print listing of global symbols", cmd_globals },
	{ "$f", NULL, "print listing of source files", cmd_files },
	{ "$m", "?[name]", "print address space mappings", cmd_mappings },
	{ "$M", NULL, "list macro aliases", cmd_macalias_list },
	{ "$P", "[prompt]", "set debugger prompt string", cmd_prompt },
	{ "$q", NULL, "quit debugger", cmd_quit },
	{ "$Q", NULL, "quit debugger", cmd_quit },
	{ "$r", NULL, "print general-purpose registers", cmd_notsup },
	{ "$s", NULL, "get/set symbol matching distance", cmd_symdist },
	{ "$v", NULL, "print non-zero variables", cmd_nzvars },
	{ "$V", "[mode]", "get/set disassembly mode", cmd_dismode },
	{ "$w", NULL, "get/set output page width", cmd_pgwidth },
	{ "$W", NULL, "re-open target in write mode", cmd_reopen },
	{ ":a", ":[cmd...]", "set read access watchpoint", cmd_oldwpr },
	{ ":b", ":[cmd...]", "breakpoint at the specified address", cmd_oldbp },
	{ ":d", "?[id|all]", "delete traced software events", cmd_delete },
	{ ":p", ":[cmd...]", "set execute access watchpoint", cmd_oldwpx },
	{ ":S", NULL, NULL, cmd_step },
	{ ":w", ":[cmd...]", "set write access watchpoint", cmd_oldwpw },
	{ ":z", NULL, "delete all traced software events", cmd_zapall },
	{ "array", ":[type count] [variable]", "print each array element's "
	    "address", cmd_array },
	{ "bp", "?[+/-dDestT] [-c cmd] [-n count] sym ...", "breakpoint at the "
	    "specified addresses or symbols", cmd_bp, bp_help },
	{ "dcmds", NULL, "list available debugger commands", cmd_dcmds },
	{ "delete", "?[id|all]", "delete traced software events", cmd_delete },
	{ "dis", "?[-abfw] [-n cnt] [addr]", "disassemble near addr", cmd_dis },
	{ "disasms", NULL, "list available disassemblers", cmd_disasms },
	{ "dismode", "[mode]", "get/set disassembly mode", cmd_dismode },
	{ "dmods", "[-l] [mod]", "list loaded debugger modules", cmd_dmods },
	{ "dump", "?[-eqrstu] [-f|-p] [-g bytes] [-w paragraphs]",
	    "dump memory from specified address", cmd_dump, dump_help },
	{ "echo", "args ...", "echo arguments", cmd_echo },
	{ "enum", "?[-ex] enum [name]", "print an enumeration", cmd_enum,
	    enum_help },
	{ "eval", "command", "evaluate the specified command", cmd_eval },
	{ "events", "[-av]", "list traced software events",
	    cmd_events, events_help },
	{ "evset", "?[+/-dDestT] [-c cmd] [-n count] id ...",
	    "set software event specifier attributes", cmd_evset, evset_help },
	{ "files", "[object]", "print listing of source files", cmd_files },
#ifdef __sparc
	{ "findsym", "?[-g] [symbol|addr ...]", "search for symbol references "
	    "in all known functions", cmd_findsym, NULL },
#endif
	{ "formats", NULL, "list format specifiers", cmd_formats },
	{ "grep", "?expr", "print dot if expression is true", cmd_grep },
	{ "head", "-num|-n num", "limit number of elements in pipe", cmd_head,
	    head_help },
	{ "help", "[cmd]", "list commands/command help", cmd_help, NULL,
	    cmd_help_tab },
	{ "list", "?type member [variable]",
	    "walk list using member as link pointer", cmd_list, NULL,
	    mdb_tab_complete_mt },
	{ "map", "?expr", "print dot after evaluating expression", cmd_map },
	{ "mappings", "?[name]", "print address space mappings", cmd_mappings },
	{ "nm", "?[-DPdghnopuvx] [-f format] [-t types] [object]",
	    "print symbols", cmd_nm, nm_help },
	{ "nmadd", ":[-fo] [-e end] [-s size] name",
	    "add name to private symbol table", cmd_nmadd, nmadd_help },
	{ "nmdel", "name", "remove name from private symbol table", cmd_nmdel },
	{ "obey", NULL, NULL, cmd_obey },
	{ "objects", "[-v]", "print load objects information", cmd_objects },
	{ "offsetof", "type member", "print the offset of a given struct "
	    "or union member", cmd_offsetof, NULL, mdb_tab_complete_mt },
	{ "print", "?[-aCdhiLptx] [-c lim] [-l lim] [type] [member|offset ...]",
	    "print the contents of a data structure", cmd_print, print_help,
	    cmd_print_tab },
<<<<<<< HEAD
	{ "printf", "?[format] [type] [member ... ]", "print and format the "
=======
	{ "printf", "?format type member ...", "print and format the "
>>>>>>> 59927d31
	    "member(s) of a data structure", cmd_printf, printf_help,
	    cmd_printf_tab },
	{ "regs", NULL, "print general purpose registers", cmd_notsup },
	{ "set", "[-wF] [+/-o opt] [-s dist] [-I path] [-L path] [-P prompt]",
	    "get/set debugger properties", cmd_set },
	{ "showrev", "[-pv]", "print version information", cmd_showrev },
	{ "sizeof", "type", "print the size of a type", cmd_sizeof, NULL,
	    cmd_sizeof_tab },
	{ "stack", "?[cnt]", "print stack backtrace", cmd_notsup },
	{ "stackregs", "?", "print stack backtrace and registers",
	    cmd_notsup },
	{ "status", NULL, "print summary of current target", cmd_notsup },
	{ "term", NULL, "display current terminal type", cmd_term },
	{ "typeset", "[+/-t] var ...", "set variable attributes", cmd_typeset },
	{ "typedef", "[-c model | -d | -l | -r file ] [type] [name]",
		"create synthetic types", cmd_typedef, cmd_typedef_help },
	{ "unset", "[name ...]", "unset variables", cmd_unset },
	{ "vars", "[-npt]", "print listing of variables", cmd_vars },
	{ "version", NULL, "print debugger version string", cmd_version },
	{ "vtop", ":[-a as]", "print physical mapping of virtual address",
	    cmd_vtop },
	{ "walk", "?name [variable]", "walk data structure", cmd_walk, NULL,
	    cmd_walk_tab },
	{ "walkers", NULL, "list available walkers", cmd_walkers },
	{ "whatis", ":[-aikqv]", "given an address, return information",
	    cmd_whatis, whatis_help },
	{ "whence", "[-v] name ...", "show source of walk or dcmd", cmd_which },
	{ "which", "[-v] name ...", "show source of walk or dcmd", cmd_which },
	{ "xdata", NULL, "print list of external data buffers", cmd_xdata },

#ifdef _KMDB
	/*
	 * dcmds specific to kmdb, or which have kmdb-specific arguments
	 */
	{ "?", "fmt-list", "format data from virtual as", cmd_print_core },
	{ ":c", NULL, "continue target execution", cmd_cont },
	{ ":e", NULL, "step target over next instruction", cmd_next },
	{ ":s", NULL, "single-step target to next instruction", cmd_step },
	{ ":u", NULL, "step target out of current function", cmd_step_out },
	{ "cont", NULL, "continue target execution", cmd_cont },
	{ "load", "[-sd] module", "load debugger module", cmd_load, load_help },
	{ "next", NULL, "step target over next instruction", cmd_next },
	{ "quit", "[-u]", "quit debugger", cmd_quit, quit_help },
	{ "step", "[ over | out ]",
	    "single-step target to next instruction", cmd_step },
	{ "unload", "[-d] module", "unload debugger module", cmd_unload,
	    unload_help },
	{ "wp", ":[+/-dDelstT] [-rwx] [-pi] [-c cmd] [-n count] [-L size]",
	    "set a watchpoint at the specified address", cmd_wp, wp_help },

#else
	/*
	 * dcmds specific to mdb, or which have mdb-specific arguments
	 */
	{ "?", "fmt-list", "format data from object file", cmd_print_object },
	{ "$>", "[file]", "log session to a file", cmd_old_log },
	{ "$g", "?", "get/set C++ demangling options", cmd_demflags },
	{ "$G", NULL, "enable/disable C++ demangling support", cmd_demangle },
	{ "$i", NULL, "print signals that are ignored", cmd_notsup },
	{ "$l", NULL, "print the representative thread's lwp id", cmd_notsup },
	{ "$p", ":", "change debugger target context", cmd_context },
	{ "$x", NULL, "print floating point registers", cmd_notsup },
	{ "$X", NULL, "print floating point registers", cmd_notsup },
	{ "$y", NULL, "print floating point registers", cmd_notsup },
	{ "$Y", NULL, "print floating point registers", cmd_notsup },
	{ ":A", "?[core|pid]", "attach to process or core file", cmd_notsup },
	{ ":c", "[SIG]", "continue target execution", cmd_cont },
	{ ":e", "[SIG]", "step target over next instruction", cmd_next },
	{ ":i", ":", "ignore signal (delete all matching events)", cmd_notsup },
	{ ":k", NULL, "forcibly kill and release target", cmd_notsup },
	{ ":t", "?[+/-dDestT] [-c cmd] [-n count] SIG ...", "stop on delivery "
	    "of the specified signals", cmd_sigbp, sigbp_help },
	{ ":r", "[ args ... ]", "run a new target process", cmd_run },
	{ ":R", NULL, "release the previously attached process", cmd_notsup },
	{ ":s", "[SIG]", "single-step target to next instruction", cmd_step },
	{ ":u", "[SIG]", "step target out of current function", cmd_step_out },
	{ "attach", "?[core|pid]",
	    "attach to process or core file", cmd_notsup },
	{ "cat", "[file ...]", "concatenate and display files", cmd_cat },
	{ "cont", "[SIG]", "continue target execution", cmd_cont },
	{ "context", ":", "change debugger target context", cmd_context },
	{ "dem", "name ...", "demangle C++ symbol names", cmd_demstr },
	{ "fltbp", "?[+/-dDestT] [-c cmd] [-n count] fault ...",
	    "stop on machine fault", cmd_fltbp, fltbp_help },
	{ "fpregs", NULL, "print floating point registers", cmd_notsup },
	{ "kill", NULL, "forcibly kill and release target", cmd_notsup },
	{ "load", "[-s] module", "load debugger module", cmd_load, load_help },
	{ "log", "[-d | [-e] file]", "log session to a file", cmd_log },
	{ "next", "[SIG]", "step target over next instruction", cmd_next },
	{ "quit", NULL, "quit debugger", cmd_quit },
	{ "release", NULL,
	    "release the previously attached process", cmd_notsup },
	{ "run", "[ args ... ]", "run a new target process", cmd_run },
	{ "sigbp", "?[+/-dDestT] [-c cmd] [-n count] SIG ...", "stop on "
	    "delivery of the specified signals", cmd_sigbp, sigbp_help },
	{ "step", "[ over | out ] [SIG]",
	    "single-step target to next instruction", cmd_step },
	{ "sysbp", "?[+/-dDestT] [-io] [-c cmd] [-n count] syscall ...",
	    "stop on entry or exit from system call", cmd_sysbp, sysbp_help },
	{ "unload", "module", "unload debugger module", cmd_unload },
	{ "wp", ":[+/-dDelstT] [-rwx] [-c cmd] [-n count] [-L size]",
	    "set a watchpoint at the specified address", cmd_wp, wp_help },
#endif

	{ NULL }
};<|MERGE_RESOLUTION|>--- conflicted
+++ resolved
@@ -2959,11 +2959,7 @@
 	{ "print", "?[-aCdhiLptx] [-c lim] [-l lim] [type] [member|offset ...]",
 	    "print the contents of a data structure", cmd_print, print_help,
 	    cmd_print_tab },
-<<<<<<< HEAD
-	{ "printf", "?[format] [type] [member ... ]", "print and format the "
-=======
 	{ "printf", "?format type member ...", "print and format the "
->>>>>>> 59927d31
 	    "member(s) of a data structure", cmd_printf, printf_help,
 	    cmd_printf_tab },
 	{ "regs", NULL, "print general purpose registers", cmd_notsup },
