/*
 * CDDL HEADER START
 *
 * The contents of this file are subject to the terms of the
 * Common Development and Distribution License (the "License").
 * You may not use this file except in compliance with the License.
 *
 * You can obtain a copy of the license at usr/src/OPENSOLARIS.LICENSE
 * or http://www.opensolaris.org/os/licensing.
 * See the License for the specific language governing permissions
 * and limitations under the License.
 *
 * When distributing Covered Code, include this CDDL HEADER in each
 * file and include the License file at usr/src/OPENSOLARIS.LICENSE.
 * If applicable, add the following below this CDDL HEADER, with the
 * fields enclosed by brackets "[]" replaced with your own identifying
 * information: Portions Copyright [yyyy] [name of copyright owner]
 *
 * CDDL HEADER END
 */
/*
 * Copyright 2009 Sun Microsystems, Inc.  All rights reserved.
 * Use is subject to license terms.
 * Copyright (c) 2012 by Delphix. All rights reserved.
 * Copyright (c) 2012 Joyent, Inc. All rights reserved.
 */

/*
 * Copyright (c) 2013 by Delphix. All rights reserved.
 * Copyright (c) 2012 Joyent, Inc. All rights reserved.
 */

#include <mdb/mdb_modapi.h>
#include <mdb/mdb_target.h>
#include <mdb/mdb_argvec.h>
#include <mdb/mdb_string.h>
#include <mdb/mdb_stdlib.h>
#include <mdb/mdb_err.h>
#include <mdb/mdb_debug.h>
#include <mdb/mdb_fmt.h>
#include <mdb/mdb_ctf.h>
#include <mdb/mdb_ctf_impl.h>
#include <mdb/mdb.h>
#include <mdb/mdb_tab.h>

#include <sys/isa_defs.h>
#include <sys/param.h>
#include <sys/sysmacros.h>
#include <netinet/in.h>
#include <strings.h>
#include <libctf.h>
#include <ctype.h>

typedef struct holeinfo {
	ulong_t hi_offset;		/* expected offset */
	uchar_t hi_isunion;		/* represents a union */
} holeinfo_t;

typedef struct printarg {
	mdb_tgt_t *pa_tgt;		/* current target */
	mdb_tgt_t *pa_realtgt;		/* real target (for -i) */
	mdb_tgt_t *pa_immtgt;		/* immediate target (for -i) */
	mdb_tgt_as_t pa_as;		/* address space to use for i/o */
	mdb_tgt_addr_t pa_addr;		/* base address for i/o */
	ulong_t pa_armemlim;		/* limit on array elements to print */
	ulong_t pa_arstrlim;		/* limit on array chars to print */
	const char *pa_delim;		/* element delimiter string */
	const char *pa_prefix;		/* element prefix string */
	const char *pa_suffix;		/* element suffix string */
	holeinfo_t *pa_holes;		/* hole detection information */
	int pa_nholes;			/* size of holes array */
	int pa_flags;			/* formatting flags (see below) */
	int pa_depth;			/* previous depth */
	int pa_nest;			/* array nesting depth */
	int pa_tab;			/* tabstop width */
	uint_t pa_maxdepth;		/* Limit max depth */
	uint_t pa_nooutdepth;		/* don't print output past this depth */
} printarg_t;

#define	PA_SHOWTYPE	0x001		/* print type name */
#define	PA_SHOWBASETYPE	0x002		/* print base type name */
#define	PA_SHOWNAME	0x004		/* print member name */
#define	PA_SHOWADDR	0x008		/* print address */
#define	PA_SHOWVAL	0x010		/* print value */
#define	PA_SHOWHOLES	0x020		/* print holes in structs */
#define	PA_INTHEX	0x040		/* print integer values in hex */
#define	PA_INTDEC	0x080		/* print integer values in decimal */
#define	PA_NOSYMBOLIC	0x100		/* don't print ptrs as func+offset */

#define	IS_CHAR(e) \
	(((e).cte_format & (CTF_INT_CHAR | CTF_INT_SIGNED)) == \
	(CTF_INT_CHAR | CTF_INT_SIGNED) && (e).cte_bits == NBBY)

#define	COMPOSITE_MASK	((1 << CTF_K_STRUCT) | \
			(1 << CTF_K_UNION) | (1 << CTF_K_ARRAY))
#define	IS_COMPOSITE(k)	(((1 << k) & COMPOSITE_MASK) != 0)

#define	SOU_MASK	((1 << CTF_K_STRUCT) | (1 << CTF_K_UNION))
#define	IS_SOU(k)	(((1 << k) & SOU_MASK) != 0)

#define	MEMBER_DELIM_ERR	-1
#define	MEMBER_DELIM_DONE	0
#define	MEMBER_DELIM_PTR	1
#define	MEMBER_DELIM_DOT	2
#define	MEMBER_DELIM_LBR	3

typedef int printarg_f(const char *, const char *,
    mdb_ctf_id_t, mdb_ctf_id_t, ulong_t, printarg_t *);

static int elt_print(const char *, mdb_ctf_id_t, mdb_ctf_id_t, ulong_t, int,
    void *);
static void print_close_sou(printarg_t *, int);

/*
 * Given an address, look up the symbol ID of the specified symbol in its
 * containing module.  We only support lookups for exact matches.
 */
static const char *
addr_to_sym(mdb_tgt_t *t, uintptr_t addr, char *name, size_t namelen,
    GElf_Sym *symp, mdb_syminfo_t *sip)
{
	const mdb_map_t *mp;
	const char *p;

	if (mdb_tgt_lookup_by_addr(t, addr, MDB_TGT_SYM_EXACT, name,
	    namelen, NULL, NULL) == -1)
		return (NULL); /* address does not exactly match a symbol */

	if ((p = strrsplit(name, '`')) != NULL) {
		if (mdb_tgt_lookup_by_name(t, name, p, symp, sip) == -1)
			return (NULL);
		return (p);
	}

	if ((mp = mdb_tgt_addr_to_map(t, addr)) == NULL)
		return (NULL); /* address does not fall within a mapping */

	if (mdb_tgt_lookup_by_name(t, mp->map_name, name, symp, sip) == -1)
		return (NULL);

	return (name);
}

/*
 * This lets dcmds be a little fancy with their processing of type arguments
 * while still treating them more or less as a single argument.
 * For example, if a command is invokes like this:
 *
 *   ::<dcmd> proc_t ...
 *
 * this function will just copy "proc_t" into the provided buffer. If the
 * command is instead invoked like this:
 *
 *   ::<dcmd> struct proc ...
 *
 * this function will place the string "struct proc" into the provided buffer
 * and increment the caller's argv and argc. This allows the caller to still
 * treat the type argument logically as it would an other atomic argument.
 */
int
args_to_typename(int *argcp, const mdb_arg_t **argvp, char *buf, size_t len)
{
	int argc = *argcp;
	const mdb_arg_t *argv = *argvp;

	if (argc < 1 || argv->a_type != MDB_TYPE_STRING)
		return (DCMD_USAGE);

	if (strcmp(argv->a_un.a_str, "struct") == 0 ||
	    strcmp(argv->a_un.a_str, "enum") == 0 ||
	    strcmp(argv->a_un.a_str, "union") == 0) {
		if (argc <= 1) {
			mdb_warn("%s is not a valid type\n", argv->a_un.a_str);
			return (DCMD_ABORT);
		}

		if (argv[1].a_type != MDB_TYPE_STRING)
			return (DCMD_USAGE);

		(void) mdb_snprintf(buf, len, "%s %s",
		    argv[0].a_un.a_str, argv[1].a_un.a_str);

		*argcp = argc - 1;
		*argvp = argv + 1;
	} else {
		(void) mdb_snprintf(buf, len, "%s", argv[0].a_un.a_str);
	}

	return (0);
}

/*ARGSUSED*/
int
cmd_sizeof(uintptr_t addr, uint_t flags, int argc, const mdb_arg_t *argv)
{
	mdb_ctf_id_t id;
	char tn[MDB_SYM_NAMLEN];
	int ret;

	if (flags & DCMD_ADDRSPEC)
		return (DCMD_USAGE);

	if ((ret = args_to_typename(&argc, &argv, tn, sizeof (tn))) != 0)
		return (ret);

	if (argc != 1)
		return (DCMD_USAGE);

	if (mdb_ctf_lookup_by_name(tn, &id) != 0) {
		mdb_warn("failed to look up type %s", tn);
		return (DCMD_ERR);
	}

	if (flags & DCMD_PIPE_OUT)
		mdb_printf("%#lr\n", mdb_ctf_type_size(id));
	else
		mdb_printf("sizeof (%s) = %#lr\n", tn, mdb_ctf_type_size(id));

	return (DCMD_OK);
}

int
cmd_sizeof_tab(mdb_tab_cookie_t *mcp, uint_t flags, int argc,
    const mdb_arg_t *argv)
{
	char tn[MDB_SYM_NAMLEN];
	int ret;

	if (argc == 0 && !(flags & DCMD_TAB_SPACE))
		return (0);

	if (argc == 0 && (flags & DCMD_TAB_SPACE))
		return (mdb_tab_complete_type(mcp, NULL, MDB_TABC_NOPOINT));

	if ((ret = mdb_tab_typename(&argc, &argv, tn, sizeof (tn))) < 0)
		return (ret);

	if (argc == 1)
		return (mdb_tab_complete_type(mcp, tn, MDB_TABC_NOPOINT));

	return (0);
}

/*ARGSUSED*/
int
cmd_offsetof(uintptr_t addr, uint_t flags, int argc, const mdb_arg_t *argv)
{
	const char *member;
	mdb_ctf_id_t id;
	ulong_t off;
	char tn[MDB_SYM_NAMLEN];
	ssize_t sz;
	int ret;

	if (flags & DCMD_ADDRSPEC)
		return (DCMD_USAGE);

	if ((ret = args_to_typename(&argc, &argv, tn, sizeof (tn))) != 0)
		return (ret);

	if (argc != 2 || argv[1].a_type != MDB_TYPE_STRING)
		return (DCMD_USAGE);

	if (mdb_ctf_lookup_by_name(tn, &id) != 0) {
		mdb_warn("failed to look up type %s", tn);
		return (DCMD_ERR);
	}

	member = argv[1].a_un.a_str;

	if (mdb_ctf_member_info(id, member, &off, &id) != 0) {
		mdb_warn("failed to find member %s of type %s", member, tn);
		return (DCMD_ERR);
	}

	if (flags & DCMD_PIPE_OUT) {
		if (off % NBBY != 0) {
			mdb_warn("member %s of type %s is not byte-aligned\n",
			    member, tn);
			return (DCMD_ERR);
		}
		mdb_printf("%#lr", off / NBBY);
		return (DCMD_OK);
	}

	mdb_printf("offsetof (%s, %s) = %#lr",
	    tn, member, off / NBBY);
	if (off % NBBY != 0)
		mdb_printf(".%lr", off % NBBY);

	if ((sz = mdb_ctf_type_size(id)) > 0)
		mdb_printf(", sizeof (...->%s) = %#lr", member, sz);

	mdb_printf("\n");

	return (DCMD_OK);
}

/*ARGSUSED*/
static int
enum_prefix_scan_cb(const char *name, int value, void *arg)
{
	char *str = arg;

	/*
	 * This function is called with every name in the enum.  We make
	 * "arg" be the common prefix, if any.
	 */
	if (str[0] == 0) {
		if (strlcpy(arg, name, MDB_SYM_NAMLEN) >= MDB_SYM_NAMLEN)
			return (1);
		return (0);
	}

	while (*name == *str) {
		if (*str == 0) {
			if (str != arg) {
				str--;	/* don't smother a name completely */
			}
			break;
		}
		name++;
		str++;
	}
	*str = 0;

	return (str == arg);	/* only continue if prefix is non-empty */
}

struct enum_p2_info {
	intmax_t e_value;	/* value we're processing */
	char	*e_buf;		/* buffer for holding names */
	size_t	e_size;		/* size of buffer */
	size_t	e_prefix;	/* length of initial prefix */
	uint_t	e_allprefix;	/* apply prefix to first guy, too */
	uint_t	e_bits;		/* bits seen */
	uint8_t	e_found;	/* have we seen anything? */
	uint8_t	e_first;	/* does buf contain the first one? */
	uint8_t	e_zero;		/* have we seen a zero value? */
};

static int
enum_p2_cb(const char *name, int bit_arg, void *arg)
{
	struct enum_p2_info *eiip = arg;
	uintmax_t bit = bit_arg;

	if (bit != 0 && !ISP2(bit))
		return (1);	/* non-power-of-2; abort processing */

	if ((bit == 0 && eiip->e_zero) ||
	    (bit != 0 && (eiip->e_bits & bit) != 0)) {
		return (0);	/* already seen this value */
	}

	if (bit == 0)
		eiip->e_zero = 1;
	else
		eiip->e_bits |= bit;

	if (eiip->e_buf != NULL && (eiip->e_value & bit) != 0) {
		char *buf = eiip->e_buf;
		size_t prefix = eiip->e_prefix;

		if (eiip->e_found) {
			(void) strlcat(buf, "|", eiip->e_size);

			if (eiip->e_first && !eiip->e_allprefix && prefix > 0) {
				char c1 = buf[prefix];
				char c2 = buf[prefix + 1];
				buf[prefix] = '{';
				buf[prefix + 1] = 0;
				mdb_printf("%s", buf);
				buf[prefix] = c1;
				buf[prefix + 1] = c2;
				mdb_printf("%s", buf + prefix);
			} else {
				mdb_printf("%s", buf);
			}

		}
		/* skip the common prefix as necessary */
		if ((eiip->e_found || eiip->e_allprefix) &&
		    strlen(name) > prefix)
			name += prefix;

		(void) strlcpy(eiip->e_buf, name, eiip->e_size);
		eiip->e_first = !eiip->e_found;
		eiip->e_found = 1;
	}
	return (0);
}

static int
enum_is_p2(mdb_ctf_id_t id)
{
	struct enum_p2_info eii;
	bzero(&eii, sizeof (eii));

	return (mdb_ctf_type_kind(id) == CTF_K_ENUM &&
	    mdb_ctf_enum_iter(id, enum_p2_cb, &eii) == 0 &&
	    eii.e_bits != 0);
}

static int
enum_value_print_p2(mdb_ctf_id_t id, intmax_t value, uint_t allprefix)
{
	struct enum_p2_info eii;
	char prefix[MDB_SYM_NAMLEN + 2];
	intmax_t missed;

	bzero(&eii, sizeof (eii));

	eii.e_value = value;
	eii.e_buf = prefix;
	eii.e_size = sizeof (prefix);
	eii.e_allprefix = allprefix;

	prefix[0] = 0;
	if (mdb_ctf_enum_iter(id, enum_prefix_scan_cb, prefix) == 0)
		eii.e_prefix = strlen(prefix);

	if (mdb_ctf_enum_iter(id, enum_p2_cb, &eii) != 0 || eii.e_bits == 0)
		return (-1);

	missed = (value & ~(intmax_t)eii.e_bits);

	if (eii.e_found) {
		/* push out any final value, with a | if we missed anything */
		if (!eii.e_first)
			(void) strlcat(prefix, "}", sizeof (prefix));
		if (missed != 0)
			(void) strlcat(prefix, "|", sizeof (prefix));

		mdb_printf("%s", prefix);
	}

	if (!eii.e_found || missed) {
		mdb_printf("%#llx", missed);
	}

	return (0);
}

struct enum_cbinfo {
	uint_t		e_flags;
	const char	*e_string;	/* NULL for value searches */
	size_t		e_prefix;
	intmax_t	e_value;
	uint_t		e_found;
	mdb_ctf_id_t	e_id;
};
#define	E_PRETTY		0x01
#define	E_HEX			0x02
#define	E_SEARCH_STRING		0x04
#define	E_SEARCH_VALUE		0x08
#define	E_ELIDE_PREFIX		0x10

static void
enum_print(struct enum_cbinfo *info, const char *name, int value)
{
	uint_t flags = info->e_flags;
	uint_t elide_prefix = (info->e_flags & E_ELIDE_PREFIX);

	if (name != NULL && info->e_prefix && strlen(name) > info->e_prefix)
		name += info->e_prefix;

	if (flags & E_PRETTY) {
		uint_t indent = 5 + ((flags & E_HEX) ? 8 : 11);

		mdb_printf((flags & E_HEX)? "%8x " : "%11d ", value);
		(void) mdb_inc_indent(indent);
		if (name != NULL) {
			mdb_iob_puts(mdb.m_out, name);
		} else {
			(void) enum_value_print_p2(info->e_id, value,
			    elide_prefix);
		}
		(void) mdb_dec_indent(indent);
		mdb_printf("\n");
	} else {
		mdb_printf("%#r\n", value);
	}
}

static int
enum_cb(const char *name, int value, void *arg)
{
	struct enum_cbinfo *info = arg;
	uint_t flags = info->e_flags;

	if (flags & E_SEARCH_STRING) {
		if (strcmp(name, info->e_string) != 0)
			return (0);

	} else if (flags & E_SEARCH_VALUE) {
		if (value != info->e_value)
			return (0);
	}

	enum_print(info, name, value);

	info->e_found = 1;
	return (0);
}

void
enum_help(void)
{
	mdb_printf("%s",
"Without an address and name, print all values for the enumeration \"enum\".\n"
"With an address, look up a particular value in \"enum\".  With a name, look\n"
"up a particular name in \"enum\".\n");

	(void) mdb_dec_indent(2);
	mdb_printf("\n%<b>OPTIONS%</b>\n");
	(void) mdb_inc_indent(2);

	mdb_printf("%s",
"   -e    remove common prefixes from enum names\n"
"   -x    report enum values in hexadecimal\n");
}

/*ARGSUSED*/
int
cmd_enum(uintptr_t addr, uint_t flags, int argc, const mdb_arg_t *argv)
{
	struct enum_cbinfo info;

	char type[MDB_SYM_NAMLEN + sizeof ("enum ")];
	char tn2[MDB_SYM_NAMLEN + sizeof ("enum ")];
	char prefix[MDB_SYM_NAMLEN];
	mdb_ctf_id_t id;
	mdb_ctf_id_t idr;

	int i;
	intmax_t search;
	uint_t isp2;

	info.e_flags = (flags & DCMD_PIPE_OUT)? 0 : E_PRETTY;
	info.e_string = NULL;
	info.e_value = 0;
	info.e_found = 0;

	i = mdb_getopts(argc, argv,
	    'e', MDB_OPT_SETBITS, E_ELIDE_PREFIX, &info.e_flags,
	    'x', MDB_OPT_SETBITS, E_HEX, &info.e_flags,
	    NULL);

	argc -= i;
	argv += i;

	if ((i = args_to_typename(&argc, &argv, type, MDB_SYM_NAMLEN)) != 0)
		return (i);

	if (strchr(type, ' ') == NULL) {
		/*
		 * Check as an enumeration tag first, and fall back
		 * to checking for a typedef.  Yes, this means that
		 * anonymous enumerations whose typedefs conflict with
		 * an enum tag can't be accessed.  Don't do that.
		 */
		(void) mdb_snprintf(tn2, sizeof (tn2), "enum %s", type);

		if (mdb_ctf_lookup_by_name(tn2, &id) == 0) {
			(void) strcpy(type, tn2);
		} else if (mdb_ctf_lookup_by_name(type, &id) != 0) {
			mdb_warn("types '%s', '%s'", tn2, type);
			return (DCMD_ERR);
		}
	} else {
		if (mdb_ctf_lookup_by_name(type, &id) != 0) {
			mdb_warn("'%s'", type);
			return (DCMD_ERR);
		}
	}

	/* resolve it, and make sure we're looking at an enumeration */
	if (mdb_ctf_type_resolve(id, &idr) == -1) {
		mdb_warn("unable to resolve '%s'", type);
		return (DCMD_ERR);
	}
	if (mdb_ctf_type_kind(idr) != CTF_K_ENUM) {
		mdb_warn("'%s': not an enumeration\n", type);
		return (DCMD_ERR);
	}

	info.e_id = idr;

	if (argc > 2)
		return (DCMD_USAGE);

	if (argc == 2) {
		if (flags & DCMD_ADDRSPEC) {
			mdb_warn("may only specify one of: name, address\n");
			return (DCMD_USAGE);
		}

		if (argv[1].a_type == MDB_TYPE_STRING) {
			info.e_flags |= E_SEARCH_STRING;
			info.e_string = argv[1].a_un.a_str;
		} else if (argv[1].a_type == MDB_TYPE_IMMEDIATE) {
			info.e_flags |= E_SEARCH_VALUE;
			search = argv[1].a_un.a_val;
		} else {
			return (DCMD_USAGE);
		}
	}

	if (flags & DCMD_ADDRSPEC) {
		info.e_flags |= E_SEARCH_VALUE;
		search = mdb_get_dot();
	}

	if (info.e_flags & E_SEARCH_VALUE) {
		if ((int)search != search) {
			mdb_warn("value '%lld' out of enumeration range\n",
			    search);
		}
		info.e_value = search;
	}

	isp2 = enum_is_p2(idr);
	if (isp2)
		info.e_flags |= E_HEX;

	if (DCMD_HDRSPEC(flags) && (info.e_flags & E_PRETTY)) {
		if (info.e_flags & E_HEX)
			mdb_printf("%<u>%8s %-64s%</u>\n", "VALUE", "NAME");
		else
			mdb_printf("%<u>%11s %-64s%</u>\n", "VALUE", "NAME");
	}

	/* if the enum is a power-of-two one, process it that way */
	if ((info.e_flags & E_SEARCH_VALUE) && isp2) {
		enum_print(&info, NULL, info.e_value);
		return (DCMD_OK);
	}

	prefix[0] = 0;
	if ((info.e_flags & E_ELIDE_PREFIX) &&
	    mdb_ctf_enum_iter(id, enum_prefix_scan_cb, prefix) == 0)
		info.e_prefix = strlen(prefix);

	if (mdb_ctf_enum_iter(idr, enum_cb, &info) == -1) {
		mdb_warn("cannot walk '%s' as enum", type);
		return (DCMD_ERR);
	}

	if (info.e_found == 0 &&
	    (info.e_flags & (E_SEARCH_STRING | E_SEARCH_VALUE)) != 0) {
		if (info.e_flags & E_SEARCH_STRING)
			mdb_warn("name \"%s\" not in '%s'\n", info.e_string,
			    type);
		else
			mdb_warn("value %#lld not in '%s'\n", info.e_value,
			    type);

		return (DCMD_ERR);
	}

	return (DCMD_OK);
}

static int
setup_vcb(const char *name, uintptr_t addr)
{
	const char *p;
	mdb_var_t *v;

	if ((v = mdb_nv_lookup(&mdb.m_nv, name)) == NULL) {
		if ((p = strbadid(name)) != NULL) {
			mdb_warn("'%c' may not be used in a variable "
			    "name\n", *p);
			return (DCMD_ABORT);
		}

		if ((v = mdb_nv_insert(&mdb.m_nv, name, NULL, addr, 0)) == NULL)
			return (DCMD_ERR);
	} else {
		if (v->v_flags & MDB_NV_RDONLY) {
			mdb_warn("variable %s is read-only\n", name);
			return (DCMD_ABORT);
		}
	}

	/*
	 * If there already exists a vcb for this variable, we may be
	 * calling the dcmd in a loop.  We only create a vcb for this
	 * variable on the first invocation.
	 */
	if (mdb_vcb_find(v, mdb.m_frame) == NULL)
		mdb_vcb_insert(mdb_vcb_create(v), mdb.m_frame);

	return (0);
}

/*ARGSUSED*/
int
cmd_list(uintptr_t addr, uint_t flags, int argc, const mdb_arg_t *argv)
{
	int offset;
	uintptr_t a, tmp;
	int ret;

	if (!(flags & DCMD_ADDRSPEC) || argc == 0)
		return (DCMD_USAGE);

	if (argv->a_type != MDB_TYPE_STRING) {
		/*
		 * We are being given a raw offset in lieu of a type and
		 * member; confirm the number of arguments and argument
		 * type.
		 */
		if (argc != 1 || argv->a_type != MDB_TYPE_IMMEDIATE)
			return (DCMD_USAGE);

		offset = argv->a_un.a_val;

		argv++;
		argc--;

		if (offset % sizeof (uintptr_t)) {
			mdb_warn("offset must fall on a word boundary\n");
			return (DCMD_ABORT);
		}
	} else {
		const char *member;
		char buf[MDB_SYM_NAMLEN];
		int ret;

		/*
		 * Check that we were provided 2 arguments: a type name
		 * and a member of that type.
		 */
		if (argc != 2)
			return (DCMD_USAGE);

		ret = args_to_typename(&argc, &argv, buf, sizeof (buf));
		if (ret != 0)
			return (ret);

		argv++;
		argc--;

		member = argv->a_un.a_str;
		offset = mdb_ctf_offsetof_by_name(buf, member);
		if (offset == -1)
			return (DCMD_ABORT);

		argv++;
		argc--;

		if (offset % (sizeof (uintptr_t)) != 0) {
			mdb_warn("%s is not a word-aligned member\n", member);
			return (DCMD_ABORT);
		}
	}

	/*
	 * If we have any unchewed arguments, a variable name must be present.
	 */
	if (argc == 1) {
		if (argv->a_type != MDB_TYPE_STRING)
			return (DCMD_USAGE);

		if ((ret = setup_vcb(argv->a_un.a_str, addr)) != 0)
			return (ret);

	} else if (argc != 0) {
		return (DCMD_USAGE);
	}

	a = addr;

	do {
		mdb_printf("%lr\n", a);

		if (mdb_vread(&tmp, sizeof (tmp), a + offset) == -1) {
			mdb_warn("failed to read next pointer from object %p",
			    a);
			return (DCMD_ERR);
		}

		a = tmp;
	} while (a != addr && a != NULL);

	return (DCMD_OK);
}

int
cmd_array(uintptr_t addr, uint_t flags, int argc, const mdb_arg_t *argv)
{
	mdb_ctf_id_t id;
	ssize_t elemsize = 0;
	char tn[MDB_SYM_NAMLEN];
	int ret, nelem = -1;

	mdb_tgt_t *t = mdb.m_target;
	GElf_Sym sym;
	mdb_ctf_arinfo_t ar;
	mdb_syminfo_t s_info;

	if (!(flags & DCMD_ADDRSPEC))
		return (DCMD_USAGE);

	if (argc >= 2) {
		ret = args_to_typename(&argc, &argv, tn, sizeof (tn));
		if (ret != 0)
			return (ret);

		if (argc == 1)	/* unquoted compound type without count */
			return (DCMD_USAGE);

		if (mdb_ctf_lookup_by_name(tn, &id) != 0) {
			mdb_warn("failed to look up type %s", tn);
			return (DCMD_ABORT);
		}

		if (argv[1].a_type == MDB_TYPE_IMMEDIATE)
			nelem = argv[1].a_un.a_val;
		else
			nelem = mdb_strtoull(argv[1].a_un.a_str);

		elemsize = mdb_ctf_type_size(id);
	} else if (addr_to_sym(t, addr, tn, sizeof (tn), &sym, &s_info)
	    != NULL && mdb_ctf_lookup_by_symbol(&sym, &s_info, &id)
	    == 0 && mdb_ctf_type_kind(id) == CTF_K_ARRAY &&
	    mdb_ctf_array_info(id, &ar) != -1) {
		elemsize = mdb_ctf_type_size(id) / ar.mta_nelems;
		nelem = ar.mta_nelems;
	} else {
		mdb_warn("no symbol information for %a", addr);
		return (DCMD_ERR);
	}

	if (argc == 3 || argc == 1) {
		if (argv[argc - 1].a_type != MDB_TYPE_STRING)
			return (DCMD_USAGE);

		if ((ret = setup_vcb(argv[argc - 1].a_un.a_str, addr)) != 0)
			return (ret);

	} else if (argc > 3) {
		return (DCMD_USAGE);
	}

	for (; nelem > 0; nelem--) {
		mdb_printf("%lr\n", addr);
		addr = addr + elemsize;
	}

	return (DCMD_OK);
}

/*
 * Print an integer bitfield in hexadecimal by reading the enclosing byte(s)
 * and then shifting and masking the data in the lower bits of a uint64_t.
 */
static int
print_bitfield(ulong_t off, printarg_t *pap, ctf_encoding_t *ep)
{
	mdb_tgt_addr_t addr = pap->pa_addr + off / NBBY;
	size_t size = (ep->cte_bits + (NBBY - 1)) / NBBY;
	uint64_t mask = (1ULL << ep->cte_bits) - 1;
	uint64_t value = 0;
	uint8_t *buf = (uint8_t *)&value;
	uint8_t shift;

	const char *format;

	if (!(pap->pa_flags & PA_SHOWVAL))
		return (0);

	if (ep->cte_bits > sizeof (value) * NBBY - 1) {
		mdb_printf("??? (invalid bitfield size %u)", ep->cte_bits);
		return (0);
	}

	/*
	 * On big-endian machines, we need to adjust the buf pointer to refer
	 * to the lowest 'size' bytes in 'value', and we need shift based on
	 * the offset from the end of the data, not the offset of the start.
	 */
#ifdef _BIG_ENDIAN
	buf += sizeof (value) - size;
	off += ep->cte_bits;
#endif
	if (mdb_tgt_aread(pap->pa_tgt, pap->pa_as, buf, size, addr) != size) {
		mdb_warn("failed to read %lu bytes at %llx",
		    (ulong_t)size, addr);
		return (1);
	}

	shift = off % NBBY;

	/*
	 * Offsets are counted from opposite ends on little- and
	 * big-endian machines.
	 */
#ifdef _BIG_ENDIAN
	shift = NBBY - shift;
#endif

	/*
	 * If the bits we want do not begin on a byte boundary, shift the data
	 * right so that the value is in the lowest 'cte_bits' of 'value'.
	 */
	if (off % NBBY != 0)
		value >>= shift;
	value &= mask;

	/*
	 * We default to printing signed bitfields as decimals,
	 * and unsigned bitfields in hexadecimal.  If they specify
	 * hexadecimal, we treat the field as unsigned.
	 */
	if ((pap->pa_flags & PA_INTHEX) ||
	    !(ep->cte_format & CTF_INT_SIGNED)) {
		format = (pap->pa_flags & PA_INTDEC)? "%#llu" : "%#llx";
	} else {
		int sshift = sizeof (value) * NBBY - ep->cte_bits;

		/* sign-extend value, and print as a signed decimal */
		value = ((int64_t)value << sshift) >> sshift;
		format = "%#lld";
	}
	mdb_printf(format, value);

	return (0);
}

/*
 * Print out a character or integer value.  We use some simple heuristics,
 * described below, to determine the appropriate radix to use for output.
 */
static int
print_int_val(const char *type, ctf_encoding_t *ep, ulong_t off,
    printarg_t *pap)
{
	static const char *const sformat[] = { "%#d", "%#d", "%#d", "%#lld" };
	static const char *const uformat[] = { "%#u", "%#u", "%#u", "%#llu" };
	static const char *const xformat[] = { "%#x", "%#x", "%#x", "%#llx" };

	mdb_tgt_addr_t addr = pap->pa_addr + off / NBBY;
	const char *const *fsp;
	size_t size;

	union {
		uint64_t i8;
		uint32_t i4;
		uint16_t i2;
		uint8_t i1;
		time_t t;
		ipaddr_t I;
	} u;

	if (!(pap->pa_flags & PA_SHOWVAL))
		return (0);

	if (ep->cte_format & CTF_INT_VARARGS) {
		mdb_printf("...\n");
		return (0);
	}

	/*
	 * If the size is not a power-of-two number of bytes in the range 1-8
	 * then we assume it is a bitfield and print it as such.
	 */
	size = ep->cte_bits / NBBY;
	if (size > 8 || (ep->cte_bits % NBBY) != 0 || (size & (size - 1)) != 0)
		return (print_bitfield(off, pap, ep));

	if (IS_CHAR(*ep)) {
		mdb_printf("'");
		if (mdb_fmt_print(pap->pa_tgt, pap->pa_as,
		    addr, 1, 'C') == addr)
			return (1);
		mdb_printf("'");
		return (0);
	}

	if (mdb_tgt_aread(pap->pa_tgt, pap->pa_as, &u.i8, size, addr) != size) {
		mdb_warn("failed to read %lu bytes at %llx",
		    (ulong_t)size, addr);
		return (1);
	}

	/*
	 * We pretty-print some integer based types.  time_t values are
	 * printed as a calendar date and time, and IPv4 addresses as human
	 * readable dotted quads.
	 */
	if (!(pap->pa_flags & (PA_INTHEX | PA_INTDEC))) {
		if (strcmp(type, "time_t") == 0 && u.t != 0) {
			mdb_printf("%Y", u.t);
			return (0);
		}
		if (strcmp(type, "ipaddr_t") == 0 ||
		    strcmp(type, "in_addr_t") == 0) {
			mdb_printf("%I", u.I);
			return (0);
		}
	}

	/*
	 * The default format is hexadecimal.
	 */
	if (!(pap->pa_flags & PA_INTDEC))
		fsp = xformat;
	else if (ep->cte_format & CTF_INT_SIGNED)
		fsp = sformat;
	else
		fsp = uformat;

	switch (size) {
	case sizeof (uint8_t):
		mdb_printf(fsp[0], u.i1);
		break;
	case sizeof (uint16_t):
		mdb_printf(fsp[1], u.i2);
		break;
	case sizeof (uint32_t):
		mdb_printf(fsp[2], u.i4);
		break;
	case sizeof (uint64_t):
		mdb_printf(fsp[3], u.i8);
		break;
	}
	return (0);
}

/*ARGSUSED*/
static int
print_int(const char *type, const char *name, mdb_ctf_id_t id,
    mdb_ctf_id_t base, ulong_t off, printarg_t *pap)
{
	ctf_encoding_t e;

	if (!(pap->pa_flags & PA_SHOWVAL))
		return (0);

	if (mdb_ctf_type_encoding(base, &e) != 0) {
		mdb_printf("??? (%s)", mdb_strerror(errno));
		return (0);
	}

	return (print_int_val(type, &e, off, pap));
}

/*
 * Print out a floating point value.  We only provide support for floats in
 * the ANSI-C float, double, and long double formats.
 */
/*ARGSUSED*/
static int
print_float(const char *type, const char *name, mdb_ctf_id_t id,
    mdb_ctf_id_t base, ulong_t off, printarg_t *pap)
{
#ifndef _KMDB
	mdb_tgt_addr_t addr = pap->pa_addr + off / NBBY;
	ctf_encoding_t e;

	union {
		float f;
		double d;
		long double ld;
	} u;

	if (!(pap->pa_flags & PA_SHOWVAL))
		return (0);

	if (mdb_ctf_type_encoding(base, &e) == 0) {
		if (e.cte_format == CTF_FP_SINGLE &&
		    e.cte_bits == sizeof (float) * NBBY) {
			if (mdb_tgt_aread(pap->pa_tgt, pap->pa_as, &u.f,
			    sizeof (u.f), addr) != sizeof (u.f)) {
				mdb_warn("failed to read float at %llx", addr);
				return (1);
			}
			mdb_printf("%s", doubletos(u.f, 7, 'e'));

		} else if (e.cte_format == CTF_FP_DOUBLE &&
		    e.cte_bits == sizeof (double) * NBBY) {
			if (mdb_tgt_aread(pap->pa_tgt, pap->pa_as, &u.d,
			    sizeof (u.d), addr) != sizeof (u.d)) {
				mdb_warn("failed to read float at %llx", addr);
				return (1);
			}
			mdb_printf("%s", doubletos(u.d, 7, 'e'));

		} else if (e.cte_format == CTF_FP_LDOUBLE &&
		    e.cte_bits == sizeof (long double) * NBBY) {
			if (mdb_tgt_aread(pap->pa_tgt, pap->pa_as, &u.ld,
			    sizeof (u.ld), addr) != sizeof (u.ld)) {
				mdb_warn("failed to read float at %llx", addr);
				return (1);
			}
			mdb_printf("%s", longdoubletos(&u.ld, 16, 'e'));

		} else {
			mdb_printf("??? (unsupported FP format %u / %u bits\n",
			    e.cte_format, e.cte_bits);
		}
	} else
		mdb_printf("??? (%s)", mdb_strerror(errno));
#else
	mdb_printf("<FLOAT>");
#endif
	return (0);
}


/*
 * Print out a pointer value as a symbol name + offset or a hexadecimal value.
 * If the pointer itself is a char *, we attempt to read a bit of the data
 * referenced by the pointer and display it if it is a printable ASCII string.
 */
/*ARGSUSED*/
static int
print_ptr(const char *type, const char *name, mdb_ctf_id_t id,
    mdb_ctf_id_t base, ulong_t off, printarg_t *pap)
{
	mdb_tgt_addr_t addr = pap->pa_addr + off / NBBY;
	ctf_encoding_t e;
	uintptr_t value;
	char buf[256];
	ssize_t len;

	if (!(pap->pa_flags & PA_SHOWVAL))
		return (0);

	if (mdb_tgt_aread(pap->pa_tgt, pap->pa_as,
	    &value, sizeof (value), addr) != sizeof (value)) {
		mdb_warn("failed to read %s pointer at %llx", name, addr);
		return (1);
	}

	if (pap->pa_flags & PA_NOSYMBOLIC) {
		mdb_printf("%#lx", value);
		return (0);
	}

	mdb_printf("%a", value);

	if (value == NULL || strcmp(type, "caddr_t") == 0)
		return (0);

	if (mdb_ctf_type_kind(base) == CTF_K_POINTER &&
	    mdb_ctf_type_reference(base, &base) != -1 &&
	    mdb_ctf_type_resolve(base, &base) != -1 &&
	    mdb_ctf_type_encoding(base, &e) == 0 && IS_CHAR(e)) {
		if ((len = mdb_tgt_readstr(pap->pa_realtgt, pap->pa_as,
		    buf, sizeof (buf), value)) >= 0 && strisprint(buf)) {
			if (len == sizeof (buf))
				(void) strabbr(buf, sizeof (buf));
			mdb_printf(" \"%s\"", buf);
		}
	}

	return (0);
}


/*
 * Print out a fixed-size array.  We special-case arrays of characters
 * and attempt to print them out as ASCII strings if possible.  For other
 * arrays, we iterate over a maximum of pa_armemlim members and call
 * mdb_ctf_type_visit() again on each element to print its value.
 */
/*ARGSUSED*/
static int
print_array(const char *type, const char *name, mdb_ctf_id_t id,
    mdb_ctf_id_t base, ulong_t off, printarg_t *pap)
{
	mdb_tgt_addr_t addr = pap->pa_addr + off / NBBY;
	printarg_t pa = *pap;
	ssize_t eltsize;
	mdb_ctf_arinfo_t r;
	ctf_encoding_t e;
	uint_t i, kind, limit;
	int d, sou;
	char buf[8];
	char *str;

	if (!(pap->pa_flags & PA_SHOWVAL))
		return (0);

	if (pap->pa_depth == pap->pa_maxdepth) {
		mdb_printf("[ ... ]");
		return (0);
	}

	/*
	 * Determine the base type and size of the array's content.  If this
	 * fails, we cannot print anything and just give up.
	 */
	if (mdb_ctf_array_info(base, &r) == -1 ||
	    mdb_ctf_type_resolve(r.mta_contents, &base) == -1 ||
	    (eltsize = mdb_ctf_type_size(base)) == -1) {
		mdb_printf("[ ??? ] (%s)", mdb_strerror(errno));
		return (0);
	}

	/*
	 * Read a few bytes and determine if the content appears to be
	 * printable ASCII characters.  If so, read the entire array and
	 * attempt to display it as a string if it is printable.
	 */
	if ((pap->pa_arstrlim == MDB_ARR_NOLIMIT ||
	    r.mta_nelems <= pap->pa_arstrlim) &&
	    mdb_ctf_type_encoding(base, &e) == 0 && IS_CHAR(e) &&
	    mdb_tgt_readstr(pap->pa_tgt, pap->pa_as, buf,
	    MIN(sizeof (buf), r.mta_nelems), addr) > 0 && strisprint(buf)) {

		str = mdb_alloc(r.mta_nelems + 1, UM_SLEEP | UM_GC);
		str[r.mta_nelems] = '\0';

		if (mdb_tgt_aread(pap->pa_tgt, pap->pa_as, str,
		    r.mta_nelems, addr) != r.mta_nelems) {
			mdb_warn("failed to read char array at %llx", addr);
			return (1);
		}

		if (strisprint(str)) {
			mdb_printf("[ \"%s\" ]", str);
			return (0);
		}
	}

	if (pap->pa_armemlim != MDB_ARR_NOLIMIT)
		limit = MIN(r.mta_nelems, pap->pa_armemlim);
	else
		limit = r.mta_nelems;

	if (limit == 0) {
		mdb_printf("[ ... ]");
		return (0);
	}

	kind = mdb_ctf_type_kind(base);
	sou = IS_COMPOSITE(kind);

	pa.pa_addr = addr;		/* set base address to start of array */
	pa.pa_maxdepth = pa.pa_maxdepth - pa.pa_depth - 1;
	pa.pa_nest += pa.pa_depth + 1;	/* nesting level is current depth + 1 */
	pa.pa_depth = 0;		/* reset depth to 0 for new scope */
	pa.pa_prefix = NULL;

	if (sou) {
		pa.pa_delim = "\n";
		mdb_printf("[\n");
	} else {
		pa.pa_flags &= ~(PA_SHOWTYPE | PA_SHOWNAME | PA_SHOWADDR);
		pa.pa_delim = ", ";
		mdb_printf("[ ");
	}

	for (i = 0; i < limit; i++, pa.pa_addr += eltsize) {
		if (i == limit - 1 && !sou) {
			if (limit < r.mta_nelems)
				pa.pa_delim = ", ... ]";
			else
				pa.pa_delim = " ]";
		}

		if (mdb_ctf_type_visit(r.mta_contents, elt_print, &pa) == -1) {
			mdb_warn("failed to print array data");
			return (1);
		}
	}

	if (sou) {
		for (d = pa.pa_depth - 1; d >= 0; d--)
			print_close_sou(&pa, d);

		if (limit < r.mta_nelems) {
			mdb_printf("%*s... ]",
			    (pap->pa_depth + pap->pa_nest) * pap->pa_tab, "");
		} else {
			mdb_printf("%*s]",
			    (pap->pa_depth + pap->pa_nest) * pap->pa_tab, "");
		}
	}

	/* copy the hole array info, since it may have been grown */
	pap->pa_holes = pa.pa_holes;
	pap->pa_nholes = pa.pa_nholes;

	return (0);
}

/*
 * Print out a struct or union header.  We need only print the open brace
 * because mdb_ctf_type_visit() itself will automatically recurse through
 * all members of the given struct or union.
 */
/*ARGSUSED*/
static int
print_sou(const char *type, const char *name, mdb_ctf_id_t id,
    mdb_ctf_id_t base, ulong_t off, printarg_t *pap)
{
	mdb_tgt_addr_t addr = pap->pa_addr + off / NBBY;

	/*
	 * We have pretty-printing for some structures where displaying
	 * structure contents has no value.
	 */
	if (pap->pa_flags & PA_SHOWVAL) {
		if (strcmp(type, "in6_addr_t") == 0 ||
		    strcmp(type, "struct in6_addr") == 0) {
			in6_addr_t in6addr;

			if (mdb_tgt_aread(pap->pa_tgt, pap->pa_as, &in6addr,
			    sizeof (in6addr), addr) != sizeof (in6addr)) {
				mdb_warn("failed to read %s pointer at %llx",
				    name, addr);
				return (1);
			}
			mdb_printf("%N", &in6addr);
			/*
			 * Don't print anything further down in the
			 * structure.
			 */
			pap->pa_nooutdepth = pap->pa_depth;
			return (0);
		}
		if (strcmp(type, "struct in_addr") == 0) {
			in_addr_t inaddr;

			if (mdb_tgt_aread(pap->pa_tgt, pap->pa_as, &inaddr,
			    sizeof (inaddr), addr) != sizeof (inaddr)) {
				mdb_warn("failed to read %s pointer at %llx",
				    name, addr);
				return (1);
			}
			mdb_printf("%I", inaddr);
			pap->pa_nooutdepth = pap->pa_depth;
			return (0);
		}
	}

	if (pap->pa_depth == pap->pa_maxdepth)
		mdb_printf("{ ... }");
	else
		mdb_printf("{");
	pap->pa_delim = "\n";
	return (0);
}

/*
 * Print an enum value.  We attempt to convert the value to the corresponding
 * enum name and print that if possible.
 */
/*ARGSUSED*/
static int
print_enum(const char *type, const char *name, mdb_ctf_id_t id,
    mdb_ctf_id_t base, ulong_t off, printarg_t *pap)
{
	mdb_tgt_addr_t addr = pap->pa_addr + off / NBBY;
	const char *ename;
	int value;
	int isp2 = enum_is_p2(base);
	int flags = pap->pa_flags | (isp2 ? PA_INTHEX : 0);

	if (!(flags & PA_SHOWVAL))
		return (0);

	if (mdb_tgt_aread(pap->pa_tgt, pap->pa_as,
	    &value, sizeof (value), addr) != sizeof (value)) {
		mdb_warn("failed to read %s integer at %llx", name, addr);
		return (1);
	}

	if (flags & PA_INTHEX)
		mdb_printf("%#x", value);
	else
		mdb_printf("%#d", value);

	(void) mdb_inc_indent(8);
	mdb_printf(" (");

	if (!isp2 || enum_value_print_p2(base, value, 0) != 0) {
		ename = mdb_ctf_enum_name(base, value);
		if (ename == NULL) {
			ename = "???";
		}
		mdb_printf("%s", ename);
	}
	mdb_printf(")");
	(void) mdb_dec_indent(8);

	return (0);
}

/*
 * This will only get called if the structure isn't found in any available CTF
 * data.
 */
/*ARGSUSED*/
static int
print_tag(const char *type, const char *name, mdb_ctf_id_t id,
    mdb_ctf_id_t base, ulong_t off, printarg_t *pap)
{
	char basename[MDB_SYM_NAMLEN];

	if (pap->pa_flags & PA_SHOWVAL)
		mdb_printf("; ");

	if (mdb_ctf_type_name(base, basename, sizeof (basename)) != NULL)
		mdb_printf("<forward declaration of %s>", basename);
	else
		mdb_printf("<forward declaration of unknown type>");

	return (0);
}

static void
print_hole(printarg_t *pap, int depth, ulong_t off, ulong_t endoff)
{
	ulong_t bits = endoff - off;
	ulong_t size = bits / NBBY;
	ctf_encoding_t e;

	static const char *const name = "<<HOLE>>";
	char type[MDB_SYM_NAMLEN];

	int bitfield =
	    (off % NBBY != 0 ||
	    bits % NBBY != 0 ||
	    size > 8 ||
	    (size & (size - 1)) != 0);

	ASSERT(off < endoff);

	if (bits > NBBY * sizeof (uint64_t)) {
		ulong_t end;

		/*
		 * The hole is larger than the largest integer type.  To
		 * handle this, we split up the hole at 8-byte-aligned
		 * boundaries, recursing to print each subsection.  For
		 * normal C structures, we'll loop at most twice.
		 */
		for (; off < endoff; off = end) {
			end = P2END(off, NBBY * sizeof (uint64_t));
			if (end > endoff)
				end = endoff;

			ASSERT((end - off) <= NBBY * sizeof (uint64_t));
			print_hole(pap, depth, off, end);
		}
		ASSERT(end == endoff);

		return;
	}

	if (bitfield)
		(void) mdb_snprintf(type, sizeof (type), "unsigned");
	else
		(void) mdb_snprintf(type, sizeof (type), "uint%d_t", bits);

	if (pap->pa_flags & (PA_SHOWTYPE | PA_SHOWNAME | PA_SHOWADDR))
		mdb_printf("%*s", (depth + pap->pa_nest) * pap->pa_tab, "");

	if (pap->pa_flags & PA_SHOWADDR) {
		if (off % NBBY == 0)
			mdb_printf("%llx ", pap->pa_addr + off / NBBY);
		else
			mdb_printf("%llx.%lx ",
			    pap->pa_addr + off / NBBY, off % NBBY);
	}

	if (pap->pa_flags & PA_SHOWTYPE)
		mdb_printf("%s ", type);

	if (pap->pa_flags & PA_SHOWNAME)
		mdb_printf("%s", name);

	if (bitfield && (pap->pa_flags & PA_SHOWTYPE))
		mdb_printf(" :%d", bits);

	mdb_printf("%s ", (pap->pa_flags & PA_SHOWVAL)? " =" : "");

	/*
	 * We fake up a ctf_encoding_t, and use print_int_val() to print
	 * the value.  Holes are always processed as unsigned integers.
	 */
	bzero(&e, sizeof (e));
	e.cte_format = 0;
	e.cte_offset = 0;
	e.cte_bits = bits;

	if (print_int_val(type, &e, off, pap) != 0)
		mdb_iob_discard(mdb.m_out);
	else
		mdb_iob_puts(mdb.m_out, pap->pa_delim);
}

/*
 * The print_close_sou() function is called for each structure or union
 * which has been completed.  For structures, we detect and print any holes
 * before printing the closing brace.
 */
static void
print_close_sou(printarg_t *pap, int newdepth)
{
	int d = newdepth + pap->pa_nest;

	if ((pap->pa_flags & PA_SHOWHOLES) && !pap->pa_holes[d].hi_isunion) {
		ulong_t end = pap->pa_holes[d + 1].hi_offset;
		ulong_t expected = pap->pa_holes[d].hi_offset;

		if (end < expected)
			print_hole(pap, newdepth + 1, end, expected);
	}
	/* if the struct is an array element, print a comma after the } */
	mdb_printf("%*s}%s\n", d * pap->pa_tab, "",
	    (newdepth == 0 && pap->pa_nest > 0)? "," : "");
}

static printarg_f *const printfuncs[] = {
	print_int,	/* CTF_K_INTEGER */
	print_float,	/* CTF_K_FLOAT */
	print_ptr,	/* CTF_K_POINTER */
	print_array,	/* CTF_K_ARRAY */
	print_ptr,	/* CTF_K_FUNCTION */
	print_sou,	/* CTF_K_STRUCT */
	print_sou,	/* CTF_K_UNION */
	print_enum,	/* CTF_K_ENUM */
	print_tag	/* CTF_K_FORWARD */
};

/*
 * The elt_print function is used as the mdb_ctf_type_visit callback.  For
 * each element, we print an appropriate name prefix and then call the
 * print subroutine for this type class in the array above.
 */
static int
elt_print(const char *name, mdb_ctf_id_t id, mdb_ctf_id_t base,
    ulong_t off, int depth, void *data)
{
	char type[MDB_SYM_NAMLEN + sizeof (" <<12345678...>>")];
	int kind, rc, d;
	printarg_t *pap = data;

	for (d = pap->pa_depth - 1; d >= depth; d--) {
		if (d < pap->pa_nooutdepth)
			print_close_sou(pap, d);
	}

	/*
	 * Reset pa_nooutdepth if we've come back out of the structure we
	 * didn't want to print.
	 */
	if (depth <= pap->pa_nooutdepth)
		pap->pa_nooutdepth = (uint_t)-1;

	if (depth > pap->pa_maxdepth || depth > pap->pa_nooutdepth)
		return (0);

	if (!mdb_ctf_type_valid(base) ||
	    (kind = mdb_ctf_type_kind(base)) == -1)
		return (-1); /* errno is set for us */

	if (mdb_ctf_type_name(id, type, MDB_SYM_NAMLEN) == NULL)
		(void) strcpy(type, "(?)");

	if (pap->pa_flags & PA_SHOWBASETYPE) {
		/*
		 * If basetype is different and informative, concatenate
		 * <<basetype>> (or <<baset...>> if it doesn't fit)
		 *
		 * We just use the end of the buffer to store the type name, and
		 * only connect it up if that's necessary.
		 */

		char *type_end = type + strlen(type);
		char *basetype;
		size_t sz;

		(void) strlcat(type, " <<", sizeof (type));

		basetype = type + strlen(type);
		sz = sizeof (type) - (basetype - type);

		*type_end = '\0'; /* restore the end of type for strcmp() */

		if (mdb_ctf_type_name(base, basetype, sz) != NULL &&
		    strcmp(basetype, type) != 0 &&
		    strcmp(basetype, "struct ") != 0 &&
		    strcmp(basetype, "enum ") != 0 &&
		    strcmp(basetype, "union ") != 0) {
			type_end[0] = ' ';	/* reconnect */
			if (strlcat(type, ">>", sizeof (type)) >= sizeof (type))
				(void) strlcpy(
				    type + sizeof (type) - 6, "...>>", 6);
		}
	}

	if (pap->pa_flags & PA_SHOWHOLES) {
		ctf_encoding_t e;
		ssize_t nsize;
		ulong_t newoff;
		holeinfo_t *hole;
		int extra = IS_COMPOSITE(kind)? 1 : 0;

		/*
		 * grow the hole array, if necessary
		 */
		if (pap->pa_nest + depth + extra >= pap->pa_nholes) {
			int new = MAX(MAX(8, pap->pa_nholes * 2),
			    pap->pa_nest + depth + extra + 1);

			holeinfo_t *nhi = mdb_zalloc(
			    sizeof (*nhi) * new, UM_NOSLEEP | UM_GC);

			bcopy(pap->pa_holes, nhi,
			    pap->pa_nholes * sizeof (*nhi));

			pap->pa_holes = nhi;
			pap->pa_nholes = new;
		}

		hole = &pap->pa_holes[depth + pap->pa_nest];

		if (depth != 0 && off > hole->hi_offset)
			print_hole(pap, depth, hole->hi_offset, off);

		/* compute the next expected offset */
		if (kind == CTF_K_INTEGER &&
		    mdb_ctf_type_encoding(base, &e) == 0)
			newoff = off + e.cte_bits;
		else if ((nsize = mdb_ctf_type_size(base)) >= 0)
			newoff = off + nsize * NBBY;
		else {
			/* something bad happened, disable hole checking */
			newoff = -1UL;		/* ULONG_MAX */
		}

		hole->hi_offset = newoff;

		if (IS_COMPOSITE(kind)) {
			hole->hi_isunion = (kind == CTF_K_UNION);
			hole++;
			hole->hi_offset = off;
		}
	}

	if (pap->pa_flags & (PA_SHOWTYPE | PA_SHOWNAME | PA_SHOWADDR))
		mdb_printf("%*s", (depth + pap->pa_nest) * pap->pa_tab, "");

	if (pap->pa_flags & PA_SHOWADDR) {
		if (off % NBBY == 0)
			mdb_printf("%llx ", pap->pa_addr + off / NBBY);
		else
			mdb_printf("%llx.%lx ",
			    pap->pa_addr + off / NBBY, off % NBBY);
	}

	if ((pap->pa_flags & PA_SHOWTYPE)) {
		mdb_printf("%s", type);
		/*
		 * We want to avoid printing a trailing space when
		 * dealing with pointers in a structure, so we end
		 * up with:
		 *
		 *	label_t *t_onfault = 0
		 *
		 * If depth is zero, always print the trailing space unless
		 * we also have a prefix.
		 */
		if (type[strlen(type) - 1] != '*' ||
		    (depth == 0 && (!(pap->pa_flags & PA_SHOWNAME) ||
		    pap->pa_prefix == NULL)))
			mdb_printf(" ");
	}

	if (pap->pa_flags & PA_SHOWNAME) {
		if (pap->pa_prefix != NULL && depth <= 1)
			mdb_printf("%s%s", pap->pa_prefix,
			    (depth == 0) ? "" : pap->pa_suffix);
		mdb_printf("%s", name);
	}

	if ((pap->pa_flags & PA_SHOWTYPE) && kind == CTF_K_INTEGER) {
		ctf_encoding_t e;

		if (mdb_ctf_type_encoding(base, &e) == 0) {
			ulong_t bits = e.cte_bits;
			ulong_t size = bits / NBBY;

			if (bits % NBBY != 0 ||
			    off % NBBY != 0 ||
			    size > 8 ||
			    size != mdb_ctf_type_size(base))
				mdb_printf(" :%d", bits);
		}
	}

	if (depth != 0 ||
	    ((pap->pa_flags & PA_SHOWNAME) && pap->pa_prefix != NULL))
		mdb_printf("%s ", pap->pa_flags & PA_SHOWVAL ? " =" : "");

	if (depth == 0 && pap->pa_prefix != NULL)
		name = pap->pa_prefix;

	pap->pa_depth = depth;
	if (kind <= CTF_K_UNKNOWN || kind >= CTF_K_TYPEDEF) {
		mdb_warn("unknown ctf for %s type %s kind %d\n",
		    name, type, kind);
		return (-1);
	}
	rc = printfuncs[kind - 1](type, name, id, base, off, pap);

	if (rc != 0)
		mdb_iob_discard(mdb.m_out);
	else
		mdb_iob_puts(mdb.m_out, pap->pa_delim);

	return (rc);
}

/*
 * Special semantics for pipelines.
 */
static int
pipe_print(mdb_ctf_id_t id, ulong_t off, void *data)
{
	printarg_t *pap = data;
	ssize_t size;
	static const char *const fsp[] = { "%#r", "%#r", "%#r", "%#llr" };
	uintptr_t value;
	uintptr_t addr = pap->pa_addr + off / NBBY;
	mdb_ctf_id_t base;
	ctf_encoding_t e;

	union {
		uint64_t i8;
		uint32_t i4;
		uint16_t i2;
		uint8_t i1;
	} u;

	if (mdb_ctf_type_resolve(id, &base) == -1) {
		mdb_warn("could not resolve type");
		return (-1);
	}

	/*
	 * If the user gives -a, then always print out the address of the
	 * member.
	 */
	if ((pap->pa_flags & PA_SHOWADDR)) {
		mdb_printf("%#lr\n", addr);
		return (0);
	}

again:
	switch (mdb_ctf_type_kind(base)) {
	case CTF_K_POINTER:
		if (mdb_tgt_aread(pap->pa_tgt, pap->pa_as,
		    &value, sizeof (value), addr) != sizeof (value)) {
			mdb_warn("failed to read pointer at %p", addr);
			return (-1);
		}
		mdb_printf("%#lr\n", value);
		break;

	case CTF_K_INTEGER:
	case CTF_K_ENUM:
		if (mdb_ctf_type_encoding(base, &e) != 0) {
			mdb_printf("could not get type encoding\n");
			return (-1);
		}

		/*
		 * For immediate values, we just print out the value.
		 */
		size = e.cte_bits / NBBY;
		if (size > 8 || (e.cte_bits % NBBY) != 0 ||
		    (size & (size - 1)) != 0) {
			return (print_bitfield(off, pap, &e));
		}

		if (mdb_tgt_aread(pap->pa_tgt, pap->pa_as, &u.i8, size,
		    addr) != size) {
			mdb_warn("failed to read %lu bytes at %p",
			    (ulong_t)size, pap->pa_addr);
			return (-1);
		}

		switch (size) {
		case sizeof (uint8_t):
			mdb_printf(fsp[0], u.i1);
			break;
		case sizeof (uint16_t):
			mdb_printf(fsp[1], u.i2);
			break;
		case sizeof (uint32_t):
			mdb_printf(fsp[2], u.i4);
			break;
		case sizeof (uint64_t):
			mdb_printf(fsp[3], u.i8);
			break;
		}
		mdb_printf("\n");
		break;

	case CTF_K_FUNCTION:
	case CTF_K_FLOAT:
	case CTF_K_ARRAY:
	case CTF_K_UNKNOWN:
	case CTF_K_STRUCT:
	case CTF_K_UNION:
	case CTF_K_FORWARD:
		/*
		 * For these types, always print the address of the member
		 */
		mdb_printf("%#lr\n", addr);
		break;

	default:
		mdb_warn("unknown type %d", mdb_ctf_type_kind(base));
		break;
	}

	return (0);
}

static int
parse_delimiter(char **strp)
{
	switch (**strp) {
	case '\0':
		return (MEMBER_DELIM_DONE);

	case '.':
		*strp = *strp + 1;
		return (MEMBER_DELIM_DOT);

	case '[':
		*strp = *strp + 1;
		return (MEMBER_DELIM_LBR);

	case '-':
		*strp = *strp + 1;
		if (**strp == '>') {
			*strp = *strp + 1;
			return (MEMBER_DELIM_PTR);
		}
		*strp = *strp - 1;
		/*FALLTHROUGH*/
	default:
		return (MEMBER_DELIM_ERR);
	}
}

static int
deref(printarg_t *pap, size_t size)
{
	uint32_t a32;
	mdb_tgt_as_t as = pap->pa_as;
	mdb_tgt_addr_t *ap = &pap->pa_addr;

	if (size == sizeof (mdb_tgt_addr_t)) {
		if (mdb_tgt_aread(mdb.m_target, as, ap, size, *ap) == -1) {
			mdb_warn("could not dereference pointer %llx\n", *ap);
			return (-1);
		}
	} else {
		if (mdb_tgt_aread(mdb.m_target, as, &a32, size, *ap) == -1) {
			mdb_warn("could not dereference pointer %x\n", *ap);
			return (-1);
		}

		*ap = (mdb_tgt_addr_t)a32;
	}

	/*
	 * We've dereferenced at least once, we must be on the real
	 * target. If we were in the immediate target, reset to the real
	 * target; it's reset as needed when we return to the print
	 * routines.
	 */
	if (pap->pa_tgt == pap->pa_immtgt)
		pap->pa_tgt = pap->pa_realtgt;

	return (0);
}

static int
parse_member(printarg_t *pap, const char *str, mdb_ctf_id_t id,
    mdb_ctf_id_t *idp, ulong_t *offp, int *last_deref)
{
	int delim;
	char member[64];
	char buf[128];
	uint_t index;
	char *start = (char *)str;
	char *end;
	ulong_t off = 0;
	mdb_ctf_arinfo_t ar;
	mdb_ctf_id_t rid;
	int kind;
	ssize_t size;
	int non_array = FALSE;

	/*
	 * id always has the unresolved type for printing error messages
	 * that include the type; rid always has the resolved type for
	 * use in mdb_ctf_* calls.  It is possible for this command to fail,
	 * however, if the resolved type is in the parent and it is currently
	 * unavailable.  Note that we also can't print out the name of the
	 * type, since that would also rely on looking up the resolved name.
	 */
	if (mdb_ctf_type_resolve(id, &rid) != 0) {
		mdb_warn("failed to resolve type");
		return (-1);
	}

	delim = parse_delimiter(&start);
	/*
	 * If the user fails to specify an initial delimiter, guess -> for
	 * pointer types and . for non-pointer types.
	 */
	if (delim == MEMBER_DELIM_ERR)
		delim = (mdb_ctf_type_kind(rid) == CTF_K_POINTER) ?
		    MEMBER_DELIM_PTR : MEMBER_DELIM_DOT;

	*last_deref = FALSE;

	while (delim != MEMBER_DELIM_DONE) {
		switch (delim) {
		case MEMBER_DELIM_PTR:
			kind = mdb_ctf_type_kind(rid);
			if (kind != CTF_K_POINTER) {
				mdb_warn("%s is not a pointer type\n",
				    mdb_ctf_type_name(id, buf, sizeof (buf)));
				return (-1);
			}

			size = mdb_ctf_type_size(id);
			if (deref(pap, size) != 0)
				return (-1);

			(void) mdb_ctf_type_reference(rid, &id);
			(void) mdb_ctf_type_resolve(id, &rid);

			off = 0;
			break;

		case MEMBER_DELIM_DOT:
			kind = mdb_ctf_type_kind(rid);
			if (kind != CTF_K_STRUCT && kind != CTF_K_UNION) {
				mdb_warn("%s is not a struct or union type\n",
				    mdb_ctf_type_name(id, buf, sizeof (buf)));
				return (-1);
			}
			break;

		case MEMBER_DELIM_LBR:
			end = strchr(start, ']');
			if (end == NULL) {
				mdb_warn("no trailing ']'\n");
				return (-1);
			}

			(void) mdb_snprintf(member, end - start + 1, "%s",
			    start);

			index = mdb_strtoull(member);

			switch (mdb_ctf_type_kind(rid)) {
			case CTF_K_POINTER:
				size = mdb_ctf_type_size(rid);

				if (deref(pap, size) != 0)
					return (-1);

				(void) mdb_ctf_type_reference(rid, &id);
				(void) mdb_ctf_type_resolve(id, &rid);

				size = mdb_ctf_type_size(id);
				if (size <= 0) {
					mdb_warn("cannot dereference void "
					    "type\n");
					return (-1);
				}

				pap->pa_addr += index * size;
				off = 0;

				if (index == 0 && non_array)
					*last_deref = TRUE;
				break;

			case CTF_K_ARRAY:
				(void) mdb_ctf_array_info(rid, &ar);

				if (index >= ar.mta_nelems) {
					mdb_warn("index %r is outside of "
					    "array bounds [0 .. %r]\n",
					    index, ar.mta_nelems - 1);
				}

				id = ar.mta_contents;
				(void) mdb_ctf_type_resolve(id, &rid);

				size = mdb_ctf_type_size(id);
				if (size <= 0) {
					mdb_warn("cannot dereference void "
					    "type\n");
					return (-1);
				}

				pap->pa_addr += index * size;
				off = 0;
				break;

			default:
				mdb_warn("cannot index into non-array, "
				    "non-pointer type\n");
				return (-1);
			}

			start = end + 1;
			delim = parse_delimiter(&start);
			continue;

		case MEMBER_DELIM_ERR:
		default:
			mdb_warn("'%c' is not a valid delimiter\n", *start);
			return (-1);
		}

		*last_deref = FALSE;
		non_array = TRUE;

		/*
		 * Find the end of the member name; assume that a member
		 * name is at least one character long.
		 */
		for (end = start + 1; isalnum(*end) || *end == '_'; end++)
			continue;

		(void) mdb_snprintf(member, end - start + 1, "%s", start);

		if (mdb_ctf_member_info(rid, member, &off, &id) != 0) {
			mdb_warn("failed to find member %s of %s", member,
			    mdb_ctf_type_name(id, buf, sizeof (buf)));
			return (-1);
		}
		(void) mdb_ctf_type_resolve(id, &rid);

		pap->pa_addr += off / NBBY;

		start = end;
		delim = parse_delimiter(&start);
	}

	*idp = id;
	*offp = off;

	return (0);
}

static int
cmd_print_tab_common(mdb_tab_cookie_t *mcp, uint_t flags, int argc,
    const mdb_arg_t *argv)
{
	char tn[MDB_SYM_NAMLEN];
	char member[64];
	int delim, kind;
	int ret = 0;
	mdb_ctf_id_t id, rid;
	mdb_ctf_arinfo_t ar;
	char *start, *end;
	ulong_t dul;

	if (argc == 0 && !(flags & DCMD_TAB_SPACE))
		return (0);

	if (argc == 0 && (flags & DCMD_TAB_SPACE))
		return (mdb_tab_complete_type(mcp, NULL, MDB_TABC_NOPOINT |
		    MDB_TABC_NOARRAY));

	if ((ret = mdb_tab_typename(&argc, &argv, tn, sizeof (tn))) < 0)
		return (ret);

	if (argc == 1 && (!(flags & DCMD_TAB_SPACE) || ret == 1))
		return (mdb_tab_complete_type(mcp, tn, MDB_TABC_NOPOINT |
		    MDB_TABC_NOARRAY));

	if (argc == 1 && (flags & DCMD_TAB_SPACE))
		return (mdb_tab_complete_member(mcp, tn, NULL));

	/*
	 * This is the reason that tab completion was created. We're going to go
	 * along and walk the delimiters until we find something in a member
	 * that we don't recognize, at which point we'll try and tab complete
	 * it.  Note that ::print takes multiple args, so this is going to
	 * operate on whatever the last arg that we have is.
	 */
	if (mdb_ctf_lookup_by_name(tn, &id) != 0)
		return (1);

	(void) mdb_ctf_type_resolve(id, &rid);
	start = (char *)argv[argc-1].a_un.a_str;
	delim = parse_delimiter(&start);

	/*
	 * If we hit the case where we actually have no delimiters, then we need
	 * to make sure that we properly set up the fields the loops would.
	 */
	if (delim == MEMBER_DELIM_DONE)
		(void) mdb_snprintf(member, sizeof (member), start);

	while (delim != MEMBER_DELIM_DONE) {
		switch (delim) {
		case MEMBER_DELIM_PTR:
			kind = mdb_ctf_type_kind(rid);
			if (kind != CTF_K_POINTER)
				return (1);

			(void) mdb_ctf_type_reference(rid, &id);
			(void) mdb_ctf_type_resolve(id, &rid);
			break;
		case MEMBER_DELIM_DOT:
			kind = mdb_ctf_type_kind(rid);
			if (kind != CTF_K_STRUCT && kind != CTF_K_UNION)
				return (1);
			break;
		case MEMBER_DELIM_LBR:
			end = strchr(start, ']');
			/*
			 * We're not going to try and tab complete the indexes
			 * here. So for now, punt on it. Also, we're not going
			 * to try and validate you're within the bounds, just
			 * that you get the type you asked for.
			 */
			if (end == NULL)
				return (1);

			switch (mdb_ctf_type_kind(rid)) {
			case CTF_K_POINTER:
				(void) mdb_ctf_type_reference(rid, &id);
				(void) mdb_ctf_type_resolve(id, &rid);
				break;
			case CTF_K_ARRAY:
				(void) mdb_ctf_array_info(rid, &ar);
				id = ar.mta_contents;
				(void) mdb_ctf_type_resolve(id, &rid);
				break;
			default:
				return (1);
			}

			start = end + 1;
			delim = parse_delimiter(&start);
			break;
		case MEMBER_DELIM_ERR:
		default:
			break;
		}

		for (end = start + 1; isalnum(*end) || *end == '_'; end++)
			continue;

		(void) mdb_snprintf(member, end - start + 1, start);

		/*
		 * We are going to try to resolve this name as a member. There
		 * are a two different questions that we need to answer. The
		 * first is do we recognize this member. The second is are we at
		 * the end of the string. If we encounter a member that we don't
		 * recognize before the end, then we have to error out and can't
		 * complete it. But if there are no more delimiters then we can
		 * try and complete it.
		 */
		ret = mdb_ctf_member_info(rid, member, &dul, &id);
		start = end;
		delim = parse_delimiter(&start);
		if (ret != 0 && errno == EMDB_CTFNOMEMB) {
			if (delim != MEMBER_DELIM_DONE)
				return (1);
			continue;
		} else if (ret != 0)
			return (1);

		if (delim == MEMBER_DELIM_DONE)
			return (mdb_tab_complete_member_by_id(mcp, rid,
			    member));

		(void) mdb_ctf_type_resolve(id, &rid);
	}

	/*
	 * If we've reached here, then we need to try and tab complete the last
	 * field, which is currently member, based on the ctf type id that we
	 * already have in rid.
	 */
	return (mdb_tab_complete_member_by_id(mcp, rid, member));

}

int
cmd_print_tab(mdb_tab_cookie_t *mcp, uint_t flags, int argc,
    const mdb_arg_t *argv)
{
	int i, dummy;

	/*
	 * This getopts is only here to make the tab completion work better when
	 * including options in the ::print arguments. None of the values should
	 * be used. This should only be updated with additional arguments, if
	 * they are added to cmd_print.
	 */
	i = mdb_getopts(argc, argv,
	    'a', MDB_OPT_SETBITS, PA_SHOWADDR, &dummy,
	    'C', MDB_OPT_SETBITS, TRUE, &dummy,
	    'c', MDB_OPT_UINTPTR, &dummy,
	    'd', MDB_OPT_SETBITS, PA_INTDEC, &dummy,
	    'h', MDB_OPT_SETBITS, PA_SHOWHOLES, &dummy,
	    'i', MDB_OPT_SETBITS, TRUE, &dummy,
	    'L', MDB_OPT_SETBITS, TRUE, &dummy,
	    'l', MDB_OPT_UINTPTR, &dummy,
	    'n', MDB_OPT_SETBITS, PA_NOSYMBOLIC, &dummy,
	    'p', MDB_OPT_SETBITS, TRUE, &dummy,
	    's', MDB_OPT_UINTPTR, &dummy,
	    'T', MDB_OPT_SETBITS, PA_SHOWTYPE | PA_SHOWBASETYPE, &dummy,
	    't', MDB_OPT_SETBITS, PA_SHOWTYPE, &dummy,
	    'x', MDB_OPT_SETBITS, PA_INTHEX, &dummy,
	    NULL);

	argc -= i;
	argv += i;

	return (cmd_print_tab_common(mcp, flags, argc, argv));
}

int
cmd_print_tab(mdb_tab_cookie_t *mcp, uint_t flags, int argc,
    const mdb_arg_t *argv)
{
	int i, dummy;

	/*
	 * This getopts is only here to make the tab completion work better when
	 * including options in the ::print arguments. None of the values should
	 * be used. This should only be updated with additional arguments, if
	 * they are added to cmd_print.
	 */
	i = mdb_getopts(argc, argv,
	    'a', MDB_OPT_SETBITS, PA_SHOWADDR, &dummy,
	    'C', MDB_OPT_SETBITS, TRUE, &dummy,
	    'c', MDB_OPT_UINTPTR, &dummy,
	    'd', MDB_OPT_SETBITS, PA_INTDEC, &dummy,
	    'h', MDB_OPT_SETBITS, PA_SHOWHOLES, &dummy,
	    'i', MDB_OPT_SETBITS, TRUE, &dummy,
	    'L', MDB_OPT_SETBITS, TRUE, &dummy,
	    'l', MDB_OPT_UINTPTR, &dummy,
	    'n', MDB_OPT_SETBITS, PA_NOSYMBOLIC, &dummy,
	    'p', MDB_OPT_SETBITS, TRUE, &dummy,
	    's', MDB_OPT_UINTPTR, &dummy,
	    'T', MDB_OPT_SETBITS, PA_SHOWTYPE | PA_SHOWBASETYPE, &dummy,
	    't', MDB_OPT_SETBITS, PA_SHOWTYPE, &dummy,
	    'x', MDB_OPT_SETBITS, PA_INTHEX, &dummy,
	    NULL);

	argc -= i;
	argv += i;

	return (cmd_print_tab_common(mcp, flags, argc, argv));
}

/*
 * Recursively descend a print a given data structure.  We create a struct of
 * the relevant print arguments and then call mdb_ctf_type_visit() to do the
 * traversal, using elt_print() as the callback for each element.
 */
/*ARGSUSED*/
int
cmd_print(uintptr_t addr, uint_t flags, int argc, const mdb_arg_t *argv)
{
	uintptr_t opt_c = MDB_ARR_NOLIMIT, opt_l = MDB_ARR_NOLIMIT;
	uint_t opt_C = FALSE, opt_L = FALSE, opt_p = FALSE, opt_i = FALSE;
	uintptr_t opt_s = (uintptr_t)-1ul;
	int uflags = (flags & DCMD_ADDRSPEC) ? PA_SHOWVAL : 0;
	mdb_ctf_id_t id;
	int err = DCMD_OK;

	mdb_tgt_t *t = mdb.m_target;
	printarg_t pa;
	int d, i;

	char s_name[MDB_SYM_NAMLEN];
	mdb_syminfo_t s_info;
	GElf_Sym sym;

	/*
	 * If a new option is added, make sure the getopts above in
	 * cmd_print_tab is also updated.
	 */
	i = mdb_getopts(argc, argv,
	    'a', MDB_OPT_SETBITS, PA_SHOWADDR, &uflags,
	    'C', MDB_OPT_SETBITS, TRUE, &opt_C,
	    'c', MDB_OPT_UINTPTR, &opt_c,
	    'd', MDB_OPT_SETBITS, PA_INTDEC, &uflags,
	    'h', MDB_OPT_SETBITS, PA_SHOWHOLES, &uflags,
	    'i', MDB_OPT_SETBITS, TRUE, &opt_i,
	    'L', MDB_OPT_SETBITS, TRUE, &opt_L,
	    'l', MDB_OPT_UINTPTR, &opt_l,
	    'n', MDB_OPT_SETBITS, PA_NOSYMBOLIC, &uflags,
	    'p', MDB_OPT_SETBITS, TRUE, &opt_p,
	    's', MDB_OPT_UINTPTR, &opt_s,
	    'T', MDB_OPT_SETBITS, PA_SHOWTYPE | PA_SHOWBASETYPE, &uflags,
	    't', MDB_OPT_SETBITS, PA_SHOWTYPE, &uflags,
	    'x', MDB_OPT_SETBITS, PA_INTHEX, &uflags,
	    NULL);

	if (uflags & PA_INTHEX)
		uflags &= ~PA_INTDEC;	/* -x and -d are mutually exclusive */

	uflags |= PA_SHOWNAME;

	if (opt_p && opt_i) {
		mdb_warn("-p and -i options are incompatible\n");
		return (DCMD_ERR);
	}

	argc -= i;
	argv += i;

	if (argc != 0 && argv->a_type == MDB_TYPE_STRING) {
		const char *t_name = s_name;
		int ret;

		if (strchr("+-", argv->a_un.a_str[0]) != NULL)
			return (DCMD_USAGE);

		if ((ret = args_to_typename(&argc, &argv, s_name,
		    sizeof (s_name))) != 0)
			return (ret);

		if (mdb_ctf_lookup_by_name(t_name, &id) != 0) {
			if (!(flags & DCMD_ADDRSPEC) || opt_i ||
			    addr_to_sym(t, addr, s_name, sizeof (s_name),
			    &sym, &s_info) == NULL ||
			    mdb_ctf_lookup_by_symbol(&sym, &s_info, &id) != 0) {

				mdb_warn("failed to look up type %s", t_name);
				return (DCMD_ABORT);
			}
		} else {
			argc--;
			argv++;
		}

	} else if (!(flags & DCMD_ADDRSPEC) || opt_i) {
		return (DCMD_USAGE);

	} else if (addr_to_sym(t, addr, s_name, sizeof (s_name),
	    &sym, &s_info) == NULL) {
		mdb_warn("no symbol information for %a", addr);
		return (DCMD_ERR);

	} else if (mdb_ctf_lookup_by_symbol(&sym, &s_info, &id) != 0) {
		mdb_warn("no type data available for %a [%u]", addr,
		    s_info.sym_id);
		return (DCMD_ERR);
	}

	pa.pa_tgt = mdb.m_target;
	pa.pa_realtgt = pa.pa_tgt;
	pa.pa_immtgt = NULL;
	pa.pa_as = opt_p ? MDB_TGT_AS_PHYS : MDB_TGT_AS_VIRT;
	pa.pa_armemlim = mdb.m_armemlim;
	pa.pa_arstrlim = mdb.m_arstrlim;
	pa.pa_delim = "\n";
	pa.pa_flags = uflags;
	pa.pa_nest = 0;
	pa.pa_tab = 4;
	pa.pa_prefix = NULL;
	pa.pa_suffix = NULL;
	pa.pa_holes = NULL;
	pa.pa_nholes = 0;
	pa.pa_depth = 0;
	pa.pa_maxdepth = opt_s;
	pa.pa_nooutdepth = (uint_t)-1;

	if ((flags & DCMD_ADDRSPEC) && !opt_i)
		pa.pa_addr = opt_p ? mdb_get_dot() : addr;
	else
		pa.pa_addr = NULL;

	if (opt_i) {
		const char *vargv[2];
		uintmax_t dot = mdb_get_dot();
		size_t outsize = mdb_ctf_type_size(id);
		vargv[0] = (const char *)&dot;
		vargv[1] = (const char *)&outsize;
		pa.pa_immtgt = mdb_tgt_create(mdb_value_tgt_create,
		    0, 2, vargv);
		pa.pa_tgt = pa.pa_immtgt;
	}

	if (opt_c != MDB_ARR_NOLIMIT)
		pa.pa_arstrlim = opt_c;
	if (opt_C)
		pa.pa_arstrlim = MDB_ARR_NOLIMIT;
	if (opt_l != MDB_ARR_NOLIMIT)
		pa.pa_armemlim = opt_l;
	if (opt_L)
		pa.pa_armemlim = MDB_ARR_NOLIMIT;

	if (argc > 0) {
		for (i = 0; i < argc; i++) {
			mdb_ctf_id_t mid;
			int last_deref;
			ulong_t off;
			int kind;
			char buf[MDB_SYM_NAMLEN];

			mdb_tgt_t *oldtgt = pa.pa_tgt;
			mdb_tgt_as_t oldas = pa.pa_as;
			mdb_tgt_addr_t oldaddr = pa.pa_addr;

			if (argv->a_type == MDB_TYPE_STRING) {
				const char *member = argv[i].a_un.a_str;
				mdb_ctf_id_t rid;

				if (parse_member(&pa, member, id, &mid,
				    &off, &last_deref) != 0) {
					err = DCMD_ABORT;
					goto out;
				}

				/*
				 * If the member string ends with a "[0]"
				 * (last_deref * is true) and the type is a
				 * structure or union, * print "->" rather
				 * than "[0]." in elt_print.
				 */
				(void) mdb_ctf_type_resolve(mid, &rid);
				kind = mdb_ctf_type_kind(rid);
				if (last_deref && IS_SOU(kind)) {
					char *end;
					(void) mdb_snprintf(buf, sizeof (buf),
					    "%s", member);
					end = strrchr(buf, '[');
					*end = '\0';
					pa.pa_suffix = "->";
					member = &buf[0];
				} else if (IS_SOU(kind)) {
					pa.pa_suffix = ".";
				} else {
					pa.pa_suffix = "";
				}

				pa.pa_prefix = member;
			} else {
				ulong_t moff;

				moff = (ulong_t)argv[i].a_un.a_val;

				if (mdb_ctf_offset_to_name(id, moff * NBBY,
				    buf, sizeof (buf), 0, &mid, &off) == -1) {
					mdb_warn("invalid offset %lx\n", moff);
					err = DCMD_ABORT;
					goto out;
				}

				pa.pa_prefix = buf;
				pa.pa_addr += moff - off / NBBY;
				pa.pa_suffix = strlen(buf) == 0 ? "" : ".";
			}

			off %= NBBY;
			if (flags & DCMD_PIPE_OUT) {
				if (pipe_print(mid, off, &pa) != 0) {
					mdb_warn("failed to print type");
					err = DCMD_ERR;
					goto out;
				}
			} else if (off != 0) {
				mdb_ctf_id_t base;
				(void) mdb_ctf_type_resolve(mid, &base);

				if (elt_print("", mid, base, off, 0,
				    &pa) != 0) {
					mdb_warn("failed to print type");
					err = DCMD_ERR;
					goto out;
				}
			} else {
				if (mdb_ctf_type_visit(mid, elt_print,
				    &pa) == -1) {
					mdb_warn("failed to print type");
					err = DCMD_ERR;
					goto out;
				}

				for (d = pa.pa_depth - 1; d >= 0; d--)
					print_close_sou(&pa, d);
			}

			pa.pa_depth = 0;
			pa.pa_tgt = oldtgt;
			pa.pa_as = oldas;
			pa.pa_addr = oldaddr;
			pa.pa_delim = "\n";
		}

	} else if (flags & DCMD_PIPE_OUT) {
		if (pipe_print(id, 0, &pa) != 0) {
			mdb_warn("failed to print type");
			err = DCMD_ERR;
			goto out;
		}
	} else {
		if (mdb_ctf_type_visit(id, elt_print, &pa) == -1) {
			mdb_warn("failed to print type");
			err = DCMD_ERR;
			goto out;
		}

		for (d = pa.pa_depth - 1; d >= 0; d--)
			print_close_sou(&pa, d);
	}

	mdb_set_dot(addr + mdb_ctf_type_size(id));
	err = DCMD_OK;
out:
	if (pa.pa_immtgt)
		mdb_tgt_destroy(pa.pa_immtgt);
	return (err);
}

void
print_help(void)
{
	mdb_printf(
	    "-a         show address of object\n"
	    "-C         unlimit the length of character arrays\n"
	    "-c limit   limit the length of character arrays\n"
	    "-d         output values in decimal\n"
	    "-h         print holes in structures\n"
	    "-i         interpret address as data of the given type\n"
	    "-L         unlimit the length of standard arrays\n"
	    "-l limit   limit the length of standard arrays\n"
	    "-n         don't print pointers as symbol offsets\n"
	    "-p         interpret address as a physical memory address\n"
	    "-s depth   limit the recursion depth\n"
	    "-T         show type and <<base type>> of object\n"
	    "-t         show type of object\n"
	    "-x         output values in hexadecimal\n"
	    "\n"
	    "type may be omitted if the C type of addr can be inferred.\n"
	    "\n"
	    "Members may be specified with standard C syntax using the\n"
	    "array indexing operator \"[index]\", structure member\n"
	    "operator \".\", or structure pointer operator \"->\".\n"
	    "\n"
	    "Offsets must use the $[ expression ] syntax\n");
}

static int
printf_signed(mdb_ctf_id_t id, uintptr_t addr, ulong_t off, char *fmt, int sign)
{
	ssize_t size;
	mdb_ctf_id_t base;
	ctf_encoding_t e;

	union {
		uint64_t ui8;
		uint32_t ui4;
		uint16_t ui2;
		uint8_t ui1;
		int64_t i8;
		int32_t i4;
		int16_t i2;
		int8_t i1;
	} u;

	if (mdb_ctf_type_resolve(id, &base) == -1) {
		mdb_warn("could not resolve type\n");
		return (DCMD_ABORT);
	}

	if (mdb_ctf_type_kind(base) != CTF_K_INTEGER) {
		mdb_warn("expected integer type\n");
		return (DCMD_ABORT);
	}

	if (mdb_ctf_type_encoding(base, &e) != 0) {
		mdb_warn("could not get type encoding\n");
		return (DCMD_ABORT);
	}

	if (sign)
		sign = e.cte_format & CTF_INT_SIGNED;

	size = e.cte_bits / NBBY;

	/*
	 * Check to see if our life has been complicated by the presence of
	 * a bitfield.  If it has, we will print it using logic that is only
	 * slightly different than that found in print_bitfield(), above.  (In
	 * particular, see the comments there for an explanation of the
	 * endianness differences in this code.)
	 */
	if (size > 8 || (e.cte_bits % NBBY) != 0 ||
	    (size & (size - 1)) != 0) {
		uint64_t mask = (1ULL << e.cte_bits) - 1;
		uint64_t value = 0;
		uint8_t *buf = (uint8_t *)&value;
		uint8_t shift;

		/*
		 * Round our size up one byte.
		 */
		size = (e.cte_bits + (NBBY - 1)) / NBBY;

		if (e.cte_bits > sizeof (value) * NBBY - 1) {
			mdb_printf("invalid bitfield size %u", e.cte_bits);
			return (DCMD_ABORT);
		}

#ifdef _BIG_ENDIAN
		buf += sizeof (value) - size;
		off += e.cte_bits;
#endif

		if (mdb_vread(buf, size, addr) == -1) {
			mdb_warn("failed to read %lu bytes at %p", size, addr);
			return (DCMD_ERR);
		}

		shift = off % NBBY;
#ifdef _BIG_ENDIAN
		shift = NBBY - shift;
#endif

		/*
		 * If we have a bit offset within the byte, shift it down.
		 */
		if (off % NBBY != 0)
			value >>= shift;
		value &= mask;

		if (sign) {
			int sshift = sizeof (value) * NBBY - e.cte_bits;
			value = ((int64_t)value << sshift) >> sshift;
		}

		mdb_printf(fmt, value);
		return (0);
	}

	if (mdb_vread(&u.i8, size, addr) == -1) {
		mdb_warn("failed to read %lu bytes at %p", (ulong_t)size, addr);
		return (DCMD_ERR);
	}

	switch (size) {
	case sizeof (uint8_t):
		mdb_printf(fmt, (uint64_t)(sign ? u.i1 : u.ui1));
		break;
	case sizeof (uint16_t):
		mdb_printf(fmt, (uint64_t)(sign ? u.i2 : u.ui2));
		break;
	case sizeof (uint32_t):
		mdb_printf(fmt, (uint64_t)(sign ? u.i4 : u.ui4));
		break;
	case sizeof (uint64_t):
		mdb_printf(fmt, (uint64_t)(sign ? u.i8 : u.ui8));
		break;
	}

	return (0);
}

static int
printf_int(mdb_ctf_id_t id, uintptr_t addr, ulong_t off, char *fmt)
{
	return (printf_signed(id, addr, off, fmt, B_TRUE));
}

static int
printf_uint(mdb_ctf_id_t id, uintptr_t addr, ulong_t off, char *fmt)
{
	return (printf_signed(id, addr, off, fmt, B_FALSE));
}

/*ARGSUSED*/
static int
printf_uint32(mdb_ctf_id_t id, uintptr_t addr, ulong_t off, char *fmt)
{
	mdb_ctf_id_t base;
	ctf_encoding_t e;
	uint32_t value;

	if (mdb_ctf_type_resolve(id, &base) == -1) {
		mdb_warn("could not resolve type\n");
		return (DCMD_ABORT);
	}

	if (mdb_ctf_type_kind(base) != CTF_K_INTEGER ||
	    mdb_ctf_type_encoding(base, &e) != 0 ||
	    e.cte_bits / NBBY != sizeof (value)) {
		mdb_warn("expected 32-bit integer type\n");
		return (DCMD_ABORT);
	}

	if (mdb_vread(&value, sizeof (value), addr) == -1) {
		mdb_warn("failed to read 32-bit value at %p", addr);
		return (DCMD_ERR);
	}

	mdb_printf(fmt, value);

	return (0);
}

/*ARGSUSED*/
static int
printf_ptr(mdb_ctf_id_t id, uintptr_t addr, ulong_t off, char *fmt)
{
	uintptr_t value;
	mdb_ctf_id_t base;

	if (mdb_ctf_type_resolve(id, &base) == -1) {
		mdb_warn("could not resolve type\n");
		return (DCMD_ABORT);
	}

	if (mdb_ctf_type_kind(base) != CTF_K_POINTER) {
		mdb_warn("expected pointer type\n");
		return (DCMD_ABORT);
	}

	if (mdb_vread(&value, sizeof (value), addr) == -1) {
		mdb_warn("failed to read pointer at %llx", addr);
		return (DCMD_ERR);
	}

	mdb_printf(fmt, value);

	return (0);
}

/*ARGSUSED*/
static int
printf_string(mdb_ctf_id_t id, uintptr_t addr, ulong_t off, char *fmt)
{
	mdb_ctf_id_t base;
	mdb_ctf_arinfo_t r;
	char buf[1024];
	ssize_t size;

	if (mdb_ctf_type_resolve(id, &base) == -1) {
		mdb_warn("could not resolve type");
		return (DCMD_ABORT);
	}

	if (mdb_ctf_type_kind(base) == CTF_K_POINTER) {
		uintptr_t value;

		if (mdb_vread(&value, sizeof (value), addr) == -1) {
			mdb_warn("failed to read pointer at %llx", addr);
			return (DCMD_ERR);
		}

		if (mdb_readstr(buf, sizeof (buf) - 1, value) < 0) {
			mdb_warn("failed to read string at %llx", value);
			return (DCMD_ERR);
		}

		mdb_printf(fmt, buf);
		return (0);
	}

	if (mdb_ctf_type_kind(base) != CTF_K_ARRAY) {
		mdb_warn("exepected pointer or array type\n");
		return (DCMD_ABORT);
	}

	if (mdb_ctf_array_info(base, &r) == -1 ||
	    mdb_ctf_type_resolve(r.mta_contents, &base) == -1 ||
	    (size = mdb_ctf_type_size(base)) == -1) {
		mdb_warn("can't determine array type");
		return (DCMD_ABORT);
	}

	if (size != 1) {
		mdb_warn("string format specifier requires "
		    "an array of characters\n");
	}

	bzero(buf, sizeof (buf));

	if (mdb_vread(buf, MIN(r.mta_nelems, sizeof (buf) - 1), addr) == -1) {
		mdb_warn("failed to read array at %p", addr);
		return (DCMD_ERR);
	}

	mdb_printf(fmt, buf);

	return (0);
}

/*ARGSUSED*/
static int
printf_ipv6(mdb_ctf_id_t id, uintptr_t addr, ulong_t off, char *fmt)
{
	mdb_ctf_id_t base;
	mdb_ctf_id_t ipv6_type, ipv6_base;
	in6_addr_t ipv6;

	if (mdb_ctf_lookup_by_name("in6_addr_t", &ipv6_type) == -1) {
		mdb_warn("could not resolve in6_addr_t type\n");
		return (DCMD_ABORT);
	}

	if (mdb_ctf_type_resolve(id, &base) == -1) {
		mdb_warn("could not resolve type\n");
		return (DCMD_ABORT);
	}

	if (mdb_ctf_type_resolve(ipv6_type, &ipv6_base) == -1) {
		mdb_warn("could not resolve in6_addr_t type\n");
		return (DCMD_ABORT);
	}

	if (mdb_ctf_type_cmp(base, ipv6_base) != 0) {
		mdb_warn("requires argument of type in6_addr_t\n");
		return (DCMD_ABORT);
	}

	if (mdb_vread(&ipv6, sizeof (ipv6), addr) == -1) {
		mdb_warn("couldn't read in6_addr_t at %p", addr);
		return (DCMD_ERR);
	}

	mdb_printf(fmt, &ipv6);

	return (0);
}

/*
 * To validate the format string specified to ::printf, we run the format
 * string through a very simple state machine that restricts us to a subset
 * of mdb_printf() functionality.
 */
enum {
	PRINTF_NOFMT = 1,		/* no current format specifier */
	PRINTF_PERC,			/* processed '%' */
	PRINTF_FMT,			/* processing format specifier */
	PRINTF_LEFT,			/* processed '-', expecting width */
	PRINTF_WIDTH,			/* processing width */
	PRINTF_QUES			/* processed '?', expecting format */
};

int
cmd_printf_tab(mdb_tab_cookie_t *mcp, uint_t flags, int argc,
    const mdb_arg_t *argv)
{
	int ii;
	char *f;

	/*
	 * If argc doesn't have more than what should be the format string,
	 * ignore it.
	 */
	if (argc <= 1)
		return (0);

	/*
	 * Because we aren't leveraging the lex and yacc engine, we have to
	 * manually walk the arguments to find both the first and last
	 * open/close quote of the format string.
	 */
	f = strchr(argv[0].a_un.a_str, '"');
	if (f == NULL)
		return (0);

	f = strchr(f + 1, '"');
	if (f != NULL) {
		ii = 0;
	} else {
		for (ii = 1; ii < argc; ii++) {
<<<<<<< HEAD
=======
			if (argv[ii].a_type != MDB_TYPE_STRING)
				continue;
>>>>>>> 59927d31
			f = strchr(argv[ii].a_un.a_str, '"');
			if (f != NULL)
				break;
		}
		/* Never found */
		if (ii == argc)
			return (0);
	}

	ii++;
	argc -= ii;
	argv += ii;

<<<<<<< HEAD

=======
>>>>>>> 59927d31
	return (cmd_print_tab_common(mcp, flags, argc, argv));
}

int
cmd_printf(uintptr_t addr, uint_t flags, int argc, const mdb_arg_t *argv)
{
	char type[MDB_SYM_NAMLEN];
	int i, nfmts = 0, ret;
	mdb_ctf_id_t id;
	const char *fmt, *member;
	char **fmts, *last, *dest, f;
	int (**funcs)(mdb_ctf_id_t, uintptr_t, ulong_t, char *);
	int state = PRINTF_NOFMT;
	printarg_t pa;

	if (!(flags & DCMD_ADDRSPEC))
		return (DCMD_USAGE);

	bzero(&pa, sizeof (pa));
	pa.pa_as = MDB_TGT_AS_VIRT;
	pa.pa_realtgt = pa.pa_tgt = mdb.m_target;

	if (argc == 0 || argv[0].a_type != MDB_TYPE_STRING) {
		mdb_warn("expected a format string\n");
		return (DCMD_ABORT);
	}

	/*
	 * Our first argument is a format string; rip it apart and run it
	 * through our state machine to validate that our input is within the
	 * subset of mdb_printf() format strings that we allow.
	 */
	fmt = argv[0].a_un.a_str;
	dest = mdb_zalloc(strlen(fmt) * 3, UM_SLEEP | UM_GC);
	fmts = mdb_zalloc(strlen(fmt) * sizeof (char *), UM_SLEEP | UM_GC);
	funcs = mdb_zalloc(strlen(fmt) * sizeof (void *), UM_SLEEP | UM_GC);
	last = dest;

	for (i = 0; fmt[i] != '\0'; i++) {
		*dest++ = f = fmt[i];

		switch (state) {
		case PRINTF_NOFMT:
			state = f == '%' ? PRINTF_PERC : PRINTF_NOFMT;
			break;

		case PRINTF_PERC:
			state = f == '-' ? PRINTF_LEFT :
			    f >= '0' && f <= '9' ? PRINTF_WIDTH :
			    f == '?' ? PRINTF_QUES :
			    f == '%' ? PRINTF_NOFMT : PRINTF_FMT;
			break;

		case PRINTF_LEFT:
			state = f >= '0' && f <= '9' ? PRINTF_WIDTH :
			    f == '?' ? PRINTF_QUES : PRINTF_FMT;
			break;

		case PRINTF_WIDTH:
			state = f >= '0' && f <= '9' ? PRINTF_WIDTH :
			    PRINTF_FMT;
			break;

		case PRINTF_QUES:
			state = PRINTF_FMT;
			break;
		}

		if (state != PRINTF_FMT)
			continue;

		dest--;

		/*
		 * Now check that we have one of our valid format characters.
		 */
		switch (f) {
		case 'a':
		case 'A':
		case 'p':
			funcs[nfmts] = printf_ptr;
			break;

		case 'd':
		case 'q':
		case 'R':
			funcs[nfmts] = printf_int;
			*dest++ = 'l';
			*dest++ = 'l';
			break;

		case 'I':
			funcs[nfmts] = printf_uint32;
			break;

		case 'N':
			funcs[nfmts] = printf_ipv6;
			break;

		case 'H':
		case 'o':
		case 'r':
		case 'u':
		case 'x':
		case 'X':
			funcs[nfmts] = printf_uint;
			*dest++ = 'l';
			*dest++ = 'l';
			break;

		case 's':
			funcs[nfmts] = printf_string;
			break;

		case 'Y':
			funcs[nfmts] = sizeof (time_t) == sizeof (int) ?
			    printf_uint32 : printf_uint;
			break;

		default:
			mdb_warn("illegal format string at or near "
			    "'%c' (position %d)\n", f, i + 1);
			return (DCMD_ABORT);
		}

		*dest++ = f;
		*dest++ = '\0';
		fmts[nfmts++] = last;
		last = dest;
		state = PRINTF_NOFMT;
	}

	argc--;
	argv++;

	/*
	 * Now we expect a type name.
	 */
	if ((ret = args_to_typename(&argc, &argv, type, sizeof (type))) != 0)
		return (ret);

	argv++;
	argc--;

	if (mdb_ctf_lookup_by_name(type, &id) != 0) {
		mdb_warn("failed to look up type %s", type);
		return (DCMD_ABORT);
	}

	if (argc == 0) {
		mdb_warn("at least one member must be specified\n");
		return (DCMD_USAGE);
	}

	if (argc != nfmts) {
		mdb_warn("%s format specifiers (found %d, expected %d)\n",
		    argc > nfmts ? "missing" : "extra", nfmts, argc);
		return (DCMD_ABORT);
	}

	for (i = 0; i < argc; i++) {
		mdb_ctf_id_t mid;
		ulong_t off;
		int ignored;

		if (argv[i].a_type != MDB_TYPE_STRING) {
			mdb_warn("expected only type member arguments\n");
			return (DCMD_ABORT);
		}

		if (strcmp((member = argv[i].a_un.a_str), ".") == 0) {
			/*
			 * We allow "." to be specified to denote the current
			 * value of dot.
			 */
			if (funcs[i] != printf_ptr && funcs[i] != printf_uint &&
			    funcs[i] != printf_int) {
				mdb_warn("expected integer or pointer format "
				    "specifier for '.'\n");
				return (DCMD_ABORT);
			}

			mdb_printf(fmts[i], mdb_get_dot());
			continue;
		}

		pa.pa_addr = addr;

		if (parse_member(&pa, member, id, &mid, &off, &ignored) != 0)
			return (DCMD_ABORT);

		if ((ret = funcs[i](mid, pa.pa_addr, off, fmts[i])) != 0) {
			mdb_warn("failed to print member '%s'\n", member);
			return (ret);
		}
	}

	mdb_printf("%s", last);

	return (DCMD_OK);
}

static char _mdb_printf_help[] =
"The format string argument is a printf(3C)-like format string that is a\n"
"subset of the format strings supported by mdb_printf().  The type argument\n"
"is the name of a type to be used to interpret the memory referenced by dot.\n"
"The member should either be a field in the specified structure, or the\n"
"special member '.', denoting the value of dot (and treated as a pointer).\n"
"The number of members must match the number of format specifiers in the\n"
"format string.\n"
"\n"
"The following format specifiers are recognized by ::printf:\n"
"\n"
"  %%    Prints the '%' symbol.\n"
"  %a    Prints the member in symbolic form.\n"
"  %d    Prints the member as a decimal integer. If the member is a signed\n"
"        integer type, the output will be signed.\n"
"  %H    Prints the member as a human-readable size.\n"
"  %I    Prints the member as an IPv4 address (must be 32-bit integer type).\n"
"  %N    Prints the member as an IPv6 address (must be of type in6_addr_t).\n"
"  %o    Prints the member as an unsigned octal integer.\n"
"  %p    Prints the member as a pointer, in hexadecimal.\n"
"  %q    Prints the member in signed octal. Honk if you ever use this!\n"
"  %r    Prints the member as an unsigned value in the current output radix. \n"
"  %R    Prints the member as a signed value in the current output radix. \n"
"  %s    Prints the member as a string (requires a pointer or an array of\n"
"        characters).\n"
"  %u    Prints the member as an unsigned decimal integer.\n"
"  %x    Prints the member in hexadecimal.\n"
"  %X    Prints the member in hexadecimal, using the characters A-F as the\n"
"        digits for the values 10-15. \n"
"  %Y    Prints the member as a time_t as the string "
	    "'year month day HH:MM:SS'.\n"
"\n"
"The following field width specifiers are recognized by ::printf:\n"
"\n"
"  %n    Field width is set to the specified decimal value.\n"
"  %?    Field width is set to the maximum width of a hexadecimal pointer\n"
"        value.  This is 8 in an ILP32 environment, and 16 in an LP64\n"
"        environment.\n"
"\n"
"The following flag specifers are recognized by ::printf:\n"
"\n"
"  %-    Left-justify the output within the specified field width. If the\n"
"        width of the output is less than the specified field width, the\n"
"        output will be padded with blanks on the right-hand side. Without\n"
"        %-, values are right-justified by default.\n"
"\n"
"  %0    Zero-fill the output field if the output is right-justified and the\n"
"        width of the output is less than the specified field width. Without\n"
"        %0, right-justified values are prepended with blanks in order to\n"
"        fill the field.\n"
"\n"
"Examples: \n"
"\n"
"  ::walk proc | "
	"::printf \"%-6d %s\\n\" proc_t p_pidp->pid_id p_user.u_psargs\n"
"  ::walk thread | "
	"::printf \"%?p %3d %a\\n\" kthread_t . t_pri t_startpc\n"
"  ::walk zone | "
	"::printf \"%-40s %20s\\n\" zone_t zone_name zone_nodename\n"
"  ::walk ire | "
	"::printf \"%Y %I\\n\" ire_t ire_create_time ire_u.ire4_u.ire4_addr\n"
"\n";

void
printf_help(void)
{
	mdb_printf("%s", _mdb_printf_help);
}<|MERGE_RESOLUTION|>--- conflicted
+++ resolved
@@ -2890,11 +2890,8 @@
 		ii = 0;
 	} else {
 		for (ii = 1; ii < argc; ii++) {
-<<<<<<< HEAD
-=======
 			if (argv[ii].a_type != MDB_TYPE_STRING)
 				continue;
->>>>>>> 59927d31
 			f = strchr(argv[ii].a_un.a_str, '"');
 			if (f != NULL)
 				break;
@@ -2908,10 +2905,6 @@
 	argc -= ii;
 	argv += ii;
 
-<<<<<<< HEAD
-
-=======
->>>>>>> 59927d31
 	return (cmd_print_tab_common(mcp, flags, argc, argv));
 }
 
