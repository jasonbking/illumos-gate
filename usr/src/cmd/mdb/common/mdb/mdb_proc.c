/*
 * CDDL HEADER START
 *
 * The contents of this file are subject to the terms of the
 * Common Development and Distribution License (the "License").
 * You may not use this file except in compliance with the License.
 *
 * You can obtain a copy of the license at usr/src/OPENSOLARIS.LICENSE
 * or http://www.opensolaris.org/os/licensing.
 * See the License for the specific language governing permissions
 * and limitations under the License.
 *
 * When distributing Covered Code, include this CDDL HEADER in each
 * file and include the License file at usr/src/OPENSOLARIS.LICENSE.
 * If applicable, add the following below this CDDL HEADER, with the
 * fields enclosed by brackets "[]" replaced with your own identifying
 * information: Portions Copyright [yyyy] [name of copyright owner]
 *
 * CDDL HEADER END
 */

/*
 * Copyright 2010 Sun Microsystems, Inc.  All rights reserved.
 * Use is subject to license terms.
 */
/*
<<<<<<< HEAD
 * Copyright (c) 2012, Joyent, Inc.  All rights reserved.
=======
 * Copyright (c) 2013, Joyent, Inc.  All rights reserved.
>>>>>>> 9736aecd
 */

/*
 * User Process Target
 *
 * The user process target is invoked when the -u or -p command-line options
 * are used, or when an ELF executable file or ELF core file is specified on
 * the command-line.  This target is also selected by default when no target
 * options are present.  In this case, it defaults the executable name to
 * "a.out".  If no process or core file is currently attached, the target
 * functions as a kind of virtual /dev/zero (in accordance with adb(1)
 * semantics); reads from the virtual address space return zeroes and writes
 * fail silently.  The proc target itself is designed as a wrapper around the
 * services provided by libproc.so: t->t_pshandle is set to the struct
 * ps_prochandle pointer returned as a handle by libproc.  The target also
 * opens the executable file itself using the MDB GElf services, for
 * interpreting the .symtab and .dynsym if no libproc handle has been
 * initialized, and for handling i/o to and from the object file.  Currently,
 * the only ISA-dependent portions of the proc target are the $r and ::fpregs
 * dcmds, the callbacks for t_next() and t_step_out(), and the list of named
 * registers; these are linked in from the proc_isadep.c file for each ISA and
 * called from the common code in this file.
 *
 * The user process target implements complete user process control using the
 * facilities provided by libproc.so.  The MDB execution control model and
 * an overview of software event management is described in mdb_target.c.  The
 * proc target implements breakpoints by replacing the instruction of interest
 * with a trap instruction, and then restoring the original instruction to step
 * over the breakpoint.  The idea of replacing program text with instructions
 * that transfer control to the debugger dates back as far as 1951 [1].  When
 * the target stops, we replace each breakpoint with the original instruction
 * as part of the disarm operation.  This means that no special processing is
 * required for t_vread() because the instrumented instructions will never be
 * seen by the debugger once the target stops.  Some debuggers have improved
 * start/stop performance by leaving breakpoint traps in place and then
 * handling a read from a breakpoint address as a special case.  Although this
 * improves efficiency for a source-level debugger, it runs somewhat contrary
 * to the philosophy of the low-level debugger.  Since we remove the
 * instructions, users can apply other external debugging tools to the process
 * once it has stopped (e.g. the proc(1) tools) and not be misled by MDB
 * instrumentation.  The tracing of faults, signals, system calls, and
 * watchpoints and general process inspection is implemented directly using
 * the mechanisms provided by /proc, as described originally in [2] and [3].
 *
 * References
 *
 * [1] S. Gill, "The Diagnosis Of Mistakes In Programmes on the EDSAC",
 *     Proceedings of the Royal Society Series A Mathematical and Physical
 *     Sciences, Cambridge University Press, 206(1087), May 1951, pp. 538-554.
 *
 * [2] T.J. Killian, "Processes as Files", Proceedings of the USENIX Association
 *     Summer Conference, Salt Lake City, June 1984, pp. 203-207.
 *
 * [3] Roger Faulkner and Ron Gomes, "The Process File System and Process
 *     Model in UNIX System V", Proceedings of the USENIX Association
 *     Winter Conference, Dallas, January 1991, pp. 243-252.
 */

#include <mdb/mdb_proc.h>
#include <mdb/mdb_disasm.h>
#include <mdb/mdb_signal.h>
#include <mdb/mdb_string.h>
#include <mdb/mdb_module.h>
#include <mdb/mdb_debug.h>
#include <mdb/mdb_conf.h>
#include <mdb/mdb_err.h>
#include <mdb/mdb_types.h>
#include <mdb/mdb.h>

#include <sys/utsname.h>
#include <sys/wait.h>
#include <sys/stat.h>
#include <termio.h>
#include <signal.h>
#include <stdio_ext.h>
#include <stdlib.h>
#include <string.h>

#define	PC_FAKE		-1UL			/* illegal pc value unequal 0 */

static const char PT_EXEC_PATH[] = "a.out";	/* Default executable */
static const char PT_CORE_PATH[] = "core";	/* Default core file */

static const pt_ptl_ops_t proc_lwp_ops;
static const pt_ptl_ops_t proc_tdb_ops;
static const mdb_se_ops_t proc_brkpt_ops;
static const mdb_se_ops_t proc_wapt_ops;

static int pt_setrun(mdb_tgt_t *, mdb_tgt_status_t *, int);
static void pt_activate_common(mdb_tgt_t *);
static mdb_tgt_vespec_f pt_ignore_sig;
static mdb_tgt_se_f pt_fork;
static mdb_tgt_se_f pt_exec;

static int pt_lookup_by_name_thr(mdb_tgt_t *, const char *,
    const char *, GElf_Sym *, mdb_syminfo_t *, mdb_tgt_tid_t);
static int tlsbase(mdb_tgt_t *, mdb_tgt_tid_t, Lmid_t, const char *,
    psaddr_t *);

/*
 * When debugging postmortem, we don't resolve names as we may very well not
 * be on a system on which those names resolve.
 */
#define	PT_LIBPROC_RESOLVE(P) \
	(!(mdb.m_flags & MDB_FL_LMRAW) && Pstate(P) != PS_DEAD)

/*
 * The Perror_printf() function interposes on the default, empty libproc
 * definition.  It will be called to report additional information on complex
 * errors, such as a corrupt core file.  We just pass the args to vwarn.
 */
/*ARGSUSED*/
void
Perror_printf(struct ps_prochandle *P, const char *format, ...)
{
	va_list alist;

	va_start(alist, format);
	vwarn(format, alist);
	va_end(alist);
}

/*
 * Open the specified i/o backend as the a.out executable file, and attempt to
 * load its standard and dynamic symbol tables.  Note that if mdb_gelf_create
 * succeeds, io is assigned to p_fio and is automatically held by gelf_create.
 */
static mdb_gelf_file_t *
pt_open_aout(mdb_tgt_t *t, mdb_io_t *io)
{
	pt_data_t *pt = t->t_data;
	GElf_Sym s1, s2;

	if ((pt->p_file = mdb_gelf_create(io, ET_NONE, GF_FILE)) == NULL)
		return (NULL);

	pt->p_symtab = mdb_gelf_symtab_create_file(pt->p_file,
	    SHT_SYMTAB, MDB_TGT_SYMTAB);
	pt->p_dynsym = mdb_gelf_symtab_create_file(pt->p_file,
	    SHT_DYNSYM, MDB_TGT_DYNSYM);

	/*
	 * If we've got an _start symbol with a zero size, prime the private
	 * symbol table with a copy of _start with its size set to the distance
	 * between _mcount and _start.  We do this because DevPro has shipped
	 * the Intel crt1.o without proper .size directives for years, which
	 * precludes proper identification of _start in stack traces.
	 */
	if (mdb_gelf_symtab_lookup_by_name(pt->p_dynsym, "_start", &s1,
	    NULL) == 0 && s1.st_size == 0 &&
	    GELF_ST_TYPE(s1.st_info) == STT_FUNC) {
		if (mdb_gelf_symtab_lookup_by_name(pt->p_dynsym, "_mcount",
		    &s2, NULL) == 0 && GELF_ST_TYPE(s2.st_info) == STT_FUNC) {
			s1.st_size = s2.st_value - s1.st_value;
			mdb_gelf_symtab_insert(mdb.m_prsym, "_start", &s1);
		}
	}

	pt->p_fio = io;
	return (pt->p_file);
}

/*
 * Destroy the symbol tables and GElf file object associated with p_fio.  Note
 * that we do not need to explicitly free p_fio: its reference count is
 * automatically decremented by mdb_gelf_destroy, which will free it if needed.
 */
static void
pt_close_aout(mdb_tgt_t *t)
{
	pt_data_t *pt = t->t_data;

	if (pt->p_symtab != NULL) {
		mdb_gelf_symtab_destroy(pt->p_symtab);
		pt->p_symtab = NULL;
	}

	if (pt->p_dynsym != NULL) {
		mdb_gelf_symtab_destroy(pt->p_dynsym);
		pt->p_dynsym = NULL;
	}

	if (pt->p_file != NULL) {
		mdb_gelf_destroy(pt->p_file);
		pt->p_file = NULL;
	}

	mdb_gelf_symtab_delete(mdb.m_prsym, "_start", NULL);
	pt->p_fio = NULL;
}

typedef struct tdb_mapping {
	const char *tm_thr_lib;
	const char *tm_db_dir;
	const char *tm_db_name;
} tdb_mapping_t;

static const tdb_mapping_t tdb_map[] = {
	{ "/lwp/amd64/libthread.so",	"/usr/lib/lwp/", "libthread_db.so" },
	{ "/lwp/sparcv9/libthread.so",	"/usr/lib/lwp/", "libthread_db.so" },
	{ "/lwp/libthread.so",		"/usr/lib/lwp/", "libthread_db.so" },
	{ "/libthread.so",		"/lib/", "libthread_db.so" },
	{ "/libc_hwcap",		"/lib/", "libc_db.so" },
	{ "/libc.so",			"/lib/", "libc_db.so" }
};

/*
 * Pobject_iter callback that we use to search for the presence of libthread in
 * order to load the corresponding libthread_db support.  We derive the
 * libthread_db path dynamically based on the libthread path.  If libthread is
 * found, this function returns 1 (and thus Pobject_iter aborts and returns 1)
 * regardless of whether it was successful in loading the libthread_db support.
 * If we iterate over all objects and no libthread is found, 0 is returned.
 * Since libthread_db support was then merged into libc_db, we load either
 * libc_db or libthread_db, depending on which library we see first.
 */
/*ARGSUSED*/
static int
thr_check(mdb_tgt_t *t, const prmap_t *pmp, const char *name)
{
	pt_data_t *pt = t->t_data;
	const mdb_tdb_ops_t *ops;
	char *p;

	char path[MAXPATHLEN];

	int libn;

	if (name == NULL)
		return (0); /* no rtld_db object name; keep going */

	for (libn = 0; libn < sizeof (tdb_map) / sizeof (tdb_map[0]); libn++) {
		if ((p = strstr(name, tdb_map[libn].tm_thr_lib)) != NULL)
			break;
	}

	if (p == NULL)
		return (0); /* no match; keep going */

	path[0] = '\0';
	(void) strlcat(path, mdb.m_root, sizeof (path));
	(void) strlcat(path, tdb_map[libn].tm_db_dir, sizeof (path));
#if !defined(_ILP32)
	(void) strlcat(path, "64/", sizeof (path));
#endif /* !_ILP32 */
	(void) strlcat(path, tdb_map[libn].tm_db_name, sizeof (path));

	/* Append the trailing library version number. */
	(void) strlcat(path, strrchr(name, '.'), sizeof (path));

	if ((ops = mdb_tdb_load(path)) == NULL) {
		if (libn != 0 || errno != ENOENT)
			warn("failed to load %s", path);
		goto err;
	}

	if (ops == pt->p_tdb_ops)
		return (1); /* no changes needed */

	PTL_DTOR(t);
	pt->p_tdb_ops = ops;
	pt->p_ptl_ops = &proc_tdb_ops;
	pt->p_ptl_hdl = NULL;

	if (PTL_CTOR(t) == -1) {
		warn("failed to initialize %s", path);
		goto err;
	}

	mdb_dprintf(MDB_DBG_TGT, "loaded %s for debugging %s\n", path, name);
	(void) mdb_tgt_status(t, &t->t_status);
	return (1);
err:
	PTL_DTOR(t);
	pt->p_tdb_ops = NULL;
	pt->p_ptl_ops = &proc_lwp_ops;
	pt->p_ptl_hdl = NULL;

	if (libn != 0 || errno != ENOENT) {
		warn("warning: debugger will only be able to "
		    "examine raw LWPs\n");
	}

	(void) mdb_tgt_status(t, &t->t_status);
	return (1);
}

/*
 * Whenever the link map is consistent following an add or delete event, we ask
 * libproc to update its mappings, check to see if we need to load libthread_db,
 * and then update breakpoints which have been mapped or unmapped.
 */
/*ARGSUSED*/
static void
pt_rtld_event(mdb_tgt_t *t, int vid, void *private)
{
	struct ps_prochandle *P = t->t_pshandle;
	pt_data_t *pt = t->t_data;
	rd_event_msg_t rdm;
	int docontinue = 1;

	if (rd_event_getmsg(pt->p_rtld, &rdm) == RD_OK) {

		mdb_dprintf(MDB_DBG_TGT, "rtld event type 0x%x state 0x%x\n",
		    rdm.type, rdm.u.state);

		if (rdm.type == RD_DLACTIVITY && rdm.u.state == RD_CONSISTENT) {
			mdb_sespec_t *sep, *nsep = mdb_list_next(&t->t_active);
			pt_brkpt_t *ptb;

			Pupdate_maps(P);

			if (Pobject_iter(P, (proc_map_f *)thr_check, t) == 0 &&
			    pt->p_ptl_ops != &proc_lwp_ops) {
				mdb_dprintf(MDB_DBG_TGT, "unloading thread_db "
				    "support after dlclose\n");
				PTL_DTOR(t);
				pt->p_tdb_ops = NULL;
				pt->p_ptl_ops = &proc_lwp_ops;
				pt->p_ptl_hdl = NULL;
				(void) mdb_tgt_status(t, &t->t_status);
			}

			for (sep = nsep; sep != NULL; sep = nsep) {
				nsep = mdb_list_next(sep);
				ptb = sep->se_data;

				if (sep->se_ops == &proc_brkpt_ops &&
				    Paddr_to_map(P, ptb->ptb_addr) == NULL)
					mdb_tgt_sespec_idle_one(t, sep,
					    EMDB_NOMAP);
			}

			if (!mdb_tgt_sespec_activate_all(t) &&
			    (mdb.m_flags & MDB_FL_BPTNOSYMSTOP) &&
			    pt->p_rtld_finished) {
				/*
				 * We weren't able to activate the breakpoints.
				 * If so requested, we'll return without
				 * calling continue, thus throwing the user into
				 * the debugger.
				 */
				docontinue = 0;
			}

			if (pt->p_rdstate == PT_RD_ADD)
				pt->p_rdstate = PT_RD_CONSIST;
		}

		if (rdm.type == RD_PREINIT)
			(void) mdb_tgt_sespec_activate_all(t);

		if (rdm.type == RD_POSTINIT) {
			pt->p_rtld_finished = TRUE;
			if (!mdb_tgt_sespec_activate_all(t) &&
			    (mdb.m_flags & MDB_FL_BPTNOSYMSTOP)) {
				/*
				 * Now that rtld has been initialized, we
				 * should be able to initialize all deferred
				 * breakpoints.  If we can't, don't let the
				 * target continue.
				 */
				docontinue = 0;
			}
		}

		if (rdm.type == RD_DLACTIVITY && rdm.u.state == RD_ADD &&
		    pt->p_rtld_finished)
			pt->p_rdstate = MAX(pt->p_rdstate, PT_RD_ADD);
	}

	if (docontinue)
		(void) mdb_tgt_continue(t, NULL);
}

static void
pt_post_attach(mdb_tgt_t *t)
{
	struct ps_prochandle *P = t->t_pshandle;
	const lwpstatus_t *psp = &Pstatus(P)->pr_lwp;
	pt_data_t *pt = t->t_data;
	int hflag = MDB_TGT_SPEC_HIDDEN;

	mdb_dprintf(MDB_DBG_TGT, "attach pr_flags=0x%x pr_why=%d pr_what=%d\n",
	    psp->pr_flags, psp->pr_why, psp->pr_what);

	/*
	 * When we grab a process, the initial setting of p_rtld_finished
	 * should be false if the process was just created by exec; otherwise
	 * we permit unscoped references to resolve because we do not know how
	 * far the process has proceeded through linker initialization.
	 */
	if ((psp->pr_flags & PR_ISTOP) && psp->pr_why == PR_SYSEXIT &&
	    psp->pr_errno == 0 && psp->pr_what == SYS_execve) {
		if (mdb.m_target == NULL) {
			warn("target performed exec of %s\n",
			    IOP_NAME(pt->p_fio));
		}
		pt->p_rtld_finished = FALSE;
	} else
		pt->p_rtld_finished = TRUE;

	/*
	 * When we grab a process, if it is stopped by job control and part of
	 * the same session (i.e. same controlling tty), set MDB_FL_JOBCTL so
	 * we will know to bring it to the foreground when we continue it.
	 */
	if (mdb.m_term != NULL && (psp->pr_flags & PR_STOPPED) &&
	    psp->pr_why == PR_JOBCONTROL && getsid(0) == Pstatus(P)->pr_sid)
		mdb.m_flags |= MDB_FL_JOBCTL;

	/*
	 * When we grab control of a live process, set F_RDWR so that the
	 * target layer permits writes to the target's address space.
	 */
	t->t_flags |= MDB_TGT_F_RDWR;

	(void) Pfault(P, FLTBPT, TRUE);		/* always trace breakpoints */
	(void) Pfault(P, FLTWATCH, TRUE);	/* always trace watchpoints */
	(void) Pfault(P, FLTTRACE, TRUE);	/* always trace single-step */

	(void) Punsetflags(P, PR_ASYNC);	/* require synchronous mode */
	(void) Psetflags(P, PR_BPTADJ);		/* always adjust eip on x86 */
	(void) Psetflags(P, PR_FORK);		/* inherit tracing on fork */

	/*
	 * Install event specifiers to track fork and exec activities:
	 */
	(void) mdb_tgt_add_sysexit(t, SYS_vfork, hflag, pt_fork, NULL);
	(void) mdb_tgt_add_sysexit(t, SYS_forksys, hflag, pt_fork, NULL);
	(void) mdb_tgt_add_sysexit(t, SYS_execve, hflag, pt_exec, NULL);

	/*
	 * Attempt to instantiate the librtld_db agent and set breakpoints
	 * to track rtld activity.  We will legitimately fail to instantiate
	 * the rtld_db agent if the target is statically linked.
	 */
	if (pt->p_rtld == NULL && (pt->p_rtld = Prd_agent(P)) != NULL) {
		rd_notify_t rdn;
		rd_err_e err;

		if ((err = rd_event_enable(pt->p_rtld, TRUE)) != RD_OK) {
			warn("failed to enable rtld_db event tracing: %s\n",
			    rd_errstr(err));
			goto out;
		}

		if ((err = rd_event_addr(pt->p_rtld, RD_PREINIT,
		    &rdn)) == RD_OK && rdn.type == RD_NOTIFY_BPT) {
			(void) mdb_tgt_add_vbrkpt(t, rdn.u.bptaddr,
			    hflag, pt_rtld_event, NULL);
		} else {
			warn("failed to install rtld_db preinit tracing: %s\n",
			    rd_errstr(err));
		}

		if ((err = rd_event_addr(pt->p_rtld, RD_POSTINIT,
		    &rdn)) == RD_OK && rdn.type == RD_NOTIFY_BPT) {
			(void) mdb_tgt_add_vbrkpt(t, rdn.u.bptaddr,
			    hflag, pt_rtld_event, NULL);
		} else {
			warn("failed to install rtld_db postinit tracing: %s\n",
			    rd_errstr(err));
		}

		if ((err = rd_event_addr(pt->p_rtld, RD_DLACTIVITY,
		    &rdn)) == RD_OK && rdn.type == RD_NOTIFY_BPT) {
			(void) mdb_tgt_add_vbrkpt(t, rdn.u.bptaddr,
			    hflag, pt_rtld_event, NULL);
		} else {
			warn("failed to install rtld_db activity tracing: %s\n",
			    rd_errstr(err));
		}
	}
out:
	Pupdate_maps(P);
	Psync(P);

	/*
	 * If librtld_db failed to initialize due to an error or because we are
	 * debugging a statically linked executable, allow unscoped references.
	 */
	if (pt->p_rtld == NULL)
		pt->p_rtld_finished = TRUE;

	(void) mdb_tgt_sespec_activate_all(t);
}

/*ARGSUSED*/
static int
pt_vespec_delete(mdb_tgt_t *t, void *private, int id, void *data)
{
	if (id < 0) {
		ASSERT(data == NULL); /* we don't use any ve_data */
		(void) mdb_tgt_vespec_delete(t, id);
	}
	return (0);
}

static void
pt_pre_detach(mdb_tgt_t *t, int clear_matched)
{
	const lwpstatus_t *psp = &Pstatus(t->t_pshandle)->pr_lwp;
	pt_data_t *pt = t->t_data;
	long cmd = 0;

	/*
	 * If we are about to release the process and it is stopped on a traced
	 * SIGINT, breakpoint fault, single-step fault, or watchpoint, make
	 * sure to clear this event prior to releasing the process so that it
	 * does not subsequently reissue the fault and die from SIGTRAP.
	 */
	if (psp->pr_flags & PR_ISTOP) {
		if (psp->pr_why == PR_FAULTED && (psp->pr_what == FLTBPT ||
		    psp->pr_what == FLTTRACE || psp->pr_what == FLTWATCH))
			cmd = PCCFAULT;
		else if (psp->pr_why == PR_SIGNALLED && psp->pr_what == SIGINT)
			cmd = PCCSIG;

		if (cmd != 0)
			(void) write(Pctlfd(t->t_pshandle), &cmd, sizeof (cmd));
	}

	if (Pstate(t->t_pshandle) == PS_UNDEAD)
		(void) waitpid(Pstatus(t->t_pshandle)->pr_pid, NULL, WNOHANG);

	(void) mdb_tgt_vespec_iter(t, pt_vespec_delete, NULL);
	mdb_tgt_sespec_idle_all(t, EMDB_NOPROC, clear_matched);

	if (pt->p_fio != pt->p_aout_fio) {
		pt_close_aout(t);
		(void) pt_open_aout(t, pt->p_aout_fio);
	}

	PTL_DTOR(t);
	pt->p_tdb_ops = NULL;
	pt->p_ptl_ops = &proc_lwp_ops;
	pt->p_ptl_hdl = NULL;

	pt->p_rtld = NULL;
	pt->p_signal = 0;
	pt->p_rtld_finished = FALSE;
	pt->p_rdstate = PT_RD_NONE;
}

static void
pt_release_parents(mdb_tgt_t *t)
{
	struct ps_prochandle *P = t->t_pshandle;
	pt_data_t *pt = t->t_data;

	mdb_sespec_t *sep;
	pt_vforkp_t *vfp;

	while ((vfp = mdb_list_next(&pt->p_vforkp)) != NULL) {
		mdb_dprintf(MDB_DBG_TGT, "releasing vfork parent %d\n",
		    (int)Pstatus(vfp->p_pshandle)->pr_pid);

		/*
		 * To release vfork parents, we must also wipe out any armed
		 * events in the parent by switching t_pshandle and calling
		 * se_disarm().  Do not change states or lose the matched list.
		 */
		t->t_pshandle = vfp->p_pshandle;

		for (sep = mdb_list_next(&t->t_active); sep != NULL;
		    sep = mdb_list_next(sep)) {
			if (sep->se_state == MDB_TGT_SPEC_ARMED)
				(void) sep->se_ops->se_disarm(t, sep);
		}

		t->t_pshandle = P;

		Prelease(vfp->p_pshandle, PRELEASE_CLEAR);
		mdb_list_delete(&pt->p_vforkp, vfp);
		mdb_free(vfp, sizeof (pt_vforkp_t));
	}
}

/*ARGSUSED*/
static void
pt_fork(mdb_tgt_t *t, int vid, void *private)
{
	struct ps_prochandle *P = t->t_pshandle;
	const lwpstatus_t *psp = &Pstatus(P)->pr_lwp;
	pt_data_t *pt = t->t_data;
	mdb_sespec_t *sep;

	int follow_parent = mdb.m_forkmode != MDB_FM_CHILD;
	int is_vfork = (psp->pr_what == SYS_vfork ||
	    (psp->pr_what == SYS_forksys && psp->pr_sysarg[0] == 2));

	struct ps_prochandle *C;
	const lwpstatus_t *csp;
	char sysname[32];
	int gcode;
	char c;

	mdb_dprintf(MDB_DBG_TGT, "parent %s: errno=%d rv1=%ld rv2=%ld\n",
	    proc_sysname(psp->pr_what, sysname, sizeof (sysname)),
	    psp->pr_errno, psp->pr_rval1, psp->pr_rval2);

	if (psp->pr_errno != 0) {
		(void) mdb_tgt_continue(t, NULL);
		return; /* fork failed */
	}

	/*
	 * If forkmode is ASK and stdout is a terminal, then ask the user to
	 * explicitly set the fork behavior for this particular fork.
	 */
	if (mdb.m_forkmode == MDB_FM_ASK && mdb.m_term != NULL) {
		mdb_iob_printf(mdb.m_err, "%s: %s detected: follow (p)arent "
		    "or (c)hild? ", mdb.m_pname, sysname);
		mdb_iob_flush(mdb.m_err);

		while (IOP_READ(mdb.m_term, &c, sizeof (c)) == sizeof (c)) {
			if (c == 'P' || c == 'p') {
				mdb_iob_printf(mdb.m_err, "%c\n", c);
				follow_parent = TRUE;
				break;
			} else if (c == 'C' || c == 'c') {
				mdb_iob_printf(mdb.m_err, "%c\n", c);
				follow_parent = FALSE;
				break;
			}
		}
	}

	/*
	 * The parent is now stopped on exit from its fork call.  We must now
	 * grab the child on its return from fork in order to manipulate it.
	 */
	if ((C = Pgrab(psp->pr_rval1, PGRAB_RETAIN, &gcode)) == NULL) {
		warn("failed to grab forked child process %ld: %s\n",
		    psp->pr_rval1, Pgrab_error(gcode));
		return; /* just stop if we failed to grab the child */
	}

	/*
	 * We may have grabbed the child and stopped it prematurely before it
	 * stopped on exit from fork.  If so, wait up to 1 sec for it to settle.
	 */
	if (Pstatus(C)->pr_lwp.pr_why != PR_SYSEXIT)
		(void) Pwait(C, MILLISEC);

	csp = &Pstatus(C)->pr_lwp;

	if (csp->pr_why != PR_SYSEXIT ||
	    (csp->pr_what != SYS_vfork && csp->pr_what != SYS_forksys)) {
		warn("forked child process %ld did not stop on exit from "
		    "fork as expected\n", psp->pr_rval1);
	}

	warn("target forked child process %ld (debugger following %s)\n",
	    psp->pr_rval1, follow_parent ? "parent" : "child");

	(void) Punsetflags(C, PR_ASYNC);	/* require synchronous mode */
	(void) Psetflags(C, PR_BPTADJ);		/* always adjust eip on x86 */
	(void) Prd_agent(C);			/* initialize librtld_db */

	/*
	 * At the time pt_fork() is called, the target event engine has already
	 * disarmed the specifiers on the active list, clearing out events in
	 * the parent process.  However, this means that events that change
	 * the address space (e.g. breakpoints) have not been effectively
	 * disarmed in the child since its address space reflects the state of
	 * the process at the time of fork when events were armed.  We must
	 * therefore handle this as a special case and re-invoke the disarm
	 * callback of each active specifier to clean out the child process.
	 */
	if (!is_vfork) {
		for (t->t_pshandle = C, sep = mdb_list_next(&t->t_active);
		    sep != NULL; sep = mdb_list_next(sep)) {
			if (sep->se_state == MDB_TGT_SPEC_ACTIVE)
				(void) sep->se_ops->se_disarm(t, sep);
		}

		t->t_pshandle = P; /* restore pshandle to parent */
	}

	/*
	 * If we're following the parent process, we need to temporarily change
	 * t_pshandle to refer to the child handle C so that we can clear out
	 * all the events in the child prior to releasing it below.  If we are
	 * tracing a vfork, we also need to explicitly wait for the child to
	 * exec, exit, or die before we can reset and continue the parent.  We
	 * avoid having to deal with the vfork child forking again by clearing
	 * PR_FORK and setting PR_RLC; if it does fork it will effectively be
	 * released from our control and we will continue following the parent.
	 */
	if (follow_parent) {
		if (is_vfork) {
			mdb_tgt_status_t status;

			ASSERT(psp->pr_flags & PR_VFORKP);
			mdb_tgt_sespec_idle_all(t, EBUSY, FALSE);
			t->t_pshandle = C;

			(void) Psysexit(C, SYS_execve, TRUE);

			(void) Punsetflags(C, PR_FORK | PR_KLC);
			(void) Psetflags(C, PR_RLC);

			do {
				if (pt_setrun(t, &status, 0) == -1 ||
				    status.st_state == MDB_TGT_UNDEAD ||
				    status.st_state == MDB_TGT_LOST)
					break; /* failure or process died */

			} while (csp->pr_why != PR_SYSEXIT ||
			    csp->pr_errno != 0 || csp->pr_what != SYS_execve);
		} else
			t->t_pshandle = C;
	}

	/*
	 * If we are following the child, destroy any active libthread_db
	 * handle before we release the parent process.
	 */
	if (!follow_parent) {
		PTL_DTOR(t);
		pt->p_tdb_ops = NULL;
		pt->p_ptl_ops = &proc_lwp_ops;
		pt->p_ptl_hdl = NULL;
	}

	/*
	 * Idle all events to make sure the address space and tracing flags are
	 * restored, and then release the process we are not tracing.  If we
	 * are following the child of a vfork, we push the parent's pshandle
	 * on to a list of vfork parents to be released when we exec or exit.
	 */
	if (is_vfork && !follow_parent) {
		pt_vforkp_t *vfp = mdb_alloc(sizeof (pt_vforkp_t), UM_SLEEP);

		ASSERT(psp->pr_flags & PR_VFORKP);
		vfp->p_pshandle = P;
		mdb_list_append(&pt->p_vforkp, vfp);
		mdb_tgt_sespec_idle_all(t, EBUSY, FALSE);

	} else {
		mdb_tgt_sespec_idle_all(t, EBUSY, FALSE);
		Prelease(t->t_pshandle, PRELEASE_CLEAR);
		if (!follow_parent)
			pt_release_parents(t);
	}

	/*
	 * Now that all the hard stuff is done, switch t_pshandle back to the
	 * process we are following and reset our events to the ACTIVE state.
	 * If we are following the child, reset the libthread_db handle as well
	 * as the rtld agent.
	 */
	if (follow_parent)
		t->t_pshandle = P;
	else {
		t->t_pshandle = C;
		pt->p_rtld = Prd_agent(C);
		(void) Pobject_iter(t->t_pshandle, (proc_map_f *)thr_check, t);
	}

	(void) mdb_tgt_sespec_activate_all(t);
	(void) mdb_tgt_continue(t, NULL);
}

/*ARGSUSED*/
static void
pt_exec(mdb_tgt_t *t, int vid, void *private)
{
	struct ps_prochandle *P = t->t_pshandle;
	const pstatus_t *psp = Pstatus(P);
	pt_data_t *pt = t->t_data;
	int follow_exec = mdb.m_execmode == MDB_EM_FOLLOW;
	pid_t pid = psp->pr_pid;

	char execname[MAXPATHLEN];
	mdb_sespec_t *sep, *nsep;
	mdb_io_t *io;
	char c;

	mdb_dprintf(MDB_DBG_TGT, "exit from %s: errno=%d\n", proc_sysname(
	    psp->pr_lwp.pr_what, execname, sizeof (execname)),
	    psp->pr_lwp.pr_errno);

	if (psp->pr_lwp.pr_errno != 0) {
		(void) mdb_tgt_continue(t, NULL);
		return; /* exec failed */
	}

	/*
	 * If execmode is ASK and stdout is a terminal, then ask the user to
	 * explicitly set the exec behavior for this particular exec.  If
	 * Pstate() still shows PS_LOST, we are being called from pt_setrun()
	 * directly and therefore we must resume the terminal since it is still
	 * in the suspended state as far as tgt_continue() is concerned.
	 */
	if (mdb.m_execmode == MDB_EM_ASK && mdb.m_term != NULL) {
		if (Pstate(P) == PS_LOST)
			IOP_RESUME(mdb.m_term);

		mdb_iob_printf(mdb.m_err, "%s: %s detected: (f)ollow new "
		    "program or (s)top? ", mdb.m_pname, execname);
		mdb_iob_flush(mdb.m_err);

		while (IOP_READ(mdb.m_term, &c, sizeof (c)) == sizeof (c)) {
			if (c == 'F' || c == 'f') {
				mdb_iob_printf(mdb.m_err, "%c\n", c);
				follow_exec = TRUE;
				break;
			} else if (c == 'S' || c == 's') {
				mdb_iob_printf(mdb.m_err, "%c\n", c);
				follow_exec = FALSE;
				break;
			}
		}

		if (Pstate(P) == PS_LOST)
			IOP_SUSPEND(mdb.m_term);
	}

	pt_release_parents(t);	/* release any waiting vfork parents */
	pt_pre_detach(t, FALSE); /* remove our breakpoints and idle events */
	Preset_maps(P);		/* libproc must delete mappings and symtabs */
	pt_close_aout(t);	/* free pt symbol tables and GElf file data */

	/*
	 * If we lost control of the process across the exec and are not able
	 * to reopen it, we have no choice but to clear the matched event list
	 * and wait for the user to quit or otherwise release the process.
	 */
	if (Pstate(P) == PS_LOST && Preopen(P) == -1) {
		int error = errno;

		warn("lost control of PID %d due to exec of %s executable\n",
		    (int)pid, error == EOVERFLOW ? "64-bit" : "set-id");

		for (sep = t->t_matched; sep != T_SE_END; sep = nsep) {
			nsep = sep->se_matched;
			sep->se_matched = NULL;
			mdb_tgt_sespec_rele(t, sep);
		}

		if (error != EOVERFLOW)
			return; /* just stop if we exec'd a set-id executable */
	}

	if (Pstate(P) != PS_LOST) {
		if (Pexecname(P, execname, sizeof (execname)) == NULL) {
			(void) mdb_iob_snprintf(execname, sizeof (execname),
			    "/proc/%d/object/a.out", (int)pid);
		}

		if (follow_exec == FALSE || psp->pr_dmodel == PR_MODEL_NATIVE)
			warn("target performed exec of %s\n", execname);

		io = mdb_fdio_create_path(NULL, execname, pt->p_oflags, 0);
		if (io == NULL) {
			warn("failed to open %s", execname);
			warn("a.out symbol tables will not be available\n");
		} else if (pt_open_aout(t, io) == NULL) {
			(void) mdb_dis_select(pt_disasm(NULL));
			mdb_io_destroy(io);
		} else
			(void) mdb_dis_select(pt_disasm(&pt->p_file->gf_ehdr));
	}

	/*
	 * We reset our libthread_db state here, but deliberately do NOT call
	 * PTL_DTOR because we do not want to call libthread_db's td_ta_delete.
	 * This interface is hopelessly broken in that it writes to the process
	 * address space (which we do not want it to do after an exec) and it
	 * doesn't bother deallocating any of its storage anyway.
	 */
	pt->p_tdb_ops = NULL;
	pt->p_ptl_ops = &proc_lwp_ops;
	pt->p_ptl_hdl = NULL;

	if (follow_exec && psp->pr_dmodel != PR_MODEL_NATIVE) {
		const char *argv[3];
		char *state, *env;
		char pidarg[16];
		size_t envlen;

		if (realpath(getexecname(), execname) == NULL) {
			warn("cannot follow PID %d -- failed to resolve "
			    "debugger pathname for re-exec", (int)pid);
			return;
		}

		warn("restarting debugger to follow PID %d ...\n", (int)pid);
		mdb_dprintf(MDB_DBG_TGT, "re-exec'ing %s\n", execname);

		(void) mdb_snprintf(pidarg, sizeof (pidarg), "-p%d", (int)pid);

		state = mdb_get_config();
		envlen = strlen(MDB_CONFIG_ENV_VAR) + 1 + strlen(state) + 1;
		env = mdb_alloc(envlen, UM_SLEEP);
		(void) snprintf(env, envlen,
		    "%s=%s", MDB_CONFIG_ENV_VAR, state);

		(void) putenv(env);

		argv[0] = mdb.m_pname;
		argv[1] = pidarg;
		argv[2] = NULL;

		if (mdb.m_term != NULL)
			IOP_SUSPEND(mdb.m_term);

		Prelease(P, PRELEASE_CLEAR | PRELEASE_HANG);
		(void) execv(execname, (char *const *)argv);
		warn("failed to re-exec debugger");

		if (mdb.m_term != NULL)
			IOP_RESUME(mdb.m_term);

		t->t_pshandle = pt->p_idlehandle;
		return;
	}

	pt_post_attach(t);	/* install tracing flags and activate events */
	pt_activate_common(t);	/* initialize librtld_db and libthread_db */

	if (psp->pr_dmodel != PR_MODEL_NATIVE && mdb.m_term != NULL) {
		warn("loadable dcmds will not operate on non-native %d-bit "
		    "data model\n", psp->pr_dmodel == PR_MODEL_ILP32 ? 32 : 64);
		warn("use ::release -a and then run mdb -p %d to restart "
		    "debugger\n", (int)pid);
	}

	if (follow_exec)
		(void) mdb_tgt_continue(t, NULL);
}

static int
pt_setflags(mdb_tgt_t *t, int flags)
{
	pt_data_t *pt = t->t_data;

	if ((flags ^ t->t_flags) & MDB_TGT_F_RDWR) {
		int mode = (flags & MDB_TGT_F_RDWR) ? O_RDWR : O_RDONLY;
		mdb_io_t *io;

		if (pt->p_fio == NULL)
			return (set_errno(EMDB_NOEXEC));

		io = mdb_fdio_create_path(NULL, IOP_NAME(pt->p_fio), mode, 0);

		if (io == NULL)
			return (-1); /* errno is set for us */

		t->t_flags = (t->t_flags & ~MDB_TGT_F_RDWR) |
		    (flags & MDB_TGT_F_RDWR);

		pt->p_fio = mdb_io_hold(io);
		mdb_io_rele(pt->p_file->gf_io);
		pt->p_file->gf_io = pt->p_fio;
	}

	if (flags & MDB_TGT_F_FORCE) {
		t->t_flags |= MDB_TGT_F_FORCE;
		pt->p_gflags |= PGRAB_FORCE;
	}

	return (0);
}

/*ARGSUSED*/
static int
pt_frame(void *arglim, uintptr_t pc, uint_t argc, const long *argv,
    const mdb_tgt_gregset_t *gregs)
{
	argc = MIN(argc, (uint_t)(uintptr_t)arglim);
	mdb_printf("%a(", pc);

	if (argc != 0) {
		mdb_printf("%lr", *argv++);
		for (argc--; argc != 0; argc--)
			mdb_printf(", %lr", *argv++);
	}

	mdb_printf(")\n");
	return (0);
}

static int
pt_framev(void *arglim, uintptr_t pc, uint_t argc, const long *argv,
    const mdb_tgt_gregset_t *gregs)
{
	argc = MIN(argc, (uint_t)(uintptr_t)arglim);
#if defined(__i386) || defined(__amd64)
	mdb_printf("%0?lr %a(", gregs->gregs[R_FP], pc);
#else
	mdb_printf("%0?lr %a(", gregs->gregs[R_SP], pc);
#endif
	if (argc != 0) {
		mdb_printf("%lr", *argv++);
		for (argc--; argc != 0; argc--)
			mdb_printf(", %lr", *argv++);
	}

	mdb_printf(")\n");
	return (0);
}

static int
pt_framer(void *arglim, uintptr_t pc, uint_t argc, const long *argv,
    const mdb_tgt_gregset_t *gregs)
{
	if (pt_frameregs(arglim, pc, argc, argv, gregs, pc == PC_FAKE) == -1) {
		/*
		 * Use verbose format if register format is not supported.
		 */
		return (pt_framev(arglim, pc, argc, argv, gregs));
	}

	return (0);
}

/*ARGSUSED*/
static int
pt_stack_common(uintptr_t addr, uint_t flags, int argc,
    const mdb_arg_t *argv, mdb_tgt_stack_f *func, prgreg_t saved_pc)
{
	void *arg = (void *)(uintptr_t)mdb.m_nargs;
	mdb_tgt_t *t = mdb.m_target;
	mdb_tgt_gregset_t gregs;

	if (argc != 0) {
		if (argv->a_type == MDB_TYPE_CHAR || argc > 1)
			return (DCMD_USAGE);

		if (argv->a_type == MDB_TYPE_STRING)
			arg = (void *)(uintptr_t)mdb_strtoull(argv->a_un.a_str);
		else
			arg = (void *)(uintptr_t)argv->a_un.a_val;
	}

	if (t->t_pshandle == NULL || Pstate(t->t_pshandle) == PS_IDLE) {
		mdb_warn("no process active\n");
		return (DCMD_ERR);
	}

	/*
	 * In the universe of sparcv7, sparcv9, ia32, and amd64 this code can be
	 * common: <sys/procfs_isa.h> conveniently #defines R_FP to be the
	 * appropriate register we need to set in order to perform a stack
	 * traceback from a given frame address.
	 */
	if (flags & DCMD_ADDRSPEC) {
		bzero(&gregs, sizeof (gregs));
		gregs.gregs[R_FP] = addr;
#ifdef __sparc
		gregs.gregs[R_I7] = saved_pc;
#endif /* __sparc */
	} else if (PTL_GETREGS(t, PTL_TID(t), gregs.gregs) != 0) {
		mdb_warn("failed to get current register set");
		return (DCMD_ERR);
	}

	(void) mdb_tgt_stack_iter(t, &gregs, func, arg);
	return (DCMD_OK);
}

static int
pt_stack(uintptr_t addr, uint_t flags, int argc, const mdb_arg_t *argv)
{
	return (pt_stack_common(addr, flags, argc, argv, pt_frame, 0));
}

static int
pt_stackv(uintptr_t addr, uint_t flags, int argc, const mdb_arg_t *argv)
{
	return (pt_stack_common(addr, flags, argc, argv, pt_framev, 0));
}

static int
pt_stackr(uintptr_t addr, uint_t flags, int argc, const mdb_arg_t *argv)
{
	/*
	 * Force printing of first register window, by setting  the
	 * saved pc (%i7) to PC_FAKE.
	 */
	return (pt_stack_common(addr, flags, argc, argv, pt_framer, PC_FAKE));
}

/*ARGSUSED*/
static int
pt_ignored(uintptr_t addr, uint_t flags, int argc, const mdb_arg_t *argv)
{
	struct ps_prochandle *P = mdb.m_target->t_pshandle;
	char buf[PRSIGBUFSZ];

	if ((flags & DCMD_ADDRSPEC) || argc != 0)
		return (DCMD_USAGE);

	if (P == NULL) {
		mdb_warn("no process is currently active\n");
		return (DCMD_ERR);
	}

	mdb_printf("%s\n", proc_sigset2str(&Pstatus(P)->pr_sigtrace, " ",
	    FALSE, buf, sizeof (buf)));

	return (DCMD_OK);
}

/*ARGSUSED*/
static int
pt_lwpid(uintptr_t addr, uint_t flags, int argc, const mdb_arg_t *argv)
{
	struct ps_prochandle *P = mdb.m_target->t_pshandle;

	if ((flags & DCMD_ADDRSPEC) || argc != 0)
		return (DCMD_USAGE);

	if (P == NULL) {
		mdb_warn("no process is currently active\n");
		return (DCMD_ERR);
	}

	mdb_printf("%d\n", Pstatus(P)->pr_lwp.pr_lwpid);
	return (DCMD_OK);
}

static int
pt_print_lwpid(int *n, const lwpstatus_t *psp)
{
	struct ps_prochandle *P = mdb.m_target->t_pshandle;
	int nlwp = Pstatus(P)->pr_nlwp;

	if (*n == nlwp - 2)
		mdb_printf("%d and ", (int)psp->pr_lwpid);
	else if (*n == nlwp - 1)
		mdb_printf("%d are", (int)psp->pr_lwpid);
	else
		mdb_printf("%d, ", (int)psp->pr_lwpid);

	(*n)++;
	return (0);
}

/*ARGSUSED*/
static int
pt_lwpids(uintptr_t addr, uint_t flags, int argc, const mdb_arg_t *argv)
{
	struct ps_prochandle *P = mdb.m_target->t_pshandle;
	int n = 0;

	if (P == NULL) {
		mdb_warn("no process is currently active\n");
		return (DCMD_ERR);
	}

	switch (Pstatus(P)->pr_nlwp) {
	case 0:
		mdb_printf("no lwps are");
		break;
	case 1:
		mdb_printf("lwpid %d is the only lwp",
		    Pstatus(P)->pr_lwp.pr_lwpid);
		break;
	default:
		mdb_printf("lwpids ");
		(void) Plwp_iter(P, (proc_lwp_f *)pt_print_lwpid, &n);
	}

	switch (Pstate(P)) {
	case PS_DEAD:
		mdb_printf(" in core of process %d.\n", Pstatus(P)->pr_pid);
		break;
	case PS_IDLE:
		mdb_printf(" in idle target.\n");
		break;
	default:
		mdb_printf(" in process %d.\n", (int)Pstatus(P)->pr_pid);
		break;
	}

	return (DCMD_OK);
}

/*ARGSUSED*/
static int
pt_ignore(uintptr_t addr, uint_t flags, int argc, const mdb_arg_t *argv)
{
	pt_data_t *pt = mdb.m_target->t_data;

	if (!(flags & DCMD_ADDRSPEC) || argc != 0)
		return (DCMD_USAGE);

	if (addr < 1 || addr > pt->p_maxsig) {
		mdb_warn("invalid signal number -- 0t%lu\n", addr);
		return (DCMD_ERR);
	}

	(void) mdb_tgt_vespec_iter(mdb.m_target, pt_ignore_sig, (void *)addr);
	return (DCMD_OK);
}

/*ARGSUSED*/
static int
pt_attach(uintptr_t addr, uint_t flags, int argc, const mdb_arg_t *argv)
{
	mdb_tgt_t *t = mdb.m_target;
	pt_data_t *pt = t->t_data;
	int state, perr;

	if (!(flags & DCMD_ADDRSPEC) && argc == 0)
		return (DCMD_USAGE);

	if (((flags & DCMD_ADDRSPEC) && argc != 0) || argc > 1 ||
	    (argc != 0 && argv->a_type != MDB_TYPE_STRING))
		return (DCMD_USAGE);

	if (t->t_pshandle != NULL && Pstate(t->t_pshandle) != PS_IDLE) {
		mdb_warn("debugger is already attached to a %s\n",
		    (Pstate(t->t_pshandle) == PS_DEAD) ? "core" : "process");
		return (DCMD_ERR);
	}

	if (pt->p_fio == NULL) {
		mdb_warn("attach requires executable to be specified on "
		    "command-line (or use -p)\n");
		return (DCMD_ERR);
	}

	if (flags & DCMD_ADDRSPEC)
		t->t_pshandle = Pgrab((pid_t)addr, pt->p_gflags, &perr);
	else
		t->t_pshandle = proc_arg_grab(argv->a_un.a_str,
		    PR_ARG_ANY, pt->p_gflags, &perr);

	if (t->t_pshandle == NULL) {
		t->t_pshandle = pt->p_idlehandle;
		mdb_warn("cannot attach: %s\n", Pgrab_error(perr));
		return (DCMD_ERR);
	}

	state = Pstate(t->t_pshandle);
	if (state != PS_DEAD && state != PS_IDLE) {
		(void) Punsetflags(t->t_pshandle, PR_KLC);
		(void) Psetflags(t->t_pshandle, PR_RLC);
		pt_post_attach(t);
		pt_activate_common(t);
	}

	(void) mdb_tgt_status(t, &t->t_status);
	mdb_module_load_all(0);
	return (DCMD_OK);
}

static int
pt_regstatus(uintptr_t addr, uint_t flags, int argc, const mdb_arg_t *argv)
{
	mdb_tgt_t *t = mdb.m_target;

	if (t->t_pshandle != NULL) {
		const pstatus_t *psp = Pstatus(t->t_pshandle);
		int cursig = psp->pr_lwp.pr_cursig;
		char signame[SIG2STR_MAX];
		int state = Pstate(t->t_pshandle);

		if (state != PS_DEAD && state != PS_IDLE)
			mdb_printf("process id = %d\n", psp->pr_pid);
		else
			mdb_printf("no process\n");

		if (cursig != 0 && sig2str(cursig, signame) == 0)
			mdb_printf("SIG%s: %s\n", signame, strsignal(cursig));
	}

	return (pt_regs(addr, flags, argc, argv));
}

static int
pt_findstack(uintptr_t tid, uint_t flags, int argc, const mdb_arg_t *argv)
{
	mdb_tgt_t *t = mdb.m_target;
	mdb_tgt_gregset_t gregs;
	int showargs = 0;
	int count;
	uintptr_t pc, sp;

	if (!(flags & DCMD_ADDRSPEC))
		return (DCMD_USAGE);

	count = mdb_getopts(argc, argv, 'v', MDB_OPT_SETBITS, TRUE, &showargs,
	    NULL);
	argc -= count;
	argv += count;

	if (argc > 1 || (argc == 1 && argv->a_type != MDB_TYPE_STRING))
		return (DCMD_USAGE);

	if (PTL_GETREGS(t, tid, gregs.gregs) != 0) {
		mdb_warn("failed to get register set for thread %p", tid);
		return (DCMD_ERR);
	}

	pc = gregs.gregs[R_PC];
#if defined(__i386) || defined(__amd64)
	sp = gregs.gregs[R_FP];
#else
	sp = gregs.gregs[R_SP];
#endif
	mdb_printf("stack pointer for thread %p: %p\n", tid, sp);
	if (pc != 0)
		mdb_printf("[ %0?lr %a() ]\n", sp, pc);

	(void) mdb_inc_indent(2);
	mdb_set_dot(sp);

	if (argc == 1)
		(void) mdb_eval(argv->a_un.a_str);
	else if (showargs)
		(void) mdb_eval("<.$C");
	else
		(void) mdb_eval("<.$C0");

	(void) mdb_dec_indent(2);
	return (DCMD_OK);
}

/*ARGSUSED*/
static int
pt_gcore(uintptr_t addr, uint_t flags, int argc, const mdb_arg_t *argv)
{
	mdb_tgt_t *t = mdb.m_target;
	char *prefix = "core";
	char *content_str = NULL;
	core_content_t content = CC_CONTENT_DEFAULT;
	size_t size;
	char *fname;
	pid_t pid;

	if (flags & DCMD_ADDRSPEC)
		return (DCMD_USAGE);

	if (mdb_getopts(argc, argv,
	    'o', MDB_OPT_STR, &prefix,
	    'c', MDB_OPT_STR, &content_str, NULL) != argc)
		return (DCMD_USAGE);

	if (content_str != NULL &&
	    (proc_str2content(content_str, &content) != 0 ||
	    content == CC_CONTENT_INVALID)) {
		mdb_warn("invalid content string '%s'\n", content_str);
		return (DCMD_ERR);
	}

	if (t->t_pshandle == NULL) {
		mdb_warn("no process active\n");
		return (DCMD_ERR);
	}

	pid = Pstatus(t->t_pshandle)->pr_pid;
	size = 1 + mdb_snprintf(NULL, 0, "%s.%d", prefix, (int)pid);
	fname = mdb_alloc(size, UM_SLEEP | UM_GC);
	(void) mdb_snprintf(fname, size, "%s.%d", prefix, (int)pid);

	if (Pgcore(t->t_pshandle, fname, content) != 0) {
		mdb_warn("couldn't dump core");
		return (DCMD_ERR);
	}

	mdb_warn("%s dumped\n", fname);

	return (DCMD_OK);
}

/*ARGSUSED*/
static int
pt_kill(uintptr_t addr, uint_t flags, int argc, const mdb_arg_t *argv)
{
	mdb_tgt_t *t = mdb.m_target;
	pt_data_t *pt = t->t_data;
	int state;

	if ((flags & DCMD_ADDRSPEC) || argc != 0)
		return (DCMD_USAGE);

	if (t->t_pshandle != NULL &&
	    (state = Pstate(t->t_pshandle)) != PS_DEAD && state != PS_IDLE) {
		mdb_warn("victim process PID %d forcibly terminated\n",
		    (int)Pstatus(t->t_pshandle)->pr_pid);
		pt_pre_detach(t, TRUE);
		pt_release_parents(t);
		Prelease(t->t_pshandle, PRELEASE_KILL);
		t->t_pshandle = pt->p_idlehandle;
		(void) mdb_tgt_status(t, &t->t_status);
		mdb.m_flags &= ~(MDB_FL_VCREATE | MDB_FL_JOBCTL);
	} else
		mdb_warn("no victim process is currently under control\n");

	return (DCMD_OK);
}

/*ARGSUSED*/
static int
pt_detach(uintptr_t addr, uint_t flags, int argc, const mdb_arg_t *argv)
{
	mdb_tgt_t *t = mdb.m_target;
	pt_data_t *pt = t->t_data;
	int rflags = pt->p_rflags;

	if (argc != 0 && argv->a_type == MDB_TYPE_STRING &&
	    strcmp(argv->a_un.a_str, "-a") == 0) {
		rflags = PRELEASE_HANG | PRELEASE_CLEAR;
		argv++;
		argc--;
	}

	if ((flags & DCMD_ADDRSPEC) || argc != 0)
		return (DCMD_USAGE);

	if (t->t_pshandle == NULL || Pstate(t->t_pshandle) == PS_IDLE) {
		mdb_warn("debugger is not currently attached to a process "
		    "or core file\n");
		return (DCMD_ERR);
	}

	pt_pre_detach(t, TRUE);
	pt_release_parents(t);
	Prelease(t->t_pshandle, rflags);
	t->t_pshandle = pt->p_idlehandle;
	(void) mdb_tgt_status(t, &t->t_status);
	mdb.m_flags &= ~(MDB_FL_VCREATE | MDB_FL_JOBCTL);

	return (DCMD_OK);
}

static uintmax_t
reg_disc_get(const mdb_var_t *v)
{
	mdb_tgt_t *t = MDB_NV_COOKIE(v);
	mdb_tgt_tid_t tid = PTL_TID(t);
	mdb_tgt_reg_t r = 0;

	if (tid != (mdb_tgt_tid_t)-1L)
		(void) mdb_tgt_getareg(t, tid, mdb_nv_get_name(v), &r);

	return (r);
}

static void
reg_disc_set(mdb_var_t *v, uintmax_t r)
{
	mdb_tgt_t *t = MDB_NV_COOKIE(v);
	mdb_tgt_tid_t tid = PTL_TID(t);

	if (tid != (mdb_tgt_tid_t)-1L && mdb_tgt_putareg(t, tid,
	    mdb_nv_get_name(v), r) == -1)
		mdb_warn("failed to modify %%%s register", mdb_nv_get_name(v));
}

static void
pt_print_reason(const lwpstatus_t *psp)
{
	char name[SIG2STR_MAX + 4]; /* enough for SIG+name+\0, syscall or flt */
	const char *desc;

	switch (psp->pr_why) {
	case PR_REQUESTED:
		mdb_printf("stopped by debugger");
		break;
	case PR_SIGNALLED:
		mdb_printf("stopped on %s (%s)", proc_signame(psp->pr_what,
		    name, sizeof (name)), strsignal(psp->pr_what));
		break;
	case PR_SYSENTRY:
		mdb_printf("stopped on entry to %s system call",
		    proc_sysname(psp->pr_what, name, sizeof (name)));
		break;
	case PR_SYSEXIT:
		mdb_printf("stopped on exit from %s system call",
		    proc_sysname(psp->pr_what, name, sizeof (name)));
		break;
	case PR_JOBCONTROL:
		mdb_printf("stopped by job control");
		break;
	case PR_FAULTED:
		if (psp->pr_what == FLTBPT) {
			mdb_printf("stopped on a breakpoint");
		} else if (psp->pr_what == FLTWATCH) {
			switch (psp->pr_info.si_code) {
			case TRAP_RWATCH:
				desc = "read";
				break;
			case TRAP_WWATCH:
				desc = "write";
				break;
			case TRAP_XWATCH:
				desc = "execute";
				break;
			default:
				desc = "unknown";
			}
			mdb_printf("stopped %s a watchpoint (%s access to %p)",
			    psp->pr_info.si_trapafter ? "after" : "on",
			    desc, psp->pr_info.si_addr);
		} else if (psp->pr_what == FLTTRACE) {
			mdb_printf("stopped after a single-step");
		} else {
			mdb_printf("stopped on a %s fault",
			    proc_fltname(psp->pr_what, name, sizeof (name)));
		}
		break;
	case PR_SUSPENDED:
	case PR_CHECKPOINT:
		mdb_printf("suspended by the kernel");
		break;
	default:
		mdb_printf("stopped for unknown reason (%d/%d)",
		    psp->pr_why, psp->pr_what);
	}
}

/*ARGSUSED*/
static int
pt_status_dcmd(uintptr_t addr, uint_t flags, int argc, const mdb_arg_t *argv)
{
	mdb_tgt_t *t = mdb.m_target;
	struct ps_prochandle *P = t->t_pshandle;
	pt_data_t *pt = t->t_data;

	if (P != NULL) {
		const psinfo_t *pip = Ppsinfo(P);
		const pstatus_t *psp = Pstatus(P);
		int cursig = 0, bits = 0, coredump = 0;
		int state;
		GElf_Sym sym;
		uintptr_t panicstr;
		char panicbuf[128];
		const siginfo_t *sip = &(psp->pr_lwp.pr_info);

		char execname[MAXPATHLEN], buf[BUFSIZ];
		char signame[SIG2STR_MAX + 4]; /* enough for SIG+name+\0 */

		mdb_tgt_spec_desc_t desc;
		mdb_sespec_t *sep;

		struct utsname uts;
		prcred_t cred;
		psinfo_t pi;

		(void) strcpy(uts.nodename, "unknown machine");
		(void) Puname(P, &uts);

		if (pip != NULL) {
			bcopy(pip, &pi, sizeof (psinfo_t));
			proc_unctrl_psinfo(&pi);
		} else
			bzero(&pi, sizeof (psinfo_t));

		bits = pi.pr_dmodel == PR_MODEL_ILP32 ? 32 : 64;

		state = Pstate(P);
		if (psp != NULL && state != PS_UNDEAD && state != PS_IDLE)
			cursig = psp->pr_lwp.pr_cursig;

		if (state == PS_DEAD && pip != NULL) {
			mdb_printf("debugging core file of %s (%d-bit) "
			    "from %s\n", pi.pr_fname, bits, uts.nodename);

		} else if (state == PS_DEAD) {
			mdb_printf("debugging core file\n");

		} else if (state == PS_IDLE) {
			const GElf_Ehdr *ehp = &pt->p_file->gf_ehdr;

			mdb_printf("debugging %s file (%d-bit)\n",
			    ehp->e_type == ET_EXEC ? "executable" : "object",
			    ehp->e_ident[EI_CLASS] == ELFCLASS32 ? 32 : 64);

		} else if (state == PS_UNDEAD && pi.pr_pid == 0) {
			mdb_printf("debugging defunct process\n");

		} else {
			mdb_printf("debugging PID %d (%d-bit)\n",
			    pi.pr_pid, bits);
		}

		if (Pexecname(P, execname, sizeof (execname)) != NULL)
			mdb_printf("file: %s\n", execname);

		if (pip != NULL && state == PS_DEAD)
			mdb_printf("initial argv: %s\n", pi.pr_psargs);

		if (state != PS_UNDEAD && state != PS_IDLE) {
			mdb_printf("threading model: ");
			if (pt->p_ptl_ops == &proc_lwp_ops)
				mdb_printf("raw lwps\n");
			else
				mdb_printf("native threads\n");
		}

		mdb_printf("status: ");
		switch (state) {
		case PS_RUN:
			ASSERT(!(psp->pr_flags & PR_STOPPED));
			mdb_printf("process is running");
			if (psp->pr_flags & PR_DSTOP)
				mdb_printf(", debugger stop directive pending");
			mdb_printf("\n");
			break;

		case PS_STOP:
			ASSERT(psp->pr_flags & PR_STOPPED);
			pt_print_reason(&psp->pr_lwp);

			if (psp->pr_flags & PR_DSTOP)
				mdb_printf(", debugger stop directive pending");
			if (psp->pr_flags & PR_ASLEEP)
				mdb_printf(", sleeping in %s system call",
				    proc_sysname(psp->pr_lwp.pr_syscall,
				    signame, sizeof (signame)));

			mdb_printf("\n");

			for (sep = t->t_matched; sep != T_SE_END;
			    sep = sep->se_matched) {
				mdb_printf("event: %s\n", sep->se_ops->se_info(
				    t, sep, mdb_list_next(&sep->se_velist),
				    &desc, buf, sizeof (buf)));
			}
			break;

		case PS_LOST:
			mdb_printf("debugger lost control of process\n");
			break;

		case PS_UNDEAD:
			coredump = WIFSIGNALED(pi.pr_wstat) &&
			    WCOREDUMP(pi.pr_wstat);
			/*FALLTHRU*/

		case PS_DEAD:
			if (cursig == 0 && WIFSIGNALED(pi.pr_wstat))
				cursig = WTERMSIG(pi.pr_wstat);
			/*
			 * We can only use pr_wstat == 0 as a test for gcore if
			 * an NT_PRCRED note is present; these features were
			 * added at the same time in Solaris 8.
			 */
			if (pi.pr_wstat == 0 && Pstate(P) == PS_DEAD &&
			    Pcred(P, &cred, 1) == 0) {
				mdb_printf("process core file generated "
				    "with gcore(1)\n");
			} else if (cursig != 0) {
				mdb_printf("process terminated by %s (%s)",
				    proc_signame(cursig, signame,
				    sizeof (signame)), strsignal(cursig));

				if (sip->si_signo != 0 && SI_FROMUSER(sip) &&
				    sip->si_pid != 0) {
					mdb_printf(", pid=%d uid=%u",
					    (int)sip->si_pid, sip->si_uid);
					if (sip->si_code != 0) {
						mdb_printf(" code=%d",
						    sip->si_code);
					}
				} else {
					switch (sip->si_signo) {
					case SIGILL:
					case SIGTRAP:
					case SIGFPE:
					case SIGSEGV:
					case SIGBUS:
					case SIGEMT:
						mdb_printf(", addr=%p",
						    sip->si_addr);
					default:
						break;
					}
				}

				if (coredump)
					mdb_printf(" - core file dumped");
				mdb_printf("\n");
			} else {
				mdb_printf("process terminated with exit "
				    "status %d\n", WEXITSTATUS(pi.pr_wstat));
			}

			if (Plookup_by_name(t->t_pshandle, "libc.so",
			    "panicstr", &sym) == 0 &&
			    Pread(t->t_pshandle, &panicstr, sizeof (panicstr),
			    sym.st_value) == sizeof (panicstr) &&
			    Pread_string(t->t_pshandle, panicbuf,
			    sizeof (panicbuf), panicstr) > 0) {
				mdb_printf("panic message: %s",
				    panicbuf);
			}


			break;

		case PS_IDLE:
			mdb_printf("idle\n");
			break;

		default:
			mdb_printf("unknown libproc Pstate: %d\n", Pstate(P));
		}

	} else if (pt->p_file != NULL) {
		const GElf_Ehdr *ehp = &pt->p_file->gf_ehdr;

		mdb_printf("debugging %s file (%d-bit)\n",
		    ehp->e_type == ET_EXEC ? "executable" : "object",
		    ehp->e_ident[EI_CLASS] == ELFCLASS32 ? 32 : 64);
		mdb_printf("executable file: %s\n", IOP_NAME(pt->p_fio));
		mdb_printf("status: idle\n");
	}

	return (DCMD_OK);
}

static int
pt_tls(uintptr_t tid, uint_t flags, int argc, const mdb_arg_t *argv)
{
	const char *name;
	const char *object;
	GElf_Sym sym;
	mdb_syminfo_t si;
	mdb_tgt_t *t = mdb.m_target;

	if (!(flags & DCMD_ADDRSPEC) || argc > 1)
		return (DCMD_USAGE);

	if (argc == 0) {
		psaddr_t b;

		if (tlsbase(t, tid, PR_LMID_EVERY, MDB_TGT_OBJ_EXEC, &b) != 0) {
			mdb_warn("failed to lookup tlsbase for %r", tid);
			return (DCMD_ERR);
		}

		mdb_printf("%lr\n", b);
		mdb_set_dot(b);

		return (DCMD_OK);
	}

	name = argv[0].a_un.a_str;
	object = MDB_TGT_OBJ_EVERY;

	if (pt_lookup_by_name_thr(t, object, name, &sym, &si, tid) != 0) {
		mdb_warn("failed to lookup %s", name);
		return (DCMD_ABORT); /* avoid repeated failure */
	}

	if (GELF_ST_TYPE(sym.st_info) != STT_TLS && DCMD_HDRSPEC(flags))
		mdb_warn("%s does not refer to thread local storage\n", name);

	mdb_printf("%llr\n", sym.st_value);
	mdb_set_dot(sym.st_value);

	return (DCMD_OK);
}

/*ARGSUSED*/
static int
pt_tmodel(uintptr_t addr, uint_t flags, int argc, const mdb_arg_t *argv)
{
	mdb_tgt_t *t = mdb.m_target;
	pt_data_t *pt = t->t_data;
	const pt_ptl_ops_t *ptl_ops;

	if (argc != 1 || argv->a_type != MDB_TYPE_STRING)
		return (DCMD_USAGE);

	if (strcmp(argv->a_un.a_str, "thread") == 0)
		ptl_ops = &proc_tdb_ops;
	else if (strcmp(argv->a_un.a_str, "lwp") == 0)
		ptl_ops = &proc_lwp_ops;
	else
		return (DCMD_USAGE);

	if (t->t_pshandle != NULL && pt->p_ptl_ops != ptl_ops) {
		PTL_DTOR(t);
		pt->p_tdb_ops = NULL;
		pt->p_ptl_ops = &proc_lwp_ops;
		pt->p_ptl_hdl = NULL;

		if (ptl_ops == &proc_tdb_ops) {
			(void) Pobject_iter(t->t_pshandle, (proc_map_f *)
			    thr_check, t);
		}
	}

	(void) mdb_tgt_status(t, &t->t_status);
	return (DCMD_OK);
}

static const char *
env_match(const char *cmp, const char *nameval)
{
	const char *loc;
	size_t cmplen = strlen(cmp);

	loc = strchr(nameval, '=');
	if (loc != NULL && (loc - nameval) == cmplen &&
	    strncmp(nameval, cmp, cmplen) == 0) {
		return (loc + 1);
	}

	return (NULL);
}

/*ARGSUSED*/
static int
print_env(void *data, struct ps_prochandle *P, uintptr_t addr,
    const char *nameval)
{
	const char *value;

	if (nameval == NULL) {
		mdb_printf("<0x%p>\n", addr);
	} else {
		if (data == NULL)
			mdb_printf("%s\n", nameval);
		else if ((value = env_match(data, nameval)) != NULL)
			mdb_printf("%s\n", value);
	}

	return (0);
}

/*ARGSUSED*/
static int
pt_getenv(uintptr_t addr, uint_t flags, int argc, const mdb_arg_t *argv)
{
	mdb_tgt_t *t = mdb.m_target;
	pt_data_t *pt = t->t_data;
	int i;
	uint_t opt_t = 0;
	mdb_var_t *v;

	i = mdb_getopts(argc, argv,
	    't', MDB_OPT_SETBITS, TRUE, &opt_t, NULL);

	argc -= i;
	argv += i;

	if ((flags & DCMD_ADDRSPEC) || argc > 1)
		return (DCMD_USAGE);

	if (argc == 1 && argv->a_type != MDB_TYPE_STRING)
		return (DCMD_USAGE);

	if (opt_t && t->t_pshandle == NULL) {
		mdb_warn("no process active\n");
		return (DCMD_ERR);
	}

	if (opt_t && (Pstate(t->t_pshandle) == PS_IDLE ||
	    Pstate(t->t_pshandle) == PS_UNDEAD)) {
		mdb_warn("-t option requires target to be running\n");
		return (DCMD_ERR);
	}

	if (opt_t != 0) {
		if (Penv_iter(t->t_pshandle, print_env,
		    argc == 0 ? NULL : (void *)argv->a_un.a_str) != 0)
			return (DCMD_ERR);
	} else if (argc == 1) {
		if ((v = mdb_nv_lookup(&pt->p_env, argv->a_un.a_str)) == NULL)
			return (DCMD_ERR);

		ASSERT(strchr(mdb_nv_get_cookie(v), '=') != NULL);
		mdb_printf("%s\n", strchr(mdb_nv_get_cookie(v), '=') + 1);
	} else {

		mdb_nv_rewind(&pt->p_env);
		while ((v = mdb_nv_advance(&pt->p_env)) != NULL)
			mdb_printf("%s\n", mdb_nv_get_cookie(v));
	}

	return (DCMD_OK);
}

/*
 * Function to set a variable in the internal environment, which is used when
 * creating new processes.  Note that it is possible that 'nameval' can refer to
 * read-only memory, if mdb calls putenv() on an existing value before calling
 * this function.  While we should avoid this situation, this function is
 * designed to be robust in the face of such changes.
 */
static void
pt_env_set(pt_data_t *pt, const char *nameval)
{
	mdb_var_t *v;
	char *equals, *val;
	const char *name;
	size_t len;

	if ((equals = strchr(nameval, '=')) != NULL) {
		val = strdup(nameval);
		equals = val + (equals - nameval);
	} else {
		/*
		 * nameval doesn't contain an equals character.  Convert this to
		 * be 'nameval='.
		 */
		len = strlen(nameval);
		val = mdb_alloc(len + 2, UM_SLEEP);
		(void) mdb_snprintf(val, len + 2, "%s=", nameval);
		equals = val + len;
	}

	/* temporary truncate the string for lookup/insert */
	*equals = '\0';
	v = mdb_nv_lookup(&pt->p_env, val);

	if (v != NULL) {
		char *old = mdb_nv_get_cookie(v);
		mdb_free(old, strlen(old) + 1);
		name = mdb_nv_get_name(v);
	} else {
		/*
		 * The environment is created using MDB_NV_EXTNAME, so we must
		 * provide external storage for the variable names.
		 */
		name = strdup(val);
	}

	*equals = '=';

	(void) mdb_nv_insert(&pt->p_env, name, NULL, (uintptr_t)val,
	    MDB_NV_EXTNAME);

	if (equals)
		*equals = '=';
}

/*
 * Clears the internal environment.
 */
static void
pt_env_clear(pt_data_t *pt)
{
	mdb_var_t *v;
	char *val, *name;

	mdb_nv_rewind(&pt->p_env);
	while ((v = mdb_nv_advance(&pt->p_env)) != NULL) {

		name = (char *)mdb_nv_get_name(v);
		val = mdb_nv_get_cookie(v);

		mdb_nv_remove(&pt->p_env, v);

		mdb_free(name, strlen(name) + 1);
		mdb_free(val, strlen(val) + 1);
	}
}

/*ARGSUSED*/
static int
pt_setenv(uintptr_t addr, uint_t flags, int argc, const mdb_arg_t *argv)
{
	mdb_tgt_t *t = mdb.m_target;
	pt_data_t *pt = t->t_data;
	char *nameval;
	size_t len;
	int alloc;

	if ((flags & DCMD_ADDRSPEC) || argc == 0 || argc > 2)
		return (DCMD_USAGE);

	if ((argc > 0 && argv[0].a_type != MDB_TYPE_STRING) ||
	    (argc > 1 && argv[1].a_type != MDB_TYPE_STRING))
		return (DCMD_USAGE);

	if (t->t_pshandle == NULL) {
		mdb_warn("no process active\n");
		return (DCMD_ERR);
	}

	/*
	 * If the process is in some sort of running state, warn the user that
	 * changes won't immediately take effect.
	 */
	if (Pstate(t->t_pshandle) == PS_RUN ||
	    Pstate(t->t_pshandle) == PS_STOP) {
		mdb_warn("warning: changes will not take effect until process"
		    " is restarted\n");
	}

	/*
	 * We allow two forms of operation.  The first is the usual "name=value"
	 * parameter.  We also allow the user to specify two arguments, where
	 * the first is the name of the variable, and the second is the value.
	 */
	alloc = 0;
	if (argc == 1) {
		nameval = (char *)argv->a_un.a_str;
	} else {
		len = strlen(argv[0].a_un.a_str) +
		    strlen(argv[1].a_un.a_str) + 2;
		nameval = mdb_alloc(len, UM_SLEEP);
		(void) mdb_snprintf(nameval, len, "%s=%s", argv[0].a_un.a_str,
		    argv[1].a_un.a_str);
		alloc = 1;
	}

	pt_env_set(pt, nameval);

	if (alloc)
		mdb_free(nameval, strlen(nameval) + 1);

	return (DCMD_OK);
}

/*ARGSUSED*/
static int
pt_unsetenv(uintptr_t addr, uint_t flags, int argc, const mdb_arg_t *argv)
{
	mdb_tgt_t *t = mdb.m_target;
	pt_data_t *pt = t->t_data;
	mdb_var_t *v;
	char *value, *name;

	if ((flags & DCMD_ADDRSPEC) || argc > 1)
		return (DCMD_USAGE);

	if (argc == 1 && argv->a_type != MDB_TYPE_STRING)
		return (DCMD_USAGE);

	if (t->t_pshandle == NULL) {
		mdb_warn("no process active\n");
		return (DCMD_ERR);
	}

	/*
	 * If the process is in some sort of running state, warn the user that
	 * changes won't immediately take effect.
	 */
	if (Pstate(t->t_pshandle) == PS_RUN ||
	    Pstate(t->t_pshandle) == PS_STOP) {
		mdb_warn("warning: changes will not take effect until process"
		    " is restarted\n");
	}

	if (argc == 0) {
		pt_env_clear(pt);
	} else {
		if ((v = mdb_nv_lookup(&pt->p_env, argv->a_un.a_str)) != NULL) {
			name = (char *)mdb_nv_get_name(v);
			value = mdb_nv_get_cookie(v);

			mdb_nv_remove(&pt->p_env, v);

			mdb_free(name, strlen(name) + 1);
			mdb_free(value, strlen(value) + 1);
		}
	}

	return (DCMD_OK);
}

void
getenv_help(void)
{
	mdb_printf("-t  show current process environment"
	    " instead of initial environment.\n");
}

static const mdb_dcmd_t pt_dcmds[] = {
	{ "$c", "?[cnt]", "print stack backtrace", pt_stack },
	{ "$C", "?[cnt]", "print stack backtrace", pt_stackv },
	{ "$i", NULL, "print signals that are ignored", pt_ignored },
	{ "$l", NULL, "print the representative thread's lwp id", pt_lwpid },
	{ "$L", NULL, "print list of the active lwp ids", pt_lwpids },
	{ "$r", "?", "print general-purpose registers", pt_regs },
	{ "$x", "?", "print floating point registers", pt_fpregs },
	{ "$X", "?", "print floating point registers", pt_fpregs },
	{ "$y", "?", "print floating point registers", pt_fpregs },
	{ "$Y", "?", "print floating point registers", pt_fpregs },
	{ "$?", "?", "print status and registers", pt_regstatus },
	{ ":A", "?[core|pid]", "attach to process or core file", pt_attach },
	{ ":i", ":", "ignore signal (delete all matching events)", pt_ignore },
	{ ":k", NULL, "forcibly kill and release target", pt_kill },
	{ ":R", "[-a]", "release the previously attached process", pt_detach },
	{ "attach", "?[core|pid]",
	    "attach to process or core file", pt_attach },
	{ "findstack", ":[-v]", "find user thread stack", pt_findstack },
	{ "gcore", "[-o prefix] [-c content]",
	    "produce a core file for the attached process", pt_gcore },
	{ "getenv", "[-t] [name]", "display an environment variable",
		pt_getenv, getenv_help },
	{ "kill", NULL, "forcibly kill and release target", pt_kill },
	{ "release", "[-a]",
	    "release the previously attached process", pt_detach },
	{ "regs", "?", "print general-purpose registers", pt_regs },
	{ "fpregs", "?[-dqs]", "print floating point registers", pt_fpregs },
	{ "setenv", "name=value", "set an environment variable", pt_setenv },
	{ "stack", "?[cnt]", "print stack backtrace", pt_stack },
	{ "stackregs", "?", "print stack backtrace and registers", pt_stackr },
	{ "status", NULL, "print summary of current target", pt_status_dcmd },
	{ "tls", ":symbol",
	    "lookup TLS data in the context of a given thread", pt_tls },
	{ "tmodel", "{thread|lwp}", NULL, pt_tmodel },
	{ "unsetenv", "[name]", "clear an environment variable", pt_unsetenv },
	{ NULL }
};

static void
pt_thr_walk_fini(mdb_walk_state_t *wsp)
{
	mdb_addrvec_destroy(wsp->walk_data);
	mdb_free(wsp->walk_data, sizeof (mdb_addrvec_t));
}

static int
pt_thr_walk_init(mdb_walk_state_t *wsp)
{
	wsp->walk_data = mdb_zalloc(sizeof (mdb_addrvec_t), UM_SLEEP);
	mdb_addrvec_create(wsp->walk_data);

	if (PTL_ITER(mdb.m_target, wsp->walk_data) == -1) {
		mdb_warn("failed to iterate over threads");
		pt_thr_walk_fini(wsp);
		return (WALK_ERR);
	}

	return (WALK_NEXT);
}

static int
pt_thr_walk_step(mdb_walk_state_t *wsp)
{
	if (mdb_addrvec_length(wsp->walk_data) != 0) {
		return (wsp->walk_callback(mdb_addrvec_shift(wsp->walk_data),
		    NULL, wsp->walk_cbdata));
	}
	return (WALK_DONE);
}

static const mdb_walker_t pt_walkers[] = {
	{ "thread", "walk list of valid thread identifiers",
	    pt_thr_walk_init, pt_thr_walk_step, pt_thr_walk_fini },
	{ NULL }
};


static void
pt_activate_common(mdb_tgt_t *t)
{
	pt_data_t *pt = t->t_data;
	GElf_Sym sym;

	/*
	 * If we have a libproc handle and AT_BASE is set, the process or core
	 * is dynamically linked.  We call Prd_agent() to force libproc to
	 * try to initialize librtld_db, and issue a warning if that fails.
	 */
	if (t->t_pshandle != NULL && Pgetauxval(t->t_pshandle,
	    AT_BASE) != -1L && Prd_agent(t->t_pshandle) == NULL) {
		mdb_warn("warning: librtld_db failed to initialize; shared "
		    "library information will not be available\n");
	}

	/*
	 * If we have a libproc handle and libthread is loaded, attempt to load
	 * and initialize the corresponding libthread_db.  If this fails, fall
	 * back to our native LWP implementation and issue a warning.
	 */
	if (t->t_pshandle != NULL && Pstate(t->t_pshandle) != PS_IDLE)
		(void) Pobject_iter(t->t_pshandle, (proc_map_f *)thr_check, t);

	/*
	 * If there's a global object named '_mdb_abort_info', assuming we're
	 * debugging mdb itself and load the developer support module.
	 */
	if (mdb_gelf_symtab_lookup_by_name(pt->p_symtab, "_mdb_abort_info",
	    &sym, NULL) == 0 && GELF_ST_TYPE(sym.st_info) == STT_OBJECT) {
		if (mdb_module_load("mdb_ds", MDB_MOD_SILENT) < 0)
			mdb_warn("warning: failed to load developer support\n");
	}

	mdb_tgt_elf_export(pt->p_file);
}

static void
pt_activate(mdb_tgt_t *t)
{
	static const mdb_nv_disc_t reg_disc = { reg_disc_set, reg_disc_get };

	pt_data_t *pt = t->t_data;
	struct utsname u1, u2;
	mdb_var_t *v;
	core_content_t content;

	if (t->t_pshandle) {
		mdb_prop_postmortem = (Pstate(t->t_pshandle) == PS_DEAD);
		mdb_prop_kernel = FALSE;
	} else
		mdb_prop_kernel = mdb_prop_postmortem = FALSE;

	mdb_prop_datamodel = MDB_TGT_MODEL_NATIVE;

	/*
	 * If we're examining a core file that doesn't contain program text,
	 * and uname(2) doesn't match the NT_UTSNAME note recorded in the
	 * core file, issue a warning.
	 */
	if (mdb_prop_postmortem == TRUE &&
	    ((content = Pcontent(t->t_pshandle)) == CC_CONTENT_INVALID ||
	    !(content & CC_CONTENT_TEXT)) &&
	    uname(&u1) >= 0 && Puname(t->t_pshandle, &u2) == 0 &&
	    (strcmp(u1.release, u2.release) != 0 ||
	    strcmp(u1.version, u2.version) != 0)) {
		mdb_warn("warning: core file is from %s %s %s; shared text "
		    "mappings may not match installed libraries\n",
		    u2.sysname, u2.release, u2.version);
	}

	/*
	 * Perform the common initialization tasks -- these are shared with
	 * the pt_exec() and pt_run() subroutines.
	 */
	pt_activate_common(t);

	(void) mdb_tgt_register_dcmds(t, &pt_dcmds[0], MDB_MOD_FORCE);
	(void) mdb_tgt_register_walkers(t, &pt_walkers[0], MDB_MOD_FORCE);

	/*
	 * Iterate through our register description list and export
	 * each register as a named variable.
	 */
	mdb_nv_rewind(&pt->p_regs);
	while ((v = mdb_nv_advance(&pt->p_regs)) != NULL) {
		ushort_t rd_flags = MDB_TGT_R_FLAGS(mdb_nv_get_value(v));

		if (!(rd_flags & MDB_TGT_R_EXPORT))
			continue; /* Don't export register as a variable */

		(void) mdb_nv_insert(&mdb.m_nv, mdb_nv_get_name(v), &reg_disc,
		    (uintptr_t)t, MDB_NV_PERSIST);
	}
}

static void
pt_deactivate(mdb_tgt_t *t)
{
	pt_data_t *pt = t->t_data;
	const mdb_dcmd_t *dcp;
	const mdb_walker_t *wp;
	mdb_var_t *v, *w;

	mdb_nv_rewind(&pt->p_regs);
	while ((v = mdb_nv_advance(&pt->p_regs)) != NULL) {
		ushort_t rd_flags = MDB_TGT_R_FLAGS(mdb_nv_get_value(v));

		if (!(rd_flags & MDB_TGT_R_EXPORT))
			continue; /* Didn't export register as a variable */

		if (w = mdb_nv_lookup(&mdb.m_nv, mdb_nv_get_name(v))) {
			w->v_flags &= ~MDB_NV_PERSIST;
			mdb_nv_remove(&mdb.m_nv, w);
		}
	}

	for (wp = &pt_walkers[0]; wp->walk_name != NULL; wp++) {
		if (mdb_module_remove_walker(t->t_module, wp->walk_name) == -1)
			warn("failed to remove walk %s", wp->walk_name);
	}

	for (dcp = &pt_dcmds[0]; dcp->dc_name != NULL; dcp++) {
		if (mdb_module_remove_dcmd(t->t_module, dcp->dc_name) == -1)
			warn("failed to remove dcmd %s", dcp->dc_name);
	}

	mdb_prop_postmortem = FALSE;
	mdb_prop_kernel = FALSE;
	mdb_prop_datamodel = MDB_TGT_MODEL_UNKNOWN;
}

static void
pt_periodic(mdb_tgt_t *t)
{
	pt_data_t *pt = t->t_data;

	if (pt->p_rdstate == PT_RD_CONSIST) {
		if (t->t_pshandle != NULL && Pstate(t->t_pshandle) < PS_LOST &&
		    !(mdb.m_flags & MDB_FL_NOMODS)) {
			mdb_printf("%s: You've got symbols!\n", mdb.m_pname);
			mdb_module_load_all(0);
		}
		pt->p_rdstate = PT_RD_NONE;
	}
}

static void
pt_destroy(mdb_tgt_t *t)
{
	pt_data_t *pt = t->t_data;

	if (pt->p_idlehandle != NULL && pt->p_idlehandle != t->t_pshandle)
		Prelease(pt->p_idlehandle, 0);

	if (t->t_pshandle != NULL) {
		PTL_DTOR(t);
		pt_release_parents(t);
		pt_pre_detach(t, TRUE);
		Prelease(t->t_pshandle, pt->p_rflags);
	}

	mdb.m_flags &= ~(MDB_FL_VCREATE | MDB_FL_JOBCTL);
	pt_close_aout(t);

	if (pt->p_aout_fio != NULL)
		mdb_io_rele(pt->p_aout_fio);

	pt_env_clear(pt);
	mdb_nv_destroy(&pt->p_env);

	mdb_nv_destroy(&pt->p_regs);
	mdb_free(pt, sizeof (pt_data_t));
}

/*ARGSUSED*/
static const char *
pt_name(mdb_tgt_t *t)
{
	return ("proc");
}

static const char *
pt_platform(mdb_tgt_t *t)
{
	pt_data_t *pt = t->t_data;

	if (t->t_pshandle != NULL &&
	    Pplatform(t->t_pshandle, pt->p_platform, MAXNAMELEN) != NULL)
		return (pt->p_platform);

	return (mdb_conf_platform());
}

static int
pt_uname(mdb_tgt_t *t, struct utsname *utsp)
{
	if (t->t_pshandle != NULL)
		return (Puname(t->t_pshandle, utsp));

	return (uname(utsp) >= 0 ? 0 : -1);
}

static int
pt_dmodel(mdb_tgt_t *t)
{
	if (t->t_pshandle == NULL)
		return (MDB_TGT_MODEL_NATIVE);

	switch (Pstatus(t->t_pshandle)->pr_dmodel) {
	case PR_MODEL_ILP32:
		return (MDB_TGT_MODEL_ILP32);
	case PR_MODEL_LP64:
		return (MDB_TGT_MODEL_LP64);
	}

	return (MDB_TGT_MODEL_UNKNOWN);
}

static ssize_t
pt_vread(mdb_tgt_t *t, void *buf, size_t nbytes, uintptr_t addr)
{
	ssize_t n;

	/*
	 * If no handle is open yet, reads from virtual addresses are
	 * allowed to succeed but return zero-filled memory.
	 */
	if (t->t_pshandle == NULL) {
		bzero(buf, nbytes);
		return (nbytes);
	}

	if ((n = Pread(t->t_pshandle, buf, nbytes, addr)) <= 0)
		return (set_errno(EMDB_NOMAP));

	return (n);
}

static ssize_t
pt_vwrite(mdb_tgt_t *t, const void *buf, size_t nbytes, uintptr_t addr)
{
	ssize_t n;

	/*
	 * If no handle is open yet, writes to virtual addresses are
	 * allowed to succeed but do not actually modify anything.
	 */
	if (t->t_pshandle == NULL)
		return (nbytes);

	n = Pwrite(t->t_pshandle, buf, nbytes, addr);

	if (n == -1 && errno == EIO)
		return (set_errno(EMDB_NOMAP));

	return (n);
}

static ssize_t
pt_fread(mdb_tgt_t *t, void *buf, size_t nbytes, uintptr_t addr)
{
	pt_data_t *pt = t->t_data;

	if (pt->p_file != NULL) {
		return (mdb_gelf_rw(pt->p_file, buf, nbytes, addr,
		    IOPF_READ(pt->p_fio), GIO_READ));
	}

	bzero(buf, nbytes);
	return (nbytes);
}

static ssize_t
pt_fwrite(mdb_tgt_t *t, const void *buf, size_t nbytes, uintptr_t addr)
{
	pt_data_t *pt = t->t_data;

	if (pt->p_file != NULL) {
		return (mdb_gelf_rw(pt->p_file, (void *)buf, nbytes, addr,
		    IOPF_WRITE(pt->p_fio), GIO_WRITE));
	}

	return (nbytes);
}

static const char *
pt_resolve_lmid(const char *object, Lmid_t *lmidp)
{
	Lmid_t lmid = PR_LMID_EVERY;
	const char *p;

	if (object == MDB_TGT_OBJ_EVERY || object == MDB_TGT_OBJ_EXEC)
		lmid = LM_ID_BASE; /* restrict scope to a.out's link map */
	else if (object != MDB_TGT_OBJ_RTLD && strncmp(object, "LM", 2) == 0 &&
	    (p = strchr(object, '`')) != NULL) {
		object += 2;	/* skip past initial "LM" prefix */
		lmid = strntoul(object, (size_t)(p - object), mdb.m_radix);
		object = p + 1;	/* skip past link map specifier */
	}

	*lmidp = lmid;
	return (object);
}

static int
tlsbase(mdb_tgt_t *t, mdb_tgt_tid_t tid, Lmid_t lmid, const char *object,
    psaddr_t *basep)
{
	pt_data_t *pt = t->t_data;
	const rd_loadobj_t *loadobjp;
	td_thrhandle_t th;
	td_err_e err;

	if (object == MDB_TGT_OBJ_EVERY)
		return (set_errno(EINVAL));

	if (t->t_pshandle == NULL || Pstate(t->t_pshandle) == PS_IDLE)
		return (set_errno(EMDB_NOPROC));

	if (pt->p_tdb_ops == NULL)
		return (set_errno(EMDB_TDB));

	err = pt->p_tdb_ops->td_ta_map_id2thr(pt->p_ptl_hdl, tid, &th);
	if (err != TD_OK)
		return (set_errno(tdb_to_errno(err)));

	/*
	 * If this fails, rtld_db has failed to initialize properly.
	 */
	if ((loadobjp = Plmid_to_loadobj(t->t_pshandle, lmid, object)) == NULL)
		return (set_errno(EMDB_NORTLD));

	/*
	 * This will fail if the TLS block has not been allocated for the
	 * object that contains the TLS symbol in question.
	 */
	err = pt->p_tdb_ops->td_thr_tlsbase(&th, loadobjp->rl_tlsmodid, basep);
	if (err != TD_OK)
		return (set_errno(tdb_to_errno(err)));

	return (0);
}

typedef struct {
	mdb_tgt_t	*pl_tgt;
	const char	*pl_name;
	Lmid_t		pl_lmid;
	GElf_Sym	*pl_symp;
	mdb_syminfo_t	*pl_sip;
	mdb_tgt_tid_t	pl_tid;
	mdb_bool_t	pl_found;
} pt_lookup_t;

/*ARGSUSED*/
static int
pt_lookup_cb(void *data, const prmap_t *pmp, const char *object)
{
	pt_lookup_t *plp = data;
	struct ps_prochandle *P = plp->pl_tgt->t_pshandle;
	prsyminfo_t si;
	GElf_Sym sym;

	if (Pxlookup_by_name(P, plp->pl_lmid, object, plp->pl_name, &sym,
	    &si) != 0)
		return (0);

	/*
	 * If we encounter a match with SHN_UNDEF, keep looking for a
	 * better match. Return the first match with SHN_UNDEF set if no
	 * better match is found.
	 */
	if (sym.st_shndx == SHN_UNDEF) {
		if (!plp->pl_found) {
			plp->pl_found = TRUE;
			*plp->pl_symp = sym;
			plp->pl_sip->sym_table = si.prs_table;
			plp->pl_sip->sym_id = si.prs_id;
		}

		return (0);
	}

	/*
	 * Note that if the symbol's st_shndx is SHN_UNDEF we don't have the
	 * TLS offset anyway, so adding in the tlsbase would be worthless.
	 */
	if (GELF_ST_TYPE(sym.st_info) == STT_TLS &&
	    plp->pl_tid != (mdb_tgt_tid_t)-1) {
		psaddr_t base;

		if (tlsbase(plp->pl_tgt, plp->pl_tid, plp->pl_lmid, object,
		    &base) != 0)
			return (-1); /* errno is set for us */

		sym.st_value += base;
	}

	plp->pl_found = TRUE;
	*plp->pl_symp = sym;
	plp->pl_sip->sym_table = si.prs_table;
	plp->pl_sip->sym_id = si.prs_id;

	return (1);
}

/*
 * Lookup the symbol with a thread context so that we can adjust TLS symbols
 * to get the values as they would appear in the context of the given thread.
 */
static int
pt_lookup_by_name_thr(mdb_tgt_t *t, const char *object,
    const char *name, GElf_Sym *symp, mdb_syminfo_t *sip, mdb_tgt_tid_t tid)
{
	struct ps_prochandle *P = t->t_pshandle;
	pt_data_t *pt = t->t_data;
	Lmid_t lmid;
	uint_t i;
	const rd_loadobj_t *aout_lop;

	object = pt_resolve_lmid(object, &lmid);

	if (P != NULL) {
		pt_lookup_t pl;

		pl.pl_tgt = t;
		pl.pl_name = name;
		pl.pl_lmid = lmid;
		pl.pl_symp = symp;
		pl.pl_sip = sip;
		pl.pl_tid = tid;
		pl.pl_found = FALSE;

		if (object == MDB_TGT_OBJ_EVERY) {
			if (Pobject_iter_resolved(P, pt_lookup_cb, &pl) == -1)
				return (-1); /* errno is set for us */
			if ((!pl.pl_found) &&
			    (Pobject_iter(P, pt_lookup_cb, &pl) == -1))
				return (-1); /* errno is set for us */
		} else {
			const prmap_t *pmp;

			/*
			 * This can fail either due to an invalid lmid or
			 * an invalid object. To determine which is
			 * faulty, we test the lmid against known valid
			 * lmids and then see if using a wild-card lmid
			 * improves ths situation.
			 */
			if ((pmp = Plmid_to_map(P, lmid, object)) == NULL) {
				if (lmid != PR_LMID_EVERY &&
				    lmid != LM_ID_BASE &&
				    lmid != LM_ID_LDSO &&
				    Plmid_to_map(P, PR_LMID_EVERY, object)
				    != NULL)
					return (set_errno(EMDB_NOLMID));
				else
					return (set_errno(EMDB_NOOBJ));
			}

			if (pt_lookup_cb(&pl, pmp, object) == -1)
				return (-1); /* errno is set for us */
		}

		if (pl.pl_found)
			return (0);
	}

	/*
	 * If libproc doesn't have the symbols for rtld, we're cooked --
	 * mdb doesn't have those symbols either.
	 */
	if (object == MDB_TGT_OBJ_RTLD)
		return (set_errno(EMDB_NOSYM));

	if (object != MDB_TGT_OBJ_EXEC && object != MDB_TGT_OBJ_EVERY) {
		int status = mdb_gelf_symtab_lookup_by_file(pt->p_symtab,
		    object, name, symp, &sip->sym_id);

		if (status != 0) {
			if (P != NULL &&
			    Plmid_to_map(P, PR_LMID_EVERY, object) != NULL)
				return (set_errno(EMDB_NOSYM));
			else
				return (-1); /* errno set from lookup_by_file */
		}

		goto found;
	}

	if (mdb_gelf_symtab_lookup_by_name(pt->p_symtab, name, symp, &i) == 0) {
		sip->sym_table = MDB_TGT_SYMTAB;
		sip->sym_id = i;
		goto local_found;
	}

	if (mdb_gelf_symtab_lookup_by_name(pt->p_dynsym, name, symp, &i) == 0) {
		sip->sym_table = MDB_TGT_DYNSYM;
		sip->sym_id = i;
		goto local_found;
	}

	return (set_errno(EMDB_NOSYM));

local_found:
	if (pt->p_file != NULL &&
	    pt->p_file->gf_ehdr.e_type == ET_DYN &&
	    P != NULL &&
	    (aout_lop = Pname_to_loadobj(P, PR_OBJ_EXEC)) != NULL)
		symp->st_value += aout_lop->rl_base;

found:
	/*
	 * If the symbol has type TLS, libproc should have found the symbol
	 * if it exists and has been allocated.
	 */
	if (GELF_ST_TYPE(symp->st_info) == STT_TLS)
		return (set_errno(EMDB_TLS));

	return (0);
}

static int
pt_lookup_by_name(mdb_tgt_t *t, const char *object,
    const char *name, GElf_Sym *symp, mdb_syminfo_t *sip)
{
	return (pt_lookup_by_name_thr(t, object, name, symp, sip, PTL_TID(t)));
}

static int
pt_lookup_by_addr(mdb_tgt_t *t, uintptr_t addr, uint_t flags,
    char *buf, size_t nbytes, GElf_Sym *symp, mdb_syminfo_t *sip)
{
	struct ps_prochandle *P = t->t_pshandle;
	pt_data_t *pt = t->t_data;
	rd_plt_info_t rpi = { 0 };

	const char *pltsym;
	int rv, match, i;

	mdb_gelf_symtab_t *gsts[3];	/* mdb.m_prsym, .symtab, .dynsym */
	int gstc = 0;			/* number of valid gsts[] entries */

	mdb_gelf_symtab_t *gst = NULL;	/* set if 'sym' is from a gst */
	const prmap_t *pmp = NULL;	/* set if 'sym' is from libproc */
	GElf_Sym sym;			/* best symbol found so far if !exact */
	prsyminfo_t si;

	/*
	 * Fill in our array of symbol table pointers with the private symbol
	 * table, static symbol table, and dynamic symbol table if applicable.
	 * These are done in order of precedence so that if we match and
	 * MDB_TGT_SYM_EXACT is set, we need not look any further.
	 */
	if (mdb.m_prsym != NULL)
		gsts[gstc++] = mdb.m_prsym;
	if (P == NULL && pt->p_symtab != NULL)
		gsts[gstc++] = pt->p_symtab;
	if (P == NULL && pt->p_dynsym != NULL)
		gsts[gstc++] = pt->p_dynsym;

	/*
	 * Loop through our array attempting to match the address.  If we match
	 * and we're in exact mode, we're done.  Otherwise save the symbol in
	 * the local sym variable if it is closer than our previous match.
	 * We explicitly watch for zero-valued symbols since DevPro insists
	 * on storing __fsr_init_value's value as the symbol value instead
	 * of storing it in a constant integer.
	 */
	for (i = 0; i < gstc; i++) {
		if (mdb_gelf_symtab_lookup_by_addr(gsts[i], addr, flags, buf,
		    nbytes, symp, &sip->sym_id) != 0 || symp->st_value == 0)
			continue;

		if (flags & MDB_TGT_SYM_EXACT) {
			gst = gsts[i];
			goto found;
		}

		if (gst == NULL || mdb_gelf_sym_closer(symp, &sym, addr)) {
			gst = gsts[i];
			sym = *symp;
		}
	}

	/*
	 * If we have no libproc handle active, we're done: fail if gst is
	 * NULL; otherwise copy out our best symbol and skip to the end.
	 * We also skip to found if gst is the private symbol table: we
	 * want this to always take precedence over PLT re-vectoring.
	 */
	if (P == NULL || (gst != NULL && gst == mdb.m_prsym)) {
		if (gst == NULL)
			return (set_errno(EMDB_NOSYMADDR));
		*symp = sym;
		goto found;
	}

	/*
	 * Check to see if the address is in a PLT: if it is, use librtld_db to
	 * attempt to resolve the PLT entry.  If the entry is bound, reset addr
	 * to the bound address, add a special prefix to the caller's buf,
	 * forget our previous guess, and then continue using the new addr.
	 * If the entry is not bound, copy the corresponding symbol name into
	 * buf and return a fake symbol for the given address.
	 */
	if ((pltsym = Ppltdest(P, addr)) != NULL) {
		const rd_loadobj_t *rlp;
		rd_agent_t *rap;

		if ((rap = Prd_agent(P)) != NULL &&
		    (rlp = Paddr_to_loadobj(P, addr)) != NULL &&
		    rd_plt_resolution(rap, addr, Pstatus(P)->pr_lwp.pr_lwpid,
		    rlp->rl_plt_base, &rpi) == RD_OK &&
		    (rpi.pi_flags & RD_FLG_PI_PLTBOUND)) {
			size_t n;
			n = mdb_iob_snprintf(buf, nbytes, "PLT=");
			addr = rpi.pi_baddr;
			if (n > nbytes) {
				buf += nbytes;
				nbytes = 0;
			} else {
				buf += n;
				nbytes -= n;
			}
			gst = NULL;
		} else {
			(void) mdb_iob_snprintf(buf, nbytes, "PLT:%s", pltsym);
			bzero(symp, sizeof (GElf_Sym));
			symp->st_value = addr;
			symp->st_info = GELF_ST_INFO(STB_GLOBAL, STT_FUNC);
			return (0);
		}
	}

	/*
	 * Ask libproc to convert the address to the closest symbol for us.
	 * Once we get the closest symbol, we perform the EXACT match or
	 * smart-mode or absolute distance check ourself:
	 */
	if (PT_LIBPROC_RESOLVE(P)) {
		rv = Pxlookup_by_addr_resolved(P, addr, buf, nbytes,
		    symp, &si);
	} else {
		rv = Pxlookup_by_addr(P, addr, buf, nbytes,
		    symp, &si);
	}
	if ((rv == 0) && (symp->st_value != 0) &&
	    (gst == NULL || mdb_gelf_sym_closer(symp, &sym, addr))) {

		if (flags & MDB_TGT_SYM_EXACT)
			match = (addr == symp->st_value);
		else if (mdb.m_symdist == 0)
			match = (addr >= symp->st_value &&
			    addr < symp->st_value + symp->st_size);
		else
			match = (addr >= symp->st_value &&
			    addr < symp->st_value + mdb.m_symdist);

		if (match) {
			pmp = Paddr_to_map(P, addr);
			gst = NULL;
			sip->sym_table = si.prs_table;
			sip->sym_id = si.prs_id;
			goto found;
		}
	}

	/*
	 * If we get here, Plookup_by_addr has failed us.  If we have no
	 * previous best symbol (gst == NULL), we've failed completely.
	 * Otherwise we copy out that symbol and continue on to 'found'.
	 */
	if (gst == NULL)
		return (set_errno(EMDB_NOSYMADDR));
	*symp = sym;
found:
	/*
	 * Once we've found something, copy the final name into the caller's
	 * buffer and prefix it with the mapping name if appropriate.
	 */
	if (pmp != NULL && pmp != Pname_to_map(P, PR_OBJ_EXEC)) {
		const char *prefix = pmp->pr_mapname;
		Lmid_t lmid;

		if (PT_LIBPROC_RESOLVE(P)) {
			if (Pobjname_resolved(P, addr, pt->p_objname,
			    MDB_TGT_MAPSZ))
				prefix = pt->p_objname;
		} else {
			if (Pobjname(P, addr, pt->p_objname, MDB_TGT_MAPSZ))
				prefix = pt->p_objname;
		}

		if (buf != NULL && nbytes > 1) {
			(void) strncpy(pt->p_symname, buf, MDB_TGT_SYM_NAMLEN);
			pt->p_symname[MDB_TGT_SYM_NAMLEN - 1] = '\0';
		} else {
			pt->p_symname[0] = '\0';
		}

		if (prefix == pt->p_objname && Plmid(P, addr, &lmid) == 0 && (
		    (lmid != LM_ID_BASE && lmid != LM_ID_LDSO) ||
		    (mdb.m_flags & MDB_FL_SHOWLMID))) {
			(void) mdb_iob_snprintf(buf, nbytes, "LM%lr`%s`%s",
			    lmid, strbasename(prefix), pt->p_symname);
		} else {
			(void) mdb_iob_snprintf(buf, nbytes, "%s`%s",
			    strbasename(prefix), pt->p_symname);
		}

	} else if (gst != NULL && buf != NULL && nbytes > 0) {
		(void) strncpy(buf, mdb_gelf_sym_name(gst, symp), nbytes);
		buf[nbytes - 1] = '\0';
	}

	return (0);
}


static int
pt_symbol_iter_cb(void *arg, const GElf_Sym *sym, const char *name,
    const prsyminfo_t *sip)
{
	pt_symarg_t *psp = arg;

	psp->psym_info.sym_id = sip->prs_id;

	return (psp->psym_func(psp->psym_private, sym, name, &psp->psym_info,
	    psp->psym_obj));
}

static int
pt_objsym_iter(void *arg, const prmap_t *pmp, const char *object)
{
	Lmid_t lmid = PR_LMID_EVERY;
	pt_symarg_t *psp = arg;

	psp->psym_obj = object;

	(void) Plmid(psp->psym_targ->t_pshandle, pmp->pr_vaddr, &lmid);
	(void) Pxsymbol_iter(psp->psym_targ->t_pshandle, lmid, object,
	    psp->psym_which, psp->psym_type, pt_symbol_iter_cb, arg);

	return (0);
}

static int
pt_symbol_filt(void *arg, const GElf_Sym *sym, const char *name, uint_t id)
{
	pt_symarg_t *psp = arg;

	if (mdb_tgt_sym_match(sym, psp->psym_type)) {
		psp->psym_info.sym_id = id;
		return (psp->psym_func(psp->psym_private, sym, name,
		    &psp->psym_info, psp->psym_obj));
	}

	return (0);
}

static int
pt_symbol_iter(mdb_tgt_t *t, const char *object, uint_t which,
    uint_t type, mdb_tgt_sym_f *func, void *private)
{
	pt_data_t *pt = t->t_data;
	mdb_gelf_symtab_t *gst;
	pt_symarg_t ps;
	Lmid_t lmid;

	object = pt_resolve_lmid(object, &lmid);

	ps.psym_targ = t;
	ps.psym_which = which;
	ps.psym_type = type;
	ps.psym_func = func;
	ps.psym_private = private;
	ps.psym_obj = object;

	if (t->t_pshandle != NULL) {
		if (object != MDB_TGT_OBJ_EVERY) {
			if (Plmid_to_map(t->t_pshandle, lmid, object) == NULL)
				return (set_errno(EMDB_NOOBJ));
			(void) Pxsymbol_iter(t->t_pshandle, lmid, object,
			    which, type, pt_symbol_iter_cb, &ps);
			return (0);
		} else if (Prd_agent(t->t_pshandle) != NULL) {
			if (PT_LIBPROC_RESOLVE(t->t_pshandle)) {
				(void) Pobject_iter_resolved(t->t_pshandle,
				    pt_objsym_iter, &ps);
			} else {
				(void) Pobject_iter(t->t_pshandle,
				    pt_objsym_iter, &ps);
			}
			return (0);
		}
	}

	if (lmid != LM_ID_BASE && lmid != PR_LMID_EVERY)
		return (set_errno(EMDB_NOLMID));

	if (object != MDB_TGT_OBJ_EXEC && object != MDB_TGT_OBJ_EVERY &&
	    pt->p_fio != NULL &&
	    strcmp(object, IOP_NAME(pt->p_fio)) != 0)
		return (set_errno(EMDB_NOOBJ));

	if (which == MDB_TGT_SYMTAB)
		gst = pt->p_symtab;
	else
		gst = pt->p_dynsym;

	if (gst != NULL) {
		ps.psym_info.sym_table = gst->gst_tabid;
		mdb_gelf_symtab_iter(gst, pt_symbol_filt, &ps);
	}

	return (0);
}

static const mdb_map_t *
pt_prmap_to_mdbmap(mdb_tgt_t *t, const prmap_t *prp, mdb_map_t *mp)
{
	struct ps_prochandle *P = t->t_pshandle;
	char *rv, name[MAXPATHLEN];
	Lmid_t lmid;

	if (PT_LIBPROC_RESOLVE(P)) {
		rv = Pobjname_resolved(P, prp->pr_vaddr, name, sizeof (name));
	} else {
		rv = Pobjname(P, prp->pr_vaddr, name, sizeof (name));
	}

	if (rv != NULL) {
		if (Plmid(P, prp->pr_vaddr, &lmid) == 0 && (
		    (lmid != LM_ID_BASE && lmid != LM_ID_LDSO) ||
		    (mdb.m_flags & MDB_FL_SHOWLMID))) {
			(void) mdb_iob_snprintf(mp->map_name, MDB_TGT_MAPSZ,
			    "LM%lr`%s", lmid, name);
		} else {
			(void) strncpy(mp->map_name, name, MDB_TGT_MAPSZ - 1);
			mp->map_name[MDB_TGT_MAPSZ - 1] = '\0';
		}
	} else {
		(void) strncpy(mp->map_name, prp->pr_mapname,
		    MDB_TGT_MAPSZ - 1);
		mp->map_name[MDB_TGT_MAPSZ - 1] = '\0';
	}

	mp->map_base = prp->pr_vaddr;
	mp->map_size = prp->pr_size;
	mp->map_flags = 0;

	if (prp->pr_mflags & MA_READ)
		mp->map_flags |= MDB_TGT_MAP_R;
	if (prp->pr_mflags & MA_WRITE)
		mp->map_flags |= MDB_TGT_MAP_W;
	if (prp->pr_mflags & MA_EXEC)
		mp->map_flags |= MDB_TGT_MAP_X;

	if (prp->pr_mflags & MA_SHM)
		mp->map_flags |= MDB_TGT_MAP_SHMEM;
	if (prp->pr_mflags & MA_BREAK)
		mp->map_flags |= MDB_TGT_MAP_HEAP;
	if (prp->pr_mflags & MA_STACK)
		mp->map_flags |= MDB_TGT_MAP_STACK;
	if (prp->pr_mflags & MA_ANON)
		mp->map_flags |= MDB_TGT_MAP_ANON;

	return (mp);
}

/*ARGSUSED*/
static int
pt_map_apply(void *arg, const prmap_t *prp, const char *name)
{
	pt_maparg_t *pmp = arg;
	mdb_map_t map;

	return (pmp->pmap_func(pmp->pmap_private,
	    pt_prmap_to_mdbmap(pmp->pmap_targ, prp, &map), map.map_name));
}

static int
pt_mapping_iter(mdb_tgt_t *t, mdb_tgt_map_f *func, void *private)
{
	if (t->t_pshandle != NULL) {
		pt_maparg_t pm;

		pm.pmap_targ = t;
		pm.pmap_func = func;
		pm.pmap_private = private;

		if (PT_LIBPROC_RESOLVE(t->t_pshandle)) {
			(void) Pmapping_iter_resolved(t->t_pshandle,
			    pt_map_apply, &pm);
		} else {
			(void) Pmapping_iter(t->t_pshandle,
			    pt_map_apply, &pm);
		}
		return (0);
	}

	return (set_errno(EMDB_NOPROC));
}

static int
pt_object_iter(mdb_tgt_t *t, mdb_tgt_map_f *func, void *private)
{
	pt_data_t *pt = t->t_data;

	/*
	 * If we have a libproc handle, we can just call Pobject_iter to
	 * iterate over its list of load object information.
	 */
	if (t->t_pshandle != NULL) {
		pt_maparg_t pm;

		pm.pmap_targ = t;
		pm.pmap_func = func;
		pm.pmap_private = private;

		if (PT_LIBPROC_RESOLVE(t->t_pshandle)) {
			(void) Pobject_iter_resolved(t->t_pshandle,
			    pt_map_apply, &pm);
		} else {
			(void) Pobject_iter(t->t_pshandle,
			    pt_map_apply, &pm);
		}
		return (0);
	}

	/*
	 * If we're examining an executable or other ELF file but we have no
	 * libproc handle, fake up some information based on DT_NEEDED entries.
	 */
	if (pt->p_dynsym != NULL && pt->p_file->gf_dyns != NULL &&
	    pt->p_fio != NULL) {
		mdb_gelf_sect_t *gsp = pt->p_dynsym->gst_ssect;
		GElf_Dyn *dynp = pt->p_file->gf_dyns;
		mdb_map_t *mp = &pt->p_map;
		const char *s = IOP_NAME(pt->p_fio);
		size_t i;

		(void) strncpy(mp->map_name, s, MDB_TGT_MAPSZ);
		mp->map_name[MDB_TGT_MAPSZ - 1] = '\0';
		mp->map_flags = MDB_TGT_MAP_R | MDB_TGT_MAP_X;
		mp->map_base = NULL;
		mp->map_size = 0;

		if (func(private, mp, s) != 0)
			return (0);

		for (i = 0; i < pt->p_file->gf_ndyns; i++, dynp++) {
			if (dynp->d_tag == DT_NEEDED) {
				s = (char *)gsp->gs_data + dynp->d_un.d_val;
				(void) strncpy(mp->map_name, s, MDB_TGT_MAPSZ);
				mp->map_name[MDB_TGT_MAPSZ - 1] = '\0';
				if (func(private, mp, s) != 0)
					return (0);
			}
		}

		return (0);
	}

	return (set_errno(EMDB_NOPROC));
}

static const mdb_map_t *
pt_addr_to_map(mdb_tgt_t *t, uintptr_t addr)
{
	pt_data_t *pt = t->t_data;
	const prmap_t *pmp;

	if (t->t_pshandle == NULL) {
		(void) set_errno(EMDB_NOPROC);
		return (NULL);
	}

	if ((pmp = Paddr_to_map(t->t_pshandle, addr)) == NULL) {
		(void) set_errno(EMDB_NOMAP);
		return (NULL);
	}

	return (pt_prmap_to_mdbmap(t, pmp, &pt->p_map));
}

static const mdb_map_t *
pt_name_to_map(mdb_tgt_t *t, const char *object)
{
	pt_data_t *pt = t->t_data;
	const prmap_t *pmp;
	Lmid_t lmid;

	if (t->t_pshandle == NULL) {
		(void) set_errno(EMDB_NOPROC);
		return (NULL);
	}

	object = pt_resolve_lmid(object, &lmid);

	if ((pmp = Plmid_to_map(t->t_pshandle, lmid, object)) == NULL) {
		(void) set_errno(EMDB_NOOBJ);
		return (NULL);
	}

	return (pt_prmap_to_mdbmap(t, pmp, &pt->p_map));
}

static ctf_file_t *
pt_addr_to_ctf(mdb_tgt_t *t, uintptr_t addr)
{
	ctf_file_t *ret;

	if (t->t_pshandle == NULL) {
		(void) set_errno(EMDB_NOPROC);
		return (NULL);
	}

	if ((ret = Paddr_to_ctf(t->t_pshandle, addr)) == NULL) {
		(void) set_errno(EMDB_NOOBJ);
		return (NULL);
	}

	return (ret);
}

static ctf_file_t *
pt_name_to_ctf(mdb_tgt_t *t, const char *name)
{
	ctf_file_t *ret;

	if (t->t_pshandle == NULL) {
		(void) set_errno(EMDB_NOPROC);
		return (NULL);
	}

	if ((ret = Pname_to_ctf(t->t_pshandle, name)) == NULL) {
		(void) set_errno(EMDB_NOOBJ);
		return (NULL);
	}

	return (ret);
}

static int
pt_status(mdb_tgt_t *t, mdb_tgt_status_t *tsp)
{
	const pstatus_t *psp;
	prgregset_t gregs;
	int state;

	bzero(tsp, sizeof (mdb_tgt_status_t));

	if (t->t_pshandle == NULL) {
		tsp->st_state = MDB_TGT_IDLE;
		return (0);
	}

	switch (state = Pstate(t->t_pshandle)) {
	case PS_RUN:
		tsp->st_state = MDB_TGT_RUNNING;
		break;

	case PS_STOP:
		tsp->st_state = MDB_TGT_STOPPED;
		psp = Pstatus(t->t_pshandle);

		tsp->st_tid = PTL_TID(t);
		if (PTL_GETREGS(t, tsp->st_tid, gregs) == 0)
			tsp->st_pc = gregs[R_PC];

		if (psp->pr_flags & PR_ISTOP)
			tsp->st_flags |= MDB_TGT_ISTOP;
		if (psp->pr_flags & PR_DSTOP)
			tsp->st_flags |= MDB_TGT_DSTOP;

		break;

	case PS_LOST:
		tsp->st_state = MDB_TGT_LOST;
		break;
	case PS_UNDEAD:
		tsp->st_state = MDB_TGT_UNDEAD;
		break;
	case PS_DEAD:
		tsp->st_state = MDB_TGT_DEAD;
		break;
	case PS_IDLE:
		tsp->st_state = MDB_TGT_IDLE;
		break;
	default:
		fail("unknown libproc state (%d)\n", state);
	}

	if (t->t_flags & MDB_TGT_F_BUSY)
		tsp->st_flags |= MDB_TGT_BUSY;

	return (0);
}

static void
pt_dupfd(const char *file, int oflags, mode_t mode, int dfd)
{
	int fd;

	if ((fd = open(file, oflags, mode)) >= 0) {
		(void) fcntl(fd, F_DUP2FD, dfd);
		(void) close(fd);
	} else
		warn("failed to open %s as descriptor %d", file, dfd);
}

/*
 * The Pcreate_callback() function interposes on the default, empty libproc
 * definition.  It will be called following a fork of a new child process by
 * Pcreate() below, but before the exec of the new process image.  We use this
 * callback to optionally redirect stdin and stdout and reset the dispositions
 * of SIGPIPE and SIGQUIT from SIG_IGN back to SIG_DFL.
 */
/*ARGSUSED*/
void
Pcreate_callback(struct ps_prochandle *P)
{
	pt_data_t *pt = mdb.m_target->t_data;

	if (pt->p_stdin != NULL)
		pt_dupfd(pt->p_stdin, O_RDWR, 0, STDIN_FILENO);
	if (pt->p_stdout != NULL)
		pt_dupfd(pt->p_stdout, O_CREAT | O_WRONLY, 0666, STDOUT_FILENO);

	(void) mdb_signal_sethandler(SIGPIPE, SIG_DFL, NULL);
	(void) mdb_signal_sethandler(SIGQUIT, SIG_DFL, NULL);
}

static int
pt_run(mdb_tgt_t *t, int argc, const mdb_arg_t *argv)
{
	pt_data_t *pt = t->t_data;
	struct ps_prochandle *P;
	char execname[MAXPATHLEN];
	const char **pargv;
	int pargc = 0;
	int i, perr;
	char **penv;
	mdb_var_t *v;

	if (pt->p_aout_fio == NULL) {
		warn("run requires executable to be specified on "
		    "command-line\n");
		return (set_errno(EMDB_TGT));
	}

	pargv = mdb_alloc(sizeof (char *) * (argc + 2), UM_SLEEP);
	pargv[pargc++] = strbasename(IOP_NAME(pt->p_aout_fio));

	for (i = 0; i < argc; i++) {
		if (argv[i].a_type != MDB_TYPE_STRING) {
			mdb_free(pargv, sizeof (char *) * (argc + 2));
			return (set_errno(EINVAL));
		}
		if (argv[i].a_un.a_str[0] == '<')
			pt->p_stdin = argv[i].a_un.a_str + 1;
		else if (argv[i].a_un.a_str[0] == '>')
			pt->p_stdout = argv[i].a_un.a_str + 1;
		else
			pargv[pargc++] = argv[i].a_un.a_str;
	}
	pargv[pargc] = NULL;

	/*
	 * Since Pcreate() uses execvp() and "." may not be present in $PATH,
	 * we must manually prepend "./" when the executable is a simple name.
	 */
	if (strchr(IOP_NAME(pt->p_aout_fio), '/') == NULL) {
		(void) snprintf(execname, sizeof (execname), "./%s",
		    IOP_NAME(pt->p_aout_fio));
	} else {
		(void) snprintf(execname, sizeof (execname), "%s",
		    IOP_NAME(pt->p_aout_fio));
	}

	penv = mdb_alloc((mdb_nv_size(&pt->p_env)+ 1) * sizeof (char *),
	    UM_SLEEP);
	for (mdb_nv_rewind(&pt->p_env), i = 0;
	    (v = mdb_nv_advance(&pt->p_env)) != NULL; i++)
		penv[i] = mdb_nv_get_cookie(v);
	penv[i] = NULL;

	P = Pxcreate(execname, (char **)pargv, penv, &perr, NULL, 0);
	mdb_free(pargv, sizeof (char *) * (argc + 2));
	pt->p_stdin = pt->p_stdout = NULL;

	mdb_free(penv, i * sizeof (char *));

	if (P == NULL) {
		warn("failed to create process: %s\n", Pcreate_error(perr));
		return (set_errno(EMDB_TGT));
	}

	if (t->t_pshandle != NULL) {
		pt_pre_detach(t, TRUE);
		if (t->t_pshandle != pt->p_idlehandle)
			Prelease(t->t_pshandle, pt->p_rflags);
	}

	(void) Punsetflags(P, PR_RLC);	/* make sure run-on-last-close is off */
	(void) Psetflags(P, PR_KLC);	/* kill on last close by debugger */
	pt->p_rflags = PRELEASE_KILL;	/* kill on debugger Prelease */
	t->t_pshandle = P;

	pt_post_attach(t);
	pt_activate_common(t);
	(void) mdb_tgt_status(t, &t->t_status);
	mdb.m_flags |= MDB_FL_VCREATE;

	return (0);
}

/*
 * Forward a signal to the victim process in order to force it to stop or die.
 * Refer to the comments above pt_setrun(), below, for more info.
 */
/*ARGSUSED*/
static void
pt_sigfwd(int sig, siginfo_t *sip, ucontext_t *ucp, mdb_tgt_t *t)
{
	struct ps_prochandle *P = t->t_pshandle;
	const lwpstatus_t *psp = &Pstatus(P)->pr_lwp;
	pid_t pid = Pstatus(P)->pr_pid;
	long ctl[2];

	if (getpgid(pid) != mdb.m_pgid) {
		mdb_dprintf(MDB_DBG_TGT, "fwd SIG#%d to %d\n", sig, (int)pid);
		(void) kill(pid, sig);
	}

	if (Pwait(P, 1) == 0 && (psp->pr_flags & PR_STOPPED) &&
	    psp->pr_why == PR_JOBCONTROL && Pdstop(P) == 0) {
		/*
		 * If we're job control stopped and our DSTOP is pending, the
		 * victim will never see our signal, so undo the kill() and
		 * then send SIGCONT the victim to kick it out of the job
		 * control stop and force our DSTOP to take effect.
		 */
		if ((psp->pr_flags & PR_DSTOP) &&
		    prismember(&Pstatus(P)->pr_sigpend, sig)) {
			ctl[0] = PCUNKILL;
			ctl[1] = sig;
			(void) write(Pctlfd(P), ctl, sizeof (ctl));
		}

		mdb_dprintf(MDB_DBG_TGT, "fwd SIGCONT to %d\n", (int)pid);
		(void) kill(pid, SIGCONT);
	}
}

/*
 * Common code for step and continue: if no victim process has been created,
 * call pt_run() to create one.  Then set the victim running, clearing any
 * pending fault.  One special case is that if the victim was previously
 * stopped on reception of SIGINT, we know that SIGINT was traced and the user
 * requested the victim to stop, so clear this signal before continuing.
 * For all other traced signals, the signal will be delivered on continue.
 *
 * Once the victim process is running, we wait for it to stop on an event of
 * interest.  Although libproc provides the basic primitive to wait for the
 * victim, we must be careful in our handling of signals.  We want to allow the
 * user to issue a SIGINT or SIGQUIT using the designated terminal control
 * character (typically ^C and ^\), and have these signals stop the target and
 * return control to the debugger if the signals are traced.  There are three
 * cases to be considered in our implementation:
 *
 * (1) If the debugger and victim are in the same process group, both receive
 * the signal from the terminal driver.  The debugger returns from Pwait() with
 * errno = EINTR, so we want to loop back and continue waiting until the victim
 * stops on receipt of its SIGINT or SIGQUIT.
 *
 * (2) If the debugger and victim are in different process groups, and the
 * victim is a member of the foreground process group, it will receive the
 * signal from the terminal driver and the debugger will not.  As such, we
 * will remain blocked in Pwait() until the victim stops on its signal.
 *
 * (3) If the debugger and victim are in different process groups, and the
 * debugger is a member of the foreground process group, it will receive the
 * signal from the terminal driver, and the victim will not.  The debugger
 * returns from Pwait() with errno = EINTR, so we need to forward the signal
 * to the victim process directly and then Pwait() again for it to stop.
 *
 * We can observe that all three cases are handled by simply calling Pwait()
 * repeatedly if it fails with EINTR, and forwarding SIGINT and SIGQUIT to
 * the victim if it is in a different process group, using pt_sigfwd() above.
 *
 * An additional complication is that the process may not be able to field
 * the signal if it is currently stopped by job control.  In this case, we
 * also DSTOP the process, and then send it a SIGCONT to wake it up from
 * job control and force it to re-enter stop() under the control of /proc.
 *
 * Finally, we would like to allow the user to suspend the process using the
 * terminal suspend character (typically ^Z) if both are in the same session.
 * We again employ pt_sigfwd() to forward SIGTSTP to the victim, wait for it to
 * stop from job control, and then capture it using /proc.  Once the process
 * has stopped, normal SIGTSTP processing is restored and the user can issue
 * another ^Z in order to suspend the debugger and return to the parent shell.
 */
static int
pt_setrun(mdb_tgt_t *t, mdb_tgt_status_t *tsp, int flags)
{
	struct ps_prochandle *P = t->t_pshandle;
	pt_data_t *pt = t->t_data;
	pid_t old_pgid = -1;

	mdb_signal_f *intf, *quitf, *tstpf;
	const lwpstatus_t *psp;
	void *intd, *quitd, *tstpd;

	int sig = pt->p_signal;
	int error = 0;
	int pgid = -1;

	pt->p_signal = 0; /* clear pending signal */

	if (P == NULL && pt_run(t, 0, NULL) == -1)
		return (-1); /* errno is set for us */

	P = t->t_pshandle;
	psp = &Pstatus(P)->pr_lwp;

	if (sig == 0 && psp->pr_why == PR_SIGNALLED && psp->pr_what == SIGINT)
		flags |= PRCSIG; /* clear pending SIGINT */
	else
		flags |= PRCFAULT; /* clear any pending fault (e.g. BPT) */

	intf = mdb_signal_gethandler(SIGINT, &intd);
	quitf = mdb_signal_gethandler(SIGQUIT, &quitd);
	tstpf = mdb_signal_gethandler(SIGTSTP, &tstpd);

	(void) mdb_signal_sethandler(SIGINT, (mdb_signal_f *)pt_sigfwd, t);
	(void) mdb_signal_sethandler(SIGQUIT, (mdb_signal_f *)pt_sigfwd, t);
	(void) mdb_signal_sethandler(SIGTSTP, (mdb_signal_f *)pt_sigfwd, t);

	if (sig != 0 && Pstate(P) == PS_RUN &&
	    kill(Pstatus(P)->pr_pid, sig) == -1) {
		error = errno;
		goto out;
	}

	/*
	 * If we attached to a job stopped background process in the same
	 * session, make its pgid the foreground process group before running
	 * it.  Ignore SIGTTOU while doing this to avoid being suspended.
	 */
	if (mdb.m_flags & MDB_FL_JOBCTL) {
		(void) mdb_signal_sethandler(SIGTTOU, SIG_IGN, NULL);
		(void) IOP_CTL(mdb.m_term, TIOCGPGRP, &old_pgid);
		(void) IOP_CTL(mdb.m_term, TIOCSPGRP,
		    (void *)&Pstatus(P)->pr_pgid);
		(void) mdb_signal_sethandler(SIGTTOU, SIG_DFL, NULL);
	}

	if (Pstate(P) != PS_RUN && Psetrun(P, sig, flags) == -1) {
		error = errno;
		goto out;
	}

	/*
	 * If the process is stopped on job control, resume its process group
	 * by sending it a SIGCONT if we are in the same session.  Otherwise
	 * we have no choice but to wait for someone else to foreground it.
	 */
	if (psp->pr_why == PR_JOBCONTROL) {
		if (mdb.m_flags & MDB_FL_JOBCTL)
			(void) kill(-Pstatus(P)->pr_pgid, SIGCONT);
		else if (mdb.m_term != NULL)
			warn("process is still suspended by job control ...\n");
	}

	/*
	 * Wait for the process to stop.  As described above, we loop around if
	 * we are interrupted (EINTR).  If we lose control, attempt to re-open
	 * the process, or call pt_exec() if that fails to handle a re-exec.
	 * If the process dies (ENOENT) or Pwait() fails, break out of the loop.
	 */
	while (Pwait(P, 0) == -1) {
		if (errno != EINTR) {
			if (Pstate(P) == PS_LOST) {
				if (Preopen(P) == 0)
					continue; /* Pwait() again */
				else
					pt_exec(t, 0, NULL);
			} else if (errno != ENOENT)
				warn("failed to wait for event");
			break;
		}
	}

	/*
	 * If we changed the foreground process group, restore the old pgid
	 * while ignoring SIGTTOU so we are not accidentally suspended.
	 */
	if (old_pgid != -1) {
		(void) mdb_signal_sethandler(SIGTTOU, SIG_IGN, NULL);
		(void) IOP_CTL(mdb.m_term, TIOCSPGRP, &pgid);
		(void) mdb_signal_sethandler(SIGTTOU, SIG_DFL, NULL);
	}

	/*
	 * If we're now stopped on exit from a successful exec, release any
	 * vfork parents and clean out their address space before returning
	 * to tgt_continue() and perturbing the list of armed event specs.
	 * If we're stopped for any other reason, just update the mappings.
	 */
	switch (Pstate(P)) {
	case PS_STOP:
		if (psp->pr_why == PR_SYSEXIT && psp->pr_errno == 0 &&
		    psp->pr_what == SYS_execve)
			pt_release_parents(t);
		else
			Pupdate_maps(P);
		break;

	case PS_UNDEAD:
	case PS_LOST:
		pt_release_parents(t);
		break;
	}

out:
	(void) mdb_signal_sethandler(SIGINT, intf, intd);
	(void) mdb_signal_sethandler(SIGQUIT, quitf, quitd);
	(void) mdb_signal_sethandler(SIGTSTP, tstpf, tstpd);
	(void) pt_status(t, tsp);

	return (error ? set_errno(error) : 0);
}

static int
pt_step(mdb_tgt_t *t, mdb_tgt_status_t *tsp)
{
	return (pt_setrun(t, tsp, PRSTEP));
}

static int
pt_continue(mdb_tgt_t *t, mdb_tgt_status_t *tsp)
{
	return (pt_setrun(t, tsp, 0));
}

static int
pt_signal(mdb_tgt_t *t, int sig)
{
	pt_data_t *pt = t->t_data;

	if (sig > 0 && sig <= pt->p_maxsig) {
		pt->p_signal = sig; /* pending until next pt_setrun */
		return (0);
	}

	return (set_errno(EMDB_BADSIGNUM));
}

static int
pt_sysenter_ctor(mdb_tgt_t *t, mdb_sespec_t *sep, void *args)
{
	struct ps_prochandle *P = t->t_pshandle;

	if (P != NULL && Pstate(P) < PS_LOST) {
		sep->se_data = args; /* data is raw system call number */
		return (Psysentry(P, (intptr_t)args, TRUE) < 0 ? -1 : 0);
	}

	return (set_errno(EMDB_NOPROC));
}

static void
pt_sysenter_dtor(mdb_tgt_t *t, mdb_sespec_t *sep)
{
	(void) Psysentry(t->t_pshandle, (intptr_t)sep->se_data, FALSE);
}

/*ARGSUSED*/
static char *
pt_sysenter_info(mdb_tgt_t *t, mdb_sespec_t *sep, mdb_vespec_t *vep,
    mdb_tgt_spec_desc_t *sp, char *buf, size_t nbytes)
{
	char name[32];
	int sysnum;

	if (vep != NULL)
		sysnum = (intptr_t)vep->ve_args;
	else
		sysnum = (intptr_t)sep->se_data;

	(void) proc_sysname(sysnum, name, sizeof (name));
	(void) mdb_iob_snprintf(buf, nbytes, "stop on entry to %s", name);

	return (buf);
}

/*ARGSUSED*/
static int
pt_sysenter_match(mdb_tgt_t *t, mdb_sespec_t *sep, mdb_tgt_status_t *tsp)
{
	const lwpstatus_t *psp = &Pstatus(t->t_pshandle)->pr_lwp;
	int sysnum = (intptr_t)sep->se_data;

	return (psp->pr_why == PR_SYSENTRY && psp->pr_what == sysnum);
}

static const mdb_se_ops_t proc_sysenter_ops = {
	pt_sysenter_ctor,	/* se_ctor */
	pt_sysenter_dtor,	/* se_dtor */
	pt_sysenter_info,	/* se_info */
	no_se_secmp,		/* se_secmp */
	no_se_vecmp,		/* se_vecmp */
	no_se_arm,		/* se_arm */
	no_se_disarm,		/* se_disarm */
	no_se_cont,		/* se_cont */
	pt_sysenter_match	/* se_match */
};

static int
pt_sysexit_ctor(mdb_tgt_t *t, mdb_sespec_t *sep, void *args)
{
	struct ps_prochandle *P = t->t_pshandle;

	if (P != NULL && Pstate(P) < PS_LOST) {
		sep->se_data = args; /* data is raw system call number */
		return (Psysexit(P, (intptr_t)args, TRUE) < 0 ? -1 : 0);
	}

	return (set_errno(EMDB_NOPROC));
}

static void
pt_sysexit_dtor(mdb_tgt_t *t, mdb_sespec_t *sep)
{
	(void) Psysexit(t->t_pshandle, (intptr_t)sep->se_data, FALSE);
}

/*ARGSUSED*/
static char *
pt_sysexit_info(mdb_tgt_t *t, mdb_sespec_t *sep, mdb_vespec_t *vep,
    mdb_tgt_spec_desc_t *sp, char *buf, size_t nbytes)
{
	char name[32];
	int sysnum;

	if (vep != NULL)
		sysnum = (intptr_t)vep->ve_args;
	else
		sysnum = (intptr_t)sep->se_data;

	(void) proc_sysname(sysnum, name, sizeof (name));
	(void) mdb_iob_snprintf(buf, nbytes, "stop on exit from %s", name);

	return (buf);
}

/*ARGSUSED*/
static int
pt_sysexit_match(mdb_tgt_t *t, mdb_sespec_t *sep, mdb_tgt_status_t *tsp)
{
	const lwpstatus_t *psp = &Pstatus(t->t_pshandle)->pr_lwp;
	int sysnum = (intptr_t)sep->se_data;

	return (psp->pr_why == PR_SYSEXIT && psp->pr_what == sysnum);
}

static const mdb_se_ops_t proc_sysexit_ops = {
	pt_sysexit_ctor,	/* se_ctor */
	pt_sysexit_dtor,	/* se_dtor */
	pt_sysexit_info,	/* se_info */
	no_se_secmp,		/* se_secmp */
	no_se_vecmp,		/* se_vecmp */
	no_se_arm,		/* se_arm */
	no_se_disarm,		/* se_disarm */
	no_se_cont,		/* se_cont */
	pt_sysexit_match	/* se_match */
};

static int
pt_signal_ctor(mdb_tgt_t *t, mdb_sespec_t *sep, void *args)
{
	struct ps_prochandle *P = t->t_pshandle;

	if (P != NULL && Pstate(P) < PS_LOST) {
		sep->se_data = args; /* data is raw signal number */
		return (Psignal(P, (intptr_t)args, TRUE) < 0 ? -1 : 0);
	}

	return (set_errno(EMDB_NOPROC));
}

static void
pt_signal_dtor(mdb_tgt_t *t, mdb_sespec_t *sep)
{
	(void) Psignal(t->t_pshandle, (intptr_t)sep->se_data, FALSE);
}

/*ARGSUSED*/
static char *
pt_signal_info(mdb_tgt_t *t, mdb_sespec_t *sep, mdb_vespec_t *vep,
    mdb_tgt_spec_desc_t *sp, char *buf, size_t nbytes)
{
	char name[SIG2STR_MAX];
	int signum;

	if (vep != NULL)
		signum = (intptr_t)vep->ve_args;
	else
		signum = (intptr_t)sep->se_data;

	(void) proc_signame(signum, name, sizeof (name));
	(void) mdb_iob_snprintf(buf, nbytes, "stop on %s", name);

	return (buf);
}

/*ARGSUSED*/
static int
pt_signal_match(mdb_tgt_t *t, mdb_sespec_t *sep, mdb_tgt_status_t *tsp)
{
	const lwpstatus_t *psp = &Pstatus(t->t_pshandle)->pr_lwp;
	int signum = (intptr_t)sep->se_data;

	return (psp->pr_why == PR_SIGNALLED && psp->pr_what == signum);
}

static const mdb_se_ops_t proc_signal_ops = {
	pt_signal_ctor,		/* se_ctor */
	pt_signal_dtor,		/* se_dtor */
	pt_signal_info,		/* se_info */
	no_se_secmp,		/* se_secmp */
	no_se_vecmp,		/* se_vecmp */
	no_se_arm,		/* se_arm */
	no_se_disarm,		/* se_disarm */
	no_se_cont,		/* se_cont */
	pt_signal_match		/* se_match */
};

static int
pt_fault_ctor(mdb_tgt_t *t, mdb_sespec_t *sep, void *args)
{
	struct ps_prochandle *P = t->t_pshandle;

	if (P != NULL && Pstate(P) < PS_LOST) {
		sep->se_data = args; /* data is raw fault number */
		return (Pfault(P, (intptr_t)args, TRUE) < 0 ? -1 : 0);
	}

	return (set_errno(EMDB_NOPROC));
}

static void
pt_fault_dtor(mdb_tgt_t *t, mdb_sespec_t *sep)
{
	int fault = (intptr_t)sep->se_data;

	if (fault != FLTBPT && fault != FLTTRACE && fault != FLTWATCH)
		(void) Pfault(t->t_pshandle, fault, FALSE);
}

/*ARGSUSED*/
static char *
pt_fault_info(mdb_tgt_t *t, mdb_sespec_t *sep, mdb_vespec_t *vep,
    mdb_tgt_spec_desc_t *sp, char *buf, size_t nbytes)
{
	char name[32];
	int fltnum;

	if (vep != NULL)
		fltnum = (intptr_t)vep->ve_args;
	else
		fltnum = (intptr_t)sep->se_data;

	(void) proc_fltname(fltnum, name, sizeof (name));
	(void) mdb_iob_snprintf(buf, nbytes, "stop on %s", name);

	return (buf);
}

/*ARGSUSED*/
static int
pt_fault_match(mdb_tgt_t *t, mdb_sespec_t *sep, mdb_tgt_status_t *tsp)
{
	const lwpstatus_t *psp = &Pstatus(t->t_pshandle)->pr_lwp;
	int fltnum = (intptr_t)sep->se_data;

	return (psp->pr_why == PR_FAULTED && psp->pr_what == fltnum);
}

static const mdb_se_ops_t proc_fault_ops = {
	pt_fault_ctor,		/* se_ctor */
	pt_fault_dtor,		/* se_dtor */
	pt_fault_info,		/* se_info */
	no_se_secmp,		/* se_secmp */
	no_se_vecmp,		/* se_vecmp */
	no_se_arm,		/* se_arm */
	no_se_disarm,		/* se_disarm */
	no_se_cont,		/* se_cont */
	pt_fault_match		/* se_match */
};

/*
 * Callback for pt_ignore() dcmd above: for each VID, determine if it
 * corresponds to a vespec that traces the specified signal, and delete it.
 */
/*ARGSUSED*/
static int
pt_ignore_sig(mdb_tgt_t *t, void *sig, int vid, void *data)
{
	mdb_vespec_t *vep = mdb_tgt_vespec_lookup(t, vid);

	if (vep->ve_se->se_ops == &proc_signal_ops && vep->ve_args == sig)
		(void) mdb_tgt_vespec_delete(t, vid);

	return (0);
}

static int
pt_brkpt_ctor(mdb_tgt_t *t, mdb_sespec_t *sep, void *args)
{
	pt_data_t *pt = t->t_data;
	pt_bparg_t *pta = args;
	pt_brkpt_t *ptb;
	GElf_Sym s;

	if (t->t_pshandle == NULL || Pstate(t->t_pshandle) >= PS_LOST)
		return (set_errno(EMDB_NOPROC));

	if (pta->pta_symbol != NULL) {
		if (!pt->p_rtld_finished &&
		    strchr(pta->pta_symbol, '`') == NULL)
			return (set_errno(EMDB_NOSYM));
		if (mdb_tgt_lookup_by_scope(t, pta->pta_symbol, &s,
		    NULL) == -1) {
			if (errno != EMDB_NOOBJ && !(errno == EMDB_NOSYM &&
			    (!(mdb.m_flags & MDB_FL_BPTNOSYMSTOP) ||
			    !pt->p_rtld_finished))) {
				warn("breakpoint %s activation failed",
				    pta->pta_symbol);
			}
			return (-1); /* errno is set for us */
		}

		pta->pta_addr = (uintptr_t)s.st_value;
	}

#ifdef __sparc
	if (pta->pta_addr & 3)
		return (set_errno(EMDB_BPALIGN));
#endif

	if (Paddr_to_map(t->t_pshandle, pta->pta_addr) == NULL)
		return (set_errno(EMDB_NOMAP));

	ptb = mdb_alloc(sizeof (pt_brkpt_t), UM_SLEEP);
	ptb->ptb_addr = pta->pta_addr;
	ptb->ptb_instr = NULL;
	sep->se_data = ptb;

	return (0);
}

/*ARGSUSED*/
static void
pt_brkpt_dtor(mdb_tgt_t *t, mdb_sespec_t *sep)
{
	mdb_free(sep->se_data, sizeof (pt_brkpt_t));
}

/*ARGSUSED*/
static char *
pt_brkpt_info(mdb_tgt_t *t, mdb_sespec_t *sep, mdb_vespec_t *vep,
    mdb_tgt_spec_desc_t *sp, char *buf, size_t nbytes)
{
	uintptr_t addr = NULL;

	if (vep != NULL) {
		pt_bparg_t *pta = vep->ve_args;

		if (pta->pta_symbol != NULL) {
			(void) mdb_iob_snprintf(buf, nbytes, "stop at %s",
			    pta->pta_symbol);
		} else {
			(void) mdb_iob_snprintf(buf, nbytes, "stop at %a",
			    pta->pta_addr);
			addr = pta->pta_addr;
		}

	} else {
		addr = ((pt_brkpt_t *)sep->se_data)->ptb_addr;
		(void) mdb_iob_snprintf(buf, nbytes, "stop at %a", addr);
	}

	sp->spec_base = addr;
	sp->spec_size = sizeof (instr_t);

	return (buf);
}

static int
pt_brkpt_secmp(mdb_tgt_t *t, mdb_sespec_t *sep, void *args)
{
	pt_brkpt_t *ptb = sep->se_data;
	pt_bparg_t *pta = args;
	GElf_Sym sym;

	if (pta->pta_symbol != NULL) {
		return (mdb_tgt_lookup_by_scope(t, pta->pta_symbol,
		    &sym, NULL) == 0 && sym.st_value == ptb->ptb_addr);
	}

	return (pta->pta_addr == ptb->ptb_addr);
}

/*ARGSUSED*/
static int
pt_brkpt_vecmp(mdb_tgt_t *t, mdb_vespec_t *vep, void *args)
{
	pt_bparg_t *pta1 = vep->ve_args;
	pt_bparg_t *pta2 = args;

	if (pta1->pta_symbol != NULL && pta2->pta_symbol != NULL)
		return (strcmp(pta1->pta_symbol, pta2->pta_symbol) == 0);

	if (pta1->pta_symbol == NULL && pta2->pta_symbol == NULL)
		return (pta1->pta_addr == pta2->pta_addr);

	return (0); /* fail if one is symbolic, other is an explicit address */
}

static int
pt_brkpt_arm(mdb_tgt_t *t, mdb_sespec_t *sep)
{
	pt_brkpt_t *ptb = sep->se_data;
	return (Psetbkpt(t->t_pshandle, ptb->ptb_addr, &ptb->ptb_instr));
}

/*
 * In order to disarm a breakpoint, we replace the trap instruction at ptb_addr
 * with the saved instruction.  However, if we have stopped after a successful
 * exec(2), we do not want to restore ptb_instr because the address space has
 * now been replaced with the text of a different executable, and so restoring
 * the saved instruction would be incorrect.  The exec itself has effectively
 * removed all breakpoint trap instructions for us, so we can just return.
 */
static int
pt_brkpt_disarm(mdb_tgt_t *t, mdb_sespec_t *sep)
{
	const lwpstatus_t *psp = &Pstatus(t->t_pshandle)->pr_lwp;
	pt_brkpt_t *ptb = sep->se_data;

	if (psp->pr_why == PR_SYSEXIT && psp->pr_errno == 0 &&
	    psp->pr_what == SYS_execve)
		return (0); /* do not restore saved instruction */

	return (Pdelbkpt(t->t_pshandle, ptb->ptb_addr, ptb->ptb_instr));
}

/*
 * Determine whether the specified sespec is an armed watchpoint that overlaps
 * with the given breakpoint and has the given flags set.  We use this to find
 * conflicts with breakpoints, below.
 */
static int
pt_wp_overlap(mdb_sespec_t *sep, pt_brkpt_t *ptb, int flags)
{
	const prwatch_t *wp = sep->se_data;

	return (sep->se_state == MDB_TGT_SPEC_ARMED &&
	    sep->se_ops == &proc_wapt_ops && (wp->pr_wflags & flags) &&
	    ptb->ptb_addr - wp->pr_vaddr < wp->pr_size);
}

/*
 * We step over breakpoints using Pxecbkpt() in libproc.  If a conflicting
 * watchpoint is present, we must temporarily remove it before stepping over
 * the breakpoint so we do not immediately re-trigger the watchpoint.  We know
 * the watchpoint has already triggered on our trap instruction as part of
 * fetching it.  Before we return, we must re-install any disabled watchpoints.
 */
static int
pt_brkpt_cont(mdb_tgt_t *t, mdb_sespec_t *sep, mdb_tgt_status_t *tsp)
{
	pt_brkpt_t *ptb = sep->se_data;
	int status = -1;
	int error;
	const lwpstatus_t *psp = &Pstatus(t->t_pshandle)->pr_lwp;

	/*
	 * If the PC no longer matches our original address, then the user has
	 * changed it while we have been stopped. In this case, it no longer
	 * makes any sense to continue over this breakpoint.  We return as if we
	 * continued normally.
	 */
	if ((uintptr_t)psp->pr_info.si_addr != psp->pr_reg[R_PC])
		return (pt_status(t, tsp));

	for (sep = mdb_list_next(&t->t_active); sep; sep = mdb_list_next(sep)) {
		if (pt_wp_overlap(sep, ptb, WA_EXEC))
			(void) Pdelwapt(t->t_pshandle, sep->se_data);
	}

	if (Pxecbkpt(t->t_pshandle, ptb->ptb_instr) == 0 &&
	    Pdelbkpt(t->t_pshandle, ptb->ptb_addr, ptb->ptb_instr) == 0)
		status = pt_status(t, tsp);

	error = errno; /* save errno from Pxecbkpt, Pdelbkpt, or pt_status */

	for (sep = mdb_list_next(&t->t_active); sep; sep = mdb_list_next(sep)) {
		if (pt_wp_overlap(sep, ptb, WA_EXEC) &&
		    Psetwapt(t->t_pshandle, sep->se_data) == -1) {
			sep->se_state = MDB_TGT_SPEC_ERROR;
			sep->se_errno = errno;
		}
	}

	(void) set_errno(error);
	return (status);
}

/*ARGSUSED*/
static int
pt_brkpt_match(mdb_tgt_t *t, mdb_sespec_t *sep, mdb_tgt_status_t *tsp)
{
	const lwpstatus_t *psp = &Pstatus(t->t_pshandle)->pr_lwp;
	pt_brkpt_t *ptb = sep->se_data;

	return (psp->pr_why == PR_FAULTED && psp->pr_what == FLTBPT &&
	    psp->pr_reg[R_PC] == ptb->ptb_addr);
}

static const mdb_se_ops_t proc_brkpt_ops = {
	pt_brkpt_ctor,		/* se_ctor */
	pt_brkpt_dtor,		/* se_dtor */
	pt_brkpt_info,		/* se_info */
	pt_brkpt_secmp,		/* se_secmp */
	pt_brkpt_vecmp,		/* se_vecmp */
	pt_brkpt_arm,		/* se_arm */
	pt_brkpt_disarm,	/* se_disarm */
	pt_brkpt_cont,		/* se_cont */
	pt_brkpt_match		/* se_match */
};

static int
pt_wapt_ctor(mdb_tgt_t *t, mdb_sespec_t *sep, void *args)
{
	if (t->t_pshandle == NULL || Pstate(t->t_pshandle) >= PS_LOST)
		return (set_errno(EMDB_NOPROC));

	sep->se_data = mdb_alloc(sizeof (prwatch_t), UM_SLEEP);
	bcopy(args, sep->se_data, sizeof (prwatch_t));
	return (0);
}

/*ARGSUSED*/
static void
pt_wapt_dtor(mdb_tgt_t *t, mdb_sespec_t *sep)
{
	mdb_free(sep->se_data, sizeof (prwatch_t));
}

/*ARGSUSED*/
static char *
pt_wapt_info(mdb_tgt_t *t, mdb_sespec_t *sep, mdb_vespec_t *vep,
    mdb_tgt_spec_desc_t *sp, char *buf, size_t nbytes)
{
	prwatch_t *wp = vep != NULL ? vep->ve_args : sep->se_data;
	char desc[24];

	ASSERT(wp->pr_wflags != 0);
	desc[0] = '\0';

	switch (wp->pr_wflags) {
	case WA_READ:
		(void) strcat(desc, "/read");
		break;
	case WA_WRITE:
		(void) strcat(desc, "/write");
		break;
	case WA_EXEC:
		(void) strcat(desc, "/exec");
		break;
	default:
		if (wp->pr_wflags & WA_READ)
			(void) strcat(desc, "/r");
		if (wp->pr_wflags & WA_WRITE)
			(void) strcat(desc, "/w");
		if (wp->pr_wflags & WA_EXEC)
			(void) strcat(desc, "/x");
	}

	(void) mdb_iob_snprintf(buf, nbytes, "stop on %s of [%la, %la)",
	    desc + 1, wp->pr_vaddr, wp->pr_vaddr + wp->pr_size);

	sp->spec_base = wp->pr_vaddr;
	sp->spec_size = wp->pr_size;

	return (buf);
}

/*ARGSUSED*/
static int
pt_wapt_secmp(mdb_tgt_t *t, mdb_sespec_t *sep, void *args)
{
	prwatch_t *wp1 = sep->se_data;
	prwatch_t *wp2 = args;

	return (wp1->pr_vaddr == wp2->pr_vaddr &&
	    wp1->pr_size == wp2->pr_size && wp1->pr_wflags == wp2->pr_wflags);
}

/*ARGSUSED*/
static int
pt_wapt_vecmp(mdb_tgt_t *t, mdb_vespec_t *vep, void *args)
{
	prwatch_t *wp1 = vep->ve_args;
	prwatch_t *wp2 = args;

	return (wp1->pr_vaddr == wp2->pr_vaddr &&
	    wp1->pr_size == wp2->pr_size && wp1->pr_wflags == wp2->pr_wflags);
}

static int
pt_wapt_arm(mdb_tgt_t *t, mdb_sespec_t *sep)
{
	return (Psetwapt(t->t_pshandle, sep->se_data));
}

static int
pt_wapt_disarm(mdb_tgt_t *t, mdb_sespec_t *sep)
{
	return (Pdelwapt(t->t_pshandle, sep->se_data));
}

/*
 * Determine whether the specified sespec is an armed breakpoint at the
 * given %pc.  We use this to find conflicts with watchpoints below.
 */
static int
pt_bp_overlap(mdb_sespec_t *sep, uintptr_t pc)
{
	pt_brkpt_t *ptb = sep->se_data;

	return (sep->se_state == MDB_TGT_SPEC_ARMED &&
	    sep->se_ops == &proc_brkpt_ops && ptb->ptb_addr == pc);
}

/*
 * We step over watchpoints using Pxecwapt() in libproc.  If a conflicting
 * breakpoint is present, we must temporarily disarm it before stepping
 * over the watchpoint so we do not immediately re-trigger the breakpoint.
 * This is similar to the case handled in pt_brkpt_cont(), above.
 */
static int
pt_wapt_cont(mdb_tgt_t *t, mdb_sespec_t *sep, mdb_tgt_status_t *tsp)
{
	const lwpstatus_t *psp = &Pstatus(t->t_pshandle)->pr_lwp;
	mdb_sespec_t *bep = NULL;
	int status = -1;
	int error;

	/*
	 * If the PC no longer matches our original address, then the user has
	 * changed it while we have been stopped. In this case, it no longer
	 * makes any sense to continue over this instruction.  We return as if
	 * we continued normally.
	 */
	if ((uintptr_t)psp->pr_info.si_pc != psp->pr_reg[R_PC])
		return (pt_status(t, tsp));

	if (psp->pr_info.si_code != TRAP_XWATCH) {
		for (bep = mdb_list_next(&t->t_active); bep != NULL;
		    bep = mdb_list_next(bep)) {
			if (pt_bp_overlap(bep, psp->pr_reg[R_PC])) {
				(void) bep->se_ops->se_disarm(t, bep);
				bep->se_state = MDB_TGT_SPEC_ACTIVE;
				break;
			}
		}
	}

	if (Pxecwapt(t->t_pshandle, sep->se_data) == 0)
		status = pt_status(t, tsp);

	error = errno; /* save errno from Pxecwapt or pt_status */

	if (bep != NULL)
		mdb_tgt_sespec_arm_one(t, bep);

	(void) set_errno(error);
	return (status);
}

/*ARGSUSED*/
static int
pt_wapt_match(mdb_tgt_t *t, mdb_sespec_t *sep, mdb_tgt_status_t *tsp)
{
	const lwpstatus_t *psp = &Pstatus(t->t_pshandle)->pr_lwp;
	prwatch_t *wp = sep->se_data;

	return (psp->pr_why == PR_FAULTED && psp->pr_what == FLTWATCH &&
	    (uintptr_t)psp->pr_info.si_addr - wp->pr_vaddr < wp->pr_size);
}

static const mdb_se_ops_t proc_wapt_ops = {
	pt_wapt_ctor,		/* se_ctor */
	pt_wapt_dtor,		/* se_dtor */
	pt_wapt_info,		/* se_info */
	pt_wapt_secmp,		/* se_secmp */
	pt_wapt_vecmp,		/* se_vecmp */
	pt_wapt_arm,		/* se_arm */
	pt_wapt_disarm,		/* se_disarm */
	pt_wapt_cont,		/* se_cont */
	pt_wapt_match		/* se_match */
};

static void
pt_bparg_dtor(mdb_vespec_t *vep)
{
	pt_bparg_t *pta = vep->ve_args;

	if (pta->pta_symbol != NULL)
		strfree(pta->pta_symbol);

	mdb_free(pta, sizeof (pt_bparg_t));
}

static int
pt_add_vbrkpt(mdb_tgt_t *t, uintptr_t addr,
    int spec_flags, mdb_tgt_se_f *func, void *data)
{
	pt_bparg_t *pta = mdb_alloc(sizeof (pt_bparg_t), UM_SLEEP);

	pta->pta_symbol = NULL;
	pta->pta_addr = addr;

	return (mdb_tgt_vespec_insert(t, &proc_brkpt_ops, spec_flags,
	    func, data, pta, pt_bparg_dtor));
}

static int
pt_add_sbrkpt(mdb_tgt_t *t, const char *sym,
    int spec_flags, mdb_tgt_se_f *func, void *data)
{
	pt_bparg_t *pta;

	if (sym[0] == '`') {
		(void) set_errno(EMDB_NOOBJ);
		return (0);
	}

	if (sym[strlen(sym) - 1] == '`') {
		(void) set_errno(EMDB_NOSYM);
		return (0);
	}

	pta = mdb_alloc(sizeof (pt_bparg_t), UM_SLEEP);
	pta->pta_symbol = strdup(sym);
	pta->pta_addr = NULL;

	return (mdb_tgt_vespec_insert(t, &proc_brkpt_ops, spec_flags,
	    func, data, pta, pt_bparg_dtor));
}

static int
pt_wparg_overlap(const prwatch_t *wp1, const prwatch_t *wp2)
{
	if (wp2->pr_vaddr + wp2->pr_size <= wp1->pr_vaddr)
		return (0); /* no range overlap */

	if (wp1->pr_vaddr + wp1->pr_size <= wp2->pr_vaddr)
		return (0); /* no range overlap */

	return (wp1->pr_vaddr != wp2->pr_vaddr ||
	    wp1->pr_size != wp2->pr_size || wp1->pr_wflags != wp2->pr_wflags);
}

static void
pt_wparg_dtor(mdb_vespec_t *vep)
{
	mdb_free(vep->ve_args, sizeof (prwatch_t));
}

static int
pt_add_vwapt(mdb_tgt_t *t, uintptr_t addr, size_t len, uint_t wflags,
    int spec_flags, mdb_tgt_se_f *func, void *data)
{
	prwatch_t *wp = mdb_alloc(sizeof (prwatch_t), UM_SLEEP);
	mdb_sespec_t *sep;

	wp->pr_vaddr = addr;
	wp->pr_size = len;
	wp->pr_wflags = 0;

	if (wflags & MDB_TGT_WA_R)
		wp->pr_wflags |= WA_READ;
	if (wflags & MDB_TGT_WA_W)
		wp->pr_wflags |= WA_WRITE;
	if (wflags & MDB_TGT_WA_X)
		wp->pr_wflags |= WA_EXEC;

	for (sep = mdb_list_next(&t->t_active); sep; sep = mdb_list_next(sep)) {
		if (sep->se_ops == &proc_wapt_ops &&
		    mdb_list_next(&sep->se_velist) != NULL &&
		    pt_wparg_overlap(wp, sep->se_data))
			goto dup;
	}

	for (sep = mdb_list_next(&t->t_idle); sep; sep = mdb_list_next(sep)) {
		if (sep->se_ops == &proc_wapt_ops && pt_wparg_overlap(wp,
		    ((mdb_vespec_t *)mdb_list_next(&sep->se_velist))->ve_args))
			goto dup;
	}

	return (mdb_tgt_vespec_insert(t, &proc_wapt_ops, spec_flags,
	    func, data, wp, pt_wparg_dtor));

dup:
	mdb_free(wp, sizeof (prwatch_t));
	(void) set_errno(EMDB_WPDUP);
	return (0);
}

static int
pt_add_sysenter(mdb_tgt_t *t, int sysnum,
    int spec_flags, mdb_tgt_se_f *func, void *data)
{
	if (sysnum <= 0 || sysnum > PRMAXSYS) {
		(void) set_errno(EMDB_BADSYSNUM);
		return (0);
	}

	return (mdb_tgt_vespec_insert(t, &proc_sysenter_ops, spec_flags,
	    func, data, (void *)(uintptr_t)sysnum, no_ve_dtor));
}

static int
pt_add_sysexit(mdb_tgt_t *t, int sysnum,
    int spec_flags, mdb_tgt_se_f *func, void *data)
{
	if (sysnum <= 0 || sysnum > PRMAXSYS) {
		(void) set_errno(EMDB_BADSYSNUM);
		return (0);
	}

	return (mdb_tgt_vespec_insert(t, &proc_sysexit_ops, spec_flags,
	    func, data, (void *)(uintptr_t)sysnum, no_ve_dtor));
}

static int
pt_add_signal(mdb_tgt_t *t, int signum,
    int spec_flags, mdb_tgt_se_f *func, void *data)
{
	pt_data_t *pt = t->t_data;

	if (signum <= 0 || signum > pt->p_maxsig) {
		(void) set_errno(EMDB_BADSIGNUM);
		return (0);
	}

	return (mdb_tgt_vespec_insert(t, &proc_signal_ops, spec_flags,
	    func, data, (void *)(uintptr_t)signum, no_ve_dtor));
}

static int
pt_add_fault(mdb_tgt_t *t, int fltnum,
    int spec_flags, mdb_tgt_se_f *func, void *data)
{
	if (fltnum <= 0 || fltnum > PRMAXFAULT) {
		(void) set_errno(EMDB_BADFLTNUM);
		return (0);
	}

	return (mdb_tgt_vespec_insert(t, &proc_fault_ops, spec_flags,
	    func, data, (void *)(uintptr_t)fltnum, no_ve_dtor));
}

static int
pt_getareg(mdb_tgt_t *t, mdb_tgt_tid_t tid,
    const char *rname, mdb_tgt_reg_t *rp)
{
	pt_data_t *pt = t->t_data;
	prgregset_t grs;
	mdb_var_t *v;

	if (t->t_pshandle == NULL)
		return (set_errno(EMDB_NOPROC));

	if ((v = mdb_nv_lookup(&pt->p_regs, rname)) != NULL) {
		uintmax_t rd_nval = mdb_nv_get_value(v);
		ushort_t rd_num = MDB_TGT_R_NUM(rd_nval);
		ushort_t rd_flags = MDB_TGT_R_FLAGS(rd_nval);

		if (!MDB_TGT_R_IS_FP(rd_flags)) {
			mdb_tgt_reg_t r = 0;

#if defined(__sparc) && defined(_ILP32)
			/*
			 * If we are debugging on 32-bit SPARC, the globals and
			 * outs can have 32 upper bits hiding in the xregs.
			 */
			/* gcc doesn't like >= R_G0 because R_G0 == 0 */
			int is_g = (rd_num == R_G0 ||
			    rd_num >= R_G1 && rd_num <= R_G7);
			int is_o = (rd_num >= R_O0 && rd_num <= R_O7);
			prxregset_t xrs;

			if (is_g && PTL_GETXREGS(t, tid, &xrs) == 0 &&
			    xrs.pr_type == XR_TYPE_V8P) {
				r |= (uint64_t)xrs.pr_un.pr_v8p.pr_xg[
				    rd_num - R_G0 + XR_G0] << 32;
			}

			if (is_o && PTL_GETXREGS(t, tid, &xrs) == 0 &&
			    xrs.pr_type == XR_TYPE_V8P) {
				r |= (uint64_t)xrs.pr_un.pr_v8p.pr_xo[
				    rd_num - R_O0 + XR_O0] << 32;
			}
#endif	/* __sparc && _ILP32 */

			/*
			 * Avoid sign-extension by casting: recall that procfs
			 * defines prgreg_t as a long or int and our native
			 * register handling uses uint64_t's.
			 */
			if (PTL_GETREGS(t, tid, grs) == 0) {
				*rp = r | (ulong_t)grs[rd_num];
				if (rd_flags & MDB_TGT_R_32)
					*rp &= 0xffffffffULL;
				else if (rd_flags & MDB_TGT_R_16)
					*rp &= 0xffffULL;
				else if (rd_flags & MDB_TGT_R_8H)
					*rp = (*rp & 0xff00ULL) >> 8;
				else if (rd_flags & MDB_TGT_R_8L)
					*rp &= 0xffULL;
				return (0);
			}
			return (-1);
		} else
			return (pt_getfpreg(t, tid, rd_num, rd_flags, rp));
	}

	return (set_errno(EMDB_BADREG));
}

static int
pt_putareg(mdb_tgt_t *t, mdb_tgt_tid_t tid, const char *rname, mdb_tgt_reg_t r)
{
	pt_data_t *pt = t->t_data;
	prgregset_t grs;
	mdb_var_t *v;

	if (t->t_pshandle == NULL)
		return (set_errno(EMDB_NOPROC));

	if ((v = mdb_nv_lookup(&pt->p_regs, rname)) != NULL) {
		uintmax_t rd_nval = mdb_nv_get_value(v);
		ushort_t rd_num = MDB_TGT_R_NUM(rd_nval);
		ushort_t rd_flags = MDB_TGT_R_FLAGS(rd_nval);

		if (!MDB_TGT_R_IS_FP(rd_flags)) {

			if (rd_flags & MDB_TGT_R_32)
				r &= 0xffffffffULL;
			else if (rd_flags & MDB_TGT_R_16)
				r &= 0xffffULL;
			else if (rd_flags & MDB_TGT_R_8H)
				r = (r & 0xffULL) << 8;
			else if (rd_flags & MDB_TGT_R_8L)
				r &= 0xffULL;

#if defined(__sparc) && defined(_ILP32)
			/*
			 * If we are debugging on 32-bit SPARC, the globals and
			 * outs can have 32 upper bits stored in the xregs.
			 */
			int is_g = (rd_num == R_G0 ||
			    rd_num >= R_G1 && rd_num <= R_G7);
			int is_o = (rd_num >= R_O0 && rd_num <= R_O7);
			prxregset_t xrs;

			if ((is_g || is_o) && PTL_GETXREGS(t, tid, &xrs) == 0 &&
			    xrs.pr_type == XR_TYPE_V8P) {
				if (is_g) {
					xrs.pr_un.pr_v8p.pr_xg[rd_num -
					    R_G0 + XR_G0] = (uint32_t)(r >> 32);
				} else if (is_o) {
					xrs.pr_un.pr_v8p.pr_xo[rd_num -
					    R_O0 + XR_O0] = (uint32_t)(r >> 32);
				}

				if (PTL_SETXREGS(t, tid, &xrs) == -1)
					return (-1);
			}
#endif	/* __sparc && _ILP32 */

			if (PTL_GETREGS(t, tid, grs) == 0) {
				grs[rd_num] = (prgreg_t)r;
				return (PTL_SETREGS(t, tid, grs));
			}
			return (-1);
		} else
			return (pt_putfpreg(t, tid, rd_num, rd_flags, r));
	}

	return (set_errno(EMDB_BADREG));
}

static int
pt_stack_call(pt_stkarg_t *psp, const prgregset_t grs, uint_t argc, long *argv)
{
	psp->pstk_gotpc |= (grs[R_PC] != 0);

	if (!psp->pstk_gotpc)
		return (0); /* skip initial zeroed frames */

	return (psp->pstk_func(psp->pstk_private, grs[R_PC],
	    argc, argv, (const struct mdb_tgt_gregset *)grs));
}

static int
pt_stack_iter(mdb_tgt_t *t, const mdb_tgt_gregset_t *gsp,
    mdb_tgt_stack_f *func, void *arg)
{
	if (t->t_pshandle != NULL) {
		pt_stkarg_t pstk;

		pstk.pstk_func = func;
		pstk.pstk_private = arg;
		pstk.pstk_gotpc = FALSE;

		(void) Pstack_iter(t->t_pshandle, gsp->gregs,
		    (proc_stack_f *)pt_stack_call, &pstk);

		return (0);
	}

	return (set_errno(EMDB_NOPROC));
}

static int
pt_auxv(mdb_tgt_t *t, const auxv_t **auxvp)
{
	if (t->t_pshandle != NULL) {
		*auxvp = Pgetauxvec(t->t_pshandle);
		return (0);
	}

	return (set_errno(EMDB_NOPROC));
}


static const mdb_tgt_ops_t proc_ops = {
	pt_setflags,				/* t_setflags */
	(int (*)()) mdb_tgt_notsup,		/* t_setcontext */
	pt_activate,				/* t_activate */
	pt_deactivate,				/* t_deactivate */
	pt_periodic,				/* t_periodic */
	pt_destroy,				/* t_destroy */
	pt_name,				/* t_name */
	(const char *(*)()) mdb_conf_isa,	/* t_isa */
	pt_platform,				/* t_platform */
	pt_uname,				/* t_uname */
	pt_dmodel,				/* t_dmodel */
	(ssize_t (*)()) mdb_tgt_notsup,		/* t_aread */
	(ssize_t (*)()) mdb_tgt_notsup,		/* t_awrite */
	pt_vread,				/* t_vread */
	pt_vwrite,				/* t_vwrite */
	(ssize_t (*)()) mdb_tgt_notsup,		/* t_pread */
	(ssize_t (*)()) mdb_tgt_notsup,		/* t_pwrite */
	pt_fread,				/* t_fread */
	pt_fwrite,				/* t_fwrite */
	(ssize_t (*)()) mdb_tgt_notsup,		/* t_ioread */
	(ssize_t (*)()) mdb_tgt_notsup,		/* t_iowrite */
	(int (*)()) mdb_tgt_notsup,		/* t_vtop */
	pt_lookup_by_name,			/* t_lookup_by_name */
	pt_lookup_by_addr,			/* t_lookup_by_addr */
	pt_symbol_iter,				/* t_symbol_iter */
	pt_mapping_iter,			/* t_mapping_iter */
	pt_object_iter,				/* t_object_iter */
	pt_addr_to_map,				/* t_addr_to_map */
	pt_name_to_map,				/* t_name_to_map */
	pt_addr_to_ctf,				/* t_addr_to_ctf */
	pt_name_to_ctf,				/* t_name_to_ctf */
	pt_status,				/* t_status */
	pt_run,					/* t_run */
	pt_step,				/* t_step */
	pt_step_out,				/* t_step_out */
	(int (*)()) mdb_tgt_notsup,		/* t_step_branch */
	pt_next,				/* t_next */
	pt_continue,				/* t_cont */
	pt_signal,				/* t_signal */
	pt_add_vbrkpt,				/* t_add_vbrkpt */
	pt_add_sbrkpt,				/* t_add_sbrkpt */
	(int (*)()) mdb_tgt_null,		/* t_add_pwapt */
	pt_add_vwapt,				/* t_add_vwapt */
	(int (*)()) mdb_tgt_null,		/* t_add_iowapt */
	pt_add_sysenter,			/* t_add_sysenter */
	pt_add_sysexit,				/* t_add_sysexit */
	pt_add_signal,				/* t_add_signal */
	pt_add_fault,				/* t_add_fault */
	pt_getareg,				/* t_getareg */
	pt_putareg,				/* t_putareg */
	pt_stack_iter,				/* t_stack_iter */
	pt_auxv					/* t_auxv */
};

/*
 * Utility function for converting libproc errno values to mdb error values
 * for the ptl calls below.  Currently, we only need to convert ENOENT to
 * EMDB_NOTHREAD to produce a more useful error message for the user.
 */
static int
ptl_err(int error)
{
	if (error != 0 && errno == ENOENT)
		return (set_errno(EMDB_NOTHREAD));

	return (error);
}

/*ARGSUSED*/
static mdb_tgt_tid_t
pt_lwp_tid(mdb_tgt_t *t, void *tap)
{
	if (t->t_pshandle != NULL)
		return (Pstatus(t->t_pshandle)->pr_lwp.pr_lwpid);

	return (set_errno(EMDB_NOPROC));
}

static int
pt_lwp_add(mdb_addrvec_t *ap, const lwpstatus_t *psp)
{
	mdb_addrvec_unshift(ap, psp->pr_lwpid);
	return (0);
}

/*ARGSUSED*/
static int
pt_lwp_iter(mdb_tgt_t *t, void *tap, mdb_addrvec_t *ap)
{
	if (t->t_pshandle != NULL)
		return (Plwp_iter(t->t_pshandle, (proc_lwp_f *)pt_lwp_add, ap));

	return (set_errno(EMDB_NOPROC));
}

/*ARGSUSED*/
static int
pt_lwp_getregs(mdb_tgt_t *t, void *tap, mdb_tgt_tid_t tid, prgregset_t gregs)
{
	if (t->t_pshandle != NULL) {
		return (ptl_err(Plwp_getregs(t->t_pshandle,
		    (lwpid_t)tid, gregs)));
	}
	return (set_errno(EMDB_NOPROC));
}

/*ARGSUSED*/
static int
pt_lwp_setregs(mdb_tgt_t *t, void *tap, mdb_tgt_tid_t tid, prgregset_t gregs)
{
	if (t->t_pshandle != NULL) {
		return (ptl_err(Plwp_setregs(t->t_pshandle,
		    (lwpid_t)tid, gregs)));
	}
	return (set_errno(EMDB_NOPROC));
}

#ifdef	__sparc

/*ARGSUSED*/
static int
pt_lwp_getxregs(mdb_tgt_t *t, void *tap, mdb_tgt_tid_t tid, prxregset_t *xregs)
{
	if (t->t_pshandle != NULL) {
		return (ptl_err(Plwp_getxregs(t->t_pshandle,
		    (lwpid_t)tid, xregs)));
	}
	return (set_errno(EMDB_NOPROC));
}

/*ARGSUSED*/
static int
pt_lwp_setxregs(mdb_tgt_t *t, void *tap, mdb_tgt_tid_t tid,
    const prxregset_t *xregs)
{
	if (t->t_pshandle != NULL) {
		return (ptl_err(Plwp_setxregs(t->t_pshandle,
		    (lwpid_t)tid, xregs)));
	}
	return (set_errno(EMDB_NOPROC));
}

#endif	/* __sparc */

/*ARGSUSED*/
static int
pt_lwp_getfpregs(mdb_tgt_t *t, void *tap, mdb_tgt_tid_t tid,
    prfpregset_t *fpregs)
{
	if (t->t_pshandle != NULL) {
		return (ptl_err(Plwp_getfpregs(t->t_pshandle,
		    (lwpid_t)tid, fpregs)));
	}
	return (set_errno(EMDB_NOPROC));
}

/*ARGSUSED*/
static int
pt_lwp_setfpregs(mdb_tgt_t *t, void *tap, mdb_tgt_tid_t tid,
    const prfpregset_t *fpregs)
{
	if (t->t_pshandle != NULL) {
		return (ptl_err(Plwp_setfpregs(t->t_pshandle,
		    (lwpid_t)tid, fpregs)));
	}
	return (set_errno(EMDB_NOPROC));
}

static const pt_ptl_ops_t proc_lwp_ops = {
	(int (*)()) mdb_tgt_nop,
	(void (*)()) mdb_tgt_nop,
	pt_lwp_tid,
	pt_lwp_iter,
	pt_lwp_getregs,
	pt_lwp_setregs,
#ifdef __sparc
	pt_lwp_getxregs,
	pt_lwp_setxregs,
#endif
	pt_lwp_getfpregs,
	pt_lwp_setfpregs
};

static int
pt_tdb_ctor(mdb_tgt_t *t)
{
	pt_data_t *pt = t->t_data;
	td_thragent_t *tap;
	td_err_e err;

	if ((err = pt->p_tdb_ops->td_ta_new(t->t_pshandle, &tap)) != TD_OK)
		return (set_errno(tdb_to_errno(err)));

	pt->p_ptl_hdl = tap;
	return (0);
}

static void
pt_tdb_dtor(mdb_tgt_t *t, void *tap)
{
	pt_data_t *pt = t->t_data;

	ASSERT(tap == pt->p_ptl_hdl);
	(void) pt->p_tdb_ops->td_ta_delete(tap);
	pt->p_ptl_hdl = NULL;
}

static mdb_tgt_tid_t
pt_tdb_tid(mdb_tgt_t *t, void *tap)
{
	pt_data_t *pt = t->t_data;

	td_thrhandle_t th;
	td_thrinfo_t ti;
	td_err_e err;

	if (t->t_pshandle == NULL)
		return (set_errno(EMDB_NOPROC));

	if ((err = pt->p_tdb_ops->td_ta_map_lwp2thr(tap,
	    Pstatus(t->t_pshandle)->pr_lwp.pr_lwpid, &th)) != TD_OK)
		return (set_errno(tdb_to_errno(err)));

	if ((err = pt->p_tdb_ops->td_thr_get_info(&th, &ti)) != TD_OK)
		return (set_errno(tdb_to_errno(err)));

	return (ti.ti_tid);
}

static int
pt_tdb_add(const td_thrhandle_t *thp, pt_addarg_t *pap)
{
	td_thrinfo_t ti;

	if (pap->pa_pt->p_tdb_ops->td_thr_get_info(thp, &ti) == TD_OK &&
	    ti.ti_state != TD_THR_ZOMBIE)
		mdb_addrvec_unshift(pap->pa_ap, ti.ti_tid);

	return (0);
}

static int
pt_tdb_iter(mdb_tgt_t *t, void *tap, mdb_addrvec_t *ap)
{
	pt_data_t *pt = t->t_data;
	pt_addarg_t arg;
	int err;

	if (t->t_pshandle == NULL)
		return (set_errno(EMDB_NOPROC));

	arg.pa_pt = pt;
	arg.pa_ap = ap;

	if ((err = pt->p_tdb_ops->td_ta_thr_iter(tap, (td_thr_iter_f *)
	    pt_tdb_add, &arg, TD_THR_ANY_STATE, TD_THR_LOWEST_PRIORITY,
	    TD_SIGNO_MASK, TD_THR_ANY_USER_FLAGS)) != TD_OK)
		return (set_errno(tdb_to_errno(err)));

	return (0);
}

static int
pt_tdb_getregs(mdb_tgt_t *t, void *tap, mdb_tgt_tid_t tid, prgregset_t gregs)
{
	pt_data_t *pt = t->t_data;

	td_thrhandle_t th;
	td_err_e err;

	if (t->t_pshandle == NULL)
		return (set_errno(EMDB_NOPROC));

	if ((err = pt->p_tdb_ops->td_ta_map_id2thr(tap, tid, &th)) != TD_OK)
		return (set_errno(tdb_to_errno(err)));

	err = pt->p_tdb_ops->td_thr_getgregs(&th, gregs);
	if (err != TD_OK && err != TD_PARTIALREG)
		return (set_errno(tdb_to_errno(err)));

	return (0);
}

static int
pt_tdb_setregs(mdb_tgt_t *t, void *tap, mdb_tgt_tid_t tid, prgregset_t gregs)
{
	pt_data_t *pt = t->t_data;

	td_thrhandle_t th;
	td_err_e err;

	if (t->t_pshandle == NULL)
		return (set_errno(EMDB_NOPROC));

	if ((err = pt->p_tdb_ops->td_ta_map_id2thr(tap, tid, &th)) != TD_OK)
		return (set_errno(tdb_to_errno(err)));

	err = pt->p_tdb_ops->td_thr_setgregs(&th, gregs);
	if (err != TD_OK && err != TD_PARTIALREG)
		return (set_errno(tdb_to_errno(err)));

	return (0);
}

#ifdef __sparc

static int
pt_tdb_getxregs(mdb_tgt_t *t, void *tap, mdb_tgt_tid_t tid, prxregset_t *xregs)
{
	pt_data_t *pt = t->t_data;

	td_thrhandle_t th;
	td_err_e err;

	if (t->t_pshandle == NULL)
		return (set_errno(EMDB_NOPROC));

	if ((err = pt->p_tdb_ops->td_ta_map_id2thr(tap, tid, &th)) != TD_OK)
		return (set_errno(tdb_to_errno(err)));

	err = pt->p_tdb_ops->td_thr_getxregs(&th, xregs);
	if (err != TD_OK && err != TD_PARTIALREG)
		return (set_errno(tdb_to_errno(err)));

	return (0);
}

static int
pt_tdb_setxregs(mdb_tgt_t *t, void *tap, mdb_tgt_tid_t tid,
    const prxregset_t *xregs)
{
	pt_data_t *pt = t->t_data;

	td_thrhandle_t th;
	td_err_e err;

	if (t->t_pshandle == NULL)
		return (set_errno(EMDB_NOPROC));

	if ((err = pt->p_tdb_ops->td_ta_map_id2thr(tap, tid, &th)) != TD_OK)
		return (set_errno(tdb_to_errno(err)));

	err = pt->p_tdb_ops->td_thr_setxregs(&th, xregs);
	if (err != TD_OK && err != TD_PARTIALREG)
		return (set_errno(tdb_to_errno(err)));

	return (0);
}

#endif	/* __sparc */

static int
pt_tdb_getfpregs(mdb_tgt_t *t, void *tap, mdb_tgt_tid_t tid,
    prfpregset_t *fpregs)
{
	pt_data_t *pt = t->t_data;

	td_thrhandle_t th;
	td_err_e err;

	if (t->t_pshandle == NULL)
		return (set_errno(EMDB_NOPROC));

	if ((err = pt->p_tdb_ops->td_ta_map_id2thr(tap, tid, &th)) != TD_OK)
		return (set_errno(tdb_to_errno(err)));

	err = pt->p_tdb_ops->td_thr_getfpregs(&th, fpregs);
	if (err != TD_OK && err != TD_PARTIALREG)
		return (set_errno(tdb_to_errno(err)));

	return (0);
}

static int
pt_tdb_setfpregs(mdb_tgt_t *t, void *tap, mdb_tgt_tid_t tid,
    const prfpregset_t *fpregs)
{
	pt_data_t *pt = t->t_data;

	td_thrhandle_t th;
	td_err_e err;

	if (t->t_pshandle == NULL)
		return (set_errno(EMDB_NOPROC));

	if ((err = pt->p_tdb_ops->td_ta_map_id2thr(tap, tid, &th)) != TD_OK)
		return (set_errno(tdb_to_errno(err)));

	err = pt->p_tdb_ops->td_thr_setfpregs(&th, fpregs);
	if (err != TD_OK && err != TD_PARTIALREG)
		return (set_errno(tdb_to_errno(err)));

	return (0);
}

static const pt_ptl_ops_t proc_tdb_ops = {
	pt_tdb_ctor,
	pt_tdb_dtor,
	pt_tdb_tid,
	pt_tdb_iter,
	pt_tdb_getregs,
	pt_tdb_setregs,
#ifdef __sparc
	pt_tdb_getxregs,
	pt_tdb_setxregs,
#endif
	pt_tdb_getfpregs,
	pt_tdb_setfpregs
};

static ssize_t
pt_xd_auxv(mdb_tgt_t *t, void *buf, size_t nbytes)
{
	struct ps_prochandle *P = t->t_pshandle;
	const auxv_t *auxp, *auxv = NULL;
	int auxn = 0;

	if (P != NULL && (auxv = Pgetauxvec(P)) != NULL &&
	    auxv->a_type != AT_NULL) {
		for (auxp = auxv, auxn = 1; auxp->a_type != NULL; auxp++)
			auxn++;
	}

	if (buf == NULL && nbytes == 0)
		return (sizeof (auxv_t) * auxn);

	if (auxn == 0)
		return (set_errno(ENODATA));

	nbytes = MIN(nbytes, sizeof (auxv_t) * auxn);
	bcopy(auxv, buf, nbytes);
	return (nbytes);
}

static ssize_t
pt_xd_cred(mdb_tgt_t *t, void *buf, size_t nbytes)
{
	prcred_t cr, *crp;
	size_t cbytes = 0;

	if (t->t_pshandle != NULL && Pcred(t->t_pshandle, &cr, 1) == 0) {
		cbytes = (cr.pr_ngroups <= 1) ? sizeof (prcred_t) :
		    (sizeof (prcred_t) + (cr.pr_ngroups - 1) * sizeof (gid_t));
	}

	if (buf == NULL && nbytes == 0)
		return (cbytes);

	if (cbytes == 0)
		return (set_errno(ENODATA));

	crp = mdb_alloc(cbytes, UM_SLEEP);

	if (Pcred(t->t_pshandle, crp, cr.pr_ngroups) == -1)
		return (set_errno(ENODATA));

	nbytes = MIN(nbytes, cbytes);
	bcopy(crp, buf, nbytes);
	mdb_free(crp, cbytes);
	return (nbytes);
}

static ssize_t
pt_xd_ehdr(mdb_tgt_t *t, void *buf, size_t nbytes)
{
	pt_data_t *pt = t->t_data;

	if (buf == NULL && nbytes == 0)
		return (sizeof (GElf_Ehdr));

	if (pt->p_file == NULL)
		return (set_errno(ENODATA));

	nbytes = MIN(nbytes, sizeof (GElf_Ehdr));
	bcopy(&pt->p_file->gf_ehdr, buf, nbytes);
	return (nbytes);
}

static int
pt_copy_lwp(lwpstatus_t **lspp, const lwpstatus_t *lsp)
{
	bcopy(lsp, *lspp, sizeof (lwpstatus_t));
	(*lspp)++;
	return (0);
}

static ssize_t
pt_xd_lwpstatus(mdb_tgt_t *t, void *buf, size_t nbytes)
{
	lwpstatus_t *lsp, *lbuf;
	const pstatus_t *psp;
	int nlwp = 0;

	if (t->t_pshandle != NULL && (psp = Pstatus(t->t_pshandle)) != NULL)
		nlwp = psp->pr_nlwp;

	if (buf == NULL && nbytes == 0)
		return (sizeof (lwpstatus_t) * nlwp);

	if (nlwp == 0)
		return (set_errno(ENODATA));

	lsp = lbuf = mdb_alloc(sizeof (lwpstatus_t) * nlwp, UM_SLEEP);
	nbytes = MIN(nbytes, sizeof (lwpstatus_t) * nlwp);

	(void) Plwp_iter(t->t_pshandle, (proc_lwp_f *)pt_copy_lwp, &lsp);
	bcopy(lbuf, buf, nbytes);

	mdb_free(lbuf, sizeof (lwpstatus_t) * nlwp);
	return (nbytes);
}

static ssize_t
pt_xd_pshandle(mdb_tgt_t *t, void *buf, size_t nbytes)
{
	if (buf == NULL && nbytes == 0)
		return (sizeof (struct ps_prochandle *));

	if (t->t_pshandle == NULL || nbytes != sizeof (struct ps_prochandle *))
		return (set_errno(ENODATA));

	bcopy(&t->t_pshandle, buf, nbytes);
	return (nbytes);
}

static ssize_t
pt_xd_psinfo(mdb_tgt_t *t, void *buf, size_t nbytes)
{
	const psinfo_t *psp;

	if (buf == NULL && nbytes == 0)
		return (sizeof (psinfo_t));

	if (t->t_pshandle == NULL || (psp = Ppsinfo(t->t_pshandle)) == NULL)
		return (set_errno(ENODATA));

	nbytes = MIN(nbytes, sizeof (psinfo_t));
	bcopy(psp, buf, nbytes);
	return (nbytes);
}

static ssize_t
pt_xd_pstatus(mdb_tgt_t *t, void *buf, size_t nbytes)
{
	const pstatus_t *psp;

	if (buf == NULL && nbytes == 0)
		return (sizeof (pstatus_t));

	if (t->t_pshandle == NULL || (psp = Pstatus(t->t_pshandle)) == NULL)
		return (set_errno(ENODATA));

	nbytes = MIN(nbytes, sizeof (pstatus_t));
	bcopy(psp, buf, nbytes);
	return (nbytes);
}

static ssize_t
pt_xd_utsname(mdb_tgt_t *t, void *buf, size_t nbytes)
{
	struct utsname uts;

	if (buf == NULL && nbytes == 0)
		return (sizeof (struct utsname));

	if (t->t_pshandle == NULL || Puname(t->t_pshandle, &uts) != 0)
		return (set_errno(ENODATA));

	nbytes = MIN(nbytes, sizeof (struct utsname));
	bcopy(&uts, buf, nbytes);
	return (nbytes);
}

int
mdb_proc_tgt_create(mdb_tgt_t *t, int argc, const char *argv[])
{
	pt_data_t *pt = mdb_zalloc(sizeof (pt_data_t), UM_SLEEP);

	const char *aout_path = argc > 0 ? argv[0] : PT_EXEC_PATH;
	const char *core_path = argc > 1 ? argv[1] : NULL;

	const mdb_tgt_regdesc_t *rdp;
	char execname[MAXPATHLEN];
	struct stat64 st;
	int perr;
	int state;
	struct rlimit rlim;
	int i;

	if (argc > 2) {
		mdb_free(pt, sizeof (pt_data_t));
		return (set_errno(EINVAL));
	}

	if (t->t_flags & MDB_TGT_F_RDWR)
		pt->p_oflags = O_RDWR;
	else
		pt->p_oflags = O_RDONLY;

	if (t->t_flags & MDB_TGT_F_FORCE)
		pt->p_gflags |= PGRAB_FORCE;
	if (t->t_flags & MDB_TGT_F_NOSTOP)
		pt->p_gflags |= PGRAB_NOSTOP;

	pt->p_ptl_ops = &proc_lwp_ops;
	pt->p_maxsig = sysconf(_SC_SIGRT_MAX);

	(void) mdb_nv_create(&pt->p_regs, UM_SLEEP);
	(void) mdb_nv_create(&pt->p_env, UM_SLEEP);

	t->t_ops = &proc_ops;
	t->t_data = pt;

	/*
	 * If no core file name was specified, but the file ./core is present,
	 * infer that we want to debug it.  I find this behavior confusing,
	 * so we only do this when precise adb(1) compatibility is required.
	 */
	if (core_path == NULL && (mdb.m_flags & MDB_FL_ADB) &&
	    access(PT_CORE_PATH, F_OK) == 0)
		core_path = PT_CORE_PATH;

	/*
	 * For compatibility with adb(1), the special name "-" may be used
	 * to suppress the loading of the executable or core file.
	 */
	if (aout_path != NULL && strcmp(aout_path, "-") == 0)
		aout_path = NULL;
	if (core_path != NULL && strcmp(core_path, "-") == 0)
		core_path = NULL;

	/*
	 * If a core file or pid was specified, attempt to grab it now using
	 * proc_arg_grab(); otherwise we'll create a fresh process later.
	 */
	if (core_path != NULL && (t->t_pshandle = proc_arg_xgrab(core_path,
	    aout_path == PT_EXEC_PATH ? NULL : aout_path, PR_ARG_ANY,
	    pt->p_gflags, &perr, NULL)) == NULL) {
		mdb_warn("cannot debug %s: %s\n", core_path, Pgrab_error(perr));
		goto err;
	}

	if (aout_path != NULL &&
	    (pt->p_idlehandle = Pgrab_file(aout_path, &perr)) != NULL &&
	    t->t_pshandle == NULL)
		t->t_pshandle = pt->p_idlehandle;

	if (t->t_pshandle != NULL)
		state = Pstate(t->t_pshandle);

	/*
	 * Make sure we'll have enough file descriptors to handle a target
	 * has many many mappings.
	 */
	if (getrlimit(RLIMIT_NOFILE, &rlim) == 0) {
		rlim.rlim_cur = rlim.rlim_max;
		(void) setrlimit(RLIMIT_NOFILE, &rlim);
		(void) enable_extended_FILE_stdio(-1, -1);
	}

	/*
	 * If we don't have an executable path or the executable path is the
	 * /proc/<pid>/object/a.out path, but we now have a libproc handle,
	 * attempt to derive the executable path using Pexecname().  We need
	 * to do this in the /proc case in order to open the executable for
	 * writing because /proc/object/<file> permission are masked with 0555.
	 * If Pexecname() fails us, fall back to /proc/<pid>/object/a.out.
	 */
	if (t->t_pshandle != NULL && (aout_path == NULL || (stat64(aout_path,
	    &st) == 0 && strcmp(st.st_fstype, "proc") == 0))) {
		GElf_Sym s;
		aout_path = Pexecname(t->t_pshandle, execname, MAXPATHLEN);
		if (aout_path == NULL && state != PS_DEAD && state != PS_IDLE) {
			(void) mdb_iob_snprintf(execname, sizeof (execname),
			    "/proc/%d/object/a.out",
			    (int)Pstatus(t->t_pshandle)->pr_pid);
			aout_path = execname;
		}
		if (aout_path == NULL &&
		    Plookup_by_name(t->t_pshandle, "a.out", "_start", &s) != 0)
			mdb_warn("warning: failed to infer pathname to "
			    "executable; symbol table will not be available\n");

		mdb_dprintf(MDB_DBG_TGT, "a.out is %s\n", aout_path);
	}

	/*
	 * Attempt to open the executable file.  We only want this operation
	 * to actually cause the constructor to abort if the executable file
	 * name was given explicitly.  If we defaulted to PT_EXEC_PATH or
	 * derived the executable using Pexecname, then we want to continue
	 * along with p_fio and p_file set to NULL.
	 */
	if (aout_path != NULL && (pt->p_aout_fio = mdb_fdio_create_path(NULL,
	    aout_path, pt->p_oflags, 0)) == NULL && argc > 0) {
		mdb_warn("failed to open %s", aout_path);
		goto err;
	}

	/*
	 * Now create an ELF file from the input file, if we have one.  Again,
	 * only abort the constructor if the name was given explicitly.
	 */
	if (pt->p_aout_fio != NULL && pt_open_aout(t,
	    mdb_io_hold(pt->p_aout_fio)) == NULL && argc > 0)
		goto err;

	/*
	 * If we've successfully opened an ELF file, select the appropriate
	 * disassembler based on the ELF header.
	 */
	if (pt->p_file != NULL)
		(void) mdb_dis_select(pt_disasm(&pt->p_file->gf_ehdr));
	else
		(void) mdb_dis_select(pt_disasm(NULL));

	/*
	 * Add each register described in the target ISA register description
	 * list to our hash table of register descriptions and then add any
	 * appropriate ISA-specific floating-point register descriptions.
	 */
	for (rdp = pt_regdesc; rdp->rd_name != NULL; rdp++) {
		(void) mdb_nv_insert(&pt->p_regs, rdp->rd_name, NULL,
		    MDB_TGT_R_NVAL(rdp->rd_num, rdp->rd_flags), MDB_NV_RDONLY);
	}
	pt_addfpregs(t);

	/*
	 * Certain important /proc structures may be of interest to mdb
	 * modules and their dcmds.  Export these using the xdata interface:
	 */
	(void) mdb_tgt_xdata_insert(t, "auxv",
	    "procfs auxv_t array", pt_xd_auxv);
	(void) mdb_tgt_xdata_insert(t, "cred",
	    "procfs prcred_t structure", pt_xd_cred);
	(void) mdb_tgt_xdata_insert(t, "ehdr",
	    "executable file GElf_Ehdr structure", pt_xd_ehdr);
	(void) mdb_tgt_xdata_insert(t, "lwpstatus",
	    "procfs lwpstatus_t array", pt_xd_lwpstatus);
	(void) mdb_tgt_xdata_insert(t, "pshandle",
	    "libproc proc service API handle", pt_xd_pshandle);
	(void) mdb_tgt_xdata_insert(t, "psinfo",
	    "procfs psinfo_t structure", pt_xd_psinfo);
	(void) mdb_tgt_xdata_insert(t, "pstatus",
	    "procfs pstatus_t structure", pt_xd_pstatus);
	(void) mdb_tgt_xdata_insert(t, "utsname",
	    "utsname structure", pt_xd_utsname);

	/*
	 * Force a status update now so that we fill in t_status with the
	 * latest information based on any successful grab.
	 */
	(void) mdb_tgt_status(t, &t->t_status);

	/*
	 * If we're not examining a core file, trace SIGINT and all signals
	 * that cause the process to dump core as part of our initialization.
	 */
	if ((t->t_pshandle != NULL && state != PS_DEAD && state != PS_IDLE) ||
	    (pt->p_file != NULL && pt->p_file->gf_ehdr.e_type == ET_EXEC)) {

		int tflag = MDB_TGT_SPEC_STICKY; /* default sigs are sticky */

		(void) mdb_tgt_add_signal(t, SIGINT, tflag, no_se_f, NULL);
		(void) mdb_tgt_add_signal(t, SIGQUIT, tflag, no_se_f, NULL);
		(void) mdb_tgt_add_signal(t, SIGILL, tflag, no_se_f, NULL);
		(void) mdb_tgt_add_signal(t, SIGTRAP, tflag, no_se_f, NULL);
		(void) mdb_tgt_add_signal(t, SIGABRT, tflag, no_se_f, NULL);
		(void) mdb_tgt_add_signal(t, SIGEMT, tflag, no_se_f, NULL);
		(void) mdb_tgt_add_signal(t, SIGFPE, tflag, no_se_f, NULL);
		(void) mdb_tgt_add_signal(t, SIGBUS, tflag, no_se_f, NULL);
		(void) mdb_tgt_add_signal(t, SIGSEGV, tflag, no_se_f, NULL);
		(void) mdb_tgt_add_signal(t, SIGSYS, tflag, no_se_f, NULL);
		(void) mdb_tgt_add_signal(t, SIGXCPU, tflag, no_se_f, NULL);
		(void) mdb_tgt_add_signal(t, SIGXFSZ, tflag, no_se_f, NULL);
	}

	/*
	 * If we've grabbed a live process, establish our initial breakpoints
	 * and librtld_db agent so we can track rtld activity.  If FL_VCREATE
	 * is set, this process was created by a previous instantiation of
	 * the debugger, so reset pr_flags to kill it; otherwise we attached
	 * to an already running process.  Pgrab() has already set the PR_RLC
	 * flag appropriately based on whether the process was stopped when we
	 * attached.
	 */
	if (t->t_pshandle != NULL && state != PS_DEAD && state != PS_IDLE) {
		if (mdb.m_flags & MDB_FL_VCREATE) {
			(void) Punsetflags(t->t_pshandle, PR_RLC);
			(void) Psetflags(t->t_pshandle, PR_KLC);
			pt->p_rflags = PRELEASE_KILL;
		} else {
			(void) Punsetflags(t->t_pshandle, PR_KLC);
		}
		pt_post_attach(t);
	}

	/*
	 * Initialize a local copy of the environment, which can be modified
	 * before running the program.
	 */
	for (i = 0; mdb.m_env[i] != NULL; i++)
		pt_env_set(pt, mdb.m_env[i]);

	/*
	 * If adb(1) compatibility mode is on, then print the appropriate
	 * greeting message if we have grabbed a core file.
	 */
	if ((mdb.m_flags & MDB_FL_ADB) && t->t_pshandle != NULL &&
	    state == PS_DEAD) {
		const pstatus_t *psp = Pstatus(t->t_pshandle);
		int cursig = psp->pr_lwp.pr_cursig;
		char signame[SIG2STR_MAX];

		mdb_printf("core file = %s -- program ``%s'' on platform %s\n",
		    core_path, aout_path ? aout_path : "?", pt_platform(t));

		if (cursig != 0 && sig2str(cursig, signame) == 0)
			mdb_printf("SIG%s: %s\n", signame, strsignal(cursig));
	}

	return (0);

err:
	pt_destroy(t);
	return (-1);
}<|MERGE_RESOLUTION|>--- conflicted
+++ resolved
@@ -24,11 +24,7 @@
  * Use is subject to license terms.
  */
 /*
-<<<<<<< HEAD
- * Copyright (c) 2012, Joyent, Inc.  All rights reserved.
-=======
  * Copyright (c) 2013, Joyent, Inc.  All rights reserved.
->>>>>>> 9736aecd
  */
 
 /*
