/*
 * CDDL HEADER START
 *
 * The contents of this file are subject to the terms of the
 * Common Development and Distribution License (the "License").
 * You may not use this file except in compliance with the License.
 *
 * You can obtain a copy of the license at usr/src/OPENSOLARIS.LICENSE
 * or http://www.opensolaris.org/os/licensing.
 * See the License for the specific language governing permissions
 * and limitations under the License.
 *
 * When distributing Covered Code, include this CDDL HEADER in each
 * file and include the License file at usr/src/OPENSOLARIS.LICENSE.
 * If applicable, add the following below this CDDL HEADER, with the
 * fields enclosed by brackets "[]" replaced with your own identifying
 * information: Portions Copyright [yyyy] [name of copyright owner]
 *
 * CDDL HEADER END
 */
/*
 * Copyright (c) 2004, 2010, Oracle and/or its affiliates. All rights reserved.
<<<<<<< HEAD
 * Copyright (c) 2018, Joyent, Inc.  All rights reserved.
=======
 * Copyright (c) 2012, Joyent, Inc.  All rights reserved.
 * Copyright 2025 Oxide Computer Company
>>>>>>> 8c4cbc52
 */

#include <mdb/mdb_param.h>
#include <mdb/mdb_modapi.h>
#include <mdb/mdb_ks.h>

#include "zone.h"

#include <stddef.h>
#include <sys/zone.h>

#define	ZONE_NAMELEN	20
#ifdef _LP64
#define	ZONE_PATHLEN	25
#else
#define	ZONE_PATHLEN	33
#endif

/*
 * Names corresponding to zone_status_t values in sys/zone.h
 */
char *zone_status_names[] = {
	"uninitialized",	/* ZONE_IS_UNINITIALIZED */
	"initialized",		/* ZONE_IS_INITIALIZED */
	"ready",		/* ZONE_IS_READY */
	"booting",		/* ZONE_IS_BOOTING */
	"running",		/* ZONE_IS_RUNNING */
	"shutting_down",	/* ZONE_IS_SHUTTING_DOWN */
	"empty",		/* ZONE_IS_EMPTY */
	"down",			/* ZONE_IS_DOWN */
	"dying",		/* ZONE_IS_DYING */
	"dead",			/* ZONE_IS_DEAD */
	"free"			/* ZONE_IS_FREE */
};

static int
zid_lookup_cb(uintptr_t addr, const zone_t *zone, void *arg)
{
	zoneid_t zid = *(uintptr_t *)arg;
	if (zone->zone_id == zid)
		mdb_printf("%p\n", addr);

	return (WALK_NEXT);
}

/*ARGSUSED*/
int
zid2zone(uintptr_t addr, uint_t flags, int argc, const mdb_arg_t *argv)
{
	if (!(flags & DCMD_ADDRSPEC) || argc != 0)
		return (DCMD_USAGE);

	if (mdb_walk("zone", (mdb_walk_cb_t)zid_lookup_cb, &addr) == -1) {
		mdb_warn("failed to walk zone");
		return (DCMD_ERR);
	}

	return (DCMD_OK);
}

static int
zdid_lookup_cb(uintptr_t addr, const zone_t *zone, void *arg)
{
	zoneid_t zdid = *(uintptr_t *)arg;
	if (zone->zone_did == zdid)
		mdb_printf("%p\n", addr);

	return (WALK_NEXT);
}

/*ARGSUSED*/
int
zdid2zone(uintptr_t addr, uint_t flags, int argc, const mdb_arg_t *argv)
{
	if (!(flags & DCMD_ADDRSPEC) || argc != 0)
		return (DCMD_USAGE);

	if (mdb_walk("zone", (mdb_walk_cb_t)zdid_lookup_cb, &addr) == -1) {
		mdb_warn("failed to walk zone");
		return (DCMD_ERR);
	}

	return (DCMD_OK);
}

int
zoneprt(uintptr_t addr, uint_t flags, int argc, const mdb_arg_t *argv)
{
	zone_t zn;
	char name[ZONE_NAMELEN];
	char path[ZONE_PATHLEN];
	int len;
	uint_t vopt_given;
	uint_t ropt_given;

	if (argc > 2)
		return (DCMD_USAGE);

	if (!(flags & DCMD_ADDRSPEC)) {
		if (mdb_walk_dcmd("zone", "zone", argc, argv) == -1) {
			mdb_warn("can't walk zones");
			return (DCMD_ERR);
		}
		return (DCMD_OK);
	}

	/*
	 * Get the optional -r (reference counts) and -v (verbose output)
	 * arguments.
	 */
	vopt_given = FALSE;
	ropt_given = FALSE;
	if (argc > 0 && mdb_getopts(argc, argv, 'v', MDB_OPT_SETBITS, TRUE,
	    &vopt_given, 'r', MDB_OPT_SETBITS, TRUE, &ropt_given, NULL) != argc)
		return (DCMD_USAGE);

	/*
	 * -v can only be specified with -r.
	 */
	if (vopt_given == TRUE && ropt_given == FALSE)
		return (DCMD_USAGE);

	/*
	 * Print a table header, if necessary.
	 */
	if (DCMD_HDRSPEC(flags)) {
		if (ropt_given == FALSE)
			mdb_printf("%<u>%?s %4s %-13s %-19s %-s%</u>\n",
			    "ADDR", "ID", "STATUS", "NAME", "PATH");
		else
			mdb_printf("%<u>%?s %6s %10s %10s %-19s%</u>\n",
			    "ADDR", "ID", "REFS", "CREFS", "NAME");
	}

	/*
	 * Read the zone_t structure at the given address and read its name.
	 */
	if (mdb_vread(&zn, sizeof (zone_t), addr) == -1) {
		mdb_warn("can't read zone_t structure at %p", addr);
		return (DCMD_ERR);
	}
	len = mdb_readstr(name, ZONE_NAMELEN, (uintptr_t)zn.zone_name);
	if (len > 0) {
		if (len == ZONE_NAMELEN)
			(void) strcpy(&name[len - 4], "...");
	} else {
		(void) strcpy(name, "??");
	}

	if (ropt_given == FALSE) {
		char *statusp;

		/*
		 * Default display
		 * Fetch the zone's path and print the results.
		 */
		len = mdb_readstr(path, ZONE_PATHLEN,
		    (uintptr_t)zn.zone_rootpath);
		if (len > 0) {
			if (len == ZONE_PATHLEN)
				(void) strcpy(&path[len - 4], "...");
		} else {
			(void) strcpy(path, "??");
		}
		if (zn.zone_status >= ZONE_IS_UNINITIALIZED && zn.zone_status <=
		    ZONE_IS_DEAD)
			statusp = zone_status_names[zn.zone_status];
		else
			statusp = "???";
		mdb_printf("%0?p %4d %-13s %-19s %s\n", addr, zn.zone_id,
		    statusp, name, path);
	} else {
		/*
		 * Display the zone's reference counts.
		 * Display the zone's subsystem-specific reference counts if
		 * the user specified the '-v' option.
		 */
		mdb_printf("%0?p %6d %10u %10u %-19s\n", addr, zn.zone_id,
		    zn.zone_ref, zn.zone_cred_ref, name);
		if (vopt_given == TRUE) {
			GElf_Sym subsys_names_sym;
			uintptr_t **zone_ref_subsys_names;
			uint_t num_subsys;
			uint_t n;

			/*
			 * Read zone_ref_subsys_names from the kernel image.
			 */
			if (mdb_lookup_by_name("zone_ref_subsys_names",
			    &subsys_names_sym) != 0) {
				mdb_warn("can't find zone_ref_subsys_names");
				return (DCMD_ERR);
			}
			if (subsys_names_sym.st_size != ZONE_REF_NUM_SUBSYS *
			    sizeof (char *)) {
				mdb_warn("number of subsystems in target "
				    "differs from what mdb expects (mismatched"
				    " kernel versions?)");
				if (subsys_names_sym.st_size <
				    ZONE_REF_NUM_SUBSYS * sizeof (char *))
					num_subsys = subsys_names_sym.st_size /
					    sizeof (char *);
				else
					num_subsys = ZONE_REF_NUM_SUBSYS;
			} else {
				num_subsys = ZONE_REF_NUM_SUBSYS;
			}
			if ((zone_ref_subsys_names = mdb_alloc(
			    subsys_names_sym.st_size, UM_GC)) == NULL) {
				mdb_warn("out of memory");
				return (DCMD_ERR);
			}
			if (mdb_readvar(zone_ref_subsys_names,
			    "zone_ref_subsys_names") == -1) {
				mdb_warn("can't find zone_ref_subsys_names");
				return (DCMD_ERR);
			}

			/*
			 * Display each subsystem's reference count if it's
			 * nonzero.
			 */
			mdb_inc_indent(7);
			for (n = 0; n < num_subsys; ++n) {
				char subsys_name[16];

				/*
				 * Skip subsystems lacking outstanding
				 * references.
				 */
				if (zn.zone_subsys_ref[n] == 0)
					continue;

				/*
				 * Each subsystem's name must be read from
				 * the target's image.
				 */
				if (mdb_readstr(subsys_name,
				    sizeof (subsys_name),
				    (uintptr_t)zone_ref_subsys_names[n]) ==
				    -1) {
					mdb_warn("unable to read subsystem name"
					    " from zone_ref_subsys_names[%u]",
					    n);
					return (DCMD_ERR);
				}
				mdb_printf("%15s: %10u\n", subsys_name,
				    zn.zone_subsys_ref[n]);
			}
			mdb_dec_indent(7);
		}
	}
	return (DCMD_OK);
}

int
zone_walk_init(mdb_walk_state_t *wsp)
{
	GElf_Sym sym;

	if (wsp->walk_addr == 0) {
		if (mdb_lookup_by_name("zone_active", &sym) == -1) {
			mdb_warn("failed to find 'zone_active'");
			return (WALK_ERR);
		}
		wsp->walk_addr = (uintptr_t)sym.st_value;
	}
	if (mdb_layered_walk("list", wsp) == -1) {
		mdb_warn("couldn't walk 'list'");
		return (WALK_ERR);
	}
	return (WALK_NEXT);
}

int
zone_walk_step(mdb_walk_state_t *wsp)
{
	return (wsp->walk_callback(wsp->walk_addr, wsp->walk_layer,
	    wsp->walk_cbdata));
}

int
zsd_walk_init(mdb_walk_state_t *wsp)
{
	if (wsp->walk_addr == 0) {
		mdb_warn("global walk not supported\n");
		return (WALK_ERR);
	}
	wsp->walk_addr += offsetof(struct zone, zone_zsd);
	if (mdb_layered_walk("list", wsp) == -1) {
		mdb_warn("couldn't walk 'list'");
		return (WALK_ERR);
	}
	return (WALK_NEXT);
}

int
zsd_walk_step(mdb_walk_state_t *wsp)
{
	return (wsp->walk_callback(wsp->walk_addr, wsp->walk_layer,
	    wsp->walk_cbdata));
}

/*
 * Helper structure used when walking ZSD entries via zsd().
 */
struct zsd_cb_data {
	uint_t		keygiven;	/* Was a key specified (are we */
					/* searching for a specific ZSD */
					/* entry)? */
	zone_key_t	key;		/* Key of ZSD for which we're looking */
	uint_t		found;		/* Was the specific ZSD entry found? */
	uint_t		voptgiven;	/* Display verbose information? */
};

/*
 * Helper function for zsd() that displays information from a single ZSD struct.
 * 'datap' must point to a valid zsd_cb_data struct.
 */
/* ARGSUSED */
static int
zsd_print(uintptr_t addrp, const void * datap, void * privatep)
{
	struct zsd_entry entry;
	struct zsd_cb_data *cbdp;

	if (mdb_vread(&entry, sizeof (entry), addrp) == -1) {
		mdb_warn("couldn't read zsd_entry at %p", addrp);
		return (WALK_ERR);
	}
	cbdp = (struct zsd_cb_data *)privatep;

	/*
	 * Are we looking for a single entry specified by a key?  Then make sure
	 * that the current ZSD's key is what we're looking for.
	 */
	if (cbdp->keygiven == TRUE && cbdp->key != entry.zsd_key)
		return (WALK_NEXT);

	mdb_printf("%?x %0?p %8x\n", entry.zsd_key, entry.zsd_data,
	    entry.zsd_flags);
	if (cbdp->voptgiven == TRUE)
		mdb_printf("    Create CB:   %a\n    Shutdown CB: %a\n"
		    "    Destroy CB:  %a\n", entry.zsd_create,
		    entry.zsd_shutdown, entry.zsd_destroy);
	if (cbdp->keygiven == TRUE) {
		cbdp->found = TRUE;
		return (WALK_DONE);
	}
	return (WALK_NEXT);
}

int
zsd(uintptr_t addr, uint_t flags, int argc, const mdb_arg_t *argv)
{
	zone_t zone;
	const mdb_arg_t *argp;
	int argcindex;
	struct zsd_cb_data cbd;
	char name[ZONE_NAMELEN];
	int len;

	/*
	 * Walk all zones if necessary.
	 */
	if (argc > 2)
		return (DCMD_USAGE);
	if ((flags & DCMD_ADDRSPEC) == 0) {
		if (mdb_walk_dcmd("zone", "zsd", argc, argv) == -1) {
			mdb_warn("failed to walk zone\n");
			return (DCMD_ERR);
		}
		return (DCMD_OK);
	}

	/*
	 * Make sure a zone_t can be read from the specified address.
	 */
	if (mdb_vread(&zone, sizeof (zone), addr) == -1) {
		mdb_warn("couldn't read zone_t at %p", (void *)addr);
		return (DCMD_ERR);
	}

	/*
	 * Get the optional arguments (key or -v or both).  Note that
	 * mdb_getopts() will not parse a key argument because it is not
	 * preceded by an option letter.  We'll get around this by requiring
	 * that all options precede the optional key argument.
	 */
	cbd.keygiven = FALSE;
	cbd.voptgiven = FALSE;
	if (argc > 0 && (argcindex = mdb_getopts(argc, argv, 'v',
	    MDB_OPT_SETBITS, TRUE, &cbd.voptgiven, NULL)) != argc) {
		/*
		 * No options may appear after the key.
		 */
		if (argcindex != argc - 1)
			return (DCMD_USAGE);

		/*
		 * The missed argument should be a key.
		 */
		argp = &argv[argcindex];
		cbd.key = (zone_key_t)mdb_argtoull(argp);
		cbd.keygiven = TRUE;
		cbd.found = FALSE;
	}

	/*
	 * Prepare to output the specified zone's ZSD information.
	 */
	if (DCMD_HDRSPEC(flags))
		mdb_printf("%<u>%-19s %?s %?s %8s%</u>\n", "ZONE", "KEY",
		    "VALUE", "FLAGS");
	len = mdb_readstr(name, ZONE_NAMELEN, (uintptr_t)zone.zone_name);
	if (len > 0) {
		if (len == ZONE_NAMELEN)
			(void) strcpy(&name[len - 4], "...");
	} else {
		(void) strcpy(name, "??");
	}
	mdb_printf("%-19s ", name);

	/*
	 * Display the requested ZSD entries.
	 */
	mdb_inc_indent(21);
	if (mdb_pwalk("zsd", zsd_print, &cbd, addr) != 0) {
		mdb_warn("failed to walk zsd\n");
		mdb_dec_indent(21);
		return (DCMD_ERR);
	}
	if (cbd.keygiven == TRUE && cbd.found == FALSE) {
		mdb_printf("no corresponding ZSD entry found\n");
		mdb_dec_indent(21);
		return (DCMD_ERR);
	}
	mdb_dec_indent(21);
	return (DCMD_OK);
}<|MERGE_RESOLUTION|>--- conflicted
+++ resolved
@@ -20,12 +20,8 @@
  */
 /*
  * Copyright (c) 2004, 2010, Oracle and/or its affiliates. All rights reserved.
-<<<<<<< HEAD
  * Copyright (c) 2018, Joyent, Inc.  All rights reserved.
-=======
- * Copyright (c) 2012, Joyent, Inc.  All rights reserved.
  * Copyright 2025 Oxide Computer Company
->>>>>>> 8c4cbc52
  */
 
 #include <mdb/mdb_param.h>
