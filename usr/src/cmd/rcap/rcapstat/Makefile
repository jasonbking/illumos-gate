#
# CDDL HEADER START
#
# The contents of this file are subject to the terms of the
# Common Development and Distribution License (the "License").
# You may not use this file except in compliance with the License.
#
# You can obtain a copy of the license at usr/src/OPENSOLARIS.LICENSE
# or http://www.opensolaris.org/os/licensing.
# See the License for the specific language governing permissions
# and limitations under the License.
#
# When distributing Covered Code, include this CDDL HEADER in each
# file and include the License file at usr/src/OPENSOLARIS.LICENSE.
# If applicable, add the following below this CDDL HEADER, with the
# fields enclosed by brackets "[]" replaced with your own identifying
# information: Portions Copyright [yyyy] [name of copyright owner]
#
# CDDL HEADER END
#
#
# Copyright 2009 Sun Microsystems, Inc.  All rights reserved.
# Use is subject to license terms.
#
<<<<<<< HEAD
# Copyright 2020 Joyent, Inc.
#
=======
# Copyright 2025 Hans Rosenfeld
>>>>>>> ae6f0652

.KEEP_STATE:
.SUFFIXES:

include ../../Makefile.cmd

COMMON_DIR=	../common	# for Makefile.com
PROG =		rcapstat
OBJS =		rcapstat.o \
		utils.o \
		rcapd_conf.o
SRCS =		$(OBJS:%.o=%.c)

include $(SRC)/cmd/stat/Makefile.stat

$(NOT_RELEASE_BUILD)CPPFLAGS	+= -DDEBUG
<<<<<<< HEAD
CPPFLAGS			+= -I$(COMMON_DIR) -I$(STATCOMMONDIR)
LDLIBS				+= -lumem -lscf
LDFLAGS				+= $(MAPFILE.NGB:%=-Wl,-M%)

PROG =				rcapstat
OBJS =				$(SRCS:%.c=%.o) rcapd_conf.o
=======
CPPFLAGS			+= -I$(COMMON_DIR)
LDLIBS				+= -lumem -lzonecfg -lscf
>>>>>>> ae6f0652

POFILES =			$(OBJS:%.o=%.po)
POFILE =			p$(PROG).po

CLOBBERFILES +=			$(POFILES) $(POFILE)

all: $(PROG) $(MAPFILE.NGB)

include ../Makefile.com

$(PROG): $(OBJS)
	$(LINK.c) $(OBJS) -o $@ $(LDLIBS)
	$(POST_PROCESS)

$(POFILE): $(POFILES)
	$(RM) $@
	$(CAT) $(POFILES) > $@

clean:
	$(RM) $(OBJS)

$(ROOTBIN):
	$(MKDIR) -p $(ROOTBIN)

install: all $(ROOTBIN) $(ROOTPROG)

include ../../Makefile.targ<|MERGE_RESOLUTION|>--- conflicted
+++ resolved
@@ -22,12 +22,9 @@
 # Copyright 2009 Sun Microsystems, Inc.  All rights reserved.
 # Use is subject to license terms.
 #
-<<<<<<< HEAD
 # Copyright 2020 Joyent, Inc.
+# Copyright 2025 Hans Rosenfeld
 #
-=======
-# Copyright 2025 Hans Rosenfeld
->>>>>>> ae6f0652
 
 .KEEP_STATE:
 .SUFFIXES:
@@ -44,17 +41,8 @@
 include $(SRC)/cmd/stat/Makefile.stat
 
 $(NOT_RELEASE_BUILD)CPPFLAGS	+= -DDEBUG
-<<<<<<< HEAD
-CPPFLAGS			+= -I$(COMMON_DIR) -I$(STATCOMMONDIR)
+CPPFLAGS			+= -I$(COMMON_DIR)
 LDLIBS				+= -lumem -lscf
-LDFLAGS				+= $(MAPFILE.NGB:%=-Wl,-M%)
-
-PROG =				rcapstat
-OBJS =				$(SRCS:%.c=%.o) rcapd_conf.o
-=======
-CPPFLAGS			+= -I$(COMMON_DIR)
-LDLIBS				+= -lumem -lzonecfg -lscf
->>>>>>> ae6f0652
 
 POFILES =			$(OBJS:%.o=%.po)
 POFILE =			p$(PROG).po
