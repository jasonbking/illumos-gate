--- conflicted
+++ resolved
@@ -37,19 +37,10 @@
 STAT_COMMON_OBJS = timestamp.o
 STAT_COMMON_SRCS = $(STAT_COMMON_OBJS:%.o=$(STATCOMMONDIR)/%.c)
 
-<<<<<<< HEAD
-$(NOT_RELEASE_BUILD)CPPFLAGS 	+= -DDEBUG
-CPPFLAGS 			+= -I$(COMMON_DIR) -I$(STATCOMMONDIR)
-LDLIBS 				+= -lumem -lscf
-LDFLAGS				+= $(MAPFILE.NGB:%=-M%)
-
-LINTFLAGS			+= $(LDLIBS) -mnu
-=======
 $(NOT_RELEASE_BUILD)CPPFLAGS	+= -DDEBUG
 CPPFLAGS			+= -I$(COMMON_DIR) -I$(STATCOMMONDIR)
-LDLIBS				+= -lumem -lzonecfg -lscf
+LDLIBS				+= -lumem -lscf
 LDFLAGS				+= $(MAPFILE.NGB:%=-Wl,-M%)
->>>>>>> 35abe327
 
 PROG =				rcapstat
 OBJS =				$(SRCS:%.c=%.o) rcapd_conf.o
