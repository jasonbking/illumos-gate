--- conflicted
+++ resolved
@@ -1019,12 +1019,8 @@
 		}
 
 		*exit_code = WEXITSTATUS(ret_status);
-<<<<<<< HEAD
-		if (*exit_code != 0 && *exit_code != SMF_EXIT_NODAEMON) {
-=======
 		if (*exit_code != SMF_EXIT_OK &&
 		    *exit_code != SMF_EXIT_NODAEMON) {
->>>>>>> 57aea934
 			log_error(LOG_WARNING,
 			    "%s: Method \"%s\" failed with exit status %d.\n",
 			    inst->ri_i.i_fmri, method, WEXITSTATUS(ret_status));
@@ -1034,11 +1030,7 @@
 		    "%d.", mname, *exit_code);
 
 		/* Note: we will take this path for SMF_EXIT_NODAEMON */
-<<<<<<< HEAD
-		if (*exit_code != 0)
-=======
 		if (*exit_code != SMF_EXIT_OK)
->>>>>>> 57aea934
 			goto contract_out;
 
 		end_time = time(NULL);
@@ -1185,12 +1177,8 @@
 
 	r = method_run(&inst, info->sf_method_type, &exit_code);
 
-<<<<<<< HEAD
-	if (r == 0 && (exit_code == 0 || exit_code == SMF_EXIT_NODAEMON)) {
-=======
 	if (r == 0 &&
 	    (exit_code == SMF_EXIT_OK || exit_code == SMF_EXIT_NODAEMON)) {
->>>>>>> 57aea934
 		/* Success! */
 		assert(inst->ri_i.i_next_state != RESTARTER_STATE_NONE);
 
