/*
 * CDDL HEADER START
 *
 * The contents of this file are subject to the terms of the
 * Common Development and Distribution License (the "License").
 * You may not use this file except in compliance with the License.
 *
 * You can obtain a copy of the license at usr/src/OPENSOLARIS.LICENSE
 * or http://www.opensolaris.org/os/licensing.
 * See the License for the specific language governing permissions
 * and limitations under the License.
 *
 * When distributing Covered Code, include this CDDL HEADER in each
 * file and include the License file at usr/src/OPENSOLARIS.LICENSE.
 * If applicable, add the following below this CDDL HEADER, with the
 * fields enclosed by brackets "[]" replaced with your own identifying
 * information: Portions Copyright [yyyy] [name of copyright owner]
 *
 * CDDL HEADER END
 */
/*
 * Copyright 2009 Sun Microsystems, Inc.  All rights reserved.
 * Use is subject to license terms.
 * Copyright 2021 OmniOS Community Edition (OmniOSce) Association.
 */

#include <assert.h>
#include <definit.h>
#include <libuutil.h>
#include <stdio.h>
#include <stdlib.h>
#include <string.h>
#include <zone.h>
#include <sys/types.h>
#include <sys/stat.h>

#include "startd.h"

/*
 * This file contains functions for setting the environment for
 * processes started by svc.startd.
 */

#define	MAXCMDL		512
#define	DEF_PATH	"PATH=/usr/sbin:/usr/bin"

static char **glob_envp;	/* Array of environment strings */
static int glob_env_n;		/* Number of environment slots allocated. */

static char zonename[ZONENAME_MAX];

/*
 * init_env()
 *   A clone of the work init.c does to provide as much compatibility
 *   for startup scripts as possible.
 */
void
init_env()
{
	void		*dstate;
	const char	*tokp;
	int		i;

	glob_env_n = 16;
	glob_envp = startd_alloc(sizeof (*glob_envp) * glob_env_n);

	glob_envp[0] = startd_alloc((unsigned)(strlen(DEF_PATH)+2));
	(void) strcpy(glob_envp[0], DEF_PATH);

	if (definit_open(DEFINIT_DEFAULT_FILE, &dstate) != 0) {
		uu_warn("Cannot open %s. Environment not initialized.\n",
		    DEFINIT_DEFAULT_FILE);

		glob_envp[1] = NULL;
		return;
	}

	i = 1;
	while ((tokp = definit_token(dstate)) != NULL) {
		size_t length = strlen(tokp);

		/*
		 * init already started us with this umask, and we
		 * handled it in startd.c, so just skip it.
		 */
		if (strncmp(tokp, "CMASK=", 6) == 0 ||
		    strncmp(tokp, "SMF_", 4) == 0) {
			continue;
		}

		glob_envp[i] = startd_alloc((unsigned)(length + 1));
		(void) strcpy(glob_envp[i], tokp);

		/*
		 * Double the environment size whenever it is
		 * full.
		 */
		if (++i == glob_env_n) {
			char **newp;

			glob_env_n *= 2;
			newp = startd_alloc(sizeof (*glob_envp) * glob_env_n);
			(void) memcpy(newp, glob_envp,
			    sizeof (*glob_envp) * glob_env_n / 2);
			startd_free(glob_envp,
			    sizeof (*glob_envp) * glob_env_n / 2);
			glob_envp = newp;
		}
	}

	/* Append a null pointer to the environment array to mark its end. */
	glob_envp[i] = NULL;

<<<<<<< HEAD
	(void) definit_close(dstate);
=======
	definit_close(dstate);
>>>>>>> ee57561b

	/*
	 * Get the zonename once; it is used to set SMF_ZONENAME for methods.
	 */
	(void) getzonenamebyid(getzoneid(), zonename, sizeof (zonename));

}

static int
valid_env_var(const char *var, const restarter_inst_t *inst, const char *path)
{
	char *cp = strchr(var, '=');

	if (cp == NULL || cp == var) {
		if (inst != NULL)
			log_instance(inst, B_FALSE, "Invalid environment "
			    "variable \"%s\".", var);
		return (0);
	} else if (strncmp(var, "SMF_", 4) == 0) {
		if (inst != NULL)
			log_instance(inst, B_FALSE, "Invalid environment "
			    "variable \"%s\"; \"SMF_\" prefix is reserved.",
			    var);
		return (0);
	} else if (path != NULL && strncmp(var, "PATH=", 5) == 0) {
		return (0);
	}

	return (1);
}

static char **
find_dup(const char *var, char **env, const restarter_inst_t *inst)
{
	char **p;
	char *tmp;

	for (p = env; *p != NULL; p++) {
		assert((tmp = strchr(*p, '=')) != NULL);
		tmp++;
		if (strncmp(*p, var, tmp - *p) == 0)
			break;
	}

	if (*p == NULL)
		return (NULL);

	/*
	 * The first entry in the array can be ignored when it is the
	 * default path.
	 */
	if (inst != NULL && p != env &&
	    strncmp(*p, DEF_PATH, strlen(DEF_PATH)) != 0) {
		log_instance(inst, B_FALSE, "Ignoring duplicate "
		    "environment variable \"%s\".", *p);
	}

	return (p);
}

/*
 * Create an environment which is appropriate for spawning an SMF
 * aware process. The new environment will consist of the values from
 * the global environment as modified by the supplied (local) environment.
 *
 * In order to preserve the correctness of the new environment,
 * various checks are performed on the local environment (init_env()
 * is relied upon to ensure the global environment is correct):
 *
 * - All SMF_ entries are ignored. All SMF_ entries should be provided
 *   by this function.
 * - Duplicates in the entry are eliminated.
 * - Malformed entries are eliminated.
 *
 * Detected errors are logged as warnings to the appropriate instance
 * logfile, since a single bad entry should not be enough to prevent
 * an SMF_ functional environment from being created. The faulty entry
 * is then ignored when building the environment.
 *
 * If env is NULL, then the return is an environment which contains
 * all default values.
 *
 * If "path" is non-NULL, it will silently over-ride any previous
 * PATH environment variable.
 *
 * NB: The returned env and strings are allocated using startd_alloc().
 */
char **
set_smf_env(char **env, size_t env_sz, const char *path,
    const restarter_inst_t *inst, const char *method)
{
	char **nenv;
	char **p, **np;
	size_t nenv_size;
	size_t sz;

	/*
	 * Max. of glob_env, env, four SMF_ variables,
	 * path, and terminating NULL.
	 */
	nenv_size = glob_env_n + env_sz + 4 + 1 + 1;

	nenv = startd_zalloc(sizeof (char *) * nenv_size);

	np = nenv;

	if (path != NULL) {
		sz = strlen(path) + 1;
		*np = startd_alloc(sz);
		(void) strlcpy(*np, path, sz);
		np++;
	}

	if (inst) {
		sz = sizeof ("SMF_FMRI=") + strlen(inst->ri_i.i_fmri);
		*np = startd_alloc(sz);
		(void) strlcpy(*np, "SMF_FMRI=", sz);
		(void) strlcat(*np, inst->ri_i.i_fmri, sz);
		np++;
	}

	if (method) {
		sz = sizeof ("SMF_METHOD=") + strlen(method);
		*np = startd_alloc(sz);
		(void) strlcpy(*np, "SMF_METHOD=", sz);
		(void) strlcat(*np, method, sz);
		np++;
	}

	sz = sizeof ("SMF_RESTARTER=") + strlen(SCF_SERVICE_STARTD);
	*np = startd_alloc(sz);
	(void) strlcpy(*np, "SMF_RESTARTER=", sz);
	(void) strlcat(*np, SCF_SERVICE_STARTD, sz);
	np++;

	sz = sizeof ("SMF_ZONENAME=") + strlen(zonename);
	*np = startd_alloc(sz);
	(void) strlcpy(*np, "SMF_ZONENAME=", sz);
	(void) strlcat(*np, zonename, sz);
	np++;

	for (p = glob_envp; *p != NULL; p++) {
		if (valid_env_var(*p, inst, path)) {
			sz = strlen(*p) + 1;
			*np = startd_alloc(sz);
			(void) strlcpy(*np, *p, sz);
			np++;
		}
	}

	if (env) {
		for (p = env; *p != NULL; p++) {
			char **dup_pos;

			if (!valid_env_var(*p, inst, path))
				continue;

			if ((dup_pos = find_dup(*p, nenv, inst)) != NULL) {
				startd_free(*dup_pos, strlen(*dup_pos) + 1);
				sz = strlen(*p) + 1;
				*dup_pos = startd_alloc(sz);
				(void) strlcpy(*dup_pos, *p, sz);
			} else {
				sz = strlen(*p) + 1;
				*np = startd_alloc(sz);
				(void) strlcpy(*np, *p, sz);
				np++;
			}
		}
	}
	*np = NULL;

	return (nenv);
}<|MERGE_RESOLUTION|>--- conflicted
+++ resolved
@@ -111,11 +111,7 @@
 	/* Append a null pointer to the environment array to mark its end. */
 	glob_envp[i] = NULL;
 
-<<<<<<< HEAD
-	(void) definit_close(dstate);
-=======
 	definit_close(dstate);
->>>>>>> ee57561b
 
 	/*
 	 * Get the zonename once; it is used to set SMF_ZONENAME for methods.
