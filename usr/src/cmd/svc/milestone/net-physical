--- conflicted
+++ resolved
@@ -19,19 +19,20 @@
 #
 # CDDL HEADER END
 #
-<<<<<<< HEAD
-# Copyright (c) 1999, 2010, Oracle and/or its affiliates. All rights reserved.
-# Copyright 2012 Milan Jurik. All rights reserved.
-# Copyright 2019 Joyent, Inc.
-=======
-
->>>>>>> a73be61a
+
 #
 # Copyright (c) 1984, 1986, 1987, 1988, 1989 AT&T.
 # All rights reserved.
 # Copyright (c) 1999, 2010, Oracle and/or its affiliates. All rights reserved.
 # Copyright 2012 Milan Jurik. All rights reserved.
+# Copyright 2019 Joyent, Inc.
 # Copyright 2021 Tintri by DDN, Inc. All rights reserved.
+#
+
+#
+# NOTE: Upstream illumos has IPMP configuration and upgrading of ipadm.conf in
+# here.  SmartOS does not.  Recent improvements to IPMP specifically for
+# upgrading ipadm.conf do not appear here, therefore.
 #
 
 . /lib/svc/share/smf_include.sh
@@ -59,67 +60,10 @@
 
 smf_netstrategy
 
-<<<<<<< HEAD
 function add_active_aggr_links
 {
     set -o xtrace
     typeset alink
-=======
-if smf_is_globalzone; then
-	net_reconfigure || exit $SMF_EXIT_ERR_CONFIG
-
-	# Update PVID on interfaces configured with VLAN 1
-	update_pvid
-
-	#
-	# Upgrade handling. The upgrade file consists of a series of dladm(1M)
-	# commands. Note that after we are done, we cannot rename the upgrade
-	# script file as the file system is still read-only at this point.
-	# Defer this to the manifest-import service.
-	#
-	upgrade_script=/var/svc/profile/upgrade_datalink
-	if [ -f "${upgrade_script}" ]; then
-		. "${upgrade_script}"
-	fi
-
-	#
-	# Upgrade handling for ibd:
-	# After we are done with the upgrade handling, we can not set the
-	# ibd/ibd_upgraded property to "true" as the file system is
-	# read-only at this point. It will be done later by ibd-post-upgrade
-	# service.
-	#
-	if [ -x /sbin/ibd_upgrade ]; then
-		ibd_upgraded=`/bin/svcprop -c -p ibd/ibd_upgraded \
-		    $SMF_FMRI 2> /dev/null`
-		if [ "$ibd_upgraded" != "true" ]; then
-			/sbin/ibd_upgrade -v
-		fi
-	fi
-
-	#
-	# Bring up simnets, link aggregations and initialize security objects.
-	# Note that link property initialization is deferred until after
-	# IP interfaces are plumbed to ensure that the links will not
-	# be unloaded (and the property settings lost). We should bring
-	# up simnets prior to VLANs/Aggrs to enable creation of VLANs/Aggrs
-	# over simnets.
-	#
-	/sbin/dladm up-simnet
-	/sbin/dladm up-aggr
-	/sbin/dladm up-vlan
-	/sbin/dladm up-part
-	/sbin/dladm init-secobj
-	#
-	# Bring up VNICs
-	#
-	/sbin/dladm up-vnic
-	#
-	# Create flows via flowadm.
-	#
-	/sbin/flowadm init-flow
-fi
->>>>>>> a73be61a
 
     for alink in ${2//,/ }; do
         ActiveAggrLinks[$alink]=$1
@@ -353,26 +297,10 @@
 #
 # Try various config parameters to set the default route
 #
-<<<<<<< HEAD
 function set_default_route
 {
     set -o xtrace
     typeset default_gw
-=======
-if [ -n "$ipmp_list" ]; then
-	set -- $ipmp_list
-	while [ $# -gt 0 ]; do
-		if /sbin/ifconfig $1 ipmp; then
-			ipmp_created="$ipmp_created $1"
-		else
-			ipmp_failed="$ipmp_failed $1"
-		fi
-		shift
-	done
-	[ -n "$ipmp_failed" ] && warn_failed_ifs "create IPv4 IPMP" \
-	    "$ipmp_failed"
-fi
->>>>>>> a73be61a
 
     if [[ -n "${CONFIG_headnode_default_gateway}" ]]; then
         default_gw="${CONFIG_headnode_default_gateway}"
@@ -383,7 +311,6 @@
     elif [[ -n ${BOOT_admin_gateway} ]]; then
         default_gw=${BOOT_admin_gateway}
 
-<<<<<<< HEAD
     elif [[ -n ${CONFIG_external_gateway} ]]; then
         default_gw=${CONFIG_external_gateway}
     fi
@@ -391,75 +318,6 @@
     if [[ -n ${default_gw} ]]; then
         echo "${default_gw}" > /etc/defaultrouter
     fi
-=======
-#
-# Create all of the IPv6 IPMP interfaces.
-#
-if [ -n "$ipmp6_list" ]; then
-	set -- $ipmp6_list
-	while [ $# -gt 0 ]; do
-		if /sbin/ifconfig $1 inet6 ipmp; then
-			ipmp6_created="$ipmp6_created $1"
-		else
-			ipmp6_failed="$ipmp6_failed $1"
-		fi
-		shift
-	done
-	[ -n "$ipmp6_failed" ] && warn_failed_ifs "create IPv6 IPMP" \
-	    "$ipmp6_failed"
-fi
-
-#
-# Upgrade ipadm.conf.
-#
-if /usr/bin/grep -q _family /etc/ipadm/ipadm.conf; then
-	oldifs=$(/usr/bin/sed -En \
-	    's/^_ifname=([a-z0-9]+);_family=[0-9]+;$/\1/p' \
-	    /etc/ipadm/ipadm.conf | /usr/bin/sort -u)
-	/usr/bin/sed -i '/_family/d' /etc/ipadm/ipadm.conf
-	for oldif in $oldifs; do
-		/usr/bin/printf \
-		    "_ifname=%s;_ifclass=0;_families=2,26;\n" \
-		    $oldif >> /etc/ipadm/ipadm.conf
-	done
-fi
-
-#
-# Finally configure interfaces set up with ipadm. Any /etc/hostname*.intf
-# files take precedence over ipadm defined configurations except when
-# we are in a non-global zone and Layer-3 protection of IP addresses is
-# enforced on the interface by the global zone.
-#
-for showif_output in `/sbin/ipadm show-if -p -o ifname,state,current`; do
-	intf=`echo $showif_output | /usr/bin/cut -f1 -d:`
-	state=`echo $showif_output | /usr/bin/cut -f2 -d:`
-	current=`echo $showif_output | /usr/bin/cut -f3 -d:`
-	if  [[ "$state" != "disabled" && $current != *Z* ]]; then
-		#
-		# skip if not a persistent interface, or if it should get IP
-		# configuration from the global zone ('Z' flag is set)
-		#
-		continue;
-	elif is_iptun $intf; then
-		# skip IP tunnel interfaces plumbed by net-iptun
-		continue;
-	elif [ -f /etc/hostname.$intf ] || [ -f /etc/hostname6.$intf ]; then
-		if [[ $current != *Z* ]]; then
-			echo "found /etc/hostname.$intf "\
-			    "or /etc/hostname6.$intf, "\
-			    "ignoring ipadm configuration" > /dev/msglog
-			continue;
-		else
-			echo "Ignoring /etc/hostname*.$intf" > /dev/msglog
-			/sbin/ifconfig $intf unplumb > /dev/null 2>&1
-			/sbin/ifconfig $intf inet6 unplumb > /dev/null 2>&1
-		fi
-	fi
-
-	# Enable the interface managed by ipadm
-	/sbin/ipadm enable-if -t $intf
-done
->>>>>>> a73be61a
 
     if [[ -n ${CONFIG_admin_gateway6} ]]; then
         default_gw6="${CONFIG_admin_gateway6}"
@@ -985,19 +843,11 @@
 fi
 
 # Any non-loopback IPv4 interfaces with usable addresses up?
-<<<<<<< HEAD
 if [[ -n "`/sbin/ifconfig -a4u`" ]]; then
     /sbin/ifconfig -a4u | while read intf addr rest; do
         [[ ${intf} == "inet" ]] && [[ ${addr} != "127.0.0.1" ]] &&
         [[ ${addr} != "0.0.0.0" ]] && exit ${SMF_EXIT_OK}
     done && exit ${SMF_EXIT_OK}
-=======
-if [ -n "`/sbin/ifconfig -a4u`" ]; then
-	/sbin/ifconfig -a4u | while read intf addr rest; do
-		[ $intf = inet ] && [ $addr != 127.0.0.1 ] &&
-		[ $addr != 0.0.0.0 ] && exit $SMF_EXIT_OK
-	done && exit $SMF_EXIT_OK
->>>>>>> a73be61a
 fi
 
 # Any DHCP interfaces started?
