#!/sbin/sh
#
# CDDL HEADER START
#
# The contents of this file are subject to the terms of the
# Common Development and Distribution License (the "License").
# You may not use this file except in compliance with the License.
#
# You can obtain a copy of the license at usr/src/OPENSOLARIS.LICENSE
# or http://www.opensolaris.org/os/licensing.
# See the License for the specific language governing permissions
# and limitations under the License.
#
# When distributing Covered Code, include this CDDL HEADER in each
# file and include the License file at usr/src/OPENSOLARIS.LICENSE.
# If applicable, add the following below this CDDL HEADER, with the
# fields enclosed by brackets "[]" replaced with your own identifying
# information: Portions Copyright [yyyy] [name of copyright owner]
#
# CDDL HEADER END
#
#
# Copyright (c) 1999, 2010, Oracle and/or its affiliates. All rights reserved.
<<<<<<< HEAD
#
# Copyright (c) 2012 Joyent, Inc.  All rights reserved.
=======
# Copyright (c) 2021 H. William Welliver
>>>>>>> 10c0779d

# This script configures IP routing.

. /lib/svc/share/smf_include.sh

set -o xtrace

#
# In a shared-IP zone we need this service to be up, but all of the work
# it tries to do is irrelevant (and will actually lead to the service
# failing if we try to do it), so just bail out.
# In the global zone and exclusive-IP zones we proceed.
#
smf_configure_ip || exit $SMF_EXIT_OK

#
# If routing.conf file is in place, and has not already been read in
# by previous invokation of routeadm, legacy configuration is upgraded
# by this call to "routeadm -u".  This call is also needed when
# a /var/svc/profile/upgrade file is found, as it may contain routeadm commands
# which need to be applied.  Finally, routeadm starts in.ndpd by
# enabling the ndp service (in.ndpd), which is required for IPv6 address
# autoconfiguration. It would be nice if we could do this in
# network/loopback, but since the SMF backend is read-only at that
# point in boot, we cannot.
#
/sbin/routeadm -u

#
# Are we routing dynamically? routeadm(1M) reports this in the
# "current" values of ipv4/6-routing - if either are true, we are running
# routing daemons (or at least they are enabled to run).
#
dynamic_routing_test=`/sbin/routeadm -p | \
nawk '/^ipv[46]-routing [.]*/ { print $2 }'  | /usr/bin/grep "current=enabled"`
if [ -n "$dynamic_routing_test" ]; then
	dynamic_routing="true"
fi

#
# Configure default IPv4 routers using the local "/etc/defaultrouter"
# configuration file.  The file can contain the hostnames or IP
# addresses of one or more default routers.  If hostnames are used,
# each hostname must also be listed in the local "/etc/hosts" file
# because NIS is not running at the time that this script is
# run.  Each router name or address is listed on a single line by
# itself in the file.  Anything else on that line after the router's
# name or address is ignored.  Lines that begin with "#" are
# considered comments and ignored.
#
# The default routes listed in the "/etc/defaultrouter" file will
# replace those added by the kernel during diskless booting.  An
# empty "/etc/defaultrouter" file will cause the default route
# added by the kernel to be deleted.
#
# Note that the default router file is ignored if we received routes
# from a DHCP server.  Our policy is to always trust DHCP over local
# administration.
#
smf_netstrategy

#
<<<<<<< HEAD
# Read /etc/inet/static_routes.vmadm and add each link-local route.
#
if [ -f /etc/inet/static_routes.vmadm ]; then
	echo "Adding vmadm persistent link-local routes:"
	/usr/bin/egrep -v "^(#|$)"  /etc/inet/static_routes.vmadm |
	    /usr/bin/grep -- "-interface " | while read line; do
			/usr/sbin/route add $line
        done
=======
# See if static routes were created by install. If so, they were created
# under /etc/svc/volatile. Copy them into their proper place.
#
if [ -f /etc/svc/volatile/etc/inet/static_routes ]; then
	echo "Installing persistent routes"
	if [ -f /etc/inet/static_routes ]; then
		cat /etc/svc/volatile/etc/inet/static_routes | grep -v '^#' \
		    >> /etc/inet/static_routes
	else
		cp /etc/svc/volatile/etc/inet/static_routes \
		    /etc/inet/static_routes
	fi
	/usr/bin/rm /etc/svc/volatile/etc/inet/static_routes

fi

#
# Read /etc/inet/static_routes and add each link-local route.
#
if [ -f /etc/inet/static_routes ]; then
	echo "Adding persistent link-local routes:"
	/usr/bin/egrep -v "^(#|$)" /etc/inet/static_routes \
	    | /usr/bin/grep -E -- "-interface |-iface " | while read line; do
		/usr/sbin/route add $line
	done
>>>>>>> 10c0779d
fi

if [ "$_INIT_NET_STRATEGY" = "dhcp" ] && \
    [ -n "`/sbin/dhcpinfo Router`" ]; then
	defrouters=`/sbin/dhcpinfo Router`
elif [ -f /etc/defaultrouter ]; then
	defrouters=`/usr/bin/grep -v \^\# /etc/defaultrouter | \
	    /usr/bin/awk '{print $1}'`
	if [ -n "$defrouters" ]; then
		#
		# We want the default router(s) listed in
		# /etc/defaultrouter to replace the one added from the
		# BOOTPARAMS WHOAMI response but we must avoid flushing
		# the last route between the running system and its
		# /usr file system.
		#

		# First, remember the original route.
		shift $#
		set -- `/usr/bin/netstat -rn -f inet | \
		    /usr/bin/grep '^default'`
		route_IP="$2"

		#
		# Next, add those from /etc/defaultrouter.  While doing
		# this, if one of the routes we add is for the route
		# previously added as a result of the BOOTPARAMS
		# response, we will see a message of the form:
		#       "add net default: gateway a.b.c.d: entry exists"
		#
		do_delete=yes
		for router in $defrouters; do
			route_added=`/usr/sbin/route -n add default \
			    -gateway $router`
			res=$?
			set -- $route_added
			[ $res -ne 0 -a "$5" = "$route_IP:" ] && do_delete=no
		done

		#
		# Finally, delete the original default route unless it
		# was also listed in the defaultrouter file.
		#
		if [ -n "$route_IP" -a $do_delete = yes ]; then
			/usr/sbin/route -n delete default \
			    -gateway $route_IP >/dev/null
		fi
	else
		/usr/sbin/route -fn > /dev/null
	fi
else
	defrouters=
fi

#
# Use routeadm(1M) to configure forwarding and launch routing daemons
# for IPv4 and IPv6 based on preset values.  These settings only apply
# to the global zone.  For IPv4 dynamic routing, the system will default
# to disabled if a default route was previously added via BOOTP, DHCP,
# or the /etc/defaultrouter file.  routeadm also starts in.ndpd.
#
if [ "$dynamic_routing" != "true"  ] && [ -z "$defrouters" ]; then
	#
	# No default routes were setup by "route" command above.
	# Check the kernel routing table for any other default
	# routes.
	#
	/usr/bin/netstat -rn -f inet | \
	    /usr/bin/grep default >/dev/null 2>&1 && defrouters=yes
fi

#
# The routeadm/ipv4-routing-set property is true if the administrator
# has run "routeadm -e/-d ipv4-routing".  If not, we revert to the
# appropriate defaults.  We no longer run "routeadm -u" on every boot
# however, as persistent daemon state is now controlled by SMF.
#
ipv4_routing_set=`/usr/bin/svcprop -p routeadm/ipv4-routing-set $SMF_FMRI`
smartos_param=`/usr/bin/bootparams | grep "^smartos"`
if [ -z "$defrouters" ] && [ "$smartos_param" != "" ]; then
	#
	# Set default value for ipv4-routing to enabled.  If routeadm -e/-d
	# has not yet been run by the administrator, we apply this default.
	# The -b option is project-private and informs routeadm not
	# to treat the enable as administrator-driven.
	#
	/usr/sbin/svccfg -s $SMF_FMRI \
	    setprop routeadm/default-ipv4-routing = true
	if [ "$ipv4_routing_set" = "false" ]; then
		/sbin/routeadm -b -e ipv4-routing -u
	fi
else
	#
	# Default router(s) have been found,  so ipv4-routing default value
	# should be disabled.  If routaedm -e/d has not yet been run by
	# the administrator, we apply this default.  The -b option is
	# project-private and informs routeadm not to treat the disable as
	# administrator-driven.
	#
	/usr/sbin/svccfg -s $SMF_FMRI \
	    setprop routeadm/default-ipv4-routing = false
	if [ "$ipv4_routing_set" = "false" ]; then
		/sbin/routeadm -b -d ipv4-routing -u
	fi
fi

#
# Read /etc/inet/static_routes and add each non-link-local route.
#
if [ -f /etc/inet/static_routes ]; then
	echo "Adding persistent routes:"
	/usr/bin/egrep -v "^(#|$)" /etc/inet/static_routes \
	    | /usr/bin/grep -v -E -- "-interface |-iface " | while read line; do
		/usr/sbin/route add $line
	done
fi

#
# Read /etc/inet/static_routes.vmadm and add each non-link-local route.
#
if [ -f /etc/inet/static_routes.vmadm ]; then
	echo "Adding vmadm persistent routes:"
	/usr/bin/egrep -v "^(#|$)" /etc/inet/static_routes.vmadm |
	    /usr/bin/grep -v -- "-interface " | while read line; do
		/usr/sbin/route add $line
	done
fi

#
# Log the result
#
echo "Routing setup complete:"
/usr/bin/netstat -rn

# Clear exit status.
exit $SMF_EXIT_OK<|MERGE_RESOLUTION|>--- conflicted
+++ resolved
@@ -21,12 +21,9 @@
 #
 #
 # Copyright (c) 1999, 2010, Oracle and/or its affiliates. All rights reserved.
-<<<<<<< HEAD
 #
 # Copyright (c) 2012 Joyent, Inc.  All rights reserved.
-=======
 # Copyright (c) 2021 H. William Welliver
->>>>>>> 10c0779d
 
 # This script configures IP routing.
 
@@ -89,7 +86,6 @@
 smf_netstrategy
 
 #
-<<<<<<< HEAD
 # Read /etc/inet/static_routes.vmadm and add each link-local route.
 #
 if [ -f /etc/inet/static_routes.vmadm ]; then
@@ -98,7 +94,9 @@
 	    /usr/bin/grep -- "-interface " | while read line; do
 			/usr/sbin/route add $line
         done
-=======
+fi
+
+#
 # See if static routes were created by install. If so, they were created
 # under /etc/svc/volatile. Copy them into their proper place.
 #
@@ -124,7 +122,6 @@
 	    | /usr/bin/grep -E -- "-interface |-iface " | while read line; do
 		/usr/sbin/route add $line
 	done
->>>>>>> 10c0779d
 fi
 
 if [ "$_INIT_NET_STRATEGY" = "dhcp" ] && \
