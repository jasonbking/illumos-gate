--- conflicted
+++ resolved
@@ -75,11 +75,10 @@
 	char	logname[LLEN];
 };
 
-<<<<<<< HEAD
 /* anything below here can be changed */
 
 #define	SYSCRONDIR	"/etc/cron.d/crontabs"
-=======
+
 /*
  * Errors from the crontab field parser.
  */
@@ -92,7 +91,6 @@
 	CFENOMEM
 } cferror_t;
 
->>>>>>> 106e8bd4
 #define	CRONDIR		"/var/spool/cron/crontabs"
 #define	ATDIR		"/var/spool/cron/atjobs"
 #define	ACCTFILE	"/var/cron/log"
