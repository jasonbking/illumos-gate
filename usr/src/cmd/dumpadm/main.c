/*
 * CDDL HEADER START
 *
 * The contents of this file are subject to the terms of the
 * Common Development and Distribution License (the "License").
 * You may not use this file except in compliance with the License.
 *
 * You can obtain a copy of the license at usr/src/OPENSOLARIS.LICENSE
 * or http://www.opensolaris.org/os/licensing.
 * See the License for the specific language governing permissions
 * and limitations under the License.
 *
 * When distributing Covered Code, include this CDDL HEADER in each
 * file and include the License file at usr/src/OPENSOLARIS.LICENSE.
 * If applicable, add the following below this CDDL HEADER, with the
 * fields enclosed by brackets "[]" replaced with your own identifying
 * information: Portions Copyright [yyyy] [name of copyright owner]
 *
 * CDDL HEADER END
 */
/*
 * Copyright (c) 1998, 2010, Oracle and/or its affiliates. All rights reserved.
 * Copyright 2015 Nexenta Systems, Inc. All rights reserved.
<<<<<<< HEAD
 * Copyright 2019 Joyent, Inc.
=======
 * Copyright 2024 MNX Cloud, Inc.
>>>>>>> c2cbc6b8
 */

#include <sys/stat.h>
#include <locale.h>
#include <unistd.h>
#include <stdlib.h>
#include <stdio.h>
#include <string.h>

#include "dconf.h"
#include "minfree.h"
#include "utils.h"

static const char USAGE[] = "\
<<<<<<< HEAD
Usage: %s [-enuy] [-c kernel | curproc | all ]\n\
	[-d dump-device | swap | none ] [-k key-file] [-m min {k|m|%%} ]\n\
	[-s savecore-dir] [-r root-dir] [-z on|off]\n";

static const char OPTS[] = "einuyc:d:m:s:r:z:k:";
=======
Usage: %s [-Henpuy] [-c kernel | curproc | all ]\n\
	[-d dump-device | swap | none ] [-m min {k|m|%%} ] [-s savecore-dir]\n\
	[-r root-dir] [-z on|off]\n";

static const char OPTS[] = "Heinpuyc:d:m:s:r:z:";
>>>>>>> c2cbc6b8

static const char PATH_DEVICE[] = "/dev/dump";
static const char PATH_CONFIG[] = "/etc/dumpadm.conf";

int
main(int argc, char *argv[])
{
	const char *pname = getpname(argv[0]);

	u_longlong_t minf;
	struct stat st;
	int c;
	int dflag = 0;			/* for checking in use during -d ops */
	int eflag = 0;			/* print estimated dump size */
	int dcmode = DC_CURRENT;	/* kernel settings override unless -u */
	int modified = 0;		/* have we modified the dump config? */
	char *minfstr = NULL;		/* string value of -m argument */
	char *keyfile = NULL;		/* key file for -k argument */
	dumpconf_t dc;			/* current configuration */
	int chrooted = 0;
	int douuid = 0;

	(void) setlocale(LC_ALL, "");
	(void) textdomain(TEXT_DOMAIN);

	/*
	 * Take an initial lap through argv hunting for -r root-dir,
	 * so that we can chroot before opening the configuration file.
	 * We also handle -u and any bad options at this point.
	 */
	while (optind < argc) {
		while ((c = getopt(argc, argv, OPTS)) != (int)EOF) {
			if (c == 'r' && ++chrooted && chroot(optarg) == -1)
				die(gettext("failed to chroot to %s"), optarg);
			else if (c == 'u')
				dcmode = DC_OVERRIDE;
			else if (c == '?') {
				(void) fprintf(stderr, gettext(USAGE), pname);
				return (E_USAGE);
			}
		}

		if (optind < argc) {
			warn(gettext("illegal argument -- %s\n"), argv[optind]);
			(void) fprintf(stderr, gettext(USAGE), pname);
			return (E_USAGE);
		}
	}

	if (geteuid() != 0)
		die(gettext("you must be root to use %s\n"), pname);

	/*
	 * If no config file exists yet, we're going to create an empty one,
	 * so set the modified flag to force writing out the file.
	 */
	if (access(PATH_CONFIG, F_OK) == -1)
		modified++;

	/*
	 * Now open and read in the initial values from the config file.
	 * If it doesn't exist, we create an empty file and dc is
	 * initialized with the default values.
	 */
	if (dconf_open(&dc, PATH_DEVICE, PATH_CONFIG, dcmode) == -1)
		return (E_ERROR);

	/*
	 * Take another lap through argv, processing options and
	 * modifying the dumpconf_t as appropriate.
	 */
	for (optind = 1; optind < argc; optind++) {
		while ((c = getopt(argc, argv, OPTS)) != (int)EOF) {
			switch (c) {
			case 'H':
				dc.dc_headers = false;
				break;

			case 'c':
				if (dconf_str2content(&dc, optarg) == -1)
					return (E_USAGE);
				modified++;
				break;
			case 'd':
				if (dconf_str2device(&dc, optarg) == -1)
					return (E_USAGE);
				dflag++;
				modified++;
				break;
			case 'e':
				eflag++;
				break;
			case 'i':
				/* undocumented option */
				if (chrooted) {
					warn(gettext("-i and -r cannot be "
					    "used together\n"));
					return (E_USAGE);
				}
				douuid++;
				break;
			case 'k':
				keyfile = optarg;
				break;

			case 'm':
				minfstr = optarg;
				break;

			case 'n':
				dc.dc_enable = DC_OFF;
				modified++;
				break;

			case 'p':
				dc.dc_parsable = true;
				break;

			case 's':
				if (stat(optarg, &st) == -1 ||
				    !S_ISDIR(st.st_mode)) {
					warn(gettext("%s is missing or not a "
					    "directory\n"), optarg);
					return (E_USAGE);
				}

				if (dconf_str2savdir(&dc, optarg) == -1)
					return (E_USAGE);
				modified++;
				break;

			case 'y':
				dc.dc_enable = DC_ON;
				modified++;
				break;

			case 'z':
				if (dconf_str2csave(&dc, optarg) == -1)
					return (E_USAGE);
				modified++;
				break;
			}
		}
	}

	if (eflag) {
		if (modified < 2 && douuid == 0 && chrooted == 0 &&
		    dcmode == DC_CURRENT && minfstr == NULL)
			return (dconf_get_dumpsize(&dc) ? E_SUCCESS : E_ERROR);
		else
			die(gettext("-e cannot be used with other options\n"));
	}

	if (dc.dc_parsable) {
		die(gettext("-p can only be used with -e\n"));
	}

	if (!dc.dc_headers) {
		die(gettext("-H can only be used with -e\n"));
	}

	if (douuid)
		return (dconf_write_uuid(&dc) ? E_SUCCESS : E_ERROR);

	if (minfstr != NULL) {
		if (minfree_compute(dc.dc_savdir, minfstr, &minf) == -1)
			return (E_USAGE);
		if (minfree_write(dc.dc_savdir, minf) == -1)
			return (E_ERROR);
	}

	if (keyfile != NULL && dconf_set_crypt(&dc, keyfile) == -1)
		return (E_ERROR);

	if (dcmode == DC_OVERRIDE) {
		/*
		 * In override mode, we try to force an update.  If this
		 * fails, we re-load the kernel configuration and write that
		 * out to the file in order to force the file in sync.
		 *
		 * We allow the file to be read-only but print a warning to the
		 * user that indicates it hasn't been updated.
		 */
		if (dconf_update(&dc, 0) == -1)
			(void) dconf_getdev(&dc);
		if (dc.dc_readonly)
			warn(gettext("kernel settings updated, but "
			    "%s is read-only\n"), PATH_CONFIG);
		else if (dconf_write(&dc) == -1)
			return (E_ERROR);

	} else if (modified) {
		/*
		 * If we're modifying the configuration, then try
		 * to update it, and write out the file if successful.
		 */
		if (dc.dc_readonly) {
			warn(gettext("failed to update settings: %s is "
			    "read-only\n"), PATH_CONFIG);
			return (E_ERROR);
		}

		if (dconf_update(&dc, dflag) == -1 ||
		    dconf_write(&dc) == -1)
			return (E_ERROR);
	}

	if (dcmode == DC_CURRENT)
		dconf_print(&dc, stdout);

	if (dconf_close(&dc) == -1)
		warn(gettext("failed to close configuration file"));

	return (E_SUCCESS);
}<|MERGE_RESOLUTION|>--- conflicted
+++ resolved
@@ -21,11 +21,8 @@
 /*
  * Copyright (c) 1998, 2010, Oracle and/or its affiliates. All rights reserved.
  * Copyright 2015 Nexenta Systems, Inc. All rights reserved.
-<<<<<<< HEAD
  * Copyright 2019 Joyent, Inc.
-=======
  * Copyright 2024 MNX Cloud, Inc.
->>>>>>> c2cbc6b8
  */
 
 #include <sys/stat.h>
@@ -40,19 +37,11 @@
 #include "utils.h"
 
 static const char USAGE[] = "\
-<<<<<<< HEAD
-Usage: %s [-enuy] [-c kernel | curproc | all ]\n\
+Usage: %s [-Henpuy] [-c kernel | curproc | all ]\n\
 	[-d dump-device | swap | none ] [-k key-file] [-m min {k|m|%%} ]\n\
 	[-s savecore-dir] [-r root-dir] [-z on|off]\n";
 
-static const char OPTS[] = "einuyc:d:m:s:r:z:k:";
-=======
-Usage: %s [-Henpuy] [-c kernel | curproc | all ]\n\
-	[-d dump-device | swap | none ] [-m min {k|m|%%} ] [-s savecore-dir]\n\
-	[-r root-dir] [-z on|off]\n";
-
-static const char OPTS[] = "Heinpuyc:d:m:s:r:z:";
->>>>>>> c2cbc6b8
+static const char OPTS[] = "Heinpuyc:d:m:s:r:z:k:";
 
 static const char PATH_DEVICE[] = "/dev/dump";
 static const char PATH_CONFIG[] = "/etc/dumpadm.conf";
