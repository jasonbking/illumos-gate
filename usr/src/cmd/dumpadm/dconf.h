/*
 * CDDL HEADER START
 *
 * The contents of this file are subject to the terms of the
 * Common Development and Distribution License (the "License").
 * You may not use this file except in compliance with the License.
 *
 * You can obtain a copy of the license at usr/src/OPENSOLARIS.LICENSE
 * or http://www.opensolaris.org/os/licensing.
 * See the License for the specific language governing permissions
 * and limitations under the License.
 *
 * When distributing Covered Code, include this CDDL HEADER in each
 * file and include the License file at usr/src/OPENSOLARIS.LICENSE.
 * If applicable, add the following below this CDDL HEADER, with the
 * fields enclosed by brackets "[]" replaced with your own identifying
 * information: Portions Copyright [yyyy] [name of copyright owner]
 *
 * CDDL HEADER END
 */
/*
 * Copyright (c) 1998, 2010, Oracle and/or its affiliates. All rights reserved.
 * Copyright 2015 Nexenta Systems, Inc. All rights reserved.
<<<<<<< HEAD
 * Copyright 2019 Joyent, Inc.
=======
 * Copyright 2024 MNX Cloud, Inc.
>>>>>>> c2cbc6b8
 */

#ifndef	_DCONF_H
#define	_DCONF_H

#include <sys/types.h>
#include <sys/param.h>
#include <stdio.h>
#include <stdbool.h>

#ifdef	__cplusplus
extern "C" {
#endif

typedef struct dumpconf {
	char dc_device[MAXPATHLEN];	/* Dump device path */
	char dc_savdir[MAXPATHLEN];	/* Savecore dir path */
	int dc_cflags;			/* Config flags (see <sys/dumpadm.h>) */
	int dc_enable;			/* Run savecore on boot? (see below) */
	int dc_csave;			/* Save dump compressed? (see below) */
	int dc_mode;			/* Mode flags (see below) */
	FILE *dc_conf_fp;		/* File pointer for config file */
	int dc_conf_fd;			/* File descriptor for config file */
	int dc_dump_fd;			/* File descriptor for dump device */
	bool dc_readonly;		/* Readonly conf file */
	bool dc_parsable;		/* Parsable values */
	bool dc_headers;		/* Print headers */
} dumpconf_t;

/*
 * Values for dc_enable (run savecore on boot) property:
 */
#define	DC_OFF		0		/* Savecore disabled */
#define	DC_ON		1		/* Savecore enabled */

/*
 * Values for dc_csave (savecore compressed) property:
 */
#define	DC_UNCOMPRESSED	0		/* Savecore uncompresses the dump */
#define	DC_COMPRESSED	1		/* Savecore leaves dump compressed */

/*
 * Values for dconf_open mode:
 */
#define	DC_CURRENT	1		/* Kernel overrides file settings */
#define	DC_OVERRIDE	2		/* File+defaults override kernel */

extern int dconf_open(dumpconf_t *, const char *, const char *, int);
extern int dconf_getdev(dumpconf_t *);
extern int dconf_close(dumpconf_t *);
extern int dconf_write(dumpconf_t *);
extern int dconf_update(dumpconf_t *, int);
extern void dconf_print(dumpconf_t *, FILE *);
extern int dconf_write_uuid(dumpconf_t *);
extern int dconf_get_dumpsize(dumpconf_t *);
extern int dconf_set_crypt(dumpconf_t *, const char *);

extern int dconf_str2device(dumpconf_t *, char *);
extern int dconf_str2savdir(dumpconf_t *, char *);
extern int dconf_str2content(dumpconf_t *, char *);
extern int dconf_str2enable(dumpconf_t *, char *);
extern int dconf_str2csave(dumpconf_t *, char *);

#ifdef	__cplusplus
}
#endif

#endif	/* _DCONF_H */<|MERGE_RESOLUTION|>--- conflicted
+++ resolved
@@ -21,11 +21,8 @@
 /*
  * Copyright (c) 1998, 2010, Oracle and/or its affiliates. All rights reserved.
  * Copyright 2015 Nexenta Systems, Inc. All rights reserved.
-<<<<<<< HEAD
  * Copyright 2019 Joyent, Inc.
-=======
  * Copyright 2024 MNX Cloud, Inc.
->>>>>>> c2cbc6b8
  */
 
 #ifndef	_DCONF_H
