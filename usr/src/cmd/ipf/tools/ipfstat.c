/*
 * Copyright (C) 1993-2001, 2003 by Darren Reed.
 *
 * See the IPFILTER.LICENCE file for details on licencing.
 *
 * Copyright 2008 Sun Microsystems, Inc.  All rights reserved.
 * Use is subject to license terms.
 *
<<<<<<< HEAD
 * Copyright (c) 2013, Joyent, Inc.  All rights reserved.
=======
 * Copyright (c) 2014, Joyent, Inc.  All rights reserved.
>>>>>>> b7070b7d
 */

#ifdef __FreeBSD__
# ifndef __FreeBSD_cc_version
#  include <osreldate.h>
# else
#  if __FreeBSD_cc_version < 430000
#   include <osreldate.h>
#  endif
# endif
#endif
#include <sys/ioctl.h>
#include <fcntl.h>
#ifdef linux
# include <linux/a.out.h>
#else
# include <nlist.h>
#endif
#include <ctype.h>
#if defined(sun) && (defined(__svr4__) || defined(__SVR4))
# include <stddef.h>
#endif
#include "ipf.h"
#include "netinet/ipl.h"
#if defined(STATETOP)
# if defined(_BSDI_VERSION)
#  undef STATETOP
# endif
# if defined(__FreeBSD__) && \
     (!defined(__FreeBSD_version) || (__FreeBSD_version < 430000))
#  undef STATETOP
# endif
# if defined(__NetBSD_Version__) && (__NetBSD_Version__ < 105000000)
#  undef STATETOP
# endif
# if defined(sun)
#  if defined(__svr4__) || defined(__SVR4)
#   include <sys/select.h>
#  else
#   undef STATETOP	/* NOT supported on SunOS4 */
#  endif
# endif
#endif
#if defined(STATETOP) && !defined(linux)
# include <netinet/ip_var.h>
# include <netinet/tcp_fsm.h>
#endif
#ifdef STATETOP
# include <ctype.h>
# include <signal.h>
# if SOLARIS || defined(__NetBSD__) || defined(_BSDI_VERSION) || \
     defined(__sgi)
#  ifdef ERR
#   undef ERR
#  endif
#  undef ISASCII
#  undef ISPRINT
#  include <curses.h>
# else /* SOLARIS */
#  include <ncurses.h>
# endif /* SOLARIS */
#endif /* STATETOP */
#include "kmem.h"
#if defined(__NetBSD__) || (__OpenBSD__)
# include <paths.h>
#endif
#include "ipfzone.h"

#if !defined(lint)
static const char sccsid[] = "@(#)fils.c	1.21 4/20/96 (C) 1993-2000 Darren Reed";
static const char rcsid[] = "@(#)$Id: ipfstat.c,v 1.44.2.12 2005/06/12 07:18:46 darrenr Exp $";
#endif

#ifdef __hpux
# define	nlist	nlist64
#endif

extern	char	*optarg;
extern	int	optind;
extern	int	opterr;

#define	PRINTF	(void)printf
#define	FPRINTF	(void)fprintf
static	char	*filters[4] = { "ipfilter(in)", "ipfilter(out)",
				"ipacct(in)", "ipacct(out)" };
static	int	state_logging = -1;

int	opts = 0;
int	use_inet6 = 0;
int	live_kernel = 1;
int	state_fd = -1;
int	ipf_fd = -1;

#ifdef STATETOP
#define	STSTRSIZE 	80
#define	STGROWSIZE	16
#define	HOSTNMLEN	40

#define	STSORT_PR	0
#define	STSORT_PKTS	1
#define	STSORT_BYTES	2
#define	STSORT_TTL	3
#define	STSORT_SRCIP	4
#define	STSORT_SRCPT	5
#define	STSORT_DSTIP	6
#define	STSORT_DSTPT	7
#define	STSORT_MAX	STSORT_DSTPT
#define	STSORT_DEFAULT	STSORT_BYTES


typedef struct statetop {
	i6addr_t	st_src;
	i6addr_t	st_dst;
	u_short		st_sport;
	u_short 	st_dport;
	u_char		st_p;
	u_char		st_v;
	u_char		st_state[2];
	U_QUAD_T	st_pkts;
	U_QUAD_T	st_bytes;
	u_long		st_age;
} statetop_t;
#endif

int	main __P((int, char *[]));

static	void	showstats __P((friostat_t *, u_32_t));
static	void	showfrstates __P((ipfrstat_t *, u_long));
static	void	showlist __P((friostat_t *));
static	void	showipstates __P((ips_stat_t *));
static	void	showauthstates __P((fr_authstat_t *));
static	void	showgroups __P((friostat_t *));
static	void	usage __P((char *));
static	void	printlivelist __P((int, int, frentry_t *, char *, char *));
static	void	printdeadlist __P((int, int, frentry_t *, char *, char *));
static	void	printlist __P((frentry_t *, char *));
static	void	parse_ipportstr __P((const char *, i6addr_t *, int *));
static	void	ipfstate_live __P((char *, friostat_t **, ips_stat_t **,
				   ipfrstat_t **, fr_authstat_t **, u_32_t *));
static	void	ipfstate_dead __P((char *, friostat_t **, ips_stat_t **,
				   ipfrstat_t **, fr_authstat_t **, u_32_t *));
#ifdef STATETOP
static	void	topipstates __P((i6addr_t, i6addr_t, int, int, int,
				 int, int, int));
static	void	sig_break __P((int));
static	void	sig_resize __P((int));
static	char	*getip __P((int, i6addr_t *));
static	char	*ttl_to_string __P((long));
static	int	sort_p __P((const void *, const void *));
static	int	sort_pkts __P((const void *, const void *));
static	int	sort_bytes __P((const void *, const void *));
static	int	sort_ttl __P((const void *, const void *));
static	int	sort_srcip __P((const void *, const void *));
static	int	sort_srcpt __P((const void *, const void *));
static	int	sort_dstip __P((const void *, const void *));
static	int	sort_dstpt __P((const void *, const void *));
#endif

#if SOLARIS
#include "ipfzone.h"
#endif


static void usage(name)
char *name;
{
#ifdef  USE_INET6
	fprintf(stderr, "Usage: %s [-6aAdfghIilnoRsv]\n", name);
#else
	fprintf(stderr, "Usage: %s [-aAdfghIilnoRsv]\n", name);
#endif
	fprintf(stderr, "       %s [-M corefile] [-N symbol-list]\n", name);
#ifdef	USE_INET6
	fprintf(stderr, "       %s -t [-6C] ", name);
#else
	fprintf(stderr, "       %s -t [-C] ", name);
#endif
<<<<<<< HEAD
#ifdef	SOLARIS
	fprintf(stderr, "[-G|-z zonename] ");
#endif
=======
	fprintf(stderr, "[-G|-z zonename] ");
>>>>>>> b7070b7d
	fprintf(stderr, "[-D destination address] [-P protocol] [-S source address] [-T refresh time]\n");
	exit(1);
}


int main(argc,argv)
int argc;
char *argv[];
{
	fr_authstat_t	frauthst;
	fr_authstat_t	*frauthstp = &frauthst;
	friostat_t fio;
	friostat_t *fiop = &fio;
	ips_stat_t ipsst;
	ips_stat_t *ipsstp = &ipsst;
	ipfrstat_t ifrst;
	ipfrstat_t *ifrstp = &ifrst;
	char	*device = IPL_NAME, *memf = NULL;
	char	*options, *kern = NULL;
	int	c, myoptind;

	int protocol = -1;		/* -1 = wild card for any protocol */
	int refreshtime = 1; 		/* default update time */
	int sport = -1;			/* -1 = wild card for any source port */
	int dport = -1;			/* -1 = wild card for any dest port */
	int topclosed = 0;		/* do not show closed tcp sessions */
	i6addr_t saddr, daddr;
	u_32_t frf;

#ifdef	USE_INET6
	options = "6aACdfgG:hIilnostvD:M:N:P:RS:T:z:";
#else
	options = "aACdfgG:hIilnostvD:M:N:P:RS:T:z:";
#endif

	saddr.in4.s_addr = INADDR_ANY; 	/* default any v4 source addr */
	daddr.in4.s_addr = INADDR_ANY; 	/* default any v4 dest addr */
#ifdef	USE_INET6
	saddr.in6 = in6addr_any;	/* default any v6 source addr */
	daddr.in6 = in6addr_any;	/* default any v6 dest addr */
#endif

	/* Don't warn about invalid flags when we run getopt for the 1st time */
	opterr = 0;

	/*
	 * Parse these four arguments now lest there be any buffer overflows
	 * in the parsing of the rest.
	 */
	myoptind = optind;
	while ((c = getopt(argc, argv, options)) != -1) {
		switch (c)
		{
		case 'G' :
<<<<<<< HEAD
#if SOLARIS
			setzonename_global(optarg);
#else
			usage(argv[0]);
#endif
=======
			setzonename_global(optarg);
>>>>>>> b7070b7d
			break;
		case 'M' :
			memf = optarg;
			live_kernel = 0;
			break;
		case 'N' :
			kern = optarg;
			live_kernel = 0;
			break;
		case 'z' :
<<<<<<< HEAD
#if SOLARIS
			setzonename(optarg);
#else
			usage(argv[0]);
#endif
=======
			setzonename(optarg);
>>>>>>> b7070b7d
			break;
		}
	}
	optind = myoptind;

	if (live_kernel == 1) {
		if ((state_fd = open(IPSTATE_NAME, O_RDONLY)) == -1) {
			perror("open(IPSTATE_NAME)");
			exit(-1);
		}
<<<<<<< HEAD
#if SOLARIS
=======

>>>>>>> b7070b7d
		if (setzone(state_fd) != 0) {
			close(state_fd);
			exit(-1);
		}
<<<<<<< HEAD
#endif
=======

>>>>>>> b7070b7d
		if ((ipf_fd = open(device, O_RDONLY)) == -1) {
			fprintf(stderr, "open(%s)", device);
			perror("");
			exit(-1);
		}
<<<<<<< HEAD
#if SOLARIS
=======

>>>>>>> b7070b7d
		if (setzone(ipf_fd) != 0) {
			close(ipf_fd);
			exit(-1);
		}
<<<<<<< HEAD
#endif
=======
>>>>>>> b7070b7d
	}

	if (kern != NULL || memf != NULL) {
		(void)setgid(getgid());
		(void)setreuid(getuid(), getuid());
		if (openkmem(kern, memf) == -1)
			exit(-1);
	}

	if (live_kernel == 1)
		(void) checkrev(device);
	(void)setgid(getgid());
	(void)setreuid(getuid(), getuid());

	opterr = 1;

	while ((c = getopt(argc, argv, options)) != -1)
	{
		switch (c)
		{
#ifdef	USE_INET6
		case '6' :
			use_inet6 = 1;
			break;
#endif
		case 'a' :
			opts |= OPT_ACCNT|OPT_SHOWLIST;
			break;
		case 'A' :
			opts |= OPT_AUTHSTATS;
			break;
		case 'C' :
			topclosed = 1;
			break;
		case 'd' :
			opts |= OPT_DEBUG;
			break;
		case 'D' :
			parse_ipportstr(optarg, &daddr, &dport);
			break;
		case 'f' :
			opts |= OPT_FRSTATES;
			break;
		case 'g' :
			opts |= OPT_GROUPS;
			break;
		case 'G' :
<<<<<<< HEAD
=======
			/* Already handled by getzoneopt() above */
>>>>>>> b7070b7d
			break;
		case 'h' :
			opts |= OPT_HITS;
			break;
		case 'i' :
			opts |= OPT_INQUE|OPT_SHOWLIST;
			break;
		case 'I' :
			opts |= OPT_INACTIVE;
			break;
		case 'l' :
			opts |= OPT_SHOWLIST;
			break;
		case 'M' :
			break;
		case 'N' :
			break;
		case 'n' :
			opts |= OPT_SHOWLINENO;
			break;
		case 'o' :
			opts |= OPT_OUTQUE|OPT_SHOWLIST;
			break;
		case 'P' :
			protocol = getproto(optarg);
			if (protocol == -1) {
				fprintf(stderr, "%s: Invalid protocol: %s\n",
					argv[0], optarg);
				exit(-2);
			}
			break;
		case 'R' :
			opts |= OPT_NORESOLVE;
			break;
		case 's' :
			opts |= OPT_IPSTATES;
			break;
		case 'S' :
			parse_ipportstr(optarg, &saddr, &sport);
			break;
		case 't' :
#ifdef STATETOP
			opts |= OPT_STATETOP;
			break;
#else
			fprintf(stderr,
				"%s: state top facility not compiled in\n",
				argv[0]);
			exit(-2);
#endif
		case 'T' :
			if (!sscanf(optarg, "%d", &refreshtime) ||
				    (refreshtime <= 0)) {
				fprintf(stderr,
					"%s: Invalid refreshtime < 1 : %s\n",
					argv[0], optarg);
				exit(-2);
			}
			break;
		case 'v' :
			opts |= OPT_VERBOSE;
			opts |= OPT_UNDEF;
			break;
		case 'z' :
<<<<<<< HEAD
=======
			/* Already handled by getzoneopt() above */
>>>>>>> b7070b7d
			break;
		default :
			usage(argv[0]);
			break;
		}
	}

	if (live_kernel == 1) {
		bzero((char *)&fio, sizeof(fio));
		bzero((char *)&ipsst, sizeof(ipsst));
		bzero((char *)&ifrst, sizeof(ifrst));

		ipfstate_live(device, &fiop, &ipsstp, &ifrstp,
			      &frauthstp, &frf);
	} else
		ipfstate_dead(kern, &fiop, &ipsstp, &ifrstp, &frauthstp, &frf);

	if (opts & OPT_IPSTATES) {
		showipstates(ipsstp);
	} else if (opts & OPT_SHOWLIST) {
		showlist(fiop);
		if ((opts & OPT_OUTQUE) && (opts & OPT_INQUE)){
			opts &= ~OPT_OUTQUE;
			showlist(fiop);
		}
	} else if (opts & OPT_FRSTATES)
		showfrstates(ifrstp, fiop->f_ticks);
#ifdef STATETOP
	else if (opts & OPT_STATETOP)
		topipstates(saddr, daddr, sport, dport, protocol,
			    use_inet6 ? 6 : 4, refreshtime, topclosed);
#endif
	else if (opts & OPT_AUTHSTATS)
		showauthstates(frauthstp);
	else if (opts & OPT_GROUPS)
		showgroups(fiop);
	else
		showstats(fiop, frf);

	return 0;
}


/*
 * Fill in the stats structures from the live kernel, using a combination
 * of ioctl's and copying directly from kernel memory.
 */
static void ipfstate_live(device, fiopp, ipsstpp, ifrstpp, frauthstpp, frfp)
char *device;
friostat_t **fiopp;
ips_stat_t **ipsstpp;
ipfrstat_t **ifrstpp;
fr_authstat_t **frauthstpp;
u_32_t *frfp;
{
	ipfobj_t ipfo;

	if (checkrev(device) == -1) {
		fprintf(stderr, "User/kernel version check failed\n");
		exit(1);
	}

	if ((opts & OPT_AUTHSTATS) == 0) {
		bzero((caddr_t)&ipfo, sizeof(ipfo));
		ipfo.ipfo_rev = IPFILTER_VERSION;
		ipfo.ipfo_size = sizeof(friostat_t);
		ipfo.ipfo_ptr = (void *)*fiopp;
		ipfo.ipfo_type = IPFOBJ_IPFSTAT;

		if (ioctl(ipf_fd, SIOCGETFS, &ipfo) == -1) {
			perror("ioctl(ipf:SIOCGETFS)");
			exit(-1);
		}

		if (ioctl(ipf_fd, SIOCGETFF, frfp) == -1)
			perror("ioctl(SIOCGETFF)");
	}

	if ((opts & OPT_IPSTATES) != 0) {

		bzero((caddr_t)&ipfo, sizeof(ipfo));
		ipfo.ipfo_rev = IPFILTER_VERSION;
		ipfo.ipfo_size = sizeof(ips_stat_t);
		ipfo.ipfo_ptr = (void *)*ipsstpp;
		ipfo.ipfo_type = IPFOBJ_STATESTAT;

		if ((ioctl(state_fd, SIOCGETFS, &ipfo) == -1)) {
			perror("ioctl(state:SIOCGETFS)");
			exit(-1);
		}
		if (ioctl(state_fd, SIOCGETLG, &state_logging) == -1) {
			perror("ioctl(state:SIOCGETLG)");
			exit(-1);
		}
	}

	if ((opts & OPT_FRSTATES) != 0) {
		bzero((caddr_t)&ipfo, sizeof(ipfo));
		ipfo.ipfo_rev = IPFILTER_VERSION;
		ipfo.ipfo_size = sizeof(ipfrstat_t);
		ipfo.ipfo_ptr = (void *)*ifrstpp;
		ipfo.ipfo_type = IPFOBJ_FRAGSTAT;
	
		if (ioctl(ipf_fd, SIOCGFRST, &ipfo) == -1) {
			perror("ioctl(SIOCGFRST)");
			exit(-1);
		}
	}

	if (opts & OPT_VERBOSE)
		PRINTF("opts %#x name %s\n", opts, device);

	if ((opts & OPT_AUTHSTATS) != 0) {
		if (ipf_fd >= 0) {
			close(ipf_fd);
			ipf_fd = -1;
		}
		device = IPAUTH_NAME;
		if ((ipf_fd = open(device, O_RDONLY)) == -1) {
			perror("open");
			exit(-1);
		}

<<<<<<< HEAD
#if SOLARIS
=======
>>>>>>> b7070b7d
		if (setzone(ipf_fd) != 0) {
			close(ipf_fd);
			exit(-1);
		}
<<<<<<< HEAD
#endif
=======
>>>>>>> b7070b7d

		bzero((caddr_t)&ipfo, sizeof(ipfo));
		ipfo.ipfo_rev = IPFILTER_VERSION;
		ipfo.ipfo_size = sizeof(fr_authstat_t);
		ipfo.ipfo_ptr = (void *)*frauthstpp;
		ipfo.ipfo_type = IPFOBJ_AUTHSTAT;

	    	if (ioctl(ipf_fd, SIOCATHST, &ipfo) == -1) {
			perror("ioctl(SIOCATHST)");
			exit(-1);
		}
	}
}


/*
 * Build up the stats structures from data held in the "core" memory.
 * This is mainly useful when looking at data in crash dumps and ioctl's
 * just won't work any more.
 */
static void ipfstate_dead(kernel, fiopp, ipsstpp, ifrstpp, frauthstpp, frfp)
char *kernel;
friostat_t **fiopp;
ips_stat_t **ipsstpp;
ipfrstat_t **ifrstpp;
fr_authstat_t **frauthstpp;
u_32_t *frfp;
{
	static fr_authstat_t frauthst, *frauthstp;
	static ips_stat_t ipsst, *ipsstp;
	static ipfrstat_t ifrst, *ifrstp;
	static friostat_t fio, *fiop;
	int temp;

	void *rules[2][2];
	struct nlist deadlist[43] = {
		{ "fr_authstats" },		/* 0 */
		{ "fae_list" },
		{ "ipauth" },
		{ "fr_authlist" },
		{ "fr_authstart" },
		{ "fr_authend" },		/* 5 */
		{ "fr_authnext" },
		{ "fr_auth" },
		{ "fr_authused" },
		{ "fr_authsize" },
		{ "fr_defaultauthage" },	/* 10 */
		{ "fr_authpkts" },
		{ "fr_auth_lock" },
		{ "frstats" },
		{ "ips_stats" },
		{ "ips_num" },			/* 15 */
		{ "ips_wild" },
		{ "ips_list" },
		{ "ips_table" },
		{ "fr_statemax" },
		{ "fr_statesize" },		/* 20 */
		{ "fr_state_doflush" },
		{ "fr_state_lock" },
		{ "ipfr_heads" },
		{ "ipfr_nattab" },
		{ "ipfr_stats" },		/* 25 */
		{ "ipfr_inuse" },
		{ "fr_ipfrttl" },
		{ "fr_frag_lock" },
		{ "ipfr_timer_id" },
		{ "fr_nat_lock" },		/* 30 */
		{ "ipfilter" },
		{ "ipfilter6" },
		{ "ipacct" },
		{ "ipacct6" },
		{ "ipl_frouteok" },		/* 35 */
		{ "fr_running" },
		{ "ipfgroups" },
		{ "fr_active" },
		{ "fr_pass" },
		{ "fr_flags" },			/* 40 */
		{ "ipstate_logging" },
		{ NULL }
	};


	frauthstp = &frauthst;
	ipsstp = &ipsst;
	ifrstp = &ifrst;
	fiop = &fio;

	*frfp = 0;
	*fiopp = fiop;
	*ipsstpp = ipsstp;
	*ifrstpp = ifrstp;
	*frauthstpp = frauthstp;

	bzero((char *)fiop, sizeof(*fiop));
	bzero((char *)ipsstp, sizeof(*ipsstp));
	bzero((char *)ifrstp, sizeof(*ifrstp));
	bzero((char *)frauthstp, sizeof(*frauthstp));

	if (nlist(kernel, deadlist) == -1) {
		fprintf(stderr, "nlist error\n");
		return;
	}

	/*
	 * This is for SIOCGETFF.
	 */
	kmemcpy((char *)frfp, (u_long)deadlist[40].n_value, sizeof(*frfp));

	/*
	 * f_locks is a combination of the lock variable from each part of
	 * ipfilter (state, auth, nat, fragments).
	 */
	kmemcpy((char *)fiop, (u_long)deadlist[13].n_value, sizeof(*fiop));
	kmemcpy((char *)&fiop->f_locks[0], (u_long)deadlist[22].n_value,
		sizeof(fiop->f_locks[0]));
	kmemcpy((char *)&fiop->f_locks[0], (u_long)deadlist[30].n_value,
		sizeof(fiop->f_locks[1]));
	kmemcpy((char *)&fiop->f_locks[2], (u_long)deadlist[28].n_value,
		sizeof(fiop->f_locks[2]));
	kmemcpy((char *)&fiop->f_locks[3], (u_long)deadlist[12].n_value,
		sizeof(fiop->f_locks[3]));

	/*
	 * Get pointers to each list of rules (active, inactive, in, out)
	 */
	kmemcpy((char *)&rules, (u_long)deadlist[31].n_value, sizeof(rules));
	fiop->f_fin[0] = rules[0][0];
	fiop->f_fin[1] = rules[0][1];
	fiop->f_fout[0] = rules[1][0];
	fiop->f_fout[1] = rules[1][1];

	/*
	 * Same for IPv6, except make them null if support for it is not
	 * being compiled in.
	 */
#ifdef	USE_INET6
	kmemcpy((char *)&rules, (u_long)deadlist[32].n_value, sizeof(rules));
	fiop->f_fin6[0] = rules[0][0];
	fiop->f_fin6[1] = rules[0][1];
	fiop->f_fout6[0] = rules[1][0];
	fiop->f_fout6[1] = rules[1][1];
#else
	fiop->f_fin6[0] = NULL;
	fiop->f_fin6[1] = NULL;
	fiop->f_fout6[0] = NULL;
	fiop->f_fout6[1] = NULL;
#endif

	/*
	 * Now get accounting rules pointers.
	 */
	kmemcpy((char *)&rules, (u_long)deadlist[33].n_value, sizeof(rules));
	fiop->f_acctin[0] = rules[0][0];
	fiop->f_acctin[1] = rules[0][1];
	fiop->f_acctout[0] = rules[1][0];
	fiop->f_acctout[1] = rules[1][1];

#ifdef	USE_INET6
	kmemcpy((char *)&rules, (u_long)deadlist[34].n_value, sizeof(rules));
	fiop->f_acctin6[0] = rules[0][0];
	fiop->f_acctin6[1] = rules[0][1];
	fiop->f_acctout6[0] = rules[1][0];
	fiop->f_acctout6[1] = rules[1][1];
#else
	fiop->f_acctin6[0] = NULL;
	fiop->f_acctin6[1] = NULL;
	fiop->f_acctout6[0] = NULL;
	fiop->f_acctout6[1] = NULL;
#endif

	/*
	 * A collection of "global" variables used inside the kernel which
	 * are all collected in friostat_t via ioctl.
	 */
	kmemcpy((char *)&fiop->f_froute, (u_long)deadlist[35].n_value,
		sizeof(fiop->f_froute));
	kmemcpy((char *)&fiop->f_running, (u_long)deadlist[36].n_value,
		sizeof(fiop->f_running));
	kmemcpy((char *)&fiop->f_groups, (u_long)deadlist[37].n_value,
		sizeof(fiop->f_groups));
	kmemcpy((char *)&fiop->f_active, (u_long)deadlist[38].n_value,
		sizeof(fiop->f_active));
	kmemcpy((char *)&fiop->f_defpass, (u_long)deadlist[39].n_value,
		sizeof(fiop->f_defpass));

	/*
	 * Build up the state information stats structure.
	 */
	kmemcpy((char *)ipsstp, (u_long)deadlist[14].n_value, sizeof(*ipsstp));
	kmemcpy((char *)&temp, (u_long)deadlist[15].n_value, sizeof(temp));
	ipsstp->iss_active = temp;
	ipsstp->iss_table = (void *)deadlist[18].n_value;
	ipsstp->iss_list = (void *)deadlist[17].n_value;

	/*
	 * Build up the authentiation information stats structure.
	 */
	kmemcpy((char *)frauthstp, (u_long)deadlist[0].n_value,
		sizeof(*frauthstp));
	frauthstp->fas_faelist = (void *)deadlist[1].n_value;

	/*
	 * Build up the fragment information stats structure.
	 */
	kmemcpy((char *)ifrstp, (u_long)deadlist[25].n_value,
		sizeof(*ifrstp));
	ifrstp->ifs_table = (void *)deadlist[23].n_value;
	ifrstp->ifs_nattab = (void *)deadlist[24].n_value;
	kmemcpy((char *)&ifrstp->ifs_inuse, (u_long)deadlist[26].n_value,
		sizeof(ifrstp->ifs_inuse));

	/*
	 * Get logging on/off switches
	 */
	kmemcpy((char *)&state_logging, (u_long)deadlist[41].n_value,
		sizeof(state_logging));
}


/*
 * Display the kernel stats for packets blocked and passed and other
 * associated running totals which are kept.
 */
static	void	showstats(fp, frf)
struct	friostat	*fp;
u_32_t frf;
{

	PRINTF("bad packets:\t\tin %lu\tout %lu\n",
			fp->f_st[0].fr_bad, fp->f_st[1].fr_bad);
#ifdef	USE_INET6
	PRINTF(" IPv6 packets:\t\tin %lu out %lu\n",
			fp->f_st[0].fr_ipv6, fp->f_st[1].fr_ipv6);
#endif
	PRINTF(" input packets:\t\tblocked %lu passed %lu nomatch %lu",
			fp->f_st[0].fr_block, fp->f_st[0].fr_pass,
			fp->f_st[0].fr_nom);
	PRINTF(" counted %lu short %lu\n",
			fp->f_st[0].fr_acct, fp->f_st[0].fr_short);
	PRINTF("output packets:\t\tblocked %lu passed %lu nomatch %lu",
			fp->f_st[1].fr_block, fp->f_st[1].fr_pass,
			fp->f_st[1].fr_nom);
	PRINTF(" counted %lu short %lu\n",
			fp->f_st[1].fr_acct, fp->f_st[1].fr_short);
	PRINTF(" input packets logged:\tblocked %lu passed %lu\n",
			fp->f_st[0].fr_bpkl, fp->f_st[0].fr_ppkl);
	PRINTF("output packets logged:\tblocked %lu passed %lu\n",
			fp->f_st[1].fr_bpkl, fp->f_st[1].fr_ppkl);
	PRINTF(" packets logged:\tinput %lu output %lu\n",
			fp->f_st[0].fr_pkl, fp->f_st[1].fr_pkl);
	PRINTF(" log failures:\t\tinput %lu output %lu\n",
			fp->f_st[0].fr_skip, fp->f_st[1].fr_skip);
	PRINTF("fragment state(in):\tkept %lu\tlost %lu\tnot fragmented %lu\n",
			fp->f_st[0].fr_nfr, fp->f_st[0].fr_bnfr,
			fp->f_st[0].fr_cfr);
	PRINTF("fragment state(out):\tkept %lu\tlost %lu\tnot fragmented %lu\n",
			fp->f_st[1].fr_nfr, fp->f_st[1].fr_bnfr,
			fp->f_st[0].fr_cfr);
	PRINTF("packet state(in):\tkept %lu\tlost %lu\n",
			fp->f_st[0].fr_ads, fp->f_st[0].fr_bads);
	PRINTF("packet state(out):\tkept %lu\tlost %lu\n",
			fp->f_st[1].fr_ads, fp->f_st[1].fr_bads);
	PRINTF("ICMP replies:\t%lu\tTCP RSTs sent:\t%lu\n",
			fp->f_st[0].fr_ret, fp->f_st[1].fr_ret);
	PRINTF("Invalid source(in):\t%lu\n", fp->f_st[0].fr_badsrc);
	PRINTF("Result cache hits(in):\t%lu\t(out):\t%lu\n",
			fp->f_st[0].fr_chit, fp->f_st[1].fr_chit);
	PRINTF("IN Pullups succeeded:\t%lu\tfailed:\t%lu\n",
			fp->f_st[0].fr_pull[0], fp->f_st[0].fr_pull[1]);
	PRINTF("OUT Pullups succeeded:\t%lu\tfailed:\t%lu\n",
			fp->f_st[1].fr_pull[0], fp->f_st[1].fr_pull[1]);
	PRINTF("Fastroute successes:\t%lu\tfailures:\t%lu\n",
			fp->f_froute[0], fp->f_froute[1]);
	PRINTF("TCP cksum fails(in):\t%lu\t(out):\t%lu\n",
			fp->f_st[0].fr_tcpbad, fp->f_st[1].fr_tcpbad);
	PRINTF("IPF Ticks:\t%lu\n", fp->f_ticks);

	PRINTF("Packet log flags set: (%#x)\n", frf);
	if (frf & FF_LOGPASS)
		PRINTF("\tpackets passed through filter\n");
	if (frf & FF_LOGBLOCK)
		PRINTF("\tpackets blocked by filter\n");
	if (frf & FF_LOGNOMATCH)
		PRINTF("\tpackets not matched by filter\n");
	if (!frf)
		PRINTF("\tnone\n");
}


/*
 * Print out a list of rules from the kernel, starting at the one passed.
 */
static void printlivelist(out, set, fp, group, comment)
int out, set;
frentry_t *fp;
char *group, *comment;
{
	frgroup_t *grtop, *grtail, *g;
	struct	frentry	fb, *fg;
	int n;
	ipfruleiter_t rule;
	ipfobj_t obj;

	fb.fr_next = fp;
	n = 0;

	grtop = NULL;
	grtail = NULL;
	rule.iri_ver = use_inet6? AF_INET6 : AF_INET;
	rule.iri_inout = out;
	rule.iri_active = set;
	rule.iri_nrules = 1;
	rule.iri_rule = &fb;
	if (group != NULL)
		strncpy(rule.iri_group, group, FR_GROUPLEN);
	else
		rule.iri_group[0] = '\0';

	bzero((char *)&obj, sizeof(obj));
	obj.ipfo_rev = IPFILTER_VERSION;
	obj.ipfo_type = IPFOBJ_IPFITER;
	obj.ipfo_size = sizeof(rule);
	obj.ipfo_ptr = &rule;

	do {
		u_long array[1000];

		memset(array, 0xff, sizeof(array));
		fp = (frentry_t *)array;
		rule.iri_rule = fp;
		if (ioctl(ipf_fd, SIOCIPFITER, &obj) == -1) {
			perror("ioctl(SIOCIPFITER)");
			return;
		}
		if (fp->fr_data != NULL)
			fp->fr_data = (char *)fp + sizeof(*fp);

		n++;

		if (opts & (OPT_HITS|OPT_VERBOSE))
#ifdef	USE_QUAD_T
			PRINTF("%qu ", (unsigned long long) fp->fr_hits);
#else
			PRINTF("%lu ", fp->fr_hits);
#endif
		if (opts & (OPT_ACCNT|OPT_VERBOSE))
#ifdef	USE_QUAD_T
			PRINTF("%qu ", (unsigned long long) fp->fr_bytes);
#else
			PRINTF("%lu ", fp->fr_bytes);
#endif
		if (opts & OPT_SHOWLINENO)
			PRINTF("@%d ", n);

		printfr(fp, ioctl);
		if (opts & OPT_DEBUG) {
			binprint(fp, sizeof(*fp));
			if (fp->fr_data != NULL && fp->fr_dsize > 0)
				binprint(fp->fr_data, fp->fr_dsize);
		}

		if (fp->fr_grhead[0] != '\0') {
			g = calloc(1, sizeof(*g));

			if (g != NULL) {
				strncpy(g->fg_name, fp->fr_grhead,
					FR_GROUPLEN);
				if (grtop == NULL) {
					grtop = g;
					grtail = g;
				} else {
					grtail->fg_next = g;
					grtail = g;
				}
			}
		}
	} while (fp->fr_next != NULL);

	while ((g = grtop) != NULL) {
		printlivelist(out, set, NULL, g->fg_name, comment);
		grtop = g->fg_next;
		free(g);
	}
}


static void printdeadlist(out, set, fp, group, comment)
int out, set;
frentry_t *fp;
char *group, *comment;
{
	frgroup_t *grtop, *grtail, *g;
	struct	frentry	fb, *fg;
	char	*data;
	u_32_t	type;
	int	n;

	fb.fr_next = fp;
	n = 0;
	grtop = NULL;
	grtail = NULL;

	do {
		fp = fb.fr_next;
		if (kmemcpy((char *)&fb, (u_long)fb.fr_next,
			    sizeof(fb)) == -1) {
			perror("kmemcpy");
			return;
		}

		data = NULL;
		type = fb.fr_type & ~FR_T_BUILTIN;
		if (type == FR_T_IPF || type == FR_T_BPFOPC) {
			if (fb.fr_dsize) {
				data = malloc(fb.fr_dsize);

				if (kmemcpy(data, (u_long)fb.fr_data,
					    fb.fr_dsize) == -1) {
					perror("kmemcpy");
					return;
				}
				fb.fr_data = data;
			}
		}

		n++;

		if (opts & (OPT_HITS|OPT_VERBOSE))
#ifdef	USE_QUAD_T
			PRINTF("%qu ", (unsigned long long) fb.fr_hits);
#else
			PRINTF("%lu ", fb.fr_hits);
#endif
		if (opts & (OPT_ACCNT|OPT_VERBOSE))
#ifdef	USE_QUAD_T
			PRINTF("%qu ", (unsigned long long) fb.fr_bytes);
#else
			PRINTF("%lu ", fb.fr_bytes);
#endif
		if (opts & OPT_SHOWLINENO)
			PRINTF("@%d ", n);

		printfr(fp, ioctl);
		if (opts & OPT_DEBUG) {
			binprint(fp, sizeof(*fp));
			if (fb.fr_data != NULL && fb.fr_dsize > 0)
				binprint(fb.fr_data, fb.fr_dsize);
		}
		if (data != NULL)
			free(data);
		if (fb.fr_grhead[0] != '\0') {
			g = calloc(1, sizeof(*g));

			if (g != NULL) {
				strncpy(g->fg_name, fb.fr_grhead,
					FR_GROUPLEN);
				if (grtop == NULL) {
					grtop = g;
					grtail = g;
				} else {
					grtail->fg_next = g;
					grtail = g;
				}
			}
		}
		if (type == FR_T_CALLFUNC) {
			printdeadlist(out, set, fb.fr_data, group,
				      "# callfunc: ");
		}
	} while (fb.fr_next != NULL);

	while ((g = grtop) != NULL) {
		printdeadlist(out, set, NULL, g->fg_name, comment);
		grtop = g->fg_next;
		free(g);
	}
}


/*
 * print out all of the asked for rule sets, using the stats struct as
 * the base from which to get the pointers.
 */
static	void	showlist(fiop)
struct	friostat	*fiop;
{
	struct	frentry	*fp = NULL;
	int	i, set;

	set = fiop->f_active;
	if (opts & OPT_INACTIVE)
		set = 1 - set;
	if (opts & OPT_ACCNT) {
#ifdef USE_INET6
		if ((use_inet6) && (opts & OPT_OUTQUE)) {
			i = F_ACOUT;
			fp = (struct frentry *)fiop->f_acctout6[set];
		} else if ((use_inet6) && (opts & OPT_INQUE)) {
			i = F_ACIN;
			fp = (struct frentry *)fiop->f_acctin6[set];
		} else
#endif
		if (opts & OPT_OUTQUE) {
			i = F_ACOUT;
			fp = (struct frentry *)fiop->f_acctout[set];
		} else if (opts & OPT_INQUE) {
			i = F_ACIN;
			fp = (struct frentry *)fiop->f_acctin[set];
		} else {
			FPRINTF(stderr, "No -i or -o given with -a\n");
			return;
		}
	} else {
#ifdef	USE_INET6
		if ((use_inet6) && (opts & OPT_OUTQUE)) {
			i = F_OUT;
			fp = (struct frentry *)fiop->f_fout6[set];
		} else if ((use_inet6) && (opts & OPT_INQUE)) {
			i = F_IN;
			fp = (struct frentry *)fiop->f_fin6[set];
		} else
#endif
		if (opts & OPT_OUTQUE) {
			i = F_OUT;
			fp = (struct frentry *)fiop->f_fout[set];
		} else if (opts & OPT_INQUE) {
			i = F_IN;
			fp = (struct frentry *)fiop->f_fin[set];
		} else
			return;
	}
	if (opts & OPT_VERBOSE)
		FPRINTF(stderr, "showlist:opts %#x i %d\n", opts, i);

	if (opts & OPT_VERBOSE)
		PRINTF("fp %p set %d\n", fp, set);
	if (!fp) {
		FPRINTF(stderr, "empty list for %s%s\n",
			(opts & OPT_INACTIVE) ? "inactive " : "", filters[i]);
		return;
	}
	if (live_kernel == 1)
		printlivelist(i, set, fp, NULL, NULL);
	else
		printdeadlist(i, set, fp, NULL, NULL);
}


/*
 * Display ipfilter stateful filtering information
 */
static void showipstates(ipsp)
ips_stat_t *ipsp;
{
	u_long minlen, maxlen, totallen, *buckets;
	int i, sz;

	sz = sizeof(*buckets) * ipsp->iss_statesize;
	buckets = (u_long *)malloc(sz);
	if (buckets == NULL) {
		perror("malloc");
		exit(1);
	}
	if (kmemcpy((char *)buckets, (u_long)ipsp->iss_bucketlen, sz)) {
		free(buckets);
		return;
	}

	/*
	 * If a list of states hasn't been asked for, only print out stats
	 */
	if (!(opts & OPT_SHOWLIST)) {
		PRINTF("IP states added:\n\t%lu TCP\n\t%lu UDP\n\t%lu ICMP\n",
			ipsp->iss_tcp, ipsp->iss_udp, ipsp->iss_icmp);
		PRINTF("\t%lu hits\n\t%lu misses\n",
			ipsp->iss_hits, ipsp->iss_miss);
		PRINTF("\t%lu maximum\n\t%lu no memory\n", ipsp->iss_max,
			ipsp->iss_nomem);
		PRINTF("\t%lu active\n\t%lu expired\n",
			ipsp->iss_active, ipsp->iss_expire);
		PRINTF("\t%lu closed\n\t%u orphans\n",
			ipsp->iss_fin, ipsp->iss_orphans);

		PRINTF("State logging %sabled\n",
			state_logging ? "en" : "dis");

		PRINTF("\nState table bucket statistics:\n");
		PRINTF("\t%lu in use\n\t%lu max bucket\n", ipsp->iss_inuse,
			ipsp->iss_bucketfull);

		minlen = ipsp->iss_max;
		totallen = 0;
		maxlen = 0;

		for (i = 0; i < ipsp->iss_statesize; i++) {
			if (buckets[i] > maxlen)
				maxlen = buckets[i];
			if (buckets[i] < minlen)
					minlen = buckets[i];
			totallen += buckets[i];
		}

		PRINTF("\t%2.2f%% bucket usage\n\t%lu minimal length\n",
			((float)ipsp->iss_inuse / ipsp->iss_statesize) * 100.0,
			minlen);
		PRINTF("\t%lu maximal length\n\t%.3f average length\n",
			maxlen,
			ipsp->iss_inuse ? (float) totallen/ ipsp->iss_inuse :
					  0.0);

#define ENTRIES_PER_LINE 5

		if (opts & OPT_VERBOSE) {
			PRINTF("\nCurrent bucket sizes :\n");
			for (i = 0; i < ipsp->iss_statesize; i++) {
				if ((i % ENTRIES_PER_LINE) == 0)
					PRINTF("\t");
				PRINTF("%4d -> %4lu", i, buckets[i]);
				if ((i % ENTRIES_PER_LINE) ==
				    (ENTRIES_PER_LINE - 1))
					PRINTF("\n");
				else
					PRINTF("  ");
			}
			PRINTF("\n");
		}
		PRINTF("\n");

		free(buckets);
		return;
	}

	/*
	 * Print out all the state information currently held in the kernel.
	 */
	while (ipsp->iss_list != NULL) {
		ipsp->iss_list = printstate(ipsp->iss_list, opts,
					    ipsp->iss_ticks);
	}

	free(buckets);
}


#ifdef STATETOP
static int handle_resize = 0, handle_break = 0;

static void topipstates(saddr, daddr, sport, dport, protocol, ver,
		        refreshtime, topclosed)
i6addr_t saddr;
i6addr_t daddr;
int sport;
int dport;
int protocol;
int ver;
int refreshtime;
int topclosed;
{
	char str1[STSTRSIZE], str2[STSTRSIZE], str3[STSTRSIZE], str4[STSTRSIZE];
	int maxtsentries = 0, reverse = 0, sorting = STSORT_DEFAULT;
	int i, j, winy, tsentry, maxx, maxy, redraw = 0, ret = 0;
	int len, srclen, dstlen, forward = 1, c = 0;
	ips_stat_t ipsst, *ipsstp = &ipsst;
	statetop_t *tstable = NULL, *tp;
	const char *errstr = "";
	ipstate_t ips;
	ipfobj_t ipfo;
	struct timeval selecttimeout;
	char hostnm[HOSTNMLEN];
	struct protoent *proto;
	fd_set readfd;
	time_t t;

	/* install signal handlers */
	signal(SIGINT, sig_break);
	signal(SIGQUIT, sig_break);
	signal(SIGTERM, sig_break);
	signal(SIGWINCH, sig_resize);

	/* init ncurses stuff */
  	initscr();
  	cbreak();
  	noecho();
	curs_set(0);
	timeout(0);
	getmaxyx(stdscr, maxy, maxx);

	/* init hostname */
	gethostname(hostnm, sizeof(hostnm) - 1);
	hostnm[sizeof(hostnm) - 1] = '\0';

	/* init ipfobj_t stuff */
	bzero((caddr_t)&ipfo, sizeof(ipfo));
	ipfo.ipfo_rev = IPFILTER_VERSION;
	ipfo.ipfo_size = sizeof(*ipsstp);
	ipfo.ipfo_ptr = (void *)ipsstp;
	ipfo.ipfo_type = IPFOBJ_STATESTAT;

	/* repeat until user aborts */
	while ( 1 ) {

		/* get state table */
		bzero((char *)&ipsst, sizeof(ipsst));
		if ((ioctl(state_fd, SIOCGETFS, &ipfo) == -1)) {
			errstr = "ioctl(SIOCGETFS)";
			ret = -1;
			goto out;
		}

		/* clear the history */
		tsentry = -1;

		/* reset max str len */
		srclen = dstlen = 0;

		/* read the state table and store in tstable */
		for (; ipsstp->iss_list; ipsstp->iss_list = ips.is_next) {

			if (kmemcpy((char *)&ips, (u_long)ipsstp->iss_list,
				    sizeof(ips)))
				break;

			if (ips.is_v != ver)
				continue;

			/* check v4 src/dest addresses */
			if (ips.is_v == 4) {
				if ((saddr.in4.s_addr != INADDR_ANY &&
				     saddr.in4.s_addr != ips.is_saddr) ||
				    (daddr.in4.s_addr != INADDR_ANY &&
				     daddr.in4.s_addr != ips.is_daddr))
					continue;
			}
#ifdef	USE_INET6
			/* check v6 src/dest addresses */
			if (ips.is_v == 6) {
				if ((IP6_NEQ(&saddr, &in6addr_any) &&
				     IP6_NEQ(&saddr, &ips.is_src)) ||
				    (IP6_NEQ(&daddr, &in6addr_any) &&
				     IP6_NEQ(&daddr, &ips.is_dst)))
					continue;
			}
#endif
			/* check protocol */
			if (protocol > 0 && protocol != ips.is_p)
				continue;

			/* check ports if protocol is TCP or UDP */
			if (((ips.is_p == IPPROTO_TCP) ||
			     (ips.is_p == IPPROTO_UDP)) &&
			   (((sport > 0) && (htons(sport) != ips.is_sport)) ||
			    ((dport > 0) && (htons(dport) != ips.is_dport))))
				continue;

			/* show closed TCP sessions ? */
			if ((topclosed == 0) && (ips.is_p == IPPROTO_TCP) &&
			    (ips.is_state[0] >= IPF_TCPS_LAST_ACK) &&
			    (ips.is_state[1] >= IPF_TCPS_LAST_ACK))
				continue;

			/*
			 * if necessary make room for this state
			 * entry
			 */
			tsentry++;
			if (!maxtsentries || tsentry == maxtsentries) {
				maxtsentries += STGROWSIZE;
				tstable = realloc(tstable,
				    maxtsentries * sizeof(statetop_t));
				if (tstable == NULL) {
					perror("realloc");
					exit(-1);
				}
			}

			/* get max src/dest address string length */
			len = strlen(getip(ips.is_v, &ips.is_src));
			if (srclen < len)
				srclen = len;
			len = strlen(getip(ips.is_v, &ips.is_dst));
			if (dstlen < len)
				dstlen = len;

			/* fill structure */
			tp = tstable + tsentry;
			tp->st_src = ips.is_src;
			tp->st_dst = ips.is_dst;
			tp->st_p = ips.is_p;
			tp->st_v = ips.is_v;
			tp->st_state[0] = ips.is_state[0];
			tp->st_state[1] = ips.is_state[1];
			if (forward) {
				tp->st_pkts = ips.is_pkts[0]+ips.is_pkts[1];
				tp->st_bytes = ips.is_bytes[0]+ips.is_bytes[1];
			} else {
				tp->st_pkts = ips.is_pkts[2]+ips.is_pkts[3];
				tp->st_bytes = ips.is_bytes[2]+ips.is_bytes[3];
			}
			tp->st_age = ips.is_die - ipsstp->iss_ticks;
			if ((ips.is_p == IPPROTO_TCP) ||
			    (ips.is_p == IPPROTO_UDP)) {
				tp->st_sport = ips.is_sport;
				tp->st_dport = ips.is_dport;
			}
		}


		/* sort the array */
		if (tsentry != -1) {
			switch (sorting)
			{
			case STSORT_PR:
				qsort(tstable, tsentry + 1,
				      sizeof(statetop_t), sort_p);
				break;
			case STSORT_PKTS:
				qsort(tstable, tsentry + 1,
				      sizeof(statetop_t), sort_pkts);
				break;
			case STSORT_BYTES:
				qsort(tstable, tsentry + 1,
				      sizeof(statetop_t), sort_bytes);
				break;
			case STSORT_TTL:
				qsort(tstable, tsentry + 1,
				      sizeof(statetop_t), sort_ttl);
				break;
			case STSORT_SRCIP:
				qsort(tstable, tsentry + 1,
				      sizeof(statetop_t), sort_srcip);
				break;
			case STSORT_SRCPT:
				qsort(tstable, tsentry +1,
					sizeof(statetop_t), sort_srcpt);
				break;
			case STSORT_DSTIP:
				qsort(tstable, tsentry + 1,
				      sizeof(statetop_t), sort_dstip);
				break;
			case STSORT_DSTPT:
				qsort(tstable, tsentry + 1,
				      sizeof(statetop_t), sort_dstpt);
				break;
			default:
				break;
			}
		}

		/* handle window resizes */
		if (handle_resize) {
			endwin();
			initscr();
			cbreak();
			noecho();
			curs_set(0);
			timeout(0);
			getmaxyx(stdscr, maxy, maxx);
			redraw = 1;
			handle_resize = 0;
                }

		/* stop program? */
		if (handle_break)
			break;

		/* print title */
		erase();
		attron(A_BOLD);
		winy = 0;
		move(winy,0);
		sprintf(str1, "%s - %s - state top", hostnm, IPL_VERSION);
		for (j = 0 ; j < (maxx - 8 - strlen(str1)) / 2; j++)
			printw(" ");
		printw("%s", str1);
		attroff(A_BOLD);

		/* just for fun add a clock */
		move(winy, maxx - 8);
		t = time(NULL);
		strftime(str1, 80, "%T", localtime(&t));
		printw("%s\n", str1);

		/*
		 * print the display filters, this is placed in the loop,
		 * because someday I might add code for changing these
		 * while the programming is running :-)
		 */
		if (sport >= 0)
			sprintf(str1, "%s,%d", getip(ver, &saddr), sport);
		else
			sprintf(str1, "%s", getip(ver, &saddr));

		if (dport >= 0)
			sprintf(str2, "%s,%d", getip(ver, &daddr), dport);
		else
			sprintf(str2, "%s", getip(ver, &daddr));

		if (protocol < 0)
			strcpy(str3, "any");
		else if ((proto = getprotobynumber(protocol)) != NULL)
			sprintf(str3, "%s", proto->p_name);
		else
			sprintf(str3, "%d", protocol);

		switch (sorting)
		{
		case STSORT_PR:
			sprintf(str4, "proto");
			break;
		case STSORT_PKTS:
			sprintf(str4, "# pkts");
			break;
		case STSORT_BYTES:
			sprintf(str4, "# bytes");
			break;
		case STSORT_TTL:
			sprintf(str4, "ttl");
			break;
		case STSORT_SRCIP:
			sprintf(str4, "src ip");
			break;
		case STSORT_SRCPT:
			sprintf(str4, "src port");
			break;
		case STSORT_DSTIP:
			sprintf(str4, "dest ip");
			break;
		case STSORT_DSTPT:
			sprintf(str4, "dest port");
			break;
		default:
			sprintf(str4, "unknown");
			break;
		}

		if (reverse)
			strcat(str4, " (reverse)");

		winy += 2;
		move(winy,0);
		printw("Src: %s, Dest: %s, Proto: %s, Sorted by: %s\n\n",
		       str1, str2, str3, str4);

		/* 
		 * For an IPv4 IP address we need at most 15 characters,
		 * 4 tuples of 3 digits, separated by 3 dots. Enforce this
		 * length, so the colums do not change positions based
		 * on the size of the IP address. This length makes the
		 * output fit in a 80 column terminal. 
		 * We are lacking a good solution for IPv6 addresses (that
		 * can be longer that 15 characters), so we do not enforce 
		 * a maximum on the IP field size.
		 */
		if (srclen < 15)
			srclen = 15;
		if (dstlen < 15)
			dstlen = 15;

		/* print column description */
		winy += 2;
		move(winy,0);
		attron(A_BOLD);
		printw("%-*s %-*s %3s %4s %7s %9s %9s\n",
		       srclen + 6, "Source IP", dstlen + 6, "Destination IP",
		       "ST", "PR", "#pkts", "#bytes", "ttl");
		attroff(A_BOLD);

		/* print all the entries */
		tp = tstable;
		if (reverse)
			tp += tsentry;

		if (tsentry > maxy - 6)
			tsentry = maxy - 6;
		for (i = 0; i <= tsentry; i++) {
			/* print src/dest and port */
			if ((tp->st_p == IPPROTO_TCP) ||
			    (tp->st_p == IPPROTO_UDP)) {
				sprintf(str1, "%s,%hu",
					getip(tp->st_v, &tp->st_src),
					ntohs(tp->st_sport));
				sprintf(str2, "%s,%hu",
					getip(tp->st_v, &tp->st_dst),
					ntohs(tp->st_dport));
			} else {
				sprintf(str1, "%s", getip(tp->st_v,
				    &tp->st_src));
				sprintf(str2, "%s", getip(tp->st_v,
				    &tp->st_dst));
			}
			winy++;
			move(winy, 0);
			printw("%-*s %-*s", srclen + 6, str1, dstlen + 6, str2);

			/* print state */
			sprintf(str1, "%X/%X", tp->st_state[0],
				tp->st_state[1]);
			printw(" %3s", str1);

			/* print protocol */
			proto = getprotobynumber(tp->st_p);
			if (proto) {
				strncpy(str1, proto->p_name, 4);
				str1[4] = '\0';
			} else {
				sprintf(str1, "%d", tp->st_p);
			}
			/* just print icmp for IPv6-ICMP */
			if (tp->st_p == IPPROTO_ICMPV6)
				strcpy(str1, "icmp");
			printw(" %4s", str1);

			/* print #pkt/#bytes */
#ifdef	USE_QUAD_T
			printw(" %7qu %9qu", (unsigned long long) tp->st_pkts,
				(unsigned long long) tp->st_bytes);
#else
			printw(" %7lu %9lu", tp->st_pkts, tp->st_bytes);
#endif
			printw(" %9s", ttl_to_string(tp->st_age));

			if (reverse)
				tp--;
			else
				tp++;
		}

		/* screen data structure is filled, now update the screen */
		if (redraw)
			clearok(stdscr,1);

		if (refresh() == ERR)
			break;
		if (redraw) {
			clearok(stdscr,0);
			redraw = 0;
		}

		/* wait for key press or a 1 second time out period */
		selecttimeout.tv_sec = refreshtime;
		selecttimeout.tv_usec = 0;
		FD_ZERO(&readfd);
		FD_SET(0, &readfd);
		select(1, &readfd, NULL, NULL, &selecttimeout);

		/* if key pressed, read all waiting keys */
		if (FD_ISSET(0, &readfd)) {
			c = wgetch(stdscr);
			if (c == ERR)
				continue;

			if (ISALPHA(c) && ISUPPER(c))
				c = TOLOWER(c);
			if (c == 'l') {
				redraw = 1;
			} else if (c == 'q') {
				break;
			} else if (c == 'r') {
				reverse = !reverse;
			} else if (c == 'b') {
				forward = 0;
			} else if (c == 'f') {
				forward = 1;
			} else if (c == 's') {
				if (++sorting > STSORT_MAX)
					sorting = 0;
			}
		}
	} /* while */

out:
	printw("\n");
	refresh();
	endwin();
	free(tstable);
	if (ret != 0)
		perror(errstr);
}
#endif


/*
 * Show fragment cache information that's held in the kernel.
 */
static void showfrstates(ifsp, ticks)
ipfrstat_t *ifsp;
u_long ticks;
{
	struct ipfr *ipfrtab[IPFT_SIZE], ifr;
	int i;

	/*
	 * print out the numeric statistics
	 */
	PRINTF("IP fragment states:\n\t%lu new\n\t%lu expired\n\t%lu hits\n",
		ifsp->ifs_new, ifsp->ifs_expire, ifsp->ifs_hits);
	PRINTF("\t%lu retrans\n\t%lu too short\n",
		ifsp->ifs_retrans0, ifsp->ifs_short);
	PRINTF("\t%lu no memory\n\t%lu already exist\n",
		ifsp->ifs_nomem, ifsp->ifs_exists);
	PRINTF("\t%lu inuse\n", ifsp->ifs_inuse);
	if (kmemcpy((char *)ipfrtab, (u_long)ifsp->ifs_table, sizeof(ipfrtab)))
		return;

	/*
	 * Print out the contents (if any) of the fragment cache table.
	 */
	PRINTF("\n");
	for (i = 0; i < IPFT_SIZE; i++)
		while (ipfrtab[i] != NULL) {
			if (kmemcpy((char *)&ifr, (u_long)ipfrtab[i],
				    sizeof(ifr)) == -1)
				break;
			ifr.ipfr_ttl -= ticks;
			printfraginfo("", &ifr);
			ipfrtab[i] = ifr.ipfr_next;
		}
	/*
	 * Print out the contents (if any) of the NAT fragment cache table.
	 */
	if (kmemcpy((char *)ipfrtab, (u_long)ifsp->ifs_nattab,sizeof(ipfrtab)))
		return;
	for (i = 0; i < IPFT_SIZE; i++)
		while (ipfrtab[i] != NULL) {
			if (kmemcpy((char *)&ifr, (u_long)ipfrtab[i],
				    sizeof(ifr)) == -1)
				break;
			ifr.ipfr_ttl -= ticks;
			printfraginfo("NAT: ", &ifr);
			ipfrtab[i] = ifr.ipfr_next;
		}
}


/*
 * Show stats on how auth within IPFilter has been used
 */
static void showauthstates(asp)
fr_authstat_t *asp;
{
	frauthent_t *frap, fra;

#ifdef	USE_QUAD_T
	printf("Authorisation hits: %qu\tmisses %qu\n",
		(unsigned long long) asp->fas_hits,
		(unsigned long long) asp->fas_miss);
#else
	printf("Authorisation hits: %ld\tmisses %ld\n", asp->fas_hits,
		asp->fas_miss);
#endif
	printf("nospace %ld\nadded %ld\nsendfail %ld\nsendok %ld\n",
		asp->fas_nospace, asp->fas_added, asp->fas_sendfail,
		asp->fas_sendok);
	printf("queok %ld\nquefail %ld\nexpire %ld\n",
		asp->fas_queok, asp->fas_quefail, asp->fas_expire);

	frap = asp->fas_faelist;
	while (frap) {
		if (kmemcpy((char *)&fra, (u_long)frap, sizeof(fra)) == -1)
			break;

		printf("age %ld\t", fra.fae_age);
		printfr(&fra.fae_fr, ioctl);
		frap = fra.fae_next;
	}
}


/*
 * Display groups used for each of filter rules, accounting rules and
 * authentication, separately.
 */
static void showgroups(fiop)
struct friostat	*fiop;
{
	static char *gnames[3] = { "Filter", "Accounting", "Authentication" };
	static int gnums[3] = { IPL_LOGIPF, IPL_LOGCOUNT, IPL_LOGAUTH };
	frgroup_t *fp, grp;
	int on, off, i;

	on = fiop->f_active;
	off = 1 - on;

	for (i = 0; i < 3; i++) {
		printf("%s groups (active):\n", gnames[i]);
		for (fp = fiop->f_groups[gnums[i]][on]; fp != NULL;
		     fp = grp.fg_next)
			if (kmemcpy((char *)&grp, (u_long)fp, sizeof(grp)))
				break;
			else
				printf("%s\n", grp.fg_name);
		printf("%s groups (inactive):\n", gnames[i]);
		for (fp = fiop->f_groups[gnums[i]][off]; fp != NULL;
		     fp = grp.fg_next)
			if (kmemcpy((char *)&grp, (u_long)fp, sizeof(grp)))
				break;
			else
				printf("%s\n", grp.fg_name);
	}
}

static void parse_ipportstr(argument, ip, port)
const char *argument;
i6addr_t *ip;
int *port;
{
	char *s, *comma;
	int ok = 0;

	/* make working copy of argument, Theoretically you must be able
	 * to write to optarg, but that seems very ugly to me....
	 */
	s = strdup(argument);
	if (s == NULL)
		return;

	/* get port */
	if ((comma = strchr(s, ',')) != NULL) {
		if (!strcasecmp(comma + 1, "any")) {
			*port = -1;
		} else if (!sscanf(comma + 1, "%d", port) ||
			   (*port < 0) || (*port > 65535)) {
			fprintf(stderr, "Invalid port specfication in %s\n",
				argument);
			free(s);
			exit(-2);
		}
		*comma = '\0';
	}


	/* get ip address */
	if (!strcasecmp(s, "any")) {
		ip->in4.s_addr = INADDR_ANY;
#ifdef	USE_INET6
		ip->in6 = in6addr_any;
	} else if (use_inet6 && inet_pton(AF_INET6, s, &ip->in6)) {
		ok = 1;
#endif
	} else if (inet_aton(s, &ip->in4))
		ok = 1;

	if (ok == 0) {
		fprintf(stderr, "Invalid IP address: %s\n", s);
		free(s);
		exit(-2);
	}

	/* free allocated memory */
	free(s);
}


#ifdef STATETOP
static void sig_resize(s)
int s;
{
	handle_resize = 1;
}

static void sig_break(s)
int s;
{
	handle_break = 1;
}

static char *getip(v, addr)
int v;
i6addr_t *addr;
{
#ifdef  USE_INET6
	static char hostbuf[MAXHOSTNAMELEN+1];
#endif

	if (v == 4)
		return inet_ntoa(addr->in4);

#ifdef  USE_INET6
	(void) inet_ntop(AF_INET6, &addr->in6, hostbuf, sizeof(hostbuf) - 1);
	hostbuf[MAXHOSTNAMELEN] = '\0';
	return hostbuf;
#else
	return "IPv6";
#endif
}


static char *ttl_to_string(ttl)
long int ttl;
{
	static char ttlbuf[STSTRSIZE];
	int hours, minutes, seconds;

	/* ttl is in half seconds */
	ttl /= 2;

	hours = ttl / 3600;
	ttl = ttl % 3600;
	minutes = ttl / 60;
	seconds = ttl % 60;

	if (hours > 0)
		sprintf(ttlbuf, "%2d:%02d:%02d", hours, minutes, seconds);
	else
		sprintf(ttlbuf, "%2d:%02d", minutes, seconds);
	return ttlbuf;
}


static int sort_pkts(a, b)
const void *a;
const void *b;
{

	register const statetop_t *ap = a;
	register const statetop_t *bp = b;

	if (ap->st_pkts == bp->st_pkts)
		return 0;
	else if (ap->st_pkts < bp->st_pkts)
		return 1;
	return -1;
}


static int sort_bytes(a, b)
const void *a;
const void *b;
{
	register const statetop_t *ap = a;
	register const statetop_t *bp = b;

	if (ap->st_bytes == bp->st_bytes)
		return 0;
	else if (ap->st_bytes < bp->st_bytes)
		return 1;
	return -1;
}


static int sort_p(a, b)
const void *a;
const void *b;
{
	register const statetop_t *ap = a;
	register const statetop_t *bp = b;

	if (ap->st_p == bp->st_p)
		return 0;
	else if (ap->st_p < bp->st_p)
		return 1;
	return -1;
}


static int sort_ttl(a, b)
const void *a;
const void *b;
{
	register const statetop_t *ap = a;
	register const statetop_t *bp = b;

	if (ap->st_age == bp->st_age)
		return 0;
	else if (ap->st_age < bp->st_age)
		return 1;
	return -1;
}

static int sort_srcip(a, b)
const void *a;
const void *b;
{
	register const statetop_t *ap = a;
	register const statetop_t *bp = b;

#ifdef USE_INET6
	if (use_inet6) {
		if (IP6_EQ(&ap->st_src, &bp->st_src))
			return 0;
		else if (IP6_GT(&ap->st_src, &bp->st_src))
			return 1;
	} else
#endif
	{
		if (ntohl(ap->st_src.in4.s_addr) ==
		    ntohl(bp->st_src.in4.s_addr))
			return 0;
		else if (ntohl(ap->st_src.in4.s_addr) >
		         ntohl(bp->st_src.in4.s_addr))
			return 1;
	}
	return -1;
}

static int sort_srcpt(a, b)
const void *a;
const void *b;
{
	register const statetop_t *ap = a;
	register const statetop_t *bp = b;

	if (htons(ap->st_sport) == htons(bp->st_sport))
		return 0;
	else if (htons(ap->st_sport) > htons(bp->st_sport))
		return 1;
	return -1;
}

static int sort_dstip(a, b)
const void *a;
const void *b;
{
	register const statetop_t *ap = a;
	register const statetop_t *bp = b;

#ifdef USE_INET6
	if (use_inet6) {
		if (IP6_EQ(&ap->st_dst, &bp->st_dst))
			return 0;
		else if (IP6_GT(&ap->st_dst, &bp->st_dst))
			return 1;
	} else
#endif
	{
		if (ntohl(ap->st_dst.in4.s_addr) ==
		    ntohl(bp->st_dst.in4.s_addr))
			return 0;
		else if (ntohl(ap->st_dst.in4.s_addr) >
		         ntohl(bp->st_dst.in4.s_addr))
			return 1;
	}
	return -1;
}

static int sort_dstpt(a, b)
const void *a;
const void *b;
{
	register const statetop_t *ap = a;
	register const statetop_t *bp = b;

	if (htons(ap->st_dport) == htons(bp->st_dport))
		return 0;
	else if (htons(ap->st_dport) > htons(bp->st_dport))
		return 1;
	return -1;
}

#endif<|MERGE_RESOLUTION|>--- conflicted
+++ resolved
@@ -6,11 +6,7 @@
  * Copyright 2008 Sun Microsystems, Inc.  All rights reserved.
  * Use is subject to license terms.
  *
-<<<<<<< HEAD
- * Copyright (c) 2013, Joyent, Inc.  All rights reserved.
-=======
  * Copyright (c) 2014, Joyent, Inc.  All rights reserved.
->>>>>>> b7070b7d
  */
 
 #ifdef __FreeBSD__
@@ -188,13 +184,7 @@
 #else
 	fprintf(stderr, "       %s -t [-C] ", name);
 #endif
-<<<<<<< HEAD
-#ifdef	SOLARIS
 	fprintf(stderr, "[-G|-z zonename] ");
-#endif
-=======
-	fprintf(stderr, "[-G|-z zonename] ");
->>>>>>> b7070b7d
 	fprintf(stderr, "[-D destination address] [-P protocol] [-S source address] [-T refresh time]\n");
 	exit(1);
 }
@@ -249,15 +239,7 @@
 		switch (c)
 		{
 		case 'G' :
-<<<<<<< HEAD
-#if SOLARIS
 			setzonename_global(optarg);
-#else
-			usage(argv[0]);
-#endif
-=======
-			setzonename_global(optarg);
->>>>>>> b7070b7d
 			break;
 		case 'M' :
 			memf = optarg;
@@ -268,15 +250,7 @@
 			live_kernel = 0;
 			break;
 		case 'z' :
-<<<<<<< HEAD
-#if SOLARIS
 			setzonename(optarg);
-#else
-			usage(argv[0]);
-#endif
-=======
-			setzonename(optarg);
->>>>>>> b7070b7d
 			break;
 		}
 	}
@@ -287,38 +261,22 @@
 			perror("open(IPSTATE_NAME)");
 			exit(-1);
 		}
-<<<<<<< HEAD
-#if SOLARIS
-=======
-
->>>>>>> b7070b7d
+
 		if (setzone(state_fd) != 0) {
 			close(state_fd);
 			exit(-1);
 		}
-<<<<<<< HEAD
-#endif
-=======
-
->>>>>>> b7070b7d
+
 		if ((ipf_fd = open(device, O_RDONLY)) == -1) {
 			fprintf(stderr, "open(%s)", device);
 			perror("");
 			exit(-1);
 		}
-<<<<<<< HEAD
-#if SOLARIS
-=======
-
->>>>>>> b7070b7d
+
 		if (setzone(ipf_fd) != 0) {
 			close(ipf_fd);
 			exit(-1);
 		}
-<<<<<<< HEAD
-#endif
-=======
->>>>>>> b7070b7d
 	}
 
 	if (kern != NULL || memf != NULL) {
@@ -366,10 +324,7 @@
 			opts |= OPT_GROUPS;
 			break;
 		case 'G' :
-<<<<<<< HEAD
-=======
 			/* Already handled by getzoneopt() above */
->>>>>>> b7070b7d
 			break;
 		case 'h' :
 			opts |= OPT_HITS;
@@ -434,10 +389,7 @@
 			opts |= OPT_UNDEF;
 			break;
 		case 'z' :
-<<<<<<< HEAD
-=======
 			/* Already handled by getzoneopt() above */
->>>>>>> b7070b7d
 			break;
 		default :
 			usage(argv[0]);
@@ -561,18 +513,10 @@
 			exit(-1);
 		}
 
-<<<<<<< HEAD
-#if SOLARIS
-=======
->>>>>>> b7070b7d
 		if (setzone(ipf_fd) != 0) {
 			close(ipf_fd);
 			exit(-1);
 		}
-<<<<<<< HEAD
-#endif
-=======
->>>>>>> b7070b7d
 
 		bzero((caddr_t)&ipfo, sizeof(ipfo));
 		ipfo.ipfo_rev = IPFILTER_VERSION;
