/*
 * Copyright (C) 1993-2005  by Darren Reed.
 * See the IPFILTER.LICENCE file for details on licencing.
<<<<<<< HEAD
 *
 * Copyright 2019 Joyent, Inc.
 */ 
=======
 */
>>>>>>> 63df5b32

%{
#include "ipf.h"
#include <syslog.h>
#include <uuid/uuid.h>
#undef	OPT_NAT
#undef	OPT_VERBOSE
#include "ipmon_l.h"
#include "ipmon.h"

#define	YYDEBUG	1

extern	int	yyerror __P((const char *));
extern	int	yyparse __P((void));
extern	int	yylex __P((void));
extern	int	yydebug;
extern	FILE	*yyin;
extern	int	yylineNum;

typedef	struct	opt	{
	struct	opt	*o_next;
	int		o_line;
	int		o_type;
	int		o_num;
	char		*o_str;
	struct in_addr	o_ip;
} opt_t;

static	void	build_action __P((struct opt *));
static	opt_t	*new_opt __P((int));
static	void	free_action __P((ipmon_action_t *));

static	ipmon_action_t	*alist = NULL;
%}

%union	{
	char	*str;
	u_32_t	num;
	struct in_addr	addr;
	struct opt	*opt;
	union	i6addr	ip6;
	uuid_t	uuid;
}

%token	<num>	YY_NUMBER YY_HEX
%token	<str>	YY_STR
%token	<ip6>	YY_IPV6
<<<<<<< HEAD
%token	<uuid>	YY_UUID
%token	YY_COMMENT 
=======
%token	YY_COMMENT
>>>>>>> 63df5b32
%token	YY_CMP_EQ YY_CMP_NE YY_CMP_LE YY_CMP_GE YY_CMP_LT YY_CMP_GT
%token	YY_RANGE_OUT YY_RANGE_IN

%token	IPM_MATCH IPM_BODY IPM_COMMENT IPM_DIRECTION IPM_DSTIP IPM_DSTPORT
%token	IPM_EVERY IPM_EXECUTE IPM_GROUP IPM_INTERFACE IPM_IN IPM_NO IPM_OUT
%token	IPM_PACKET IPM_PACKETS IPM_POOL IPM_PROTOCOL IPM_RESULT IPM_RULE
%token	IPM_SECOND IPM_SECONDS IPM_SRCIP IPM_SRCPORT IPM_LOGTAG IPM_WITH
%token	IPM_DO IPM_SAVE IPM_SYSLOG IPM_NOTHING IPM_RAW IPM_TYPE IPM_NAT
%token	IPM_STATE IPM_NATTAG IPM_IPF
%type	<addr> ipv4
%type	<opt> direction dstip dstport every execute group interface
%type	<opt> protocol result rule srcip srcport logtag matching
%type	<opt> matchopt nattag type doopt doing save syslog nothing
%type	<num> saveopts saveopt typeopt

%%
file:	line
	| assign
	| file line
	| file assign
	;

line:	IPM_MATCH '{' matching '}' IPM_DO '{' doing '}' ';'
					{ build_action($3); resetlexer(); }
	| IPM_COMMENT
	| YY_COMMENT
	;

assign:	YY_STR assigning YY_STR ';'		{ set_variable($1, $3);
						  resetlexer();
						  free($1);
						  free($3);
						}
	;

assigning:
	'='					{ yyvarnext = 1; }
	;

matching:
	matchopt				{ $$ = $1; }
	| matchopt ',' matching			{ $1->o_next = $3; $$ = $1; }
	;

matchopt:
	direction				{ $$ = $1; }
	| dstip					{ $$ = $1; }
	| dstport				{ $$ = $1; }
	| every					{ $$ = $1; }
	| group					{ $$ = $1; }
	| interface				{ $$ = $1; }
	| protocol				{ $$ = $1; }
	| result				{ $$ = $1; }
	| rule					{ $$ = $1; }
	| srcip					{ $$ = $1; }
	| srcport				{ $$ = $1; }
	| logtag				{ $$ = $1; }
	| nattag				{ $$ = $1; }
	| type					{ $$ = $1; }
	;

doing:
	doopt					{ $$ = $1; }
	| doopt ',' doing			{ $1->o_next = $3; $$ = $1; }
	;

doopt:
	execute					{ $$ = $1; }
	| save					{ $$ = $1; }
	| syslog				{ $$ = $1; }
	| nothing				{ $$ = $1; }
	;

direction:
	IPM_DIRECTION '=' IPM_IN		{ $$ = new_opt(IPM_DIRECTION);
						  $$->o_num = IPM_IN; }
	| IPM_DIRECTION '=' IPM_OUT		{ $$ = new_opt(IPM_DIRECTION);
						  $$->o_num = IPM_OUT; }
	;

dstip:	IPM_DSTIP '=' ipv4 '/' YY_NUMBER	{ $$ = new_opt(IPM_DSTIP);
						  $$->o_ip = $3;
						  $$->o_num = $5; }
	;

dstport:
	IPM_DSTPORT '=' YY_NUMBER		{ $$ = new_opt(IPM_DSTPORT);
						  $$->o_num = $3; }
	| IPM_DSTPORT '=' YY_STR		{ $$ = new_opt(IPM_DSTPORT);
						  $$->o_str = $3; }
	;

every:	IPM_EVERY IPM_SECOND			{ $$ = new_opt(IPM_SECOND);
						  $$->o_num = 1; }
	| IPM_EVERY YY_NUMBER IPM_SECONDS	{ $$ = new_opt(IPM_SECOND);
						  $$->o_num = $2; }
	| IPM_EVERY IPM_PACKET			{ $$ = new_opt(IPM_PACKET);
						  $$->o_num = 1; }
	| IPM_EVERY YY_NUMBER IPM_PACKETS	{ $$ = new_opt(IPM_PACKET);
						  $$->o_num = $2; }
	;

group:	IPM_GROUP '=' YY_NUMBER			{ $$ = new_opt(IPM_GROUP);
						  $$->o_num = $3; }
	| IPM_GROUP '=' YY_STR			{ $$ = new_opt(IPM_GROUP);
						  $$->o_str = $3; }
	;

interface:
	IPM_INTERFACE '=' YY_STR		{ $$ = new_opt(IPM_INTERFACE);
						  $$->o_str = $3; }
	;

logtag:	IPM_LOGTAG '=' YY_NUMBER		{ $$ = new_opt(IPM_LOGTAG);
						  $$->o_num = $3; }
	;

nattag:	IPM_NATTAG '=' YY_STR			{ $$ = new_opt(IPM_NATTAG);
						  $$->o_str = $3; }
	;

protocol:
	IPM_PROTOCOL '=' YY_NUMBER		{ $$ = new_opt(IPM_PROTOCOL);
						  $$->o_num = $3; }
	| IPM_PROTOCOL '=' YY_STR		{ $$ = new_opt(IPM_PROTOCOL);
						  $$->o_num = getproto($3);
						  free($3);
						}
	;

result:	IPM_RESULT '=' YY_STR			{ $$ = new_opt(IPM_RESULT);
						  $$->o_str = $3; }
	;

rule:	IPM_RULE '=' YY_NUMBER			{ $$ = new_opt(IPM_RULE);
						  $$->o_num = YY_NUMBER; }
	;

srcip:	IPM_SRCIP '=' ipv4 '/' YY_NUMBER	{ $$ = new_opt(IPM_SRCIP);
						  $$->o_ip = $3;
						  $$->o_num = $5; }
	;

srcport:
	IPM_SRCPORT '=' YY_NUMBER		{ $$ = new_opt(IPM_SRCPORT);
						  $$->o_num = $3; }
	| IPM_SRCPORT '=' YY_STR		{ $$ = new_opt(IPM_SRCPORT);
						  $$->o_str = $3; }
	;

type:	IPM_TYPE '=' typeopt			{ $$ = new_opt(IPM_TYPE);
						  $$->o_num = $3; }
	;

typeopt:
	IPM_IPF					{ $$ = IPL_MAGIC; }
	| IPM_NAT				{ $$ = IPL_MAGIC_NAT; }
	| IPM_STATE				{ $$ = IPL_MAGIC_STATE; }
	;

execute:
	IPM_EXECUTE YY_STR			{ $$ = new_opt(IPM_EXECUTE);
						  $$->o_str = $2; }
	;

save:	IPM_SAVE saveopts YY_STR		{ $$ = new_opt(IPM_SAVE);
						  $$->o_num = $2;
						  $$->o_str = $3; }
	;

saveopts:					{ $$ = 0; }
	| saveopt				{ $$ = $1; }
	| saveopt ',' saveopts			{ $$ = $1 | $3; }
	;

saveopt:
	IPM_RAW					{ $$ = IPMDO_SAVERAW; }
	;

syslog:	IPM_SYSLOG				{ $$ = new_opt(IPM_SYSLOG); }
	;

nothing:
	IPM_NOTHING				{ $$ = 0; }
	;

ipv4:   YY_NUMBER '.' YY_NUMBER '.' YY_NUMBER '.' YY_NUMBER
		{ if ($1 > 255 || $3 > 255 || $5 > 255 || $7 > 255) {
			yyerror("Invalid octet string for IP address");
			return 0;
		  }
		  $$.s_addr = ($1 << 24) | ($3 << 16) | ($5 << 8) | $7;
		  $$.s_addr = htonl($$.s_addr);
		}
%%
static	struct	wordtab	yywords[] = {
	{ "body",	IPM_BODY },
	{ "direction",	IPM_DIRECTION },
	{ "do",		IPM_DO },
	{ "dstip",	IPM_DSTIP },
	{ "dstport",	IPM_DSTPORT },
	{ "every",	IPM_EVERY },
	{ "execute",	IPM_EXECUTE },
	{ "group",	IPM_GROUP },
	{ "in",		IPM_IN },
	{ "interface",	IPM_INTERFACE },
	{ "ipf",	IPM_IPF },
	{ "logtag",	IPM_LOGTAG },
	{ "match",	IPM_MATCH },
	{ "nat",	IPM_NAT },
	{ "nattag",	IPM_NATTAG },
	{ "no",		IPM_NO },
	{ "nothing",	IPM_NOTHING },
	{ "out",	IPM_OUT },
	{ "packet",	IPM_PACKET },
	{ "packets",	IPM_PACKETS },
	{ "protocol",	IPM_PROTOCOL },
	{ "result",	IPM_RESULT },
	{ "rule",	IPM_RULE },
	{ "save",	IPM_SAVE },
	{ "raw",	IPM_RAW },
	{ "second",	IPM_SECOND },
	{ "seconds",	IPM_SECONDS },
	{ "srcip",	IPM_SRCIP },
	{ "srcport",	IPM_SRCPORT },
	{ "state",	IPM_STATE },
	{ "syslog",	IPM_SYSLOG },
	{ "with",	IPM_WITH },
	{ NULL,		0 }
};

static int macflags[17][2] = {
	{ IPM_DIRECTION,	IPMAC_DIRECTION	},
	{ IPM_DSTIP,		IPMAC_DSTIP	},
	{ IPM_DSTPORT,		IPMAC_DSTPORT	},
	{ IPM_GROUP,		IPMAC_GROUP	},
	{ IPM_INTERFACE,	IPMAC_INTERFACE	},
	{ IPM_LOGTAG,		IPMAC_LOGTAG	},
	{ IPM_NATTAG,		IPMAC_NATTAG	},
	{ IPM_PACKET,		IPMAC_EVERY	},
	{ IPM_PROTOCOL,		IPMAC_PROTOCOL	},
	{ IPM_RESULT,		IPMAC_RESULT	},
	{ IPM_RULE,		IPMAC_RULE	},
	{ IPM_SECOND,		IPMAC_EVERY	},
	{ IPM_SRCIP,		IPMAC_SRCIP	},
	{ IPM_SRCPORT,		IPMAC_SRCPORT	},
	{ IPM_TYPE,		IPMAC_TYPE	},
	{ IPM_WITH,		IPMAC_WITH	},
	{ 0, 0 }
};

static opt_t *new_opt(type)
int type;
{
	opt_t *o;

	o = (opt_t *)malloc(sizeof(*o));
	if (o == NULL)
		yyerror("sorry, out of memory");
	o->o_type = type;
	o->o_line = yylineNum;
	o->o_num = 0;
	o->o_str = (char *)0;
	o->o_next = NULL;
	return o;
}

static void build_action(olist)
opt_t *olist;
{
	ipmon_action_t *a;
	opt_t *o;
	char c;
	int i;

	a = (ipmon_action_t *)calloc(1, sizeof(*a));
	if (a == NULL)
		return;
	while ((o = olist) != NULL) {
		/*
		 * Check to see if the same comparator is being used more than
		 * once per matching statement.
		 */
		for (i = 0; macflags[i][0]; i++)
			if (macflags[i][0] == o->o_type)
				break;
		if (macflags[i][1] & a->ac_mflag) {
			fprintf(stderr, "%s redfined on line %d\n",
				yykeytostr(o->o_type), yylineNum);
			if (o->o_str != NULL)
				free(o->o_str);
			olist = o->o_next;
			free(o);
			continue;
		}

		a->ac_mflag |= macflags[i][1];

		switch (o->o_type)
		{
		case IPM_DIRECTION :
			a->ac_direction = o->o_num;
			break;
		case IPM_DSTIP :
			a->ac_dip = o->o_ip.s_addr;
			a->ac_dmsk = htonl(0xffffffff << (32 - o->o_num));
			break;
		case IPM_DSTPORT :
			a->ac_dport = htons(o->o_num);
			break;
		case IPM_EXECUTE :
			a->ac_exec = o->o_str;
			c = *o->o_str;
			if (c== '"'|| c == '\'') {
				if (o->o_str[strlen(o->o_str) - 1] == c) {
					a->ac_run = strdup(o->o_str + 1);
					a->ac_run[strlen(a->ac_run) - 1] ='\0';
				} else
					a->ac_run = o->o_str;
			} else
				a->ac_run = o->o_str;
			o->o_str = NULL;
			break;
		case IPM_INTERFACE :
			a->ac_iface = o->o_str;
			o->o_str = NULL;
			break;
		case IPM_GROUP :
			if (o->o_str != NULL)
				strncpy(a->ac_group, o->o_str, FR_GROUPLEN);
			else
				sprintf(a->ac_group, "%d", o->o_num);
			break;
		case IPM_LOGTAG :
			a->ac_logtag = o->o_num;
			break;
		case IPM_NATTAG :
			strncpy(a->ac_nattag, o->o_str, sizeof(a->ac_nattag));
			break;
		case IPM_PACKET :
			a->ac_packet = o->o_num;
			break;
		case IPM_PROTOCOL :
			a->ac_proto = o->o_num;
			break;
		case IPM_RULE :
			a->ac_rule = o->o_num;
			break;
		case IPM_RESULT :
			if (!strcasecmp(o->o_str, "pass"))
				a->ac_result = IPMR_PASS;
			else if (!strcasecmp(o->o_str, "block"))
				a->ac_result = IPMR_BLOCK;
			else if (!strcasecmp(o->o_str, "nomatch"))
				a->ac_result = IPMR_NOMATCH;
			else if (!strcasecmp(o->o_str, "log"))
				a->ac_result = IPMR_LOG;
			break;
		case IPM_SECOND :
			a->ac_second = o->o_num;
			break;
		case IPM_SRCIP :
			a->ac_sip = o->o_ip.s_addr;
			a->ac_smsk = htonl(0xffffffff << (32 - o->o_num));
			break;
		case IPM_SRCPORT :
			a->ac_sport = htons(o->o_num);
			break;
		case IPM_SAVE :
			if (a->ac_savefile != NULL) {
				fprintf(stderr, "%s redfined on line %d\n",
					yykeytostr(o->o_type), yylineNum);
				break;
			}
			a->ac_savefile = strdup(o->o_str);
			a->ac_savefp = fopen(o->o_str, "a");
			a->ac_dflag |= o->o_num & IPMDO_SAVERAW;
			break;
		case IPM_SYSLOG :
			if (a->ac_syslog != 0) {
				fprintf(stderr, "%s redfined on line %d\n",
					yykeytostr(o->o_type), yylineNum);
				break;
			}
			a->ac_syslog = 1;
			break;
		case IPM_TYPE :
			a->ac_type = o->o_num;
			break;
		case IPM_WITH :
			break;
		default :
			break;
		}

		olist = o->o_next;
		if (o->o_str != NULL)
			free(o->o_str);
		free(o);
	}
	a->ac_next = alist;
	alist = a;
}


int check_action(buf, log, opts, lvl)
char *buf, *log;
int opts, lvl;
{
	ipmon_action_t *a;
	struct timeval tv;
	ipflog_t *ipf;
	tcphdr_t *tcp;
	iplog_t *ipl;
	int matched;
	u_long t1;
	ip_t *ip;

	matched = 0;
	ipl = (iplog_t *)buf;
	ipf = (ipflog_t *)(ipl +1);
	ip = (ip_t *)(ipf + 1);
	tcp = (tcphdr_t *)((char *)ip + (IP_HL(ip) << 2));

	for (a = alist; a != NULL; a = a->ac_next) {
		if ((a->ac_mflag & IPMAC_DIRECTION) != 0) {
			if (a->ac_direction == IPM_IN) {
				if ((ipf->fl_flags & FR_INQUE) == 0)
					continue;
			} else if (a->ac_direction == IPM_OUT) {
				if ((ipf->fl_flags & FR_OUTQUE) == 0)
					continue;
			}
		}

		if ((a->ac_type != 0) && (a->ac_type != ipl->ipl_magic))
			continue;

		if ((a->ac_mflag & IPMAC_EVERY) != 0) {
			gettimeofday(&tv, NULL);
			t1 = tv.tv_sec - a->ac_lastsec;
			if (tv.tv_usec <= a->ac_lastusec)
				t1--;
			if (a->ac_second != 0) {
				if (t1 < a->ac_second)
					continue;
				a->ac_lastsec = tv.tv_sec;
				a->ac_lastusec = tv.tv_usec;
			}

			if (a->ac_packet != 0) {
				if (a->ac_pktcnt == 0)
					a->ac_pktcnt++;
				else if (a->ac_pktcnt == a->ac_packet) {
					a->ac_pktcnt = 0;
					continue;
				} else {
					a->ac_pktcnt++;
					continue;
				}
			}
		}

		if ((a->ac_mflag & IPMAC_DSTIP) != 0) {
			if ((ip->ip_dst.s_addr & a->ac_dmsk) != a->ac_dip)
				continue;
		}

		if ((a->ac_mflag & IPMAC_DSTPORT) != 0) {
			if (ip->ip_p != IPPROTO_UDP && ip->ip_p != IPPROTO_TCP)
				continue;
			if (tcp->th_dport != a->ac_dport)
				continue;
		}

		if ((a->ac_mflag & IPMAC_GROUP) != 0) {
			if (strncmp(a->ac_group, ipf->fl_group,
				    FR_GROUPLEN) != 0)
				continue;
		}

		if ((a->ac_mflag & IPMAC_INTERFACE) != 0) {
			if (strcmp(a->ac_iface, ipf->fl_ifname))
				continue;
		}

		if ((a->ac_mflag & IPMAC_PROTOCOL) != 0) {
			if (a->ac_proto != ip->ip_p)
				continue;
		}

		if ((a->ac_mflag & IPMAC_RESULT) != 0) {
			if ((ipf->fl_flags & FF_LOGNOMATCH) != 0) {
				if (a->ac_result != IPMR_NOMATCH)
					continue;
			} else if (FR_ISPASS(ipf->fl_flags)) {
				if (a->ac_result != IPMR_PASS)
					continue;
			} else if (FR_ISBLOCK(ipf->fl_flags)) {
				if (a->ac_result != IPMR_BLOCK)
					continue;
			} else {	/* Log only */
				if (a->ac_result != IPMR_LOG)
					continue;
			}
		}

		if ((a->ac_mflag & IPMAC_RULE) != 0) {
			if (a->ac_rule != ipf->fl_rule)
				continue;
		}

		if ((a->ac_mflag & IPMAC_SRCIP) != 0) {
			if ((ip->ip_src.s_addr & a->ac_smsk) != a->ac_sip)
				continue;
		}

		if ((a->ac_mflag & IPMAC_SRCPORT) != 0) {
			if (ip->ip_p != IPPROTO_UDP && ip->ip_p != IPPROTO_TCP)
				continue;
			if (tcp->th_sport != a->ac_sport)
				continue;
		}

		if ((a->ac_mflag & IPMAC_LOGTAG) != 0) {
			if (a->ac_logtag != ipf->fl_logtag)
				continue;
		}

		if ((a->ac_mflag & IPMAC_NATTAG) != 0) {
			if (strncmp(a->ac_nattag, ipf->fl_nattag.ipt_tag,
				    IPFTAG_LEN) != 0)
				continue;
		}

		matched = 1;

		/*
		 * It matched so now execute the command
		 */
		if (a->ac_syslog != 0) {
			syslog(lvl, "%s", log);
		}

		if (a->ac_savefp != NULL) {
			if (a->ac_dflag & IPMDO_SAVERAW)
				fwrite(ipl, 1, ipl->ipl_dsize, a->ac_savefp);
			else
				fputs(log, a->ac_savefp);
		}

		if (a->ac_exec != NULL) {
			switch (fork())
			{
			case 0 :
			{
				FILE *pi;

				pi = popen(a->ac_run, "w");
				if (pi != NULL) {
					fprintf(pi, "%s\n", log);
					if ((opts & OPT_HEXHDR) != 0) {
						dumphex(pi, 0, buf,
							sizeof(*ipl) +
							sizeof(*ipf));
					}
					if ((opts & OPT_HEXBODY) != 0) {
						dumphex(pi, 0, (char *)ip,
							ipf->fl_hlen +
							ipf->fl_plen);
					}
					pclose(pi);
				}
				exit(1);
			}
			case -1 :
				break;
			default :
				break;
			}
		}
	}

	return matched;
}


static void free_action(a)
ipmon_action_t *a;
{
	if (a->ac_savefile != NULL) {
		free(a->ac_savefile);
		a->ac_savefile = NULL;
	}
	if (a->ac_savefp != NULL) {
		fclose(a->ac_savefp);
		a->ac_savefp = NULL;
	}
	if (a->ac_exec != NULL) {
		free(a->ac_exec);
		if (a->ac_run == a->ac_exec)
			a->ac_run = NULL;
		a->ac_exec = NULL;
	}
	if (a->ac_run != NULL) {
		free(a->ac_run);
		a->ac_run = NULL;
	}
	if (a->ac_iface != NULL) {
		free(a->ac_iface);
		a->ac_iface = NULL;
	}
	a->ac_next = NULL;
	free(a);
}


int load_config(file)
char *file;
{
	ipmon_action_t *a;
	FILE *fp;
	char *s;

	s = getenv("YYDEBUG");
	if (s != NULL)
		yydebug = atoi(s);
	else
		yydebug = 0;

	while ((a = alist) != NULL) {
		alist = a->ac_next;
		free_action(a);
	}

	yylineNum = 1;

	(void) yysettab(yywords);

	fp = fopen(file, "r");
	if (!fp) {
		perror("load_config:fopen:");
		return -1;
	}
	yyin = fp;
	while (!feof(fp))
		yyparse();
	fclose(fp);
	return 0;
}<|MERGE_RESOLUTION|>--- conflicted
+++ resolved
@@ -1,13 +1,9 @@
 /*
  * Copyright (C) 1993-2005  by Darren Reed.
  * See the IPFILTER.LICENCE file for details on licencing.
-<<<<<<< HEAD
  *
  * Copyright 2019 Joyent, Inc.
  */ 
-=======
- */
->>>>>>> 63df5b32
 
 %{
 #include "ipf.h"
@@ -55,12 +51,8 @@
 %token	<num>	YY_NUMBER YY_HEX
 %token	<str>	YY_STR
 %token	<ip6>	YY_IPV6
-<<<<<<< HEAD
 %token	<uuid>	YY_UUID
-%token	YY_COMMENT 
-=======
 %token	YY_COMMENT
->>>>>>> 63df5b32
 %token	YY_CMP_EQ YY_CMP_NE YY_CMP_LE YY_CMP_GE YY_CMP_LT YY_CMP_GT
 %token	YY_RANGE_OUT YY_RANGE_IN
 
