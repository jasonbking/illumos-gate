#
# This file and its contents are supplied under the terms of the
# Common Development and Distribution License ("CDDL"), version 1.0.
# You may only use this file in accordance with the terms of version
# 1.0 of the CDDL.
#
# A full copy of the text of the CDDL should have accompanied this
# source.  A copy of the CDDL is also available via the Internet at
# http://www.illumos.org/license/CDDL.
#

#
# Copyright 2014 Pluribus Networks Inc.
# Copyright 2020 Joyent, Inc.
# Copyright 2020 Oxide Computer Company
#

PROG =		bhyve

include ../Makefile.cmd
include ../Makefile.cmd.64
include ../Makefile.ctf

SUBDIRS = test

all	:=	TARGET = all
install	:=	TARGET = install
clean	:=	TARGET = clean
clobber	:=	TARGET = clobber

SRCS =	acpi.c			\
	atkbdc.c		\
	bhyvegc.c		\
	bhyverun.c		\
	block_if.c		\
	bootrom.c		\
	console.c		\
	consport.c		\
	dbgport.c		\
	fwctl.c			\
	gdb.c			\
	inout.c			\
	ioapic.c		\
	mem.c			\
	mevent.c		\
	mptbl.c			\
	net_utils.c		\
	pci_ahci.c		\
	pci_e82545.c		\
	pci_emul.c		\
	pci_fbuf.c		\
	pci_hostbridge.c	\
	pci_irq.c		\
	pci_lpc.c		\
	pci_nvme.c		\
	pci_passthru.c		\
	pci_uart.c		\
	pci_virtio_block.c	\
	pci_virtio_console.c	\
	pci_virtio_net.c	\
	pci_virtio_rnd.c	\
	pci_virtio_viona.c	\
	pci_xhci.c		\
	pm.c			\
	post.c			\
	ps2kbd.c		\
	ps2mouse.c		\
	rfb.c			\
	rtc.c			\
	smbiostbl.c		\
	sockstream.c		\
	task_switch.c		\
	uart_emul.c		\
	usb_emul.c		\
	usb_mouse.c		\
	vga.c			\
	virtio.c		\
	vmgenc.c		\
	xmsr.c			\
	spinup_ap.c		\
	iov.c			\
	bhyve_sol_glue.c

# We are not yet performing instruction emulation in userspace, so going to the
# trouble of fixing the header tangle for this is not worth the complexity.
	#kernemu_dev.c		\

# The virtio-scsi driver appears to include  a slew of materials from FreeBSD's
# native SCSI implementation.  We will omit that complexity for now.
	#ctl_util.c		\
	#ctl_scsi_all.c		\
	#pci_virtio_scsi.c	\

# The audio backend in FreeBSD is different than the one found in audio_oss.h
	#audio.c		\
	#hda_codec.c		\
	#pci_hda.c		\

# The bhyve generic net-backend stuff has been ignored by us at the moment
# because SmartOS users prefer to use viona for its superior network perf.
	#net_backends.c		\


OBJS = $(SRCS:.c=.o)

CLOBBERFILES =	$(ROOTUSRSBINPROG)

MEVENT_TEST_PROG = mevent_test
MEVENT_TEST_SRCS = mevent.c mevent_test.c
MEVENT_TEST_OBJS = $(MEVENT_TEST_SRCS:.c=.o)

CLEANFILES =	$(PROG) $(MEVENT_TEST_PROG) $(MEVENT_TEST_OBJS)

CFLAGS +=	$(CCVERBOSE) -_gcc=-Wimplicit-function-declaration -_gcc=-Wno-parentheses
CPPFLAGS =	-I$(COMPAT)/bhyve -I$(CONTRIB)/bhyve \
		-I$(COMPAT)/bhyve/amd64 -I$(CONTRIB)/bhyve/amd64 \
		-I$(CONTRIB)/bhyve/dev/usb/controller \
		-I$(CONTRIB)/bhyve/dev/mii \
		-I$(SRC)/uts/common/io/e1000api \
		$(CPPFLAGS.master) \
		-I$(SRC)/uts/i86pc/io/vmm \
		-I$(SRC)/uts/common \
		-I$(SRC)/uts/i86pc \
		-DWITHOUT_CAPSICUM

pci_nvme.o := CERRWARN += -_gcc=-Wno-pointer-sign
pci_nvme.o := SMOFF += kmalloc_wrong_size

SMOFF += all_func_returns,leaks,no_if_block

# Force c99 for everything
CSTD=		$(CSTD_GNU99)
C99MODE=	-xc99=%all

<<<<<<< HEAD
$(PROG) := LDLIBS += -lsocket -lnsl -ldlpi -ldladm -lmd -lcrypto -luuid -lvmmapi -lz
=======
$(PROG) := LDLIBS += \
	-lsocket \
	-lnsl \
	-ldlpi \
	-ldladm \
	-lmd \
	-lcrypto \
	-luuid \
	-lvmmapi \
	-lz
>>>>>>> 0b35c8bc
NATIVE_LIBS += libz.so libcrypto.so
$(MEVENT_TEST_PROG) := LDLIBS += -lsocket

.KEEP_STATE:

all: $(PROG) $(MEVENT_TEST_PROG) $(SUBDIRS)

$(PROG): $(OBJS)
	$(LINK.c) -o $@ $(OBJS) $(LDFLAGS) $(LDLIBS)
	$(POST_PROCESS)

$(MEVENT_TEST_PROG): $(MEVENT_TEST_OBJS)
	$(LINK.c) -o $@ $(MEVENT_TEST_OBJS) $(LDFLAGS) $(LDLIBS)

install: all $(ROOTUSRSBINPROG) $(SUBDIRS)

clean: $(SUBDIRS)
	$(RM) $(OBJS) $(CLEANFILES)

clobber: clean $(SUBDIRS)
	$(RM) $(CLOBBERFILES)

$(SUBDIRS): FRC
	@cd $@; pwd; $(MAKE) $(TARGET)

FRC:<|MERGE_RESOLUTION|>--- conflicted
+++ resolved
@@ -132,9 +132,6 @@
 CSTD=		$(CSTD_GNU99)
 C99MODE=	-xc99=%all
 
-<<<<<<< HEAD
-$(PROG) := LDLIBS += -lsocket -lnsl -ldlpi -ldladm -lmd -lcrypto -luuid -lvmmapi -lz
-=======
 $(PROG) := LDLIBS += \
 	-lsocket \
 	-lnsl \
@@ -145,7 +142,6 @@
 	-luuid \
 	-lvmmapi \
 	-lz
->>>>>>> 0b35c8bc
 NATIVE_LIBS += libz.so libcrypto.so
 $(MEVENT_TEST_PROG) := LDLIBS += -lsocket
 
