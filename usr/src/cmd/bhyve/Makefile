#
# This file and its contents are supplied under the terms of the
# Common Development and Distribution License ("CDDL"), version 1.0.
# You may only use this file in accordance with the terms of version
# 1.0 of the CDDL.
#
# A full copy of the text of the CDDL should have accompanied this
# source.  A copy of the CDDL is also available via the Internet at
# http://www.illumos.org/license/CDDL.
#

#
# Copyright 2014 Pluribus Networks Inc.
<<<<<<< HEAD
# Copyright 2020 Joyent, Inc.
=======
# Copyright 2019 Joyent, Inc.
# Copyright 2020 Oxide Computer Company
>>>>>>> e0c0d44e
#

PROG =		bhyve

include ../Makefile.cmd
include ../Makefile.cmd.64
include ../Makefile.ctf

SUBDIRS = test

all	:=	TARGET = all
install	:=	TARGET = install
clean	:=	TARGET = clean
clobber	:=	TARGET = clobber

SRCS =	acpi.c			\
	atkbdc.c		\
	bhyvegc.c		\
	bhyverun.c		\
	block_if.c		\
	bootrom.c		\
	console.c		\
	consport.c		\
	dbgport.c		\
	fwctl.c			\
	gdb.c			\
	inout.c			\
	ioapic.c		\
	mem.c			\
	mevent.c		\
	mptbl.c			\
	net_utils.c		\
	pci_ahci.c		\
	pci_e82545.c		\
	pci_emul.c		\
	pci_fbuf.c		\
	pci_hostbridge.c	\
	pci_irq.c		\
	pci_lpc.c		\
	pci_nvme.c		\
	pci_passthru.c		\
	pci_uart.c		\
	pci_virtio_block.c	\
	pci_virtio_console.c	\
	pci_virtio_net.c	\
	pci_virtio_rnd.c	\
	pci_virtio_viona.c	\
	pci_xhci.c		\
	pm.c			\
	post.c			\
	ps2kbd.c		\
	ps2mouse.c		\
	rfb.c			\
	rtc.c			\
	smbiostbl.c		\
	sockstream.c		\
	task_switch.c		\
	uart_emul.c		\
	usb_emul.c		\
	usb_mouse.c		\
	vga.c			\
	virtio.c		\
	vmgenc.c		\
	xmsr.c			\
	spinup_ap.c		\
	iov.c			\
	bhyve_sol_glue.c

# We are not yet performing instruction emulation in userspace, so going to the
# trouble of fixing the header tangle for this is not worth the complexity.
	#kernemu_dev.c		\

# The virtio-scsi driver appears to include  a slew of materials from FreeBSD's
# native SCSI implementation.  We will omit that complexity for now.
	#ctl_util.c		\
	#ctl_scsi_all.c		\
	#pci_virtio_scsi.c	\

# The audio backend in FreeBSD is different than the one found in audio_oss.h
	#audio.c		\
	#hda_codec.c		\
	#pci_hda.c		\

# The bhyve generic net-backend stuff has been ignored by us at the moment
# because SmartOS users prefer to use viona for its superior network perf.
	#net_backends.c		\


OBJS = $(SRCS:.c=.o)

CLOBBERFILES =	$(ROOTUSRSBINPROG)

MEVENT_TEST_PROG = mevent_test
MEVENT_TEST_SRCS = mevent.c mevent_test.c
MEVENT_TEST_OBJS = $(MEVENT_TEST_SRCS:.c=.o)

CLEANFILES =	$(PROG) $(MEVENT_TEST_PROG) $(MEVENT_TEST_OBJS)

CFLAGS +=	$(CCVERBOSE) -_gcc=-Wimplicit-function-declaration -_gcc=-Wno-parentheses
CPPFLAGS =	-I$(COMPAT)/bhyve -I$(CONTRIB)/bhyve \
		-I$(COMPAT)/bhyve/amd64 -I$(CONTRIB)/bhyve/amd64 \
		-I$(CONTRIB)/bhyve/dev/usb/controller \
		-I$(CONTRIB)/bhyve/dev/mii \
		-I$(SRC)/uts/common/io/e1000api \
		$(CPPFLAGS.master) \
		-I$(SRC)/uts/i86pc/io/vmm \
		-I$(SRC)/uts/common \
		-I$(SRC)/uts/i86pc \
		-DWITHOUT_CAPSICUM

pci_nvme.o := CERRWARN += -_gcc=-Wno-pointer-sign
pci_nvme.o := SMOFF += kmalloc_wrong_size

SMOFF += all_func_returns,leaks,no_if_block

# Force c99 for everything
CSTD=		$(CSTD_GNU99)
C99MODE=	-xc99=%all

$(PROG) := LDLIBS += -lsocket -lnsl -ldlpi -ldladm -lmd -lcrypto -luuid -lvmmapi -lz
$(MEVENT_TEST_PROG) := LDLIBS += -lsocket

.KEEP_STATE:

all: $(PROG) $(MEVENT_TEST_PROG) $(SUBDIRS)

$(PROG): $(OBJS)
	$(LINK.c) -o $@ $(OBJS) $(LDFLAGS) $(LDLIBS)
	$(POST_PROCESS)

$(MEVENT_TEST_PROG): $(MEVENT_TEST_OBJS)
	$(LINK.c) -o $@ $(MEVENT_TEST_OBJS) $(LDFLAGS) $(LDLIBS)

install: all $(ROOTUSRSBINPROG) $(SUBDIRS)

clean: $(SUBDIRS)
	$(RM) $(OBJS) $(CLEANFILES)

clobber: clean $(SUBDIRS)
	$(RM) $(CLOBBERFILES)

$(SUBDIRS): FRC
	@cd $@; pwd; $(MAKE) $(TARGET)

FRC:<|MERGE_RESOLUTION|>--- conflicted
+++ resolved
@@ -11,12 +11,8 @@
 
 #
 # Copyright 2014 Pluribus Networks Inc.
-<<<<<<< HEAD
 # Copyright 2020 Joyent, Inc.
-=======
-# Copyright 2019 Joyent, Inc.
 # Copyright 2020 Oxide Computer Company
->>>>>>> e0c0d44e
 #
 
 PROG =		bhyve
