--- conflicted
+++ resolved
@@ -11,12 +11,8 @@
 
 #
 # Copyright 2014 Pluribus Networks Inc.
-<<<<<<< HEAD
 # Copyright 2020 Joyent, Inc.
-=======
-# Copyright 2019 Joyent, Inc.
 # Copyright 2020 Oxide Computer Company
->>>>>>> 0a9a25a2
 #
 
 PROG =		bhyve
@@ -169,7 +165,6 @@
 $(SUBDIRS): FRC
 	@cd $@; pwd; $(MAKE) $(TARGET)
 
-<<<<<<< HEAD
 FRC:
 
 include ../Makefile.targ
@@ -179,7 +174,4 @@
 
 %.o: $(SRC)/uts/i86pc/io/vmm/%.c
 	$(COMPILE.c) $<
-	$(POST_PROCESS_O)
-=======
-FRC:
->>>>>>> 0a9a25a2
+	$(POST_PROCESS_O)