/*-
 * SPDX-License-Identifier: BSD-2-Clause-FreeBSD
 *
 * Copyright (c) 2015 Tycho Nightingale <tycho.nightingale@pluribusnetworks.com>
 * Copyright (c) 2015 Leon Dang
 * Copyright 2020 Joyent, Inc.
 * All rights reserved.
 *
 * Redistribution and use in source and binary forms, with or without
 * modification, are permitted provided that the following conditions
 * are met:
 * 1. Redistributions of source code must retain the above copyright
 *    notice, this list of conditions and the following disclaimer.
 * 2. Redistributions in binary form must reproduce the above copyright
 *    notice, this list of conditions and the following disclaimer in the
 *    documentation and/or other materials provided with the distribution.
 *
 * THIS SOFTWARE IS PROVIDED BY THE AUTHOR ``AS IS'' AND
 * ANY EXPRESS OR IMPLIED WARRANTIES, INCLUDING, BUT NOT LIMITED TO, THE
 * IMPLIED WARRANTIES OF MERCHANTABILITY AND FITNESS FOR A PARTICULAR PURPOSE
 * ARE DISCLAIMED.  IN NO EVENT SHALL THE AUTHOR OR CONTRIBUTORS BE LIABLE
 * FOR ANY DIRECT, INDIRECT, INCIDENTAL, SPECIAL, EXEMPLARY, OR CONSEQUENTIAL
 * DAMAGES (INCLUDING, BUT NOT LIMITED TO, PROCUREMENT OF SUBSTITUTE GOODS
 * OR SERVICES; LOSS OF USE, DATA, OR PROFITS; OR BUSINESS INTERRUPTION)
 * HOWEVER CAUSED AND ON ANY THEORY OF LIABILITY, WHETHER IN CONTRACT, STRICT
 * LIABILITY, OR TORT (INCLUDING NEGLIGENCE OR OTHERWISE) ARISING IN ANY WAY
 * OUT OF THE USE OF THIS SOFTWARE, EVEN IF ADVISED OF THE POSSIBILITY OF
 * SUCH DAMAGE.
 */

#include <sys/cdefs.h>
__FBSDID("$FreeBSD$");

#include <sys/param.h>
#ifndef WITHOUT_CAPSICUM
#include <sys/capsicum.h>
#endif
#include <sys/endian.h>
#include <sys/socket.h>
#include <sys/select.h>
#include <sys/time.h>
#include <arpa/inet.h>
#include <stdatomic.h>
#include <machine/cpufunc.h>
#include <machine/specialreg.h>
#include <netinet/in.h>
#include <netdb.h>

#include <assert.h>
#ifndef WITHOUT_CAPSICUM
#include <capsicum_helpers.h>
#endif
#include <err.h>
#include <errno.h>
#include <pthread.h>
#include <pthread_np.h>
#include <signal.h>
#include <stdbool.h>
#include <stdlib.h>
#include <stdio.h>
#include <string.h>
#include <sysexits.h>
#include <unistd.h>

#include <zlib.h>

#ifndef __FreeBSD__
#include <sys/debug.h>
#endif

#include "bhyvegc.h"
#include "debug.h"
#include "console.h"
#include "rfb.h"
#include "sockstream.h"

#ifndef NO_OPENSSL
#include <openssl/des.h>
#endif

/* Delays in microseconds */
#define	CFD_SEL_DELAY	10000
#define	SCREEN_REFRESH_DELAY	33300	/* 30Hz */
#define	SCREEN_POLL_DELAY	(SCREEN_REFRESH_DELAY / 2)

static int rfb_debug = 0;
#define	DPRINTF(params) if (rfb_debug) PRINTLN params
#define	WPRINTF(params) PRINTLN params

#define VERSION_LENGTH	12
#define AUTH_LENGTH	16
#define PASSWD_LENGTH	8

/* Protocol versions */
#define CVERS_3_3	'3'
#define CVERS_3_7	'7'
#define CVERS_3_8	'8'

/* Client-to-server msg types */
#define CS_SET_PIXEL_FORMAT	0
#define CS_SET_ENCODINGS	2
#define CS_UPDATE_MSG		3
#define CS_KEY_EVENT		4
#define CS_POINTER_EVENT	5
#define CS_CUT_TEXT		6

#define SECURITY_TYPE_NONE	1
#define SECURITY_TYPE_VNC_AUTH	2

#define AUTH_FAILED_UNAUTH	1
#define AUTH_FAILED_ERROR	2

struct rfb_softc {
	int		sfd;
	pthread_t	tid;

	int		cfd;

	int		width, height;

	char		*password;

	bool		enc_raw_ok;
	bool		enc_zlib_ok;
	bool		enc_resize_ok;

	z_stream	zstream;
	uint8_t		*zbuf;
	int		zbuflen;

	int		conn_wait;
	int		wrcount;

	atomic_bool	sending;
	atomic_bool	pending;
	atomic_bool	update_all;
	atomic_bool	input_detected;

	pthread_mutex_t mtx;
	pthread_cond_t  cond;

	int		hw_crc;
	uint32_t	*crc;		/* WxH crc cells */
	uint32_t	*crc_tmp;	/* buffer to store single crc row */
	int		crc_width, crc_height;
};

struct rfb_pixfmt {
	uint8_t		bpp;
	uint8_t		depth;
	uint8_t		bigendian;
	uint8_t		truecolor;
	uint16_t	red_max;
	uint16_t	green_max;
	uint16_t	blue_max;
	uint8_t		red_shift;
	uint8_t		green_shift;
	uint8_t		blue_shift;
	uint8_t		pad[3];
};

struct rfb_srvr_info {
	uint16_t		width;
	uint16_t		height;
	struct rfb_pixfmt	pixfmt;
	uint32_t		namelen;
};

struct rfb_pixfmt_msg {
	uint8_t			type;
	uint8_t			pad[3];
	struct rfb_pixfmt	pixfmt;
};

#define	RFB_ENCODING_RAW		0
#define	RFB_ENCODING_ZLIB		6
#define	RFB_ENCODING_RESIZE		-223

#define	RFB_MAX_WIDTH			2000
#define	RFB_MAX_HEIGHT			1200
#define	RFB_ZLIB_BUFSZ			RFB_MAX_WIDTH*RFB_MAX_HEIGHT*4

/* percentage changes to screen before sending the entire screen */
#define	RFB_SEND_ALL_THRESH		25

struct rfb_enc_msg {
	uint8_t		type;
	uint8_t		pad;
	uint16_t	numencs;
};

struct rfb_updt_msg {
	uint8_t		type;
	uint8_t		incremental;
	uint16_t	x;
	uint16_t	y;
	uint16_t	width;
	uint16_t	height;
};

struct rfb_key_msg {
	uint8_t		type;
	uint8_t		down;
	uint16_t	pad;
	uint32_t	code;
};

struct rfb_ptr_msg {
	uint8_t		type;
	uint8_t		button;
	uint16_t	x;
	uint16_t	y;
};

struct rfb_srvr_updt_msg {
	uint8_t		type;
	uint8_t		pad;
	uint16_t	numrects;
};

struct rfb_srvr_rect_hdr {
	uint16_t	x;
	uint16_t	y;
	uint16_t	width;
	uint16_t	height;
	uint32_t	encoding;
};

struct rfb_cuttext_msg {
	uint8_t		type;
	uint8_t		padding[3];
	uint32_t	length;
};

static void
rfb_send_server_init_msg(int cfd)
{
	struct bhyvegc_image *gc_image;
	struct rfb_srvr_info sinfo;

	gc_image = console_get_image();

	sinfo.width = htons(gc_image->width);
	sinfo.height = htons(gc_image->height);
	sinfo.pixfmt.bpp = 32;
	sinfo.pixfmt.depth = 32;
	sinfo.pixfmt.bigendian = 0;
	sinfo.pixfmt.truecolor = 1;
	sinfo.pixfmt.red_max = htons(255);
	sinfo.pixfmt.green_max = htons(255);
	sinfo.pixfmt.blue_max = htons(255);
	sinfo.pixfmt.red_shift = 16;
	sinfo.pixfmt.green_shift = 8;
	sinfo.pixfmt.blue_shift = 0;
	sinfo.pixfmt.pad[0] = 0;
	sinfo.pixfmt.pad[1] = 0;
	sinfo.pixfmt.pad[2] = 0;
	sinfo.namelen = htonl(strlen("bhyve"));
	(void)stream_write(cfd, &sinfo, sizeof(sinfo));
	(void)stream_write(cfd, "bhyve", strlen("bhyve"));
}

static void
rfb_send_resize_update_msg(struct rfb_softc *rc, int cfd)
{
	struct rfb_srvr_updt_msg supdt_msg;
	struct rfb_srvr_rect_hdr srect_hdr;

	/* Number of rectangles: 1 */
	supdt_msg.type = 0;
	supdt_msg.pad = 0;
	supdt_msg.numrects = htons(1);
	stream_write(cfd, &supdt_msg, sizeof(struct rfb_srvr_updt_msg));

	/* Rectangle header */
	srect_hdr.x = htons(0);
	srect_hdr.y = htons(0);
	srect_hdr.width = htons(rc->width);
	srect_hdr.height = htons(rc->height);
	srect_hdr.encoding = htonl(RFB_ENCODING_RESIZE);
	stream_write(cfd, &srect_hdr, sizeof(struct rfb_srvr_rect_hdr));
}

static void
rfb_recv_set_pixfmt_msg(struct rfb_softc *rc, int cfd)
{
	struct rfb_pixfmt_msg pixfmt_msg;

	(void)stream_read(cfd, ((void *)&pixfmt_msg)+1, sizeof(pixfmt_msg)-1);
}


static void
rfb_recv_set_encodings_msg(struct rfb_softc *rc, int cfd)
{
	struct rfb_enc_msg enc_msg;
	int i;
	uint32_t encoding;

	(void)stream_read(cfd, ((void *)&enc_msg)+1, sizeof(enc_msg)-1);

	for (i = 0; i < htons(enc_msg.numencs); i++) {
		(void)stream_read(cfd, &encoding, sizeof(encoding));
		switch (htonl(encoding)) {
		case RFB_ENCODING_RAW:
			rc->enc_raw_ok = true;
			break;
		case RFB_ENCODING_ZLIB:
			if (!rc->enc_zlib_ok) {
				deflateInit(&rc->zstream, Z_BEST_SPEED);
				rc->enc_zlib_ok = true;
			}
			break;
		case RFB_ENCODING_RESIZE:
			rc->enc_resize_ok = true;
			break;
		}
	}
}

/*
 * Calculate CRC32 using SSE4.2; Intel or AMD Bulldozer+ CPUs only
 */
static __inline uint32_t
fast_crc32(void *buf, int len, uint32_t crcval)
{
	uint32_t q = len / sizeof(uint32_t);
	uint32_t *p = (uint32_t *)buf;

	while (q--) {
		asm volatile (
			".byte 0xf2, 0xf, 0x38, 0xf1, 0xf1;"
			:"=S" (crcval)
			:"0" (crcval), "c" (*p)
		);
		p++;
	}

	return (crcval);
}

static int
rfb_send_update_header(struct rfb_softc *rc, int cfd, int numrects)
{
	struct rfb_srvr_updt_msg supdt_msg;

	supdt_msg.type = 0;
	supdt_msg.pad = 0;
	supdt_msg.numrects = htons(numrects);

	return stream_write(cfd, &supdt_msg,
	    sizeof(struct rfb_srvr_updt_msg));
}

static int
rfb_send_rect(struct rfb_softc *rc, int cfd, struct bhyvegc_image *gc,
              int x, int y, int w, int h)
{
	struct rfb_srvr_rect_hdr srect_hdr;
	unsigned long zlen;
	ssize_t nwrite, total;
	int err;
	uint32_t *p;
	uint8_t *zbufp;

	/*
	 * Send a single rectangle of the given x, y, w h dimensions.
	 */

	/* Rectangle header */
	srect_hdr.x = htons(x);
	srect_hdr.y = htons(y);
	srect_hdr.width = htons(w);
	srect_hdr.height = htons(h);

	h = y + h;
	w *= sizeof(uint32_t);
	if (rc->enc_zlib_ok) {
		zbufp = rc->zbuf;
		rc->zstream.total_in = 0;
		rc->zstream.total_out = 0;
		for (p = &gc->data[y * gc->width + x]; y < h; y++) {
			rc->zstream.next_in = (Bytef *)p;
			rc->zstream.avail_in = w;
			rc->zstream.next_out = (Bytef *)zbufp;
			rc->zstream.avail_out = RFB_ZLIB_BUFSZ + 16 -
			                        rc->zstream.total_out;
			rc->zstream.data_type = Z_BINARY;

			/* Compress with zlib */
			err = deflate(&rc->zstream, Z_SYNC_FLUSH);
			if (err != Z_OK) {
				WPRINTF(("zlib[rect] deflate err: %d", err));
				rc->enc_zlib_ok = false;
				deflateEnd(&rc->zstream);
				goto doraw;
			}
			zbufp = rc->zbuf + rc->zstream.total_out;
			p += gc->width;
		}
		srect_hdr.encoding = htonl(RFB_ENCODING_ZLIB);
		nwrite = stream_write(cfd, &srect_hdr,
		                      sizeof(struct rfb_srvr_rect_hdr));
		if (nwrite <= 0)
			return (nwrite);

		zlen = htonl(rc->zstream.total_out);
		nwrite = stream_write(cfd, &zlen, sizeof(uint32_t));
		if (nwrite <= 0)
			return (nwrite);
		return (stream_write(cfd, rc->zbuf, rc->zstream.total_out));
	}

doraw:

	total = 0;
	zbufp = rc->zbuf;
	for (p = &gc->data[y * gc->width + x]; y < h; y++) {
		memcpy(zbufp, p, w);
		zbufp += w;
		total += w;
		p += gc->width;
	}

	srect_hdr.encoding = htonl(RFB_ENCODING_RAW);
	nwrite = stream_write(cfd, &srect_hdr,
	                      sizeof(struct rfb_srvr_rect_hdr));
	if (nwrite <= 0)
		return (nwrite);

	total = stream_write(cfd, rc->zbuf, total);

	return (total);
}

static int
rfb_send_all(struct rfb_softc *rc, int cfd, struct bhyvegc_image *gc)
{
	struct rfb_srvr_updt_msg supdt_msg;
	struct rfb_srvr_rect_hdr srect_hdr;
	ssize_t nwrite;
	unsigned long zlen;
	int err;

	/*
	 * Send the whole thing
	 */

	/* Number of rectangles: 1 */
	supdt_msg.type = 0;
	supdt_msg.pad = 0;
	supdt_msg.numrects = htons(1);
	nwrite = stream_write(cfd, &supdt_msg,
	                      sizeof(struct rfb_srvr_updt_msg));
	if (nwrite <= 0)
		return (nwrite);

	/* Rectangle header */
	srect_hdr.x = 0;
	srect_hdr.y = 0;
	srect_hdr.width = htons(gc->width);
	srect_hdr.height = htons(gc->height);
	if (rc->enc_zlib_ok) {
		rc->zstream.next_in = (Bytef *)gc->data;
		rc->zstream.avail_in = gc->width * gc->height *
		                   sizeof(uint32_t);
		rc->zstream.next_out = (Bytef *)rc->zbuf;
		rc->zstream.avail_out = RFB_ZLIB_BUFSZ + 16;
		rc->zstream.data_type = Z_BINARY;

		rc->zstream.total_in = 0;
		rc->zstream.total_out = 0;

		/* Compress with zlib */
		err = deflate(&rc->zstream, Z_SYNC_FLUSH);
		if (err != Z_OK) {
			WPRINTF(("zlib deflate err: %d", err));
			rc->enc_zlib_ok = false;
			deflateEnd(&rc->zstream);
			goto doraw;
		}

		srect_hdr.encoding = htonl(RFB_ENCODING_ZLIB);
		nwrite = stream_write(cfd, &srect_hdr,
		                      sizeof(struct rfb_srvr_rect_hdr));
		if (nwrite <= 0)
			return (nwrite);

		zlen = htonl(rc->zstream.total_out);
		nwrite = stream_write(cfd, &zlen, sizeof(uint32_t));
		if (nwrite <= 0)
			return (nwrite);
		return (stream_write(cfd, rc->zbuf, rc->zstream.total_out));
	}

doraw:
	srect_hdr.encoding = htonl(RFB_ENCODING_RAW);
	nwrite = stream_write(cfd, &srect_hdr,
	                      sizeof(struct rfb_srvr_rect_hdr));
	if (nwrite <= 0)
		return (nwrite);

	nwrite = stream_write(cfd, gc->data,
	               gc->width * gc->height * sizeof(uint32_t));

	return (nwrite);
}

#define	PIX_PER_CELL	32
#define	PIXCELL_SHIFT	5
#define	PIXCELL_MASK	0x1F

static int
rfb_send_screen(struct rfb_softc *rc, int cfd)
{
	struct bhyvegc_image *gc_image;
	ssize_t nwrite;
	int x, y;
	int celly, cellwidth;
	int xcells, ycells;
	int w, h;
	uint32_t *p;
	int rem_x, rem_y;   /* remainder for resolutions not x32 pixels ratio */
	int retval;
	uint32_t *crc_p, *orig_crc;
	int changes;
	bool expected;

	/* Return if another thread sending */
	expected = false;
	if (atomic_compare_exchange_strong(&rc->sending, &expected, true) == false)
		return (1);

	retval = 1;

	/* Updates require a preceding update request */
	if (atomic_exchange(&rc->pending, false) == false)
		goto done;

	console_refresh();
	gc_image = console_get_image();

	/* Clear old CRC values when the size changes */
	if (rc->crc_width != gc_image->width ||
	    rc->crc_height != gc_image->height) {
		memset(rc->crc, 0, sizeof(uint32_t) *
		    howmany(RFB_MAX_WIDTH, PIX_PER_CELL) *
		    howmany(RFB_MAX_HEIGHT, PIX_PER_CELL));
		rc->crc_width = gc_image->width;
		rc->crc_height = gc_image->height;
	}

	/* A size update counts as an update in itself */
	if (rc->width != gc_image->width ||
	    rc->height != gc_image->height) {
		rc->width = gc_image->width;
		rc->height = gc_image->height;
		if (rc->enc_resize_ok) {
			rfb_send_resize_update_msg(rc, cfd);
			rc->update_all = true;
			goto done;
		}
	}

	if (atomic_exchange(&rc->update_all, false) == true) {
		retval = rfb_send_all(rc, cfd, gc_image);
		goto done;
	}

	/*
	 * Calculate the checksum for each 32x32 cell. Send each that
	 * has changed since the last scan.
	 */

	w = rc->crc_width;
	h = rc->crc_height;
	xcells = howmany(rc->crc_width, PIX_PER_CELL);
	ycells = howmany(rc->crc_height, PIX_PER_CELL);

	rem_x = w & PIXCELL_MASK;

	rem_y = h & PIXCELL_MASK;
	if (!rem_y)
		rem_y = PIX_PER_CELL;

	p = gc_image->data;

	/*
	 * Go through all cells and calculate crc. If significant number
	 * of changes, then send entire screen.
	 * crc_tmp is dual purpose: to store the new crc and to flag as
	 * a cell that has changed.
	 */
	crc_p = rc->crc_tmp - xcells;
	orig_crc = rc->crc - xcells;
	changes = 0;
	memset(rc->crc_tmp, 0, sizeof(uint32_t) * xcells * ycells);
	for (y = 0; y < h; y++) {
		if ((y & PIXCELL_MASK) == 0) {
			crc_p += xcells;
			orig_crc += xcells;
		}

		for (x = 0; x < xcells; x++) {
			if (x == (xcells - 1) && rem_x > 0)
				cellwidth = rem_x;
			else
				cellwidth = PIX_PER_CELL;

			if (rc->hw_crc)
				crc_p[x] = fast_crc32(p,
				             cellwidth * sizeof(uint32_t),
				             crc_p[x]);
			else
				crc_p[x] = (uint32_t)crc32(crc_p[x],
				             (Bytef *)p,
				             cellwidth * sizeof(uint32_t));

			p += cellwidth;

			/* check for crc delta if last row in cell */
			if ((y & PIXCELL_MASK) == PIXCELL_MASK || y == (h-1)) {
				if (orig_crc[x] != crc_p[x]) {
					orig_crc[x] = crc_p[x];
					crc_p[x] = 1;
					changes++;
				} else {
					crc_p[x] = 0;
				}
			}
		}
	}

	/*
	 * We only send the update if there are changes.
	 * Restore the pending flag since it was unconditionally cleared
	 * above.
	 */
	if (!changes) {
		rc->pending = true;
		goto done;
	}

	/* If number of changes is > THRESH percent, send the whole screen */
	if (((changes * 100) / (xcells * ycells)) >= RFB_SEND_ALL_THRESH) {
		retval = rfb_send_all(rc, cfd, gc_image);
		goto done;
	}

	rfb_send_update_header(rc, cfd, changes);

	/* Go through all cells, and send only changed ones */
	crc_p = rc->crc_tmp;
	for (y = 0; y < h; y += PIX_PER_CELL) {
		/* previous cell's row */
		celly = (y >> PIXCELL_SHIFT);

		/* Delta check crc to previous set */
		for (x = 0; x < xcells; x++) {
			if (*crc_p++ == 0)
				continue;

			if (x == (xcells - 1) && rem_x > 0)
				cellwidth = rem_x;
			else
				cellwidth = PIX_PER_CELL;
			nwrite = rfb_send_rect(rc, cfd,
				gc_image,
				x * PIX_PER_CELL,
				celly * PIX_PER_CELL,
			        cellwidth,
				y + PIX_PER_CELL >= h ? rem_y : PIX_PER_CELL);
			if (nwrite <= 0) {
				retval = nwrite;
				goto done;
			}
		}
	}

done:
	rc->sending = false;

	return (retval);
}


static void
rfb_recv_update_msg(struct rfb_softc *rc, int cfd)
{
	struct rfb_updt_msg updt_msg;

	(void)stream_read(cfd, ((void *)&updt_msg) + 1 , sizeof(updt_msg) - 1);

	rc->pending = true;
	if (!updt_msg.incremental)
		rc->update_all = true;
}

static void
rfb_recv_key_msg(struct rfb_softc *rc, int cfd)
{
	struct rfb_key_msg key_msg;

	(void)stream_read(cfd, ((void *)&key_msg) + 1, sizeof(key_msg) - 1);

	console_key_event(key_msg.down, htonl(key_msg.code));
	rc->input_detected = true;
}

static void
rfb_recv_ptr_msg(struct rfb_softc *rc, int cfd)
{
	struct rfb_ptr_msg ptr_msg;

	(void)stream_read(cfd, ((void *)&ptr_msg) + 1, sizeof(ptr_msg) - 1);

	console_ptr_event(ptr_msg.button, htons(ptr_msg.x), htons(ptr_msg.y));
	rc->input_detected = true;
}

static void
rfb_recv_cuttext_msg(struct rfb_softc *rc, int cfd)
{
	struct rfb_cuttext_msg ct_msg;
	unsigned char buf[32];
	int len;

	len = stream_read(cfd, ((void *)&ct_msg) + 1, sizeof(ct_msg) - 1);
	ct_msg.length = htonl(ct_msg.length);
	while (ct_msg.length > 0) {
		len = stream_read(cfd, buf, ct_msg.length > sizeof(buf) ?
			sizeof(buf) : ct_msg.length);
		ct_msg.length -= len;
	}
}

static int64_t
timeval_delta(struct timeval *prev, struct timeval *now)
{
	int64_t n1, n2;
	n1 = now->tv_sec * 1000000 + now->tv_usec;
	n2 = prev->tv_sec * 1000000 + prev->tv_usec;
	return (n1 - n2);
}

static void *
rfb_wr_thr(void *arg)
{
	struct rfb_softc *rc;
	fd_set rfds;
	struct timeval tv;
	struct timeval prev_tv;
	int64_t tdiff;
	int cfd;
	int err;

	rc = arg;
	cfd = rc->cfd;

	prev_tv.tv_sec = 0;
	prev_tv.tv_usec = 0;
	while (rc->cfd >= 0) {
		FD_ZERO(&rfds);
		FD_SET(cfd, &rfds);
		tv.tv_sec = 0;
		tv.tv_usec = CFD_SEL_DELAY;

		err = select(cfd+1, &rfds, NULL, NULL, &tv);
		if (err < 0)
			return (NULL);

		/* Determine if its time to push screen; ~24hz */
		gettimeofday(&tv, NULL);
		tdiff = timeval_delta(&prev_tv, &tv);
		if (tdiff >= SCREEN_POLL_DELAY) {
			bool input;
			prev_tv.tv_sec = tv.tv_sec;
			prev_tv.tv_usec = tv.tv_usec;
			input = atomic_exchange(&rc->input_detected, false);
			/*
			 * Refresh the screen on every second trip through the loop,
			 * or if keyboard/mouse input has been detected.
			 */
			if ((++rc->wrcount & 1) || input) {
				if (rfb_send_screen(rc, cfd) <= 0) {
					return (NULL);
				}
			}
		} else {
			/* sleep */
			usleep(SCREEN_POLL_DELAY - tdiff);
		}
	}

	return (NULL);
}

void
rfb_handle(struct rfb_softc *rc, int cfd)
{
	const char *vbuf = "RFB 003.008\n";
	unsigned char buf[80];
	unsigned char *message = NULL;

#ifndef NO_OPENSSL
	unsigned char challenge[AUTH_LENGTH];
	unsigned char keystr[PASSWD_LENGTH];
	unsigned char crypt_expected[AUTH_LENGTH];

	DES_key_schedule ks;
	int i;
#endif
	uint8_t client_ver;
	uint8_t auth_type;
	pthread_t tid;
	uint32_t sres = 0;
	int len;
	int perror = 1;

	rc->cfd = cfd;

	/* 1a. Send server version */
	stream_write(cfd, vbuf, strlen(vbuf));

	/* 1b. Read client version */
	len = stream_read(cfd, buf, VERSION_LENGTH);
#ifdef __FreeBSD__
	if (len == VERSION_LENGTH && !strncmp(vbuf, buf, VERSION_LENGTH - 2)) {
		client_ver = buf[VERSION_LENGTH - 2];
	}
#else
	/* Work around gcc7 maybe-uninitialized warning */
	client_ver = CVERS_3_3;
	if (len == VERSION_LENGTH && !strncmp(vbuf, (char *)buf,
	    VERSION_LENGTH - 2)) {
		client_ver = buf[VERSION_LENGTH - 2];
	}
#endif
	if (client_ver != CVERS_3_8 && client_ver != CVERS_3_7) {
		/* only recognize 3.3, 3.7 & 3.8. Others dflt to 3.3 */
		client_ver = CVERS_3_3;
	}

	/* 2a. Send security type */
	buf[0] = 1;

	/* In versions 3.7 & 3.8, it's 2-way handshake */
	/* For version 3.3, server says what the authentication type must be */
#ifndef NO_OPENSSL
	if (rc->password) {
		auth_type = SECURITY_TYPE_VNC_AUTH;
	} else {
		auth_type = SECURITY_TYPE_NONE;
	}
#else
	auth_type = SECURITY_TYPE_NONE;
#endif

	switch (client_ver) {
	case CVERS_3_7:
	case CVERS_3_8:
		buf[0] = 1;
		buf[1] = auth_type;
		stream_write(cfd, buf, 2);

		/* 2b. Read agreed security type */
		len = stream_read(cfd, buf, 1);
		if (buf[0] != auth_type) {
			/* deny */
			sres = htonl(1);
#ifdef __FreeBSD__
			message = "Auth failed: authentication type mismatch";
#else
			message = (unsigned char *)
			    "Auth failed: authentication type mismatch";
#endif
			goto report_and_done;
		}
		break;
	case CVERS_3_3:
	default:
		be32enc(buf, auth_type);
		stream_write(cfd, buf, 4);
		break;
	}

	/* 2c. Do VNC authentication */
	switch (auth_type) {
	case SECURITY_TYPE_NONE:
		break;
	case SECURITY_TYPE_VNC_AUTH:
		/*
		 * The client encrypts the challenge with DES, using a password
		 * supplied by the user as the key.
		 * To form the key, the password is truncated to
		 * eight characters, or padded with null bytes on the right.
		 * The client then sends the resulting 16-bytes response.
		 */
#ifndef NO_OPENSSL
<<<<<<< HEAD
		strncpy((char *)keystr, rc->password, PASSWD_LENGTH);
=======
#ifdef __FreeBSD__
		strncpy(keystr, rc->password, PASSWD_LENGTH);
#else
		strncpy((char *)keystr, rc->password, PASSWD_LENGTH);
#endif
>>>>>>> 26624470

		/* VNC clients encrypts the challenge with all the bit fields
		 * in each byte of the password mirrored.
		 * Here we flip each byte of the keystr.
		 */
		for (i = 0; i < PASSWD_LENGTH; i++) {
			keystr[i] = (keystr[i] & 0xF0) >> 4
				  | (keystr[i] & 0x0F) << 4;
			keystr[i] = (keystr[i] & 0xCC) >> 2
				  | (keystr[i] & 0x33) << 2;
			keystr[i] = (keystr[i] & 0xAA) >> 1
				  | (keystr[i] & 0x55) << 1;
		}

		/* Initialize a 16-byte random challenge */
		arc4random_buf(challenge, sizeof(challenge));
		stream_write(cfd, challenge, AUTH_LENGTH);

		/* Receive the 16-byte challenge response */
		stream_read(cfd, buf, AUTH_LENGTH);

		memcpy(crypt_expected, challenge, AUTH_LENGTH);

		/* Encrypt the Challenge with DES */
		DES_set_key((const_DES_cblock *)keystr, &ks);
		DES_ecb_encrypt((const_DES_cblock *)challenge,
				(const_DES_cblock *)crypt_expected,
				&ks, DES_ENCRYPT);
		DES_ecb_encrypt((const_DES_cblock *)(challenge + PASSWD_LENGTH),
				(const_DES_cblock *)(crypt_expected +
				PASSWD_LENGTH),
				&ks, DES_ENCRYPT);

		if (memcmp(crypt_expected, buf, AUTH_LENGTH) != 0) {
<<<<<<< HEAD
			message =
			    (unsigned char *)"Auth Failed: Invalid Password.";
=======
#ifdef __FreeBSD__
			message = "Auth Failed: Invalid Password.";
#else
			message =
			    (unsigned char *)"Auth Failed: Invalid Password.";
#endif
>>>>>>> 26624470
			sres = htonl(1);
		} else {
			sres = 0;
		}
#else
		sres = htonl(1);
		WPRINTF(("Auth not supported, no OpenSSL in your system"));
#endif

		break;
	}

	switch (client_ver) {
	case CVERS_3_7:
	case CVERS_3_8:
report_and_done:
		/* 2d. Write back a status */
		stream_write(cfd, &sres, 4);

		if (sres) {
			/* 3.7 does not want string explaining cause */
			if (client_ver == CVERS_3_8) {
#ifdef __FreeBSD__
				be32enc(buf, strlen(message));
				stream_write(cfd, buf, 4);
				stream_write(cfd, message, strlen(message));
#else
				be32enc(buf, strlen((char *)message));
				stream_write(cfd, buf, 4);
				stream_write(cfd, message,
				    strlen((char *)message));
#endif
			}
			goto done;
		}
		break;
	case CVERS_3_3:
	default:
		/* for VNC auth case send status */
		if (auth_type == SECURITY_TYPE_VNC_AUTH) {
			/* 2d. Write back a status */
			stream_write(cfd, &sres, 4);
		}
		if (sres) {
			goto done;
		}
		break;
	}
	/* 3a. Read client shared-flag byte */
	len = stream_read(cfd, buf, 1);

	/* 4a. Write server-init info */
	rfb_send_server_init_msg(cfd);

	if (!rc->zbuf) {
		rc->zbuf = malloc(RFB_ZLIB_BUFSZ + 16);
		assert(rc->zbuf != NULL);
	}

	perror = pthread_create(&tid, NULL, rfb_wr_thr, rc);
	if (perror == 0)
		pthread_set_name_np(tid, "rfbout");

	/* Now read in client requests. 1st byte identifies type */
	for (;;) {
		len = read(cfd, buf, 1);
		if (len <= 0) {
			DPRINTF(("rfb client exiting"));
			break;
		}

		switch (buf[0]) {
		case CS_SET_PIXEL_FORMAT:
			rfb_recv_set_pixfmt_msg(rc, cfd);
			break;
		case CS_SET_ENCODINGS:
			rfb_recv_set_encodings_msg(rc, cfd);
			break;
		case CS_UPDATE_MSG:
			rfb_recv_update_msg(rc, cfd);
			break;
		case CS_KEY_EVENT:
			rfb_recv_key_msg(rc, cfd);
			break;
		case CS_POINTER_EVENT:
			rfb_recv_ptr_msg(rc, cfd);
			break;
		case CS_CUT_TEXT:
			rfb_recv_cuttext_msg(rc, cfd);
			break;
		default:
			WPRINTF(("rfb unknown cli-code %d!", buf[0] & 0xff));
			goto done;
		}
	}
done:
	rc->cfd = -1;
	if (perror == 0)
		pthread_join(tid, NULL);
	if (rc->enc_zlib_ok)
		deflateEnd(&rc->zstream);
}

static void *
rfb_thr(void *arg)
{
	struct rfb_softc *rc;
	sigset_t set;

	int cfd;

	rc = arg;

	sigemptyset(&set);
	sigaddset(&set, SIGPIPE);
	if (pthread_sigmask(SIG_BLOCK, &set, NULL) != 0) {
		perror("pthread_sigmask");
		return (NULL);
	}

	for (;;) {
		rc->enc_raw_ok = false;
		rc->enc_zlib_ok = false;
		rc->enc_resize_ok = false;

		cfd = accept(rc->sfd, NULL, NULL);
		if (rc->conn_wait) {
			pthread_mutex_lock(&rc->mtx);
			pthread_cond_signal(&rc->cond);
			pthread_mutex_unlock(&rc->mtx);
			rc->conn_wait = 0;
		}
		rfb_handle(rc, cfd);
		close(cfd);
	}

	/* NOTREACHED */
	return (NULL);
}

static int
sse42_supported(void)
{
	u_int cpu_registers[4], ecx;

	do_cpuid(1, cpu_registers);

	ecx = cpu_registers[2];

	return ((ecx & CPUID2_SSE42) != 0);
}

int
rfb_init(char *hostname, int port, int wait, char *password)
{
	int e;
	char servname[6];
	struct rfb_softc *rc;
	struct addrinfo *ai = NULL;
	struct addrinfo hints;
	int on = 1;
	int cnt;
#ifndef WITHOUT_CAPSICUM
	cap_rights_t rights;
#endif

	rc = calloc(1, sizeof(struct rfb_softc));

	cnt = howmany(RFB_MAX_WIDTH, PIX_PER_CELL) *
	    howmany(RFB_MAX_HEIGHT, PIX_PER_CELL);
	rc->crc = calloc(cnt, sizeof(uint32_t));
	rc->crc_tmp = calloc(cnt, sizeof(uint32_t));
	rc->crc_width = RFB_MAX_WIDTH;
	rc->crc_height = RFB_MAX_HEIGHT;
	rc->sfd = -1;

	rc->password = password;

	snprintf(servname, sizeof(servname), "%d", port ? port : 5900);

	if (!hostname || strlen(hostname) == 0)
#if defined(INET)
		hostname = "127.0.0.1";
#elif defined(INET6)
		hostname = "[::1]";
#endif

	memset(&hints, 0, sizeof(hints));
	hints.ai_family = AF_UNSPEC;
	hints.ai_socktype = SOCK_STREAM;
	hints.ai_flags = AI_NUMERICHOST | AI_NUMERICSERV | AI_PASSIVE;

	if ((e = getaddrinfo(hostname, servname, &hints, &ai)) != 0) {
		EPRINTLN("getaddrinfo: %s", gai_strerror(e));
		goto error;
	}

	rc->sfd = socket(ai->ai_family, ai->ai_socktype, 0);
	if (rc->sfd < 0) {
		perror("socket");
		goto error;
	}

	setsockopt(rc->sfd, SOL_SOCKET, SO_REUSEADDR, &on, sizeof(on));

	if (bind(rc->sfd, ai->ai_addr, ai->ai_addrlen) < 0) {
		perror("bind");
		goto error;
	}

	if (listen(rc->sfd, 1) < 0) {
		perror("listen");
		goto error;
	}

#ifndef WITHOUT_CAPSICUM
	cap_rights_init(&rights, CAP_ACCEPT, CAP_EVENT, CAP_READ, CAP_WRITE);
	if (caph_rights_limit(rc->sfd, &rights) == -1)
		errx(EX_OSERR, "Unable to apply rights for sandbox");
#endif

	rc->hw_crc = sse42_supported();

	rc->conn_wait = wait;
	if (wait) {
		pthread_mutex_init(&rc->mtx, NULL);
		pthread_cond_init(&rc->cond, NULL);
	}

	pthread_create(&rc->tid, NULL, rfb_thr, rc);
	pthread_set_name_np(rc->tid, "rfb");

	if (wait) {
		DPRINTF(("Waiting for rfb client..."));
		pthread_mutex_lock(&rc->mtx);
		pthread_cond_wait(&rc->cond, &rc->mtx);
		pthread_mutex_unlock(&rc->mtx);
		DPRINTF(("rfb client connected"));
	}

	freeaddrinfo(ai);
	return (0);

 error:
	if (ai != NULL)
		freeaddrinfo(ai);
	if (rc->sfd != -1)
		close(rc->sfd);
	free(rc->crc);
	free(rc->crc_tmp);
	free(rc);
	return (-1);
}

#ifndef __FreeBSD__
int
rfb_init_unix(char *path, int wait, char *password)
{
	struct rfb_softc *rc;
	struct sockaddr_un sock;

	if ((rc = calloc(1, sizeof (struct rfb_softc))) == NULL) {
		perror("calloc");
		return (-1);
	}
	rc->sfd = -1;

	if ((rc->crc = calloc(howmany(RFB_MAX_WIDTH * RFB_MAX_HEIGHT, 32),
	    sizeof (uint32_t))) == NULL) {
		perror("calloc");
		goto fail;
	}
	if ((rc->crc_tmp = calloc(howmany(RFB_MAX_WIDTH * RFB_MAX_HEIGHT, 32),
	    sizeof (uint32_t))) == NULL) {
		perror("calloc");
		goto fail;
	}
	rc->crc_width = RFB_MAX_WIDTH;
	rc->crc_height = RFB_MAX_HEIGHT;

	rc->password = password;

	rc->sfd = socket(PF_UNIX, SOCK_STREAM, 0);
	if (rc->sfd < 0) {
		perror("socket");
		goto fail;
	}

	sock.sun_family = AF_UNIX;
	if (strlcpy(sock.sun_path, path, sizeof (sock.sun_path)) >=
	    sizeof (sock.sun_path)) {
		(void) fprintf(stderr, "socket path '%s' too long\n", path);
		goto fail;
	}

	(void) unlink(path);
	if (bind(rc->sfd, (struct sockaddr *)&sock, sizeof (sock)) < 0) {
		perror("bind");
		goto fail;
	}

	if (listen(rc->sfd, 1) < 0) {
		perror("listen");
		goto fail;
	}

	rc->hw_crc = sse42_supported();

	rc->conn_wait = wait;
	if (wait) {
		VERIFY3S(pthread_mutex_init(&rc->mtx, NULL), ==, 0);
		VERIFY3S(pthread_cond_init(&rc->cond, NULL), ==, 0);
	}

	VERIFY3S(pthread_create(&rc->tid, NULL, rfb_thr, rc), ==, 0);
	pthread_set_name_np(rc->tid, "rfb");

	if (wait) {
		DPRINTF(("Waiting for rfb client...\n"));
		VERIFY3S(pthread_mutex_lock(&rc->mtx), ==, 0);
		VERIFY3S(pthread_cond_wait(&rc->cond, &rc->mtx), ==, 0);
		VERIFY3S(pthread_mutex_unlock(&rc->mtx), ==, 0);
	}

	return (0);

fail:
	if (rc->sfd != -1) {
		VERIFY3S(close(rc->sfd), ==, 0);
	}
	free(rc->crc);
	free(rc->crc_tmp);
	free(rc);
	return (-1);
}
#endif<|MERGE_RESOLUTION|>--- conflicted
+++ resolved
@@ -897,15 +897,11 @@
 		 * The client then sends the resulting 16-bytes response.
 		 */
 #ifndef NO_OPENSSL
-<<<<<<< HEAD
-		strncpy((char *)keystr, rc->password, PASSWD_LENGTH);
-=======
 #ifdef __FreeBSD__
 		strncpy(keystr, rc->password, PASSWD_LENGTH);
 #else
 		strncpy((char *)keystr, rc->password, PASSWD_LENGTH);
 #endif
->>>>>>> 26624470
 
 		/* VNC clients encrypts the challenge with all the bit fields
 		 * in each byte of the password mirrored.
@@ -940,17 +936,12 @@
 				&ks, DES_ENCRYPT);
 
 		if (memcmp(crypt_expected, buf, AUTH_LENGTH) != 0) {
-<<<<<<< HEAD
-			message =
-			    (unsigned char *)"Auth Failed: Invalid Password.";
-=======
 #ifdef __FreeBSD__
 			message = "Auth Failed: Invalid Password.";
 #else
 			message =
 			    (unsigned char *)"Auth Failed: Invalid Password.";
 #endif
->>>>>>> 26624470
 			sres = htonl(1);
 		} else {
 			sres = 0;
