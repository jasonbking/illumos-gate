#
# This file and its contents are supplied under the terms of the
# Common Development and Distribution License ("CDDL"), version 1.0.
# You may only use this file in accordance with the terms of version
# 1.0 of the CDDL.
#
# A full copy of the text of the CDDL should have accompanied this
# source.  A copy of the CDDL is also available via the Internet at
# http://www.illumos.org/license/CDDL.
#

#
# Copyright 2019 Joyent, Inc.
# Copyright 2022 Oxide Computer Company
#

include $(SRC)/Makefile.master
include $(SRC)/cmd/Makefile.cmd
include $(SRC)/cmd/Makefile.cmd.64

#
# Force c99 for everything
#
CSTD=		$(CSTD_GNU99)

CPPFLAGS =	-I$(COMPAT)/bhyve -I$(CONTRIB)/bhyve \
		-I$(COMPAT)/bhyve/amd64 -I$(CONTRIB)/bhyve/amd64 \
		$(CPPFLAGS.master) \
<<<<<<< HEAD
		-I$(ROOT)/usr/platform/i86pc/include \
		-I$(SRC)/uts/i86pc/io/vmm \
		-I$(SRC)/uts/common \
		-I$(SRC)/uts/i86pc \
		-I$(SRC)/lib/libdladm/common \
=======
		-I$(SRC)/cmd/bhyve \
>>>>>>> cad3f045
		-DWITHOUT_CAPSICUM

LDFLAGS +=	-lproc

SMOFF += all_func_returns

CLEANFILES +=	$(PROG)

#
# Install related definitions
#
ROOTOPTPKG =	$(ROOT)/opt/bhyve-tests
ROOTTESTS =	$(ROOTOPTPKG)/tests
TESTDIR =	$(ROOTTESTS)/$(TESTSUBDIR)

FILEMODE =	0555
LDLIBS =	$(LDLIBS.cmd)<|MERGE_RESOLUTION|>--- conflicted
+++ resolved
@@ -26,15 +26,7 @@
 CPPFLAGS =	-I$(COMPAT)/bhyve -I$(CONTRIB)/bhyve \
 		-I$(COMPAT)/bhyve/amd64 -I$(CONTRIB)/bhyve/amd64 \
 		$(CPPFLAGS.master) \
-<<<<<<< HEAD
-		-I$(ROOT)/usr/platform/i86pc/include \
-		-I$(SRC)/uts/i86pc/io/vmm \
-		-I$(SRC)/uts/common \
-		-I$(SRC)/uts/i86pc \
-		-I$(SRC)/lib/libdladm/common \
-=======
 		-I$(SRC)/cmd/bhyve \
->>>>>>> cad3f045
 		-DWITHOUT_CAPSICUM
 
 LDFLAGS +=	-lproc
