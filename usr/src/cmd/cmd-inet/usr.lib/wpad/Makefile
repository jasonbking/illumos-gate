--- conflicted
+++ resolved
@@ -33,14 +33,9 @@
 
 ROOTMANIFESTDIR = $(ROOTSVCNETWORK)
 
-<<<<<<< HEAD
-LDLIBS    += 	-ldladm -ldlpi
-all install := LDLIBS += -lsunw_crypto
-=======
 LDLIBS +=	-ldladm -ldlpi
 NATIVE_LIBS +=	libcrypto.so
 all install := LDLIBS += -lcrypto
->>>>>>> 5801b0f0
 
 SMOFF += all_func_returns
 
