--- conflicted
+++ resolved
@@ -25,15 +25,11 @@
 include ../Makefile.com
 
 PROG=		p12split
-<<<<<<< HEAD
-LDLIBS +=	-lwanboot -linetutil -lwanbootutil -lsunw_crypto
-=======
 LDLIBS +=	-lwanboot -linetutil -lwanbootutil
->>>>>>> 826ac02a
 CPPFLAGS +=	-I$(CMNCRYPTDIR)
 
 # libcrypto has no lint library, so we can only include this while building
-$(PROG) := LDLIBS += -lcrypto
+$(PROG) := LDLIBS += -lsunw_crypto
 
 LINTFLAGS +=	-erroff=E_NAME_USED_NOT_DEF2
 
