--- conflicted
+++ resolved
@@ -21,11 +21,8 @@
 /*
  * Copyright 2009 Sun Microsystems, Inc.  All rights reserved.
  * Use is subject to license terms.
-<<<<<<< HEAD
  * Copyright 2011 Joyent, Inc.  All rights reserved.
-=======
  * Copyright (c) 2016-2017, Chris Fraire <cfraire@me.com>.
->>>>>>> 2ee1ed1e
  *
  * REQUESTING state of the client state machine.
  */
