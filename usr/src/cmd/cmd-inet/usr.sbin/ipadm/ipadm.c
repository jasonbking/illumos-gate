--- conflicted
+++ resolved
@@ -25,11 +25,8 @@
  * Copyright (c) 2018, Joyent, Inc.
  * Copyright 2017 Gary Mills
  * Copyright (c) 2016, Chris Fraire <cfraire@me.com>.
-<<<<<<< HEAD
  * Copyright 2019 OmniOS Community Edition (OmniOSce) Association.
-=======
  * Copyright 2021, Tintri by DDN. All rights reserved.
->>>>>>> ff5d4039
  */
 
 #include <arpa/inet.h>
