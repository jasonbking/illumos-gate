--- conflicted
+++ resolved
@@ -24,11 +24,7 @@
  * Use is subject to license terms.
  *
  * Copyright 2011 Nexenta Systems, Inc.  All rights reserved.
-<<<<<<< HEAD
- * Copyright 2015 Joyent, Inc.
-=======
  * Copyright 2021 Joyent, Inc.
->>>>>>> 373fc975
  */
 
 #ifndef	_SNOOP_H
