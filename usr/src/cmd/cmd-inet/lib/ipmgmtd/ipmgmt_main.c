/*
 * CDDL HEADER START
 *
 * The contents of this file are subject to the terms of the
 * Common Development and Distribution License (the "License").
 * You may not use this file except in compliance with the License.
 *
 * You can obtain a copy of the license at usr/src/OPENSOLARIS.LICENSE
 * or http://www.opensolaris.org/os/licensing.
 * See the License for the specific language governing permissions
 * and limitations under the License.
 *
 * When distributing Covered Code, include this CDDL HEADER in each
 * file and include the License file at usr/src/OPENSOLARIS.LICENSE.
 * If applicable, add the following below this CDDL HEADER, with the
 * fields enclosed by brackets "[]" replaced with your own identifying
 * information: Portions Copyright [yyyy] [name of copyright owner]
 *
 * CDDL HEADER END
 */

/*
 * Copyright (c) 2010, Oracle and/or its affiliates. All rights reserved.
<<<<<<< HEAD
 * Copyright 2015 Joyent, Inc.
 * Copyright 2021, Tintri by DDN. All rights reserved.
=======
 * Copyright 2021 Tintri by DDN, Inc. All rights reserved.
>>>>>>> ee57561b
 */

/*
 * The ipmgmtd daemon is started by ip-interface-management SMF service. This
 * daemon is used to manage, mapping of 'address object' to 'interface name' and
 * 'logical interface number', on which the address is created. It also provides
 * a means to update the ipadm persistent data-store.
 *
 * The daemon tracks the <addrobj, lifname> mapping in-memory using a linked
 * list `aobjmap'. Access to this list is synchronized using a readers-writers
 * lock. The active <addrobj, lifname> mapping is kept in
 * /etc/svc/volatile/ipadm/aobjmap.conf cache file, so that the mapping can be
 * recovered when ipmgmtd exits for some reason (e.g., when ipmgmtd is restarted
 * using svcadm or accidentally killed).
 *
 * Today, the persistent configuration of interfaces, addresses and protocol
 * properties is kept in /etc/ipadm/ipadm.conf. The access to the persistent
 * data store is synchronized using reader-writers lock `ipmgmt_dbconf_lock'.
 *
 * The communication between the library, libipadm.so and the daemon, is through
 * doors RPC. The library interacts with the daemon using the commands defined
 * by `ipmgmt_door_cmd_type_t'. Further any 'write' operation would require
 * the `NETWORK_INTERFACE_CONFIG_AUTH' authorization.
 *
 * On reboot, the aforementioned SMF service starts the daemon before any other
 * networking service that configures network IP interfaces is started.
 * Afterwards, the network/physical SMF script instantiates the persisted
 * network interfaces, interface properties and addresses.
 */

#include <errno.h>
#include <fcntl.h>
#include <priv_utils.h>
#include <signal.h>
#include <stdlib.h>
#include <stdio.h>
#include <strings.h>
#include <sys/param.h>
#include <sys/stat.h>
#include <unistd.h>
#include "ipmgmt_impl.h"
#include <zone.h>
#include <libipadm.h>
#include <libdladm.h>
#include <libdllink.h>
#include <net/route.h>
#include <ipadm_ipmgmt.h>
#include <sys/brand.h>

const char		*progname;

/* readers-writers lock for reading/writing daemon data store */
pthread_rwlock_t	ipmgmt_dbconf_lock = PTHREAD_RWLOCK_INITIALIZER;

/* tracks address object to {ifname|logical number|interface id} mapping */
ipmgmt_aobjmap_list_t	aobjmap;

/* used to communicate failure to parent process, which spawned the daemon */
static int		pfds[2];

/* file descriptor to IPMGMT_DOOR */
static int		ipmgmt_door_fd = -1;

static void		ipmgmt_exit(int);
static int		ipmgmt_init();
static int		ipmgmt_init_privileges();
static void		ipmgmt_ngz_persist_if();

static ipadm_handle_t iph;
typedef struct ipmgmt_pif_s {
	struct ipmgmt_pif_s	*pif_next;
	char			pif_ifname[LIFNAMSIZ];
	boolean_t		pif_v4;
	boolean_t		pif_v6;
} ipmgmt_pif_t;

static ipmgmt_pif_t *ngz_pifs;

static int
ipmgmt_db_init()
{
	int		fd, err, scferr;
	scf_resources_t	res;
	boolean_t	upgrade = B_TRUE;
	char		aobjpath[MAXPATHLEN];

	/*
	 * Check to see if we need to upgrade the data-store. We need to
	 * upgrade, if the version of the data-store does not match with
	 * IPADM_DB_VERSION. Further, if we cannot determine the current
	 * version of the data-store, we always err on the side of caution
	 * and upgrade the data-store to current version.
	 */
	if ((scferr = ipmgmt_create_scf_resources(IPMGMTD_FMRI, &res)) == 0)
		upgrade = ipmgmt_needs_upgrade(&res);
	if (upgrade) {
		err = ipmgmt_db_walk(ipmgmt_db_upgrade, NULL, IPADM_DB_WRITE);
		if (err != 0) {
			ipmgmt_log(LOG_ERR, "could not upgrade the "
			    "ipadm data-store: %s", strerror(err));
			err = 0;
		} else {
			/*
			 * upgrade was success, let's update SCF with the
			 * current data-store version number.
			 */
			if (scferr == 0)
				ipmgmt_update_dbver(&res);
		}
	}
	if (scferr == 0)
		ipmgmt_release_scf_resources(&res);

	/* creates the address object data store, if it doesn't exist */
	ipmgmt_path(IPADM_PATH_ADDROBJ_MAP_DB, aobjpath, sizeof (aobjpath));
	if ((fd = open(aobjpath, O_CREAT|O_RDONLY, IPADM_FILE_MODE)) == -1) {
		err = errno;
		ipmgmt_log(LOG_ERR, "could not open %s: %s", aobjpath,
		    strerror(err));
		return (err);
	}
	(void) close(fd);

	aobjmap.aobjmap_head = NULL;
	(void) pthread_rwlock_init(&aobjmap.aobjmap_rwlock, NULL);

	/*
	 * If the daemon is recovering from a crash or restart, read the
	 * address object to logical interface mapping and build an in-memory
	 * representation of the mapping. That is, build `aobjmap' structure
	 * from address object data store.
	 */
	if ((err = ipadm_rw_db(ipmgmt_aobjmap_init, NULL, aobjpath, 0,
	    IPADM_DB_READ)) != 0) {
		/* if there was nothing to initialize, it's fine */
		if (err != ENOENT)
			return (err);
		err = 0;
	}

	ipmgmt_ngz_persist_if(); /* create persistent interface info for NGZ */

	return (err);
}

static const char *
ipmgmt_door_path()
{
	static char door[MAXPATHLEN];
	static boolean_t init_done = B_FALSE;

	if (!init_done) {
		const char *zroot = zone_get_nroot();

		/*
		 * If this is a branded zone, make sure we use the "/native"
		 * prefix for the door path:
		 */
		(void) snprintf(door, sizeof (door), "%s%s", zroot != NULL ?
		    zroot : "", IPMGMT_DOOR);

		init_done = B_TRUE;
	}

	return (door);
}

static int
ipmgmt_door_init()
{
	int fd;
	int err;
	const char *door = ipmgmt_door_path();

	/*
	 * Create the door file for ipmgmtd.
	 */
	if ((fd = open(door, O_CREAT | O_RDONLY, IPADM_FILE_MODE)) == -1) {
		err = errno;
		ipmgmt_log(LOG_ERR, "could not open %s: %s", door,
		    strerror(err));
		return (err);
	}
	(void) close(fd);

	if ((ipmgmt_door_fd = door_create(ipmgmt_handler, NULL,
	    DOOR_REFUSE_DESC | DOOR_NO_CANCEL)) == -1) {
		err = errno;
		ipmgmt_log(LOG_ERR, "failed to create door: %s", strerror(err));
		return (err);
	}

	/*
	 * fdetach first in case a previous daemon instance exited
	 * ungracefully.
	 */
	(void) fdetach(door);
	if (fattach(ipmgmt_door_fd, door) != 0) {
		err = errno;
		ipmgmt_log(LOG_ERR, "failed to attach door to %s: %s", door,
		    strerror(err));
		goto fail;
	}
	return (0);
fail:
	(void) door_revoke(ipmgmt_door_fd);
	ipmgmt_door_fd = -1;
	return (err);
}

static void
ipmgmt_door_fini()
{
	const char *door = ipmgmt_door_path();

	if (ipmgmt_door_fd == -1)
		return;

	(void) fdetach(door);
	if (door_revoke(ipmgmt_door_fd) == -1) {
		ipmgmt_log(LOG_ERR, "failed to revoke access to door %s: %s",
		    door, strerror(errno));
	}
}

static int
ipmgmt_init()
{
	int err;

	if (signal(SIGTERM, ipmgmt_exit) == SIG_ERR ||
	    signal(SIGINT, ipmgmt_exit) == SIG_ERR) {
		err = errno;
		ipmgmt_log(LOG_ERR, "signal() for SIGTERM/INT failed: %s",
		    strerror(err));
		return (err);
	}
	if ((err = ipmgmt_db_init()) != 0 || (err = ipmgmt_door_init()) != 0)
		return (err);
	return (0);
}

/*
 * This is called by the child process to inform the parent process to
 * exit with the given return value.
 */
static void
ipmgmt_inform_parent_exit(int rv)
{
	if (write(pfds[1], &rv, sizeof (int)) != sizeof (int)) {
		ipmgmt_log(LOG_WARNING,
		    "failed to inform parent process of status: %s",
		    strerror(errno));
		(void) close(pfds[1]);
		exit(EXIT_FAILURE);
	}
	(void) close(pfds[1]);
}

/*ARGSUSED*/
static void
ipmgmt_exit(int signo)
{
	(void) close(pfds[1]);
	ipmgmt_door_fini();
	exit(EXIT_FAILURE);
}

/*
 * On the first reboot after installation of an ipkg zone,
 * ipmgmt_persist_if_cb() is used in non-global zones to track the interfaces
 * that have IP address configuration assignments from the global zone.
 * Persistent configuration for the interfaces is created on the first boot
 * by ipmgmtd, and the addresses assigned to the interfaces by the GZ
 * will be subsequently configured when the interface is enabled.
 * Note that ipmgmt_persist_if_cb() only sets up a list of interfaces
 * that need to be persisted- the actual update of the ipadm data-store happens
 * in ipmgmt_persist_if() after the appropriate privs/uid state has been set up.
 */
static void
ipmgmt_persist_if_cb(char *ifname, boolean_t v4, boolean_t v6)
{
	ipmgmt_pif_t *pif;

	pif = calloc(1, sizeof (*pif));
	if (pif == NULL) {
		ipmgmt_log(LOG_WARNING,
		    "Could not allocate memory to configure %s", ifname);
		return;
	}
	(void) strlcpy(pif->pif_ifname, ifname, sizeof (pif->pif_ifname));
	pif->pif_v4 = v4;
	pif->pif_v6 = v6;
	pif->pif_next = ngz_pifs;
	ngz_pifs = pif;
}

/*
 * ipmgmt_ngz_init() initializes exclusive-IP stack non-global zones by
 * extracting configuration that has been saved in the kernel and applying
 * it at zone boot.
 */
static void
ipmgmt_ngz_init()
{
	zoneid_t zoneid;
	boolean_t firstboot = B_TRUE, s10c = B_FALSE;
	char brand[MAXNAMELEN];
	ipadm_status_t ipstatus;

	zoneid = getzoneid();
	if (zoneid != GLOBAL_ZONEID) {

		if (zone_getattr(zoneid, ZONE_ATTR_BRAND, brand,
		    sizeof (brand)) < 0) {
			ipmgmt_log(LOG_ERR, "Could not get brand name");
			return;
		}
		/*
		 * firstboot is always true for S10C zones, where ipadm is not
		 * available for restoring persistent configuration.
		 */
		if (strcmp(brand, NATIVE_BRAND_NAME) == 0)
			firstboot = ipmgmt_ngz_firstboot_postinstall();
		else
			s10c = B_TRUE;

		if (!firstboot)
			return;

		ipstatus = ipadm_open(&iph, IPH_IPMGMTD);
		if (ipstatus != IPADM_SUCCESS) {
			ipmgmt_log(LOG_ERR, "could not open ipadm handle",
			    ipadm_status2str(ipstatus));
			return;
		}
		/*
		 * Only pass down the callback to persist the interface
		 * for NATIVE (ipkg) zones.
		 */
		(void) ipadm_init_net_from_gz(iph, NULL,
		    (s10c ? NULL : ipmgmt_persist_if_cb));
		ipadm_close(iph);
	}
}

/*
 * Set the uid of this daemon to the "netadm" user. Finish the following
 * operations before setuid() because they need root privileges:
 *
 *    - create the /etc/svc/volatile/ipadm directory;
 *    - change its uid/gid to "netadm"/"netadm";
 */
static int
ipmgmt_init_privileges()
{
	struct stat	statbuf;
	int		err;
	char		tmpfsdir[MAXPATHLEN];

	/*
	 * Create the volatile storage directory:
	 */
	ipmgmt_path(IPADM_PATH_TMPFS_DIR, tmpfsdir, sizeof (tmpfsdir));
	if (stat(tmpfsdir, &statbuf) < 0) {
		if (mkdir(tmpfsdir, (mode_t)0755) < 0) {
			err = errno;
			goto fail;
		}
	} else {
		if ((statbuf.st_mode & S_IFMT) != S_IFDIR) {
			err = ENOTDIR;
			goto fail;
		}
	}

	if ((chmod(tmpfsdir, 0755) < 0) ||
	    (chown(tmpfsdir, UID_NETADM, GID_NETADM) < 0)) {
		err = errno;
		goto fail;
	}

	/*
	 * initialize any NGZ specific network information before dropping
	 * privileges. We need these privileges to plumb IP interfaces handed
	 * down from the GZ (for dlpi_open() etc.) and also to configure the
	 * address itself (for any IPI_PRIV ioctls like SLIFADDR)
	 */
	ipmgmt_ngz_init();

	/*
	 * Apply all protocol module properties. We need to apply all protocol
	 * properties before we drop root privileges.
	 */
	ipmgmt_init_prop();

	/*
	 * limit the privileges of this daemon and set the uid of this
	 * daemon to UID_NETADM
	 */
	if (__init_daemon_priv(PU_RESETGROUPS|PU_CLEARLIMITSET, UID_NETADM,
	    GID_NETADM, NULL) == -1) {
		err = EPERM;
		goto fail;
	}

	return (0);
fail:
	(void) ipmgmt_log(LOG_ERR, "failed to initialize the daemon: %s",
	    strerror(err));
	return (err);
}

/*
 * Keep the pfds fd open, close other fds.
 */
/*ARGSUSED*/
static int
closefunc(void *arg, int fd)
{
	if (fd != pfds[1])
		(void) close(fd);
	return (0);
}

/*
 * We cannot use libc's daemon() because the door we create is associated with
 * the process ID. If we create the door before the call to daemon(), it will
 * be associated with the parent and it's incorrect. On the other hand if we
 * create the door later, after the call to daemon(), parent process exits
 * early and gives a false notion to SMF that 'ipmgmtd' is up and running,
 * which is incorrect. So, we have our own daemon() equivalent.
 */
static boolean_t
ipmgmt_daemonize(void)
{
	pid_t pid;
	int rv;

	if (pipe(pfds) < 0) {
		(void) fprintf(stderr, "%s: pipe() failed: %s\n",
		    progname, strerror(errno));
		exit(EXIT_FAILURE);
	}

	if ((pid = fork()) == -1) {
		(void) fprintf(stderr, "%s: fork() failed: %s\n",
		    progname, strerror(errno));
		exit(EXIT_FAILURE);
	} else if (pid > 0) { /* Parent */
		(void) close(pfds[1]);

		/*
		 * Parent should not exit early, it should wait for the child
		 * to return Success/Failure. If the parent exits early, then
		 * SMF will think 'ipmgmtd' is up and would start all the
		 * depended services.
		 *
		 * If the child process exits unexpectedly, read() returns -1.
		 */
		if (read(pfds[0], &rv, sizeof (int)) != sizeof (int)) {
			(void) kill(pid, SIGKILL);
			rv = EXIT_FAILURE;
		}

		(void) close(pfds[0]);
		exit(rv);
	}

	/* Child */
	(void) close(pfds[0]);
	(void) setsid();

	/* close all files except pfds[1] */
	(void) fdwalk(closefunc, NULL);
	(void) chdir("/");
	openlog(progname, LOG_PID, LOG_DAEMON);
	return (B_TRUE);
}

int
main(int argc, char *argv[])
{
	int opt;
	boolean_t fg = B_FALSE;

	progname = strrchr(argv[0], '/');
	if (progname != NULL)
		progname++;
	else
		progname = argv[0];

	/* Process options */
	while ((opt = getopt(argc, argv, "f")) != EOF) {
		switch (opt) {
		case 'f':
			fg = B_TRUE;
			break;
		default:
			(void) fprintf(stderr, "Usage: %s [-f]\n", progname);
			return (EXIT_FAILURE);
		}
	}

	if (!fg && getenv("SMF_FMRI") == NULL) {
		(void) fprintf(stderr,
		    "ipmgmtd is a smf(5) managed service and cannot be run "
		    "from the command line.\n");
		return (EINVAL);
	}

	if (!fg && !ipmgmt_daemonize())
		return (EXIT_FAILURE);

	if (ipmgmt_init_privileges() != 0)
		goto child_out;

	if (ipmgmt_init() != 0)
		goto child_out;

	/* Inform the parent process that it can successfully exit */
	ipmgmt_inform_parent_exit(EXIT_SUCCESS);

	for (;;)
		(void) pause();

child_out:
	/* return from main() forcibly exits an MT process */
	ipmgmt_inform_parent_exit(EXIT_FAILURE);
	return (EXIT_FAILURE);
}

/*
 * Persist any NGZ interfaces assigned to us from the global zone if they do
 * not already exist in the persistent db. We need to
 * do this before any calls to ipadm_enable_if() can succeed (i.e.,
 * before opening up for door_calls), and after setuid to 'netadm' so that
 * the persistent db is created with the right permissions.
 */
static void
ipmgmt_ngz_persist_if()
{
	ipmgmt_pif_t *pif, *next;
	ipmgmt_if_arg_t ifarg;

	for (pif = ngz_pifs; pif != NULL; pif = next) {
		next = pif->pif_next;
		bzero(&ifarg, sizeof (ifarg));
		(void) strlcpy(ifarg.ia_ifname, pif->pif_ifname,
		    sizeof (ifarg.ia_ifname));
		ifarg.ia_flags = IPMGMT_PERSIST;
		if (pif->pif_v4 &&
		    !ipmgmt_persist_if_exists(pif->pif_ifname, AF_INET)) {
			ifarg.ia_family = AF_INET;
			(void) ipmgmt_persist_if(&ifarg);
		}
		if (pif->pif_v6 &&
		    !ipmgmt_persist_if_exists(pif->pif_ifname, AF_INET6)) {
			ifarg.ia_family = AF_INET6;
			(void) ipmgmt_persist_if(&ifarg);
		}
		free(pif);
	}
	ngz_pifs = NULL; /* no red herrings */
}<|MERGE_RESOLUTION|>--- conflicted
+++ resolved
@@ -21,12 +21,8 @@
 
 /*
  * Copyright (c) 2010, Oracle and/or its affiliates. All rights reserved.
-<<<<<<< HEAD
  * Copyright 2015 Joyent, Inc.
- * Copyright 2021, Tintri by DDN. All rights reserved.
-=======
  * Copyright 2021 Tintri by DDN, Inc. All rights reserved.
->>>>>>> ee57561b
  */
 
 /*
