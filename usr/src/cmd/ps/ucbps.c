--- conflicted
+++ resolved
@@ -399,12 +399,9 @@
 	while ((dentp = readdir(dirp)) != NULL) {
 		int	psfd;	/* file descriptor for /proc/nnnnn/psinfo */
 		int	asfd;	/* file descriptor for /proc/nnnnn/as */
-<<<<<<< HEAD
 		char	*psargs, *longpsargs = NULL;
 		size_t	psargslen;
-=======
 		int	n;
->>>>>>> c5613aaa
 
 		if (dentp->d_name[0] == '.')		/* skip . and .. */
 			continue;
