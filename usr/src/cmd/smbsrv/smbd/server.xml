<?xml version="1.0"?>
<!DOCTYPE service_bundle SYSTEM "/usr/share/lib/xml/dtd/service_bundle.dtd.1">
<!--

CDDL HEADER START

The contents of this file are subject to the terms of the
Common Development and Distribution License (the "License").
You may not use this file except in compliance with the License.

You can obtain a copy of the license at usr/src/OPENSOLARIS.LICENSE
or http://www.opensolaris.org/os/licensing.
See the License for the specific language governing permissions
and limitations under the License.

When distributing Covered Code, include this CDDL HEADER in each
file and include the License file at usr/src/OPENSOLARIS.LICENSE.
If applicable, add the following below this CDDL HEADER, with the
fields enclosed by brackets "[]" replaced with your own identifying
information: Portions Copyright [yyyy] [name of copyright owner]

CDDL HEADER END

Copyright (c) 2007, 2010, Oracle and/or its affiliates. All rights reserved.
<<<<<<< HEAD
=======
Copyright 2016 Nexenta Systems, Inc.  All rights reserved.
>>>>>>> 807b45f1
Copyright 2016 Hans Rosenfeld <rosenfeld@grumpf.hope-2000.org>
Copyright 2017 Nexenta Systems, Inc.  All rights reserved.

NOTE:  This service manifest is not editable; its contents will
be overwritten by package or patch operations, including
operating system upgrade.  Make customizations in a different
file.

-->

<service_bundle type='manifest' name='SUNWsmbsr:smb-server'>

<!-- 1. Name the service to 'network/smb/server' -->
<service
    name='network/smb/server'
    type='service'
    version='1'>

	<!-- 2. Create default service instance. -->
	<create_default_instance enabled='false' />

	<!-- 3. Service has single instance -->
	<single_instance/>

	<!-- 4. Identify dependencies -->

	<dependency name='network'
	    grouping='require_any'
	    restart_on='error'
	    type='service'>
		<service_fmri value='svc:/milestone/network'/>
	</dependency>

	<!-- Must have all local filesystems mounted before we share them -->
	<dependency name='filesystem-local'
	    grouping='require_all'
	    restart_on='error'
	    type='service'>
		<service_fmri value='svc:/system/filesystem/local'/>
	</dependency>

	<!-- Must have idmap service started -->
	<dependency name='idmap'
	    grouping='require_all'
	    restart_on='none'
	    type='service'>
		<service_fmri value='svc:/system/idmap:default'/>
	</dependency>

	<!-- Must have SMB client service started -->
	<dependency name='smb-client'
	    grouping='require_all'
	    restart_on='none'
	    type='service'>
		<service_fmri value='svc:/network/smb/client:default'/>
	</dependency>

	<!--
	    Want to make sure that the network/shares/group service
	    starts after the smb/server service.  It needs to be
	    optional in order to not cause failure if smb is
	    disabled.
	-->
	<dependent name='groups'
	    grouping="optional_all"
	    restart_on='error' >
		    <service_fmri value='svc:/network/shares/group'/>
	</dependent>

	<!-- 5. Identify start/stop/refresh methods -->
	<exec_method
		type='method'
		name='start'
		exec='/usr/lib/smbsrv/smbd %m'
		timeout_seconds='60' >
		<!-- XXX: need method_context? -->
	</exec_method>

	<exec_method
		type='method'
		name='stop'
		exec=':kill'
		timeout_seconds='60' />

	<exec_method
		type='method'
		name='refresh'
		exec=':kill -HUP'
		timeout_seconds='60' />

	<property_group name='general' type='framework'>
		<!-- To Start/Stop/Refresh the service -->
		<propval name='action_authorization' type='astring'
			value='solaris.smf.manage.smb' />
		<propval name='value_authorization' type='astring'
			value='solaris.smf.manage.smb' />
	</property_group>

	<property_group name='firewall_context' type='com.sun,fw_definition'>
		<propval name='ipf_method' type='astring'
		    value='/lib/svc/method/svc-smbd ipfilter' />
	</property_group>

	<property_group name='firewall_config' type='com.sun,fw_configuration'>
		<propval name='policy' type='astring' value='use_global' />
		<propval name='block_policy' type='astring'
			value='use_global' />
		<propval name='apply_to' type='astring' value='' />
		<propval name='apply_to_6' type='astring' value='' />
		<propval name='exceptions' type='astring' value='' />
		<propval name='exceptions_6' type='astring' value='' />
		<propval name='target' type='astring' value='' />
		<propval name='target_6' type='astring' value='' />
		<propval name='value_authorization' type='astring'
			value='solaris.smf.value.firewall.config' />
	</property_group>

	<property_group name='read' type='application'>
		<!-- To read protected parameters -->
		<propval name='read_authorization' type='astring'
			value='solaris.smf.read.smb' />
		<propval name='value_authorization' type='astring'
			value='solaris.smf.value.smb' />
		<propval name='machine_passwd' type='astring' value='' />
	</property_group>

	<!-- SMB service-specific general configuration defaults -->
	<property_group name='smbd' type='application'>
		<stability value='Evolving' />
		<propval name='value_authorization' type='astring'
			value='solaris.smf.value.smb' />
		<propval name='oplock_enable' type='boolean'
			value='false' override='true'/>
		<propval name='autohome_map' type='astring'
			value='/etc' override='true'/>
		<propval name='debug' type='integer'
			value='0' override='true'/>
		<propval name='domain_sid' type='astring'
			value='' override='true'/>
		<propval name='domain_member' type='boolean'
			value='false' override='true'/>
		<propval name='domain_name' type='astring'
			value='WORKGROUP' override='true'/>
		<propval name='fqdn' type='astring'
			value='' override='true'/>
		<propval name='forest' type='astring'
			value='' override='true'/>
		<propval name='domain_guid' type='astring'
			value='' override='true'/>
		<propval name='pdc' type='astring'
			value='' override='true'/>
		<propval name='wins_server_1' type='astring'
			value='' override='true'/>
		<propval name='wins_server_2' type='astring'
			value='' override='true'/>
		<propval name='wins_exclude' type='astring'
			value='' override='true'/>
		<propval name='max_workers' type='integer'
			value='1024' override='true'/>
		<propval name='max_connections' type='integer'
			value='100000' override='true'/>
		<propval name='keep_alive' type='integer'
			value='0' override='true'/>
		<propval name='restrict_anonymous' type='boolean'
			value='false' override='true'/>
		<propval name='signing_enabled' type='boolean'
			value='true' override='true'/>
		<propval name='signing_required' type='boolean'
			value='false' override='true'/>
		<propval name='signing_check' type='boolean'
			value='false' override='true'/>
		<propval name='sync_enable' type='boolean'
			value='false' override='true'/>
		<propval name='security' type='astring'
			value='workgroup' override='true'/>
		<propval name='netbios_enable' type='boolean'
			value='false' override='true'/>
		<propval name='netbios_scope' type='astring'
			value='' override='true'/>
		<propval name='system_comment' type='astring'
			value='' override='true'/>
		<propval name='lmauth_level' type='integer'
			value='4' override='true'/>
		<propval name='ads_site' type='astring'
			value='' override='true'/>
		<propval name='ddns_enable' type='boolean'
			value='false' override='true'/>
		<propval name='kpasswd_server' type='astring'
			value='' override='true'/>
		<propval name='kpasswd_domain' type='astring'
			value='' override='true'/>
		<propval name='kpasswd_seqnum' type='integer'
			value='0' override='true'/>
		<propval name='netlogon_seqnum' type='integer'
			value='0' override='true'/>
		<propval name='ipv6_enable' type='boolean'
			value='false' override='true'/>
		<propval name='sv_version' type='astring'
			value='5.0' override='true'/>
		<propval name='dfs_stdroot_num' type='integer'
			value='0' override='true'/>
		<propval name='print_enable' type='boolean'
			value='false' override='true'/>
		<propval name='traverse_mounts' type='boolean'
			value='true' override='true'/>
		<propval name='max_protocol' type='astring'
			value='' override='true'/>
		<propval name='encrypt' type='astring'
			value='disabled' override='true'/>
		<propval name='initial_credits' type='integer'
			value='20' override='true'/>
		<propval name='maximum_credits' type='integer'
			value='1000' override='true'/>
	</property_group>

	<!-- SMB service-specific shares exec configuration defaults -->
	<property_group name='exec' type='application'>
		<stability value='Evolving' />
		<propval name='map' type='astring'
			value='' override='true'/>
		<propval name='unmap' type='astring'
			value='' override='true'/>
		<propval name='disposition' type='astring'
			value='' override='true'/>
	</property_group>

	<!-- 6. Identify faults to be ignored. -->
	<!-- 7. Identify service model. Default service model is 'contract' -->
	<!-- 8. Identify dependents.
		For Solaris NAS, we may want to have the smbd service start,
		before it reaches the svc:/milestone/multi-user-server
		milestone.
		<dependent
			name='smb-server_multi-user-server'
			grouping='optional_all'
			restart_on='none'>
			<service_fmri value=
			    'svc:/milestone/multi-user-server'/>
		</dependent>
	-->
	<!-- 9. Insert service milestones. None. -->

	<stability value='Evolving' />

	<!-- 10. Create Service Template information -->
	<template>
		<common_name>
			<loctext xml:lang='C'> smbd daemon</loctext>
		</common_name>
		<documentation>
			<manpage title='smbd' section='1M'
				manpath='/usr/share/man' />
		</documentation>
	</template>

</service>

</service_bundle><|MERGE_RESOLUTION|>--- conflicted
+++ resolved
@@ -22,10 +22,6 @@
 CDDL HEADER END
 
 Copyright (c) 2007, 2010, Oracle and/or its affiliates. All rights reserved.
-<<<<<<< HEAD
-=======
-Copyright 2016 Nexenta Systems, Inc.  All rights reserved.
->>>>>>> 807b45f1
 Copyright 2016 Hans Rosenfeld <rosenfeld@grumpf.hope-2000.org>
 Copyright 2017 Nexenta Systems, Inc.  All rights reserved.
 
