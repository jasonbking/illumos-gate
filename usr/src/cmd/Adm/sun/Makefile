--- conflicted
+++ resolved
@@ -61,17 +61,12 @@
 
 motd:	$(ROOT)/buildstamp
 	@-$(ECHO) "rebuilding motd"
-<<<<<<< HEAD
 	@$(ECHO) "SmartOS (build: $$(cat $(ROOT)/buildstamp))" >$@
 
 issue: issue.in $(ROOT)/buildstamp
 	sed "s+build: 00000000T000000Z+$$(cat $(ROOT)/buildstamp)+" issue.in >$@
-=======
-	@$(RELEASE_BUILD)-$(ECHO) "The illumos Project\t$(VERSION)\t$(RELEASE_DATE)" > motd
-	@$(NOT_RELEASE_BUILD)-$(ECHO) "The illumos Project\t$(VERSION)\t`date +'%h. %d, %Y'`" > motd
 	@$(NOT_RELEASE_BUILD)-$(ECHO) $(DEV_CM) | sed -e "s/@(#)//" >> motd
 	@-$(CAT) release_info >> motd
->>>>>>> 45de8795
 
 smbpasswd:
 	$(TOUCH) smbpasswd
