--- conflicted
+++ resolved
@@ -144,12 +144,8 @@
 
 all: $(PROG)
 
-<<<<<<< HEAD
 install: all $(ROOTNDMPDDIR) $(LOGNDMPDDIR) $(ROOTNDMPDFILE) $(ROOTSVCMETHOD) \
 	$(ROOTMANIFEST)
-=======
-install: all $(ROOTNDMPDDIR)  $(ROOTNDMPDFILE) $(ROOTSVCMETHOD) $(ROOTMANIFEST)
->>>>>>> 55fea89d
 
 check:	$(CHKMANIFEST)
 
