# CDDL HEADER START
#
# The contents of this file are subject to the terms of the
# Common Development and Distribution License, Version 1.0 only
# (the "License").  You may not use this file except in compliance
# with the License.
#
# You can obtain a copy of the license at usr/src/OPENSOLARIS.LICENSE
# or http://www.opensolaris.org/os/licensing.
# See the License for the specific language governing permissions
# and limitations under the License.
#
# When distributing Covered Code, include this CDDL HEADER in each
# file and include the License file at usr/src/OPENSOLARIS.LICENSE.
# If applicable, add the following below this CDDL HEADER, with the
# fields enclosed by brackets "[]" replaced with your own identifying
# information: Portions Copyright [yyyy] [name of copyright owner]
#
# CDDL HEADER END
#
# Copyright 1998 Sun Microsystems, Inc.  All rights reserved.
# Use is subject to license terms.
<<<<<<< HEAD
# Copyright 2012 OmniTI Computer Consulting, Inc.  All rights reserved.
=======
# Copyright 2015 Nexenta Systems, Inc. All rights reserved.
>>>>>>> 20afa66e
#

# The initial machine wide defaults for csh.

if ( $?TERM == 0 ) then
<<<<<<< HEAD
	set CAN_I386=`/usr/bin/isalist | grep i386`
	if ( "$CAN_I386" != "" ) then
=======
	if ( `uname -p` == "i386" ) then
>>>>>>> 20afa66e
		setenv TERM sun-color
	else
		setenv TERM sun
	endif
else
	if ( $TERM == "" ) then
<<<<<<< HEAD
		set CAN_I386=`/usr/bin/isalist | grep i386`
		if ( "$CAN_I386" != "" ) then
=======
		if ( `uname -p` == "i386" ) then
>>>>>>> 20afa66e
			setenv TERM sun-color
		else
			setenv TERM sun
		endif
	endif
endif

if (! -e .hushlogin ) then
	/usr/sbin/quota
	/bin/cat -s /etc/motd
	/bin/mail -E
	switch ( $status )
	case 0: 
		echo "You have new mail."
		breaksw;
	case 2: 
		echo "You have mail."
		breaksw;
	endsw
endif<|MERGE_RESOLUTION|>--- conflicted
+++ resolved
@@ -20,34 +20,21 @@
 #
 # Copyright 1998 Sun Microsystems, Inc.  All rights reserved.
 # Use is subject to license terms.
-<<<<<<< HEAD
 # Copyright 2012 OmniTI Computer Consulting, Inc.  All rights reserved.
-=======
 # Copyright 2015 Nexenta Systems, Inc. All rights reserved.
->>>>>>> 20afa66e
 #
 
 # The initial machine wide defaults for csh.
 
 if ( $?TERM == 0 ) then
-<<<<<<< HEAD
-	set CAN_I386=`/usr/bin/isalist | grep i386`
-	if ( "$CAN_I386" != "" ) then
-=======
 	if ( `uname -p` == "i386" ) then
->>>>>>> 20afa66e
 		setenv TERM sun-color
 	else
 		setenv TERM sun
 	endif
 else
 	if ( $TERM == "" ) then
-<<<<<<< HEAD
-		set CAN_I386=`/usr/bin/isalist | grep i386`
-		if ( "$CAN_I386" != "" ) then
-=======
 		if ( `uname -p` == "i386" ) then
->>>>>>> 20afa66e
 			setenv TERM sun-color
 		else
 			setenv TERM sun
