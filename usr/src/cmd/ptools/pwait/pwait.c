/*
 * CDDL HEADER START
 *
 * The contents of this file are subject to the terms of the
 * Common Development and Distribution License (the "License").
 * You may not use this file except in compliance with the License.
 *
 * You can obtain a copy of the license at usr/src/OPENSOLARIS.LICENSE
 * or http://www.opensolaris.org/os/licensing.
 * See the License for the specific language governing permissions
 * and limitations under the License.
 *
 * When distributing Covered Code, include this CDDL HEADER in each
 * file and include the License file at usr/src/OPENSOLARIS.LICENSE.
 * If applicable, add the following below this CDDL HEADER, with the
 * fields enclosed by brackets "[]" replaced with your own identifying
 * information: Portions Copyright [yyyy] [name of copyright owner]
 *
 * CDDL HEADER END
 */
/*
 * Copyright 2006 Sun Microsystems, Inc.  All rights reserved.
 * Use is subject to license terms.
 * Copyright 2022 Spencer Evans-Cole.
 */

#include <stdio.h>
#include <stdio_ext.h>
#include <ctype.h>
#include <stdlib.h>
#include <unistd.h>
#include <fcntl.h>
#include <string.h>
#include <dirent.h>
#include <errno.h>
#include <sys/types.h>
#include <stropts.h>
#include <poll.h>
#include <procfs.h>
#include <sys/resource.h>
#include <limits.h>
#include "ptools_common.h"

static int count_my_files();
static char *command;

/* slop to account for extra file descriptors opened by libraries we call */
#define	SLOP	5

int
main(int argc, char **argv)
{
	char buf[PATH_MAX];
	unsigned long remain = 0;
	struct pollfd *pollfd;
	struct pollfd *pfd;
	struct rlimit rlim;
	char *arg;
	unsigned i;
	int verbose = 0;
	pid_t mypid = getpid();

	if ((command = strrchr(argv[0], '/')) != NULL)
		command++;
	else
		command = argv[0];

	argc--;
	argv++;

	if (argc > 0 && strcmp(argv[0], "-v") == 0) {
		verbose = 1;
		argc--;
		argv++;
	}

	if (argc <= 0) {
		(void) fprintf(stderr, "usage:\t%s [-v] pid ...\n", command);
		(void) fprintf(stderr, "  (wait for processes to terminate)\n");
		(void) fprintf(stderr,
		    "  -v: verbose; report terminations to standard out\n");
		return (2);
	}

	(void) proc_snprintf(buf, sizeof (buf), "/proc/");

	/* make sure we have enough file descriptors */
	if (getrlimit(RLIMIT_NOFILE, &rlim) == 0) {
		int nfiles = count_my_files();

		if (rlim.rlim_cur < argc + nfiles + SLOP) {
			rlim.rlim_cur = argc + nfiles + SLOP;
			if (setrlimit(RLIMIT_NOFILE, &rlim) != 0) {
				(void) fprintf(stderr,
				    "%s: insufficient file descriptors\n",
				    command);
				return (2);
			}
		}
		(void) enable_extended_FILE_stdio(-1, -1);
	}

	pollfd = (struct pollfd *)malloc(argc*sizeof (struct pollfd));
	if (pollfd == NULL) {
		perror("malloc");
		return (2);
	}

	for (i = 0; i < argc; i++) {
		char psinfofile[100];

		arg = argv[i];
		if (mypid == atol(arg)) {
			if (verbose) {
				(void) printf("%s: has the same"
				    " pid as this process\n", arg);
			}
			continue;
		}
		if (strchr(arg, '/') != NULL)
			(void) strncpy(psinfofile, arg, sizeof (psinfofile));
		else {
			(void) strcpy(psinfofile, buf);
			(void) strncat(psinfofile, arg, sizeof (psinfofile)-6);
		}
		(void) strncat(psinfofile, "/psinfo",
<<<<<<< HEAD
		    sizeof (psinfofile)-strlen(psinfofile));
=======
		    sizeof (psinfofile) - strlen(psinfofile));
>>>>>>> b1bc843f

		pfd = &pollfd[i];
		if ((pfd->fd = open(psinfofile, O_RDONLY)) >= 0) {
			remain++;
			/*
			 * We set POLLPRI to detect system processes.
			 * We will get POLLNVAL below for a POLLPRI
			 * requested event on a system process.
			 */
			pfd->events = POLLPRI;
			pfd->revents = 0;
		} else if (errno == ENOENT) {
			(void) fprintf(stderr, "%s: no such process: %s\n",
			    command, arg);
		} else {
			perror(arg);
		}
	}

	while (remain != 0) {
		while (poll(pollfd, argc, INFTIM) < 0) {
			if (errno != EAGAIN) {
				perror("poll");
				return (2);
			}
			(void) sleep(2);
		}
		for (i = 0; i < argc; i++) {
			pfd = &pollfd[i];
			if (pfd->fd < 0 || (pfd->revents & ~POLLPRI) == 0) {
				/*
				 * We don't care if a non-system process
				 * stopped.  Don't check for that again.
				 */
				pfd->events = 0;
				pfd->revents = 0;
				continue;
			}

			if (verbose) {
				arg = argv[i];
				if (pfd->revents & POLLHUP) {
					psinfo_t psinfo;

					if (pread(pfd->fd, &psinfo,
					    sizeof (psinfo), (off_t)0)
					    == sizeof (psinfo)) {
<<<<<<< HEAD
						(void) printf("%s: terminated, "
						    "wait status 0x%.4x\n",
=======
						(void) printf("%s: terminated,"
						    " wait status 0x%.4x\n",
>>>>>>> b1bc843f
						    arg, psinfo.pr_wstat);
					} else {
						(void) printf(
						    "%s: terminated\n", arg);
					}
				}
				if (pfd->revents & POLLNVAL)
					(void) printf("%s: system process\n",
					    arg);
				if (pfd->revents & ~(POLLPRI|POLLHUP|POLLNVAL))
					(void) printf("%s: unknown error\n",
					    arg);
			}

			(void) close(pfd->fd);
			pfd->fd = -1;
			remain--;
		}
	}

	return (0);
}

/* ARGSUSED1 */
static int
do_count(void *nofilesp, int fd)
{
	(*(int *)nofilesp)++;
	return (0);
}

static int
count_my_files()
{
	int nofiles = 0;

	(void) fdwalk(do_count, &nofiles);
	return (nofiles);
}<|MERGE_RESOLUTION|>--- conflicted
+++ resolved
@@ -124,11 +124,7 @@
 			(void) strncat(psinfofile, arg, sizeof (psinfofile)-6);
 		}
 		(void) strncat(psinfofile, "/psinfo",
-<<<<<<< HEAD
-		    sizeof (psinfofile)-strlen(psinfofile));
-=======
 		    sizeof (psinfofile) - strlen(psinfofile));
->>>>>>> b1bc843f
 
 		pfd = &pollfd[i];
 		if ((pfd->fd = open(psinfofile, O_RDONLY)) >= 0) {
@@ -176,13 +172,8 @@
 					if (pread(pfd->fd, &psinfo,
 					    sizeof (psinfo), (off_t)0)
 					    == sizeof (psinfo)) {
-<<<<<<< HEAD
-						(void) printf("%s: terminated, "
-						    "wait status 0x%.4x\n",
-=======
 						(void) printf("%s: terminated,"
 						    " wait status 0x%.4x\n",
->>>>>>> b1bc843f
 						    arg, psinfo.pr_wstat);
 					} else {
 						(void) printf(
