--- conflicted
+++ resolved
@@ -237,17 +237,14 @@
 	"fs-allowed",
 	ALIAS_MAXPROCS,
 	"allowed-address",
-<<<<<<< HEAD
 	ALIAS_ZFSPRI,
 	"mac-addr",
 	"vlan-id",
 	"global-nic",
 	"property",
-=======
 	"default",
 	"lower",
 	"upper",
->>>>>>> 6cedfc39
 	NULL
 };
 
@@ -2261,11 +2258,8 @@
 {
 	int type;
 	struct zone_psettab tmp_psettab;
-<<<<<<< HEAD
-=======
 	struct zone_mcaptab tmp_mcaptab;
 	struct zone_secflagstab tmp_secflagstab;
->>>>>>> 6cedfc39
 	uint64_t tmp;
 	uint64_t tmp_mcap;
 	char pool[MAXNAMELEN];
@@ -3958,7 +3952,6 @@
 			return;
 		}
 		break;
-<<<<<<< HEAD
 	case RT_NET:
 		switch (prop_type) {
 		case PT_ALLOWED_ADDRESS:
@@ -3979,7 +3972,10 @@
 			return;
 		case PT_VLANID:
 			in_progress_nwiftab.zone_nwif_vlan_id[0] = '\0';
-=======
+			need_to_commit = B_TRUE;
+			return;
+		}
+		break;
 	case RT_SECFLAGS:
 		switch (prop_type) {
 		case PT_LOWER:
@@ -3992,7 +3988,6 @@
 			return;
 		case PT_UPPER:
 			in_progress_secflagstab.zone_secflags_upper[0] = '\0';
->>>>>>> 6cedfc39
 			need_to_commit = B_TRUE;
 			return;
 		}
