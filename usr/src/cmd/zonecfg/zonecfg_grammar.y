--- conflicted
+++ resolved
@@ -135,13 +135,8 @@
 %token NAME MATCH PRIV LIMIT ACTION VALUE EQUAL OPEN_SQ_BRACKET CLOSE_SQ_BRACKET
 %token OPEN_PAREN CLOSE_PAREN COMMA DATASET LIMITPRIV BOOTARGS BRAND PSET PCAP
 %token MCAP NCPUS IMPORTANCE SHARES MAXLWPS MAXSHMMEM MAXSHMIDS MAXMSGIDS
-<<<<<<< HEAD
-%token MAXSEMIDS LOCKED SWAP SCHED CLEAR DEFROUTER ADMIN USER AUTHS MAXPROCS
-%token ZFSPRI MAC VLANID GNIC NPROP
-=======
 %token MAXSEMIDS LOCKED SWAP SCHED CLEAR DEFROUTER ADMIN SECFLAGS USER AUTHS MAXPROCS
-%token DEFAULT UPPER LOWER
->>>>>>> 6cedfc39
+%token ZFSPRI MAC VLANID GNIC NPROP DEFAULT UPPER LOWER
 
 %type <strval> TOKEN EQUAL OPEN_SQ_BRACKET CLOSE_SQ_BRACKET
     property_value OPEN_PAREN CLOSE_PAREN COMMA simple_prop_val
@@ -151,11 +146,7 @@
 %type <ival> property_name SPECIAL RAW DIR OPTIONS TYPE ADDRESS PHYSICAL NAME
     MATCH ZONENAME ZONEPATH AUTOBOOT POOL LIMITPRIV BOOTARGS VALUE PRIV LIMIT
     ACTION BRAND SCHED IPTYPE DEFROUTER HOSTID USER AUTHS FS_ALLOWED
-<<<<<<< HEAD
-    ALLOWED_ADDRESS MAC VLANID GNIC NPROP
-=======
-    ALLOWED_ADDRESS DEFAULT UPPER LOWER
->>>>>>> 6cedfc39
+    ALLOWED_ADDRESS MAC VLANID GNIC NPROP DEFAULT UPPER LOWER
 %type <cmd> command
 %type <cmd> add_command ADD
 %type <cmd> cancel_command CANCEL
