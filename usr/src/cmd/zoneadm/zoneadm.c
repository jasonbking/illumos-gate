/*
 * CDDL HEADER START
 *
 * The contents of this file are subject to the terms of the
 * Common Development and Distribution License (the "License").
 * You may not use this file except in compliance with the License.
 *
 * You can obtain a copy of the license at usr/src/OPENSOLARIS.LICENSE
 * or http://www.opensolaris.org/os/licensing.
 * See the License for the specific language governing permissions
 * and limitations under the License.
 *
 * When distributing Covered Code, include this CDDL HEADER in each
 * file and include the License file at usr/src/OPENSOLARIS.LICENSE.
 * If applicable, add the following below this CDDL HEADER, with the
 * fields enclosed by brackets "[]" replaced with your own identifying
 * information: Portions Copyright [yyyy] [name of copyright owner]
 *
 * CDDL HEADER END
 */

/*
 * Copyright (c) 2003, 2010, Oracle and/or its affiliates. All rights reserved.
 * Copyright 2014 Nexenta Systems, Inc. All rights reserved.
 * Copyright 2015, Joyent Inc. All rights reserved.
 * Copyright (c) 2015 by Delphix. All rights reserved.
 */

/*
 * zoneadm is a command interpreter for zone administration.  It is all in
 * C (i.e., no lex/yacc), and all the argument passing is argc/argv based.
 * main() calls parse_and_run() which calls cmd_match(), then invokes the
 * appropriate command's handler function.  The rest of the program is the
 * handler functions and their helper functions.
 *
 * Some of the helper functions are used largely to simplify I18N: reducing
 * the need for translation notes.  This is particularly true of many of
 * the zerror() calls: doing e.g. zerror(gettext("%s failed"), "foo") rather
 * than zerror(gettext("foo failed")) with a translation note indicating
 * that "foo" need not be translated.
 */

#include <stdio.h>
#include <errno.h>
#include <unistd.h>
#include <signal.h>
#include <stdarg.h>
#include <ctype.h>
#include <stdlib.h>
#include <string.h>
#include <wait.h>
#include <zone.h>
#include <priv.h>
#include <locale.h>
#include <libintl.h>
#include <libzonecfg.h>
#include <bsm/adt.h>
#include <sys/brand.h>
#include <sys/param.h>
#include <sys/types.h>
#include <sys/stat.h>
#include <sys/statvfs.h>
#include <assert.h>
#include <sys/sockio.h>
#include <sys/mntent.h>
#include <limits.h>
#include <dirent.h>
#include <uuid/uuid.h>
#include <fcntl.h>
#include <door.h>
#include <macros.h>
#include <libgen.h>
#include <fnmatch.h>
#include <sys/modctl.h>
#include <libbrand.h>
#include <libscf.h>
#include <procfs.h>
#include <strings.h>
#include <pool.h>
#include <sys/pool.h>
#include <sys/priocntl.h>
#include <sys/fsspriocntl.h>
#include <libdladm.h>
#include <libdllink.h>
#include <pwd.h>
#include <auth_list.h>
#include <auth_attr.h>
#include <secdb.h>

#include "zoneadm.h"

#define	MAXARGS	8
#define	SOURCE_ZONE (CMD_MAX + 1)

/* Reflects kernel zone entries */
typedef struct zone_entry {
	zoneid_t	zid;
	char		zname[ZONENAME_MAX];
	char		*zstate_str;
	zone_state_t	zstate_num;
	char		zbrand[MAXNAMELEN];
	char		zroot[MAXPATHLEN];
	char		zuuid[UUID_PRINTABLE_STRING_LENGTH];
	zone_iptype_t	ziptype;
	zoneid_t	zdid;
} zone_entry_t;

#define	CLUSTER_BRAND_NAME	"cluster"

#define	LOOPBACK_IF	"lo0"
#define	SOCKET_AF(af)	(((af) == AF_UNSPEC) ? AF_INET : (af))

struct net_if {
	char	*name;
	int	af;
};

/* 0755 is the default directory mode. */
#define	DEFAULT_DIR_MODE \
	(S_IRWXU | S_IRGRP | S_IXGRP | S_IROTH | S_IXOTH)

struct cmd {
	uint_t	cmd_num;				/* command number */
	char	*cmd_name;				/* command name */
	char	*short_usage;				/* short form help */
	int	(*handler)(int argc, char *argv[]);	/* function to call */

};

#define	SHELP_HELP	"help"
#define	SHELP_BOOT	"boot [-- boot_arguments]"
#define	SHELP_HALT	"halt"
#define	SHELP_READY	"ready"
#define	SHELP_SHUTDOWN	"shutdown [-r [-- boot_arguments]]"
#define	SHELP_REBOOT	"reboot [-- boot_arguments]"
#define	SHELP_LIST	"list [-cinpv]"
#define	SHELP_VERIFY	"verify"
#define	SHELP_INSTALL	"install [brand-specific args]"
#define	SHELP_UNINSTALL	"uninstall [-F] [brand-specific args]"
#define	SHELP_CLONE	"clone [-m method] [-s <ZFS snapshot>] "\
	"[brand-specific args] zonename"
#define	SHELP_MOVE	"move zonepath"
#define	SHELP_DETACH	"detach [-n] [brand-specific args]"
#define	SHELP_ATTACH	"attach [-F] [-n <path>] [brand-specific args]"
#define	SHELP_MARK	"mark incomplete"

#define	EXEC_PREFIX	"exec "
#define	EXEC_LEN	(strlen(EXEC_PREFIX))
#define	RMCOMMAND	"/usr/bin/rm -rf"

static int cleanup_zonepath(char *, boolean_t);


static int help_func(int argc, char *argv[]);
static int ready_func(int argc, char *argv[]);
static int boot_func(int argc, char *argv[]);
static int shutdown_func(int argc, char *argv[]);
static int halt_func(int argc, char *argv[]);
static int reboot_func(int argc, char *argv[]);
static int list_func(int argc, char *argv[]);
static int verify_func(int argc, char *argv[]);
static int install_func(int argc, char *argv[]);
static int uninstall_func(int argc, char *argv[]);
static int mount_func(int argc, char *argv[]);
static int unmount_func(int argc, char *argv[]);
static int clone_func(int argc, char *argv[]);
static int move_func(int argc, char *argv[]);
static int detach_func(int argc, char *argv[]);
static int attach_func(int argc, char *argv[]);
static int mark_func(int argc, char *argv[]);
static int apply_func(int argc, char *argv[]);
static int sysboot_func(int argc, char *argv[]);
static int sanity_check(char *zone, int cmd_num, boolean_t running,
    boolean_t unsafe_when_running, boolean_t force);
static int cmd_match(char *cmd);
static int verify_details(int, char *argv[]);
static int verify_brand(zone_dochandle_t, int, char *argv[]);
static int invoke_brand_handler(int, char *argv[]);

static struct cmd cmdtab[] = {
	{ CMD_HELP,		"help",		SHELP_HELP,	help_func },
	{ CMD_BOOT,		"boot",		SHELP_BOOT,	boot_func },
	{ CMD_HALT,		"halt",		SHELP_HALT,	halt_func },
	{ CMD_READY,		"ready",	SHELP_READY,	ready_func },
	{ CMD_SHUTDOWN,		"shutdown",	SHELP_SHUTDOWN,	shutdown_func },
	{ CMD_REBOOT,		"reboot",	SHELP_REBOOT,	reboot_func },
	{ CMD_LIST,		"list",		SHELP_LIST,	list_func },
	{ CMD_VERIFY,		"verify",	SHELP_VERIFY,	verify_func },
	{ CMD_INSTALL,		"install",	SHELP_INSTALL,	install_func },
	{ CMD_UNINSTALL,	"uninstall",	SHELP_UNINSTALL,
	    uninstall_func },
	/* mount and unmount are private commands for admin/install */
	{ CMD_MOUNT,		"mount",	NULL,		mount_func },
	{ CMD_UNMOUNT,		"unmount",	NULL,		unmount_func },
	{ CMD_CLONE,		"clone",	SHELP_CLONE,	clone_func },
	{ CMD_MOVE,		"move",		SHELP_MOVE,	move_func },
	{ CMD_DETACH,		"detach",	SHELP_DETACH,	detach_func },
	{ CMD_ATTACH,		"attach",	SHELP_ATTACH,	attach_func },
	{ CMD_MARK,		"mark",		SHELP_MARK,	mark_func },
	{ CMD_APPLY,		"apply",	NULL,		apply_func },
	{ CMD_SYSBOOT,		"sysboot",	NULL,		sysboot_func }
};

/* global variables */

/* set early in main(), never modified thereafter, used all over the place */
static char *execname;
static char target_brand[MAXNAMELEN];
static char default_brand[MAXPATHLEN];
static char *locale;
char *target_zone;
static char *target_uuid;
char *username;

char *
cmd_to_str(int cmd_num)
{
	assert(cmd_num >= CMD_MIN && cmd_num <= CMD_MAX);
	return (cmdtab[cmd_num].cmd_name);
}

/* This is a separate function because of gettext() wrapping. */
static char *
long_help(int cmd_num)
{
	assert(cmd_num >= CMD_MIN && cmd_num <= CMD_MAX);
	switch (cmd_num) {
	case CMD_HELP:
		return (gettext("Print usage message."));
	case CMD_BOOT:
		return (gettext("Activates (boots) specified zone.  See "
		    "zoneadm(1m) for valid boot\n\targuments."));
	case CMD_HALT:
		return (gettext("Halts specified zone, bypassing shutdown "
		    "scripts and removing runtime\n\tresources of the zone."));
	case CMD_READY:
		return (gettext("Prepares a zone for running applications but "
		    "does not start any user\n\tprocesses in the zone."));
	case CMD_SHUTDOWN:
		return (gettext("Gracefully shutdown the zone or reboot if "
		    "the '-r' option is specified.\n\t"
		    "See zoneadm(1m) for valid boot arguments."));
	case CMD_REBOOT:
		return (gettext("Restarts the zone (equivalent to a halt / "
		    "boot sequence).\n\tFails if the zone is not active.  "
		    "See zoneadm(1m) for valid boot\n\targuments."));
	case CMD_LIST:
		return (gettext("Lists the current zones, or a "
		    "specific zone if indicated.  By default,\n\tall "
		    "running zones are listed, though this can be "
		    "expanded to all\n\tinstalled zones with the -i "
		    "option or all configured zones with the\n\t-c "
		    "option.  When used with the general -z <zone> and/or -u "
		    "<uuid-match>\n\toptions, lists only the specified "
		    "matching zone, but lists it\n\tregardless of its state, "
		    "and the -i, -c, and -n options are disallowed.  The\n\t-v "
		    "option can be used to display verbose information: zone "
		    "name, id,\n\tcurrent state, root directory and options.  "
		    "The -p option can be used\n\tto request machine-parsable "
		    "output.  The -v and -p options are mutually\n\texclusive."
		    "  If neither -v nor -p is used, just the zone name is "
		    "listed."));
	case CMD_VERIFY:
		return (gettext("Check to make sure the configuration "
		    "can safely be instantiated\n\ton the machine: "
		    "physical network interfaces exist, etc."));
	case CMD_INSTALL:
		return (gettext("Install the configuration on to the system.  "
		    "All arguments are passed to the brand installation "
		    "function;\n\tsee brands(5) for more information."));
	case CMD_UNINSTALL:
		return (gettext("Uninstall the configuration from the system.  "
		    "The -F flag can be used\n\tto force the action.  All "
		    "other arguments are passed to the brand\n\tuninstall "
		    "function; see brands(5) for more information."));
	case CMD_CLONE:
		return (gettext("Clone the installation of another zone.  "
		    "The -m option can be used to\n\tspecify 'copy' which "
		    "forces a copy of the source zone.  The -s option\n\t"
		    "can be used to specify the name of a ZFS snapshot "
		    "that was taken from\n\ta previous clone command.  The "
		    "snapshot will be used as the source\n\tinstead of "
		    "creating a new ZFS snapshot.  All other arguments are "
		    "passed\n\tto the brand clone function; see "
		    "brands(5) for more information."));
	case CMD_MOVE:
		return (gettext("Move the zone to a new zonepath."));
	case CMD_DETACH:
		return (gettext("Detach the zone from the system. The zone "
		    "state is changed to\n\t'configured' (but the files under "
		    "the zonepath are untouched).\n\tThe zone can subsequently "
		    "be attached, or can be moved to another\n\tsystem and "
		    "attached there.  The -n option can be used to specify\n\t"
		    "'no-execute' mode.  When -n is used, the information "
		    "needed to attach\n\tthe zone is sent to standard output "
		    "but the zone is not actually\n\tdetached.  All other "
		    "arguments are passed to the brand detach function;\n\tsee "
		    "brands(5) for more information."));
	case CMD_ATTACH:
		return (gettext("Attach the zone to the system.  The zone "
		    "state must be 'configured'\n\tprior to attach; upon "
		    "successful completion, the zone state will be\n\t"
		    "'installed'.  The system software on the current "
		    "system must be\n\tcompatible with the software on the "
		    "zone's original system.\n\tSpecify -F "
		    "to force the attach and skip software compatibility "
		    "tests.\n\tThe -n option can be used to specify "
		    "'no-execute' mode.  When -n is\n\tused, the information "
		    "needed to attach the zone is read from the\n\tspecified "
		    "path and the configuration is only validated.  The path "
		    "can\n\tbe '-' to specify standard input.  The -F and -n "
		    "options are mutually\n\texclusive.  All other arguments "
		    "are passed to the brand attach\n\tfunction; see "
		    "brands(5) for more information."));
	case CMD_MARK:
		return (gettext("Set the state of the zone.  This can be used "
		    "to force the zone\n\tstate to 'incomplete' "
		    "administratively if some activity has rendered\n\tthe "
		    "zone permanently unusable.  The only valid state that "
		    "may be\n\tspecified is 'incomplete'."));
	default:
		return ("");
	}
	/* NOTREACHED */
	return (NULL);
}

/*
 * Called with explicit B_TRUE when help is explicitly requested, B_FALSE for
 * unexpected errors.
 */

static int
usage(boolean_t explicit)
{
	int i;
	FILE *fd = explicit ? stdout : stderr;

	(void) fprintf(fd, "%s:\t%s help\n", gettext("usage"), execname);
	(void) fprintf(fd, "\t%s [-z <zone>] [-u <uuid-match>] list\n",
	    execname);
	(void) fprintf(fd, "\t%s {-z <zone>|-u <uuid-match>} <%s>\n", execname,
	    gettext("subcommand"));
	(void) fprintf(fd, "\n%s:\n\n", gettext("Subcommands"));
	for (i = CMD_MIN; i <= CMD_MAX; i++) {
		if (cmdtab[i].short_usage == NULL)
			continue;
		(void) fprintf(fd, "%s\n", cmdtab[i].short_usage);
		if (explicit)
			(void) fprintf(fd, "\t%s\n\n", long_help(i));
	}
	if (!explicit)
		(void) fputs("\n", fd);
	return (Z_USAGE);
}

static void
sub_usage(char *short_usage, int cmd_num)
{
	(void) fprintf(stderr, "%s:\t%s\n", gettext("usage"), short_usage);
	(void) fprintf(stderr, "\t%s\n", long_help(cmd_num));
}

/*
 * zperror() is like perror(3c) except that this also prints the executable
 * name at the start of the message, and takes a boolean indicating whether
 * to call libc'c strerror() or that from libzonecfg.
 */

void
zperror(const char *str, boolean_t zonecfg_error)
{
	(void) fprintf(stderr, "%s: %s: %s\n", execname, str,
	    zonecfg_error ? zonecfg_strerror(errno) : strerror(errno));
}

/*
 * zperror2() is very similar to zperror() above, except it also prints a
 * supplied zone name after the executable.
 *
 * All current consumers of this function want libzonecfg's strerror() rather
 * than libc's; if this ever changes, this function can be made more generic
 * like zperror() above.
 */

void
zperror2(const char *zone, const char *str)
{
	(void) fprintf(stderr, "%s: %s: %s: %s\n", execname, zone, str,
	    zonecfg_strerror(errno));
}

/* PRINTFLIKE1 */
void
zerror(const char *fmt, ...)
{
	va_list alist;

	va_start(alist, fmt);
	(void) fprintf(stderr, "%s: ", execname);
	if (target_zone != NULL)
		(void) fprintf(stderr, "zone '%s': ", target_zone);
	(void) vfprintf(stderr, fmt, alist);
	(void) fprintf(stderr, "\n");
	va_end(alist);
}

static void
zone_print(zone_entry_t *zent, boolean_t verbose, boolean_t parsable)
{
	static boolean_t firsttime = B_TRUE;
	char *ip_type_str;

	/* Skip a zone that shutdown while we were collecting data. */
	if (zent->zname[0] == '\0')
		return;

	if (zent->ziptype == ZS_EXCLUSIVE)
		ip_type_str = "excl";
	else
		ip_type_str = "shared";

	assert(!(verbose && parsable));
	if (firsttime && verbose) {
		firsttime = B_FALSE;
		(void) printf("%*s %-16s %-10s %-30s %-8s %-6s\n",
		    ZONEID_WIDTH, "ID", "NAME", "STATUS", "PATH", "BRAND",
		    "IP");
	}
	if (!verbose) {
		char *cp, *clim;
		char zdid[80];

		if (!parsable) {
			(void) printf("%s\n", zent->zname);
			return;
		}
		if (zent->zid == ZONE_ID_UNDEFINED)
			(void) printf("-");
		else
			(void) printf("%lu", zent->zid);
		(void) printf(":%s:%s:", zent->zname, zent->zstate_str);
		cp = zent->zroot;
		while ((clim = strchr(cp, ':')) != NULL) {
			(void) printf("%.*s\\:", clim - cp, cp);
			cp = clim + 1;
		}
		if (zent->zdid == -1)
			zdid[0] = '\0';
		else
			(void) snprintf(zdid, sizeof (zdid), "%d", zent->zdid);
		(void) printf("%s:%s:%s:%s:%s\n", cp, zent->zuuid, zent->zbrand,
		    ip_type_str, zdid);
		return;
	}
	if (zent->zstate_str != NULL) {
		if (zent->zid == ZONE_ID_UNDEFINED)
			(void) printf("%*s", ZONEID_WIDTH, "-");
		else
			(void) printf("%*lu", ZONEID_WIDTH, zent->zid);
		(void) printf(" %-16s %-10s %-30s %-8s %-6s\n", zent->zname,
		    zent->zstate_str, zent->zroot, zent->zbrand, ip_type_str);
	}
}

static int
lookup_zone_info(const char *zone_name, zoneid_t zid, zone_entry_t *zent)
{
	char root[MAXPATHLEN], *cp;
	int err;
	uuid_t uuid;
	zone_dochandle_t handle;

	(void) strlcpy(zent->zname, zone_name, sizeof (zent->zname));
	(void) strlcpy(zent->zroot, "???", sizeof (zent->zroot));
	(void) strlcpy(zent->zbrand, "???", sizeof (zent->zbrand));
	zent->zstate_str = "???";

	if (strcmp(zone_name, GLOBAL_ZONENAME) == 0)
		zid = zent->zdid = GLOBAL_ZONEID;

	zent->zid = zid;

	if (zonecfg_get_uuid(zone_name, uuid) == Z_OK &&
	    !uuid_is_null(uuid))
		uuid_unparse(uuid, zent->zuuid);
	else
		zent->zuuid[0] = '\0';

	/*
	 * For labeled zones which query the zone path of lower-level
	 * zones, the path needs to be adjusted to drop the final
	 * "/root" component. This adjusted path is then useful
	 * for reading down any exported directories from the
	 * lower-level zone.
	 */
	if (is_system_labeled() && zent->zid != ZONE_ID_UNDEFINED) {
		if (zone_getattr(zent->zid, ZONE_ATTR_ROOT, zent->zroot,
		    sizeof (zent->zroot)) == -1) {
			zperror2(zent->zname,
			    gettext("could not get zone path."));
			return (Z_ERR);
		}
		cp = zent->zroot + strlen(zent->zroot) - 5;
		if (cp > zent->zroot && strcmp(cp, "/root") == 0)
			*cp = 0;
	} else {
		if ((err = zone_get_zonepath(zent->zname, root,
		    sizeof (root))) != Z_OK) {
			errno = err;
			zperror2(zent->zname,
			    gettext("could not get zone path."));
			return (Z_ERR);
		}
		(void) strlcpy(zent->zroot, root, sizeof (zent->zroot));
	}

	if ((err = zone_get_state(zent->zname, &zent->zstate_num)) != Z_OK) {
		errno = err;
		zperror2(zent->zname, gettext("could not get state"));
		return (Z_ERR);
	}
	zent->zstate_str = zone_state_str(zent->zstate_num);

	/*
	 * A zone's brand might only be available in the .xml file describing
	 * it, which is only visible to the global zone.  This causes
	 * zone_get_brand() to fail when called from within a non-global
	 * zone.  Fortunately we only do this on labeled systems, where we
	 * know all zones are native.
	 */
	if (getzoneid() != GLOBAL_ZONEID) {
		assert(is_system_labeled() != 0);
		(void) strlcpy(zent->zbrand, default_brand,
		    sizeof (zent->zbrand));
	} else if (zone_get_brand(zent->zname, zent->zbrand,
	    sizeof (zent->zbrand)) != Z_OK) {
		zperror2(zent->zname, gettext("could not get brand name"));
		return (Z_ERR);
	}

	/*
	 * Get ip type of the zone.
	 * Note for global zone, ZS_SHARED is set always.
	 */
	if (zid == GLOBAL_ZONEID) {
		zent->ziptype = ZS_SHARED;
		return (Z_OK);
	}

	if ((handle = zonecfg_init_handle()) == NULL) {
		zperror2(zent->zname, gettext("could not init handle"));
		return (Z_ERR);
	}
	if ((err = zonecfg_get_handle(zent->zname, handle)) != Z_OK) {
		zperror2(zent->zname, gettext("could not get handle"));
		zonecfg_fini_handle(handle);
		return (Z_ERR);
	}

	if ((err = zonecfg_get_iptype(handle, &zent->ziptype)) != Z_OK) {
		zperror2(zent->zname, gettext("could not get ip-type"));
		zonecfg_fini_handle(handle);
		return (Z_ERR);
	}

	/*
	 * There is a race condition where the zone could boot while
	 * we're walking the index file.  In this case the zone state
	 * could be seen as running from the call above, but the zoneid
	 * would be undefined.
	 *
	 * There is also a race condition where the zone could shutdown after
	 * we got its running state above.  This is also not an error and
	 * we fall back to getting the ziptype from the zone configuration.
	 */
	if (zent->zstate_num == ZONE_STATE_RUNNING &&
	    zid != ZONE_ID_UNDEFINED) {
		ushort_t flags;

		if (zone_getattr(zid, ZONE_ATTR_FLAGS, &flags,
		    sizeof (flags)) >= 0) {
			if (flags & ZF_NET_EXCL)
				zent->ziptype = ZS_EXCLUSIVE;
			else
				zent->ziptype = ZS_SHARED;
		}
	}

	zent->zdid = zonecfg_get_did(handle);

	zonecfg_fini_handle(handle);

	return (Z_OK);
}

static int
zone_print_list(zone_state_t min_state, boolean_t verbose, boolean_t parsable,
    boolean_t exclude_global)
{
	zone_entry_t zent;
	FILE *cookie;
	struct zoneent *ze;

	/*
<<<<<<< HEAD
	 * Get the full list of zones from the configuration.
=======
	 * First get the list of running zones from the kernel and print them.
	 * If that is all we need, then return.
	 */
	if ((i = fetch_zents()) != Z_OK) {
		/*
		 * No need for error messages; fetch_zents() has already taken
		 * care of this.
		 */
		return (i);
	}
	for (i = 0; i < nzents; i++) {
		if (exclude_global && zents[i].zid == GLOBAL_ZONEID)
			continue;
		zone_print(&zents[i], verbose, parsable);
	}
	if (min_state >= ZONE_STATE_RUNNING)
		return (Z_OK);
	/*
	 * Next, get the full list of zones from the configuration, skipping
	 * any we have already printed.
>>>>>>> 0222d5ac
	 */
	cookie = setzoneent();
	while ((ze = getzoneent_private(cookie)) != NULL) {
		char *name = ze->zone_name;
		zoneid_t zid;

		zid = getzoneidbyname(name);

		if (ze->zone_brand[0] == '\0') {
			/* old, incomplete index entry */
			if (lookup_zone_info(name, zid, &zent) != Z_OK) {
				free(ze);
				continue;
			}
		} else {
			/* new, full index entry */
			(void) strlcpy(zent.zname, name, sizeof (zent.zname));
			(void) strlcpy(zent.zroot, ze->zone_path,
			    sizeof (zent.zroot));
			uuid_unparse(ze->zone_uuid, zent.zuuid);
			(void) strlcpy(zent.zbrand, ze->zone_brand,
			    sizeof (zent.zbrand));
			zent.ziptype = ze->zone_iptype;
			zent.zdid = ze->zone_did;
			zent.zid = zid;

			if (zid != -1) {
				int err;

				err = zone_get_state(name,
				    (zone_state_t *)&ze->zone_state);
				if (err != Z_OK) {
					errno = err;
					zperror2(name, gettext("could not get "
					    "state"));
					free(ze);
					continue;
				}
			}

			zent.zstate_num = ze->zone_state;
			zent.zstate_str = zone_state_str(zent.zstate_num);
		}

		if (zent.zstate_num >= min_state)
			zone_print(&zent, verbose, parsable);

		free(ze);
	}
	endzoneent(cookie);
	return (Z_OK);
}

/*
 * Retrieve a zone entry by name.  Returns NULL if no such zone exists.
 */
static zone_entry_t *
lookup_running_zone(const char *name)
{
	zoneid_t zid;
	zone_entry_t *zent;

	if ((zid = getzoneidbyname(name)) == -1)
		return (NULL);

	if ((zent = malloc(sizeof (zone_entry_t))) == NULL)
		return (NULL);

	if (lookup_zone_info(name, zid, zent) != Z_OK) {
		free(zent);
		return (NULL);
	}
	return (zent);
}

/*
 * Check a bit in a mode_t: if on is B_TRUE, that bit should be on; if
 * B_FALSE, it should be off.  Return B_TRUE if the mode is bad (incorrect).
 */
static boolean_t
bad_mode_bit(mode_t mode, mode_t bit, boolean_t on, char *file)
{
	char *str;

	assert(bit == S_IRUSR || bit == S_IWUSR || bit == S_IXUSR ||
	    bit == S_IRGRP || bit == S_IWGRP || bit == S_IXGRP ||
	    bit == S_IROTH || bit == S_IWOTH || bit == S_IXOTH);
	/*
	 * TRANSLATION_NOTE
	 * The strings below will be used as part of a larger message,
	 * either:
	 * (file name) must be (owner|group|world) (read|writ|execut)able
	 * or
	 * (file name) must not be (owner|group|world) (read|writ|execut)able
	 */
	switch (bit) {
	case S_IRUSR:
		str = gettext("owner readable");
		break;
	case S_IWUSR:
		str = gettext("owner writable");
		break;
	case S_IXUSR:
		str = gettext("owner executable");
		break;
	case S_IRGRP:
		str = gettext("group readable");
		break;
	case S_IWGRP:
		str = gettext("group writable");
		break;
	case S_IXGRP:
		str = gettext("group executable");
		break;
	case S_IROTH:
		str = gettext("world readable");
		break;
	case S_IWOTH:
		str = gettext("world writable");
		break;
	case S_IXOTH:
		str = gettext("world executable");
		break;
	}
	if ((mode & bit) == (on ? 0 : bit)) {
		/*
		 * TRANSLATION_NOTE
		 * The first parameter below is a file name; the second
		 * is one of the "(owner|group|world) (read|writ|execut)able"
		 * strings from above.
		 */
		/*
		 * The code below could be simplified but not in a way
		 * that would easily translate to non-English locales.
		 */
		if (on) {
			(void) fprintf(stderr, gettext("%s must be %s.\n"),
			    file, str);
		} else {
			(void) fprintf(stderr, gettext("%s must not be %s.\n"),
			    file, str);
		}
		return (B_TRUE);
	}
	return (B_FALSE);
}

/*
 * We want to make sure that no zone has its zone path as a child node
 * (in the directory sense) of any other.  We do that by comparing this
 * zone's path to the path of all other (non-global) zones.  The comparison
 * in each case is simple: add '/' to the end of the path, then do a
 * strncmp() of the two paths, using the length of the shorter one.
 */

static int
crosscheck_zonepaths(char *path)
{
	char rpath[MAXPATHLEN];		/* resolved path */
	char path_copy[MAXPATHLEN];	/* copy of original path */
	char rpath_copy[MAXPATHLEN];	/* copy of original rpath */
	struct zoneent *ze;
	int res, err;
	FILE *cookie;

	cookie = setzoneent();
	while ((ze = getzoneent_private(cookie)) != NULL) {
		/* Skip zones which are not installed. */
		if (ze->zone_state < ZONE_STATE_INSTALLED) {
			free(ze);
			continue;
		}
		/* Skip the global zone and the current target zone. */
		if (strcmp(ze->zone_name, GLOBAL_ZONENAME) == 0 ||
		    strcmp(ze->zone_name, target_zone) == 0) {
			free(ze);
			continue;
		}
		if (strlen(ze->zone_path) == 0) {
			/* old index file without path, fall back */
			if ((err = zone_get_zonepath(ze->zone_name,
			    ze->zone_path, sizeof (ze->zone_path))) != Z_OK) {
				errno = err;
				zperror2(ze->zone_name,
				    gettext("could not get zone path"));
				free(ze);
				continue;
			}
		}
		(void) snprintf(path_copy, sizeof (path_copy), "%s%s",
		    zonecfg_get_root(), ze->zone_path);
		res = resolvepath(path_copy, rpath, sizeof (rpath));
		if (res == -1) {
			if (errno != ENOENT) {
				zperror(path_copy, B_FALSE);
				free(ze);
				return (Z_ERR);
			}
			(void) printf(gettext("WARNING: zone %s is installed, "
			    "but its %s %s does not exist.\n"), ze->zone_name,
			    "zonepath", path_copy);
			free(ze);
			continue;
		}
		rpath[res] = '\0';
		(void) snprintf(path_copy, sizeof (path_copy), "%s/", path);
		(void) snprintf(rpath_copy, sizeof (rpath_copy), "%s/", rpath);
		if (strncmp(path_copy, rpath_copy,
		    min(strlen(path_copy), strlen(rpath_copy))) == 0) {
			/*
			 * TRANSLATION_NOTE
			 * zonepath is a literal that should not be translated.
			 */
			(void) fprintf(stderr, gettext("%s zonepath (%s) and "
			    "%s zonepath (%s) overlap.\n"),
			    target_zone, path, ze->zone_name, rpath);
			free(ze);
			return (Z_ERR);
		}
		free(ze);
	}
	endzoneent(cookie);
	return (Z_OK);
}

static int
validate_zonepath(char *path, int cmd_num)
{
	int res;			/* result of last library/system call */
	boolean_t err = B_FALSE;	/* have we run into an error? */
	struct stat stbuf;
	struct statvfs64 vfsbuf;
	char rpath[MAXPATHLEN];		/* resolved path */
	char ppath[MAXPATHLEN];		/* parent path */
	char rppath[MAXPATHLEN];	/* resolved parent path */
	char rootpath[MAXPATHLEN];	/* root path */
	zone_state_t state;

	if (path[0] != '/') {
		(void) fprintf(stderr,
		    gettext("%s is not an absolute path.\n"), path);
		return (Z_ERR);
	}
	if ((res = resolvepath(path, rpath, sizeof (rpath))) == -1) {
		if ((errno != ENOENT) ||
		    (cmd_num != CMD_VERIFY && cmd_num != CMD_INSTALL &&
		    cmd_num != CMD_CLONE && cmd_num != CMD_MOVE)) {
			zperror(path, B_FALSE);
			return (Z_ERR);
		}
		if (cmd_num == CMD_VERIFY) {
			/*
			 * TRANSLATION_NOTE
			 * zoneadm is a literal that should not be translated.
			 */
			(void) fprintf(stderr, gettext("WARNING: %s does not "
			    "exist, so it could not be verified.\nWhen "
			    "'zoneadm %s' is run, '%s' will try to create\n%s, "
			    "and '%s' will be tried again,\nbut the '%s' may "
			    "fail if:\nthe parent directory of %s is group- or "
			    "other-writable\nor\n%s overlaps with any other "
			    "installed zones.\n"), path,
			    cmd_to_str(CMD_INSTALL), cmd_to_str(CMD_INSTALL),
			    path, cmd_to_str(CMD_VERIFY),
			    cmd_to_str(CMD_VERIFY), path, path);
			return (Z_OK);
		}
		/*
		 * The zonepath is supposed to be mode 700 but its
		 * parent(s) 755.  So use 755 on the mkdirp() then
		 * chmod() the zonepath itself to 700.
		 */
		if (mkdirp(path, DEFAULT_DIR_MODE) < 0) {
			zperror(path, B_FALSE);
			return (Z_ERR);
		}
		/*
		 * If the chmod() fails, report the error, but might
		 * as well continue the verify procedure.
		 */
		if (chmod(path, S_IRWXU) != 0)
			zperror(path, B_FALSE);
		/*
		 * Since the mkdir() succeeded, we should not have to
		 * worry about a subsequent ENOENT, thus this should
		 * only recurse once.
		 */
		return (validate_zonepath(path, cmd_num));
	}
	rpath[res] = '\0';
	if (strcmp(path, rpath) != 0) {
		errno = Z_RESOLVED_PATH;
		zperror(path, B_TRUE);
		return (Z_ERR);
	}
	if ((res = stat(rpath, &stbuf)) != 0) {
		zperror(rpath, B_FALSE);
		return (Z_ERR);
	}
	if (!S_ISDIR(stbuf.st_mode)) {
		(void) fprintf(stderr, gettext("%s is not a directory.\n"),
		    rpath);
		return (Z_ERR);
	}
	if (strcmp(stbuf.st_fstype, MNTTYPE_TMPFS) == 0) {
		(void) printf(gettext("WARNING: %s is on a temporary "
		    "file system.\n"), rpath);
	}
	if (cmd_num != CMD_BOOT && cmd_num != CMD_REBOOT &&
	    cmd_num != CMD_READY) {
		/* we checked when we installed, no need to check each boot */
		if (crosscheck_zonepaths(rpath) != Z_OK)
			return (Z_ERR);
	}
	/*
	 * Try to collect and report as many minor errors as possible
	 * before returning, so the user can learn everything that needs
	 * to be fixed up front.
	 */
	if (stbuf.st_uid != 0) {
		(void) fprintf(stderr, gettext("%s is not owned by root.\n"),
		    rpath);
		err = B_TRUE;

		/* Try to change owner */
		if (cmd_num != CMD_VERIFY) {
			(void) fprintf(stderr, gettext("%s: changing owner "
			    "to root.\n"), rpath);
			if (chown(rpath, 0, -1) != 0) {
				zperror(rpath, B_FALSE);
				return (Z_ERR);
			} else {
				err = B_FALSE;
			}
		}
	}
	err |= bad_mode_bit(stbuf.st_mode, S_IRUSR, B_TRUE, rpath);
	err |= bad_mode_bit(stbuf.st_mode, S_IWUSR, B_TRUE, rpath);
	err |= bad_mode_bit(stbuf.st_mode, S_IXUSR, B_TRUE, rpath);
	err |= bad_mode_bit(stbuf.st_mode, S_IRGRP, B_FALSE, rpath);
	err |= bad_mode_bit(stbuf.st_mode, S_IWGRP, B_FALSE, rpath);
	err |= bad_mode_bit(stbuf.st_mode, S_IXGRP, B_FALSE, rpath);
	err |= bad_mode_bit(stbuf.st_mode, S_IROTH, B_FALSE, rpath);
	err |= bad_mode_bit(stbuf.st_mode, S_IWOTH, B_FALSE, rpath);
	err |= bad_mode_bit(stbuf.st_mode, S_IXOTH, B_FALSE, rpath);

	/* If the group perms are wrong, fix them */
	if (err && (cmd_num != CMD_VERIFY)) {
		(void) fprintf(stderr, gettext("%s: changing permissions "
		    "to 0700.\n"), rpath);
		if (chmod(rpath, S_IRWXU) != 0) {
			zperror(path, B_FALSE);
		} else {
			err = B_FALSE;
		}
	}

	(void) snprintf(ppath, sizeof (ppath), "%s/..", path);
	if ((res = resolvepath(ppath, rppath, sizeof (rppath))) == -1) {
		zperror(ppath, B_FALSE);
		return (Z_ERR);
	}
	rppath[res] = '\0';
	if ((res = stat(rppath, &stbuf)) != 0) {
		zperror(rppath, B_FALSE);
		return (Z_ERR);
	}
	/* theoretically impossible */
	if (!S_ISDIR(stbuf.st_mode)) {
		(void) fprintf(stderr, gettext("%s is not a directory.\n"),
		    rppath);
		return (Z_ERR);
	}
	if (stbuf.st_uid != 0) {
		(void) fprintf(stderr, gettext("%s is not owned by root.\n"),
		    rppath);
		err = B_TRUE;
	}
	err |= bad_mode_bit(stbuf.st_mode, S_IRUSR, B_TRUE, rppath);
	err |= bad_mode_bit(stbuf.st_mode, S_IWUSR, B_TRUE, rppath);
	err |= bad_mode_bit(stbuf.st_mode, S_IXUSR, B_TRUE, rppath);
	err |= bad_mode_bit(stbuf.st_mode, S_IWGRP, B_FALSE, rppath);
	err |= bad_mode_bit(stbuf.st_mode, S_IWOTH, B_FALSE, rppath);
	if (strcmp(rpath, rppath) == 0) {
		(void) fprintf(stderr, gettext("%s is its own parent.\n"),
		    rppath);
		err = B_TRUE;
	}

	if (statvfs64(rpath, &vfsbuf) != 0) {
		zperror(rpath, B_FALSE);
		return (Z_ERR);
	}
	if (strcmp(vfsbuf.f_basetype, MNTTYPE_NFS) == 0) {
		/*
		 * TRANSLATION_NOTE
		 * Zonepath and NFS are literals that should not be translated.
		 */
		(void) fprintf(stderr, gettext("Zonepath %s is on an NFS "
		    "mounted file system.\n"
		    "\tA local file system must be used.\n"), rpath);
		return (Z_ERR);
	}
	if (vfsbuf.f_flag & ST_NOSUID) {
		/*
		 * TRANSLATION_NOTE
		 * Zonepath and nosuid are literals that should not be
		 * translated.
		 */
		(void) fprintf(stderr, gettext("Zonepath %s is on a nosuid "
		    "file system.\n"), rpath);
		return (Z_ERR);
	}

	if ((res = zone_get_state(target_zone, &state)) != Z_OK) {
		errno = res;
		zperror2(target_zone, gettext("could not get state"));
		return (Z_ERR);
	}
	/*
	 * The existence of the root path is only bad in the configured state,
	 * as it is *supposed* to be there at the installed and later states.
	 * However, the root path is expected to be there if the zone is
	 * detached.
	 * State/command mismatches are caught earlier in verify_details().
	 */
	if (state == ZONE_STATE_CONFIGURED && cmd_num != CMD_ATTACH) {
		if (snprintf(rootpath, sizeof (rootpath), "%s/root", rpath) >=
		    sizeof (rootpath)) {
			/*
			 * TRANSLATION_NOTE
			 * Zonepath is a literal that should not be translated.
			 */
			(void) fprintf(stderr,
			    gettext("Zonepath %s is too long.\n"), rpath);
			return (Z_ERR);
		}
		if ((res = stat(rootpath, &stbuf)) == 0) {
			if (zonecfg_detached(rpath)) {
				(void) fprintf(stderr,
				    gettext("Cannot %s detached "
				    "zone.\nUse attach or remove %s "
				    "directory.\n"), cmd_to_str(cmd_num),
				    rpath);
				return (Z_ERR);
			}

			/* Not detached, check if it really looks ok. */

			if (!S_ISDIR(stbuf.st_mode)) {
				(void) fprintf(stderr, gettext("%s is not a "
				    "directory.\n"), rootpath);
				return (Z_ERR);
			}

			if (stbuf.st_uid != 0) {
				(void) fprintf(stderr, gettext("%s is not "
				    "owned by root.\n"), rootpath);
				return (Z_ERR);
			}

			if ((stbuf.st_mode & 0777) != 0755) {
				(void) fprintf(stderr, gettext("%s mode is not "
				    "0755.\n"), rootpath);
				return (Z_ERR);
			}
		}
	}

	return (err ? Z_ERR : Z_OK);
}

static int
invoke_brand_handler(int cmd_num, char *argv[])
{
	zone_dochandle_t handle;
	int err;

	if ((handle = zonecfg_init_handle()) == NULL) {
		zperror(cmd_to_str(cmd_num), B_TRUE);
		return (Z_ERR);
	}
	if ((err = zonecfg_get_handle(target_zone, handle)) != Z_OK) {
		errno = err;
		zperror(cmd_to_str(cmd_num), B_TRUE);
		zonecfg_fini_handle(handle);
		return (Z_ERR);
	}
	if (verify_brand(handle, cmd_num, argv) != Z_OK) {
		zonecfg_fini_handle(handle);
		return (Z_ERR);
	}
	zonecfg_fini_handle(handle);
	return (Z_OK);
}

static int
ready_func(int argc, char *argv[])
{
	zone_cmd_arg_t zarg;
	boolean_t debug = B_FALSE;
	int arg;

	if (zonecfg_in_alt_root()) {
		zerror(gettext("cannot ready zone in alternate root"));
		return (Z_ERR);
	}

	optind = 0;
	if ((arg = getopt(argc, argv, "?X")) != EOF) {
		switch (arg) {
		case '?':
			sub_usage(SHELP_READY, CMD_READY);
			return (optopt == '?' ? Z_OK : Z_USAGE);
		case 'X':
			debug = B_TRUE;
			break;
		default:
			sub_usage(SHELP_READY, CMD_READY);
			return (Z_USAGE);
		}
	}
	if (argc > optind) {
		sub_usage(SHELP_READY, CMD_READY);
		return (Z_USAGE);
	}
	if (sanity_check(target_zone, CMD_READY, B_FALSE, B_FALSE, B_FALSE)
	    != Z_OK)
		return (Z_ERR);
	if (verify_details(CMD_READY, argv) != Z_OK)
		return (Z_ERR);

	zarg.cmd = Z_READY;
	zarg.debug = debug;
	if (zonecfg_call_zoneadmd(target_zone, &zarg, locale, B_TRUE) != 0) {
		zerror(gettext("call to %s failed"), "zoneadmd");
		return (Z_ERR);
	}
	return (Z_OK);
}

static int
boot_func(int argc, char *argv[])
{
	zone_cmd_arg_t zarg;
	boolean_t force = B_FALSE;
	boolean_t debug = B_FALSE;
	int arg;

	if (zonecfg_in_alt_root()) {
		zerror(gettext("cannot boot zone in alternate root"));
		return (Z_ERR);
	}

	zarg.bootbuf[0] = '\0';

	/*
	 * The following getopt processes arguments to zone boot; that
	 * is to say, the [here] portion of the argument string:
	 *
	 *	zoneadm -z myzone boot [here] -- -v -m verbose
	 *
	 * Where [here] can either be nothing, -? (in which case we bail
	 * and print usage), -f (a private option to indicate that the
	 * boot operation should be 'forced'), or -s.  Support for -s is
	 * vestigal and obsolete, but is retained because it was a
	 * documented interface and there are known consumers including
	 * admin/install; the proper way to specify boot arguments like -s
	 * is:
	 *
	 *	zoneadm -z myzone boot -- -s -v -m verbose.
	 */
	optind = 0;
	while ((arg = getopt(argc, argv, "?fsX")) != EOF) {
		switch (arg) {
		case '?':
			sub_usage(SHELP_BOOT, CMD_BOOT);
			return (optopt == '?' ? Z_OK : Z_USAGE);
		case 's':
			(void) strlcpy(zarg.bootbuf, "-s",
			    sizeof (zarg.bootbuf));
			break;
		case 'f':
			force = B_TRUE;
			break;
		case 'X':
			debug = B_TRUE;
			break;
		default:
			sub_usage(SHELP_BOOT, CMD_BOOT);
			return (Z_USAGE);
		}
	}

	for (; optind < argc; optind++) {
		if (strlcat(zarg.bootbuf, argv[optind],
		    sizeof (zarg.bootbuf)) >= sizeof (zarg.bootbuf)) {
			zerror(gettext("Boot argument list too long"));
			return (Z_ERR);
		}
		if (optind < argc - 1)
			if (strlcat(zarg.bootbuf, " ", sizeof (zarg.bootbuf)) >=
			    sizeof (zarg.bootbuf)) {
				zerror(gettext("Boot argument list too long"));
				return (Z_ERR);
			}
	}
	if (sanity_check(target_zone, CMD_BOOT, B_FALSE, B_FALSE, force)
	    != Z_OK)
		return (Z_ERR);
	if (verify_details(CMD_BOOT, argv) != Z_OK)
		return (Z_ERR);
	zarg.cmd = force ? Z_FORCEBOOT : Z_BOOT;
	zarg.debug = debug;
	if (zonecfg_call_zoneadmd(target_zone, &zarg, locale, B_TRUE) != 0) {
		zerror(gettext("call to %s failed"), "zoneadmd");
		return (Z_ERR);
	}

	return (Z_OK);
}

static void
fake_up_local_zone(zoneid_t zid, zone_entry_t *zeptr)
{
	ssize_t result;
	uuid_t uuid;
	FILE *fp;
	ushort_t flags;

	(void) memset(zeptr, 0, sizeof (*zeptr));

	zeptr->zid = zid;

	/*
	 * Since we're looking up our own (non-global) zone name,
	 * we can be assured that it will succeed.
	 */
	result = getzonenamebyid(zid, zeptr->zname, sizeof (zeptr->zname));
	assert(result >= 0);
	if (zonecfg_is_scratch(zeptr->zname) &&
	    (fp = zonecfg_open_scratch("", B_FALSE)) != NULL) {
		(void) zonecfg_reverse_scratch(fp, zeptr->zname, zeptr->zname,
		    sizeof (zeptr->zname), NULL, 0);
		zonecfg_close_scratch(fp);
	}

	if (is_system_labeled()) {
		(void) zone_getattr(zid, ZONE_ATTR_ROOT, zeptr->zroot,
		    sizeof (zeptr->zroot));
		(void) strlcpy(zeptr->zbrand, NATIVE_BRAND_NAME,
		    sizeof (zeptr->zbrand));
	} else {
		(void) strlcpy(zeptr->zroot, "/", sizeof (zeptr->zroot));
		(void) zone_getattr(zid, ZONE_ATTR_BRAND, zeptr->zbrand,
		    sizeof (zeptr->zbrand));
	}

	zeptr->zstate_str = "running";
	if (zonecfg_get_uuid(zeptr->zname, uuid) == Z_OK &&
	    !uuid_is_null(uuid))
		uuid_unparse(uuid, zeptr->zuuid);

	if (zone_getattr(zid, ZONE_ATTR_FLAGS, &flags, sizeof (flags)) < 0) {
		zperror2(zeptr->zname, gettext("could not get zone flags"));
		exit(Z_ERR);
	}
	if (flags & ZF_NET_EXCL)
		zeptr->ziptype = ZS_EXCLUSIVE;
	else
		zeptr->ziptype = ZS_SHARED;
}

static int
list_func(int argc, char *argv[])
{
	zone_entry_t *zentp, zent;
	int arg, retv;
	boolean_t output = B_FALSE, verbose = B_FALSE, parsable = B_FALSE,
	    exclude_global = B_FALSE;
	zone_state_t min_state = ZONE_STATE_RUNNING;
	zoneid_t zone_id = getzoneid();

	if (target_zone == NULL) {
		/* all zones: default view to running but allow override */
		optind = 0;
		while ((arg = getopt(argc, argv, "?cinpv")) != EOF) {
			switch (arg) {
			case '?':
				sub_usage(SHELP_LIST, CMD_LIST);
				return (optopt == '?' ? Z_OK : Z_USAGE);
				/*
				 * The 'i' and 'c' options are not mutually
				 * exclusive so if 'c' is given, then min_state
				 * is set to 0 (ZONE_STATE_CONFIGURED) which is
				 * the lowest possible state.  If 'i' is given,
				 * then min_state is set to be the lowest state
				 * so far.
				 */
			case 'c':
				min_state = ZONE_STATE_CONFIGURED;
				break;
			case 'i':
				min_state = min(ZONE_STATE_INSTALLED,
				    min_state);

				break;
			case 'n':
				exclude_global = B_TRUE;
				break;
			case 'p':
				parsable = B_TRUE;
				break;
			case 'v':
				verbose = B_TRUE;
				break;
			default:
				sub_usage(SHELP_LIST, CMD_LIST);
				return (Z_USAGE);
			}
		}
		if (parsable && verbose) {
			zerror(gettext("%s -p and -v are mutually exclusive."),
			    cmd_to_str(CMD_LIST));
			return (Z_ERR);
		}
		if (zone_id == GLOBAL_ZONEID || is_system_labeled()) {
			retv = zone_print_list(min_state, verbose, parsable,
			    exclude_global);
		} else {
			fake_up_local_zone(zone_id, &zent);
			retv = Z_OK;
			zone_print(&zent, verbose, parsable);
		}
		return (retv);
	}

	/*
	 * Specific target zone: disallow -i/-c/-n suboptions.
	 */
	optind = 0;
	while ((arg = getopt(argc, argv, "?pv")) != EOF) {
		switch (arg) {
		case '?':
			sub_usage(SHELP_LIST, CMD_LIST);
			return (optopt == '?' ? Z_OK : Z_USAGE);
		case 'p':
			parsable = B_TRUE;
			break;
		case 'v':
			verbose = B_TRUE;
			break;
		default:
			sub_usage(SHELP_LIST, CMD_LIST);
			return (Z_USAGE);
		}
	}
	if (parsable && verbose) {
		zerror(gettext("%s -p and -v are mutually exclusive."),
		    cmd_to_str(CMD_LIST));
		return (Z_ERR);
	}
	if (argc > optind) {
		sub_usage(SHELP_LIST, CMD_LIST);
		return (Z_USAGE);
	}
	if (zone_id != GLOBAL_ZONEID && !is_system_labeled()) {
		fake_up_local_zone(zone_id, &zent);
		/*
		 * main() will issue a Z_NO_ZONE error if it cannot get an
		 * id for target_zone, which in a non-global zone should
		 * happen for any zone name except `zonename`.  Thus we
		 * assert() that here but don't otherwise check.
		 */
		assert(strcmp(zent.zname, target_zone) == 0);
		zone_print(&zent, verbose, parsable);
		output = B_TRUE;
	} else if ((zentp = lookup_running_zone(target_zone)) != NULL) {
		zone_print(zentp, verbose, parsable);
		output = B_TRUE;
	} else if (lookup_zone_info(target_zone, ZONE_ID_UNDEFINED,
	    &zent) == Z_OK) {
		zone_print(&zent, verbose, parsable);
		output = B_TRUE;
	}

	/*
	 * Invoke brand-specific handler. Note that we do this
	 * only if we're in the global zone, and target_zone is specified
	 * and it is not the global zone.
	 */
	if (zone_id == GLOBAL_ZONEID && target_zone != NULL &&
	    strcmp(target_zone, GLOBAL_ZONENAME) != 0)
		if (invoke_brand_handler(CMD_LIST, argv) != Z_OK)
			return (Z_ERR);

	return (output ? Z_OK : Z_ERR);
}

int
do_subproc(char *cmdbuf)
{
	void (*saveint)(int);
	void (*saveterm)(int);
	void (*savequit)(int);
	void (*savehup)(int);
	int pid, child, status;

	if ((child = vfork()) == 0) {
		(void) execl("/bin/sh", "sh", "-c", cmdbuf, (char *)NULL);
	}

	if (child == -1)
		return (-1);

	saveint = sigset(SIGINT, SIG_IGN);
	saveterm = sigset(SIGTERM, SIG_IGN);
	savequit = sigset(SIGQUIT, SIG_IGN);
	savehup = sigset(SIGHUP, SIG_IGN);

	while ((pid = waitpid(child, &status, 0)) != child && pid != -1)
		;

	(void) sigset(SIGINT, saveint);
	(void) sigset(SIGTERM, saveterm);
	(void) sigset(SIGQUIT, savequit);
	(void) sigset(SIGHUP, savehup);

	return (pid == -1 ? -1 : status);
}

int
subproc_status(const char *cmd, int status, boolean_t verbose_failure)
{
	if (WIFEXITED(status)) {
		int exit_code = WEXITSTATUS(status);

		if ((verbose_failure) && (exit_code != ZONE_SUBPROC_OK))
			zerror(gettext("'%s' failed with exit code %d."), cmd,
			    exit_code);

		return (exit_code);
	} else if (WIFSIGNALED(status)) {
		int signal = WTERMSIG(status);
		char sigstr[SIG2STR_MAX];

		if (sig2str(signal, sigstr) == 0) {
			zerror(gettext("'%s' terminated by signal SIG%s."), cmd,
			    sigstr);
		} else {
			zerror(gettext("'%s' terminated by an unknown signal."),
			    cmd);
		}
	} else {
		zerror(gettext("'%s' failed for unknown reasons."), cmd);
	}

	/*
	 * Assume a subprocess that died due to a signal or an unknown error
	 * should be considered an exit code of ZONE_SUBPROC_FATAL, as the
	 * user will likely need to do some manual cleanup.
	 */
	return (ZONE_SUBPROC_FATAL);
}

static int
auth_check(char *user, char *zone, int cmd_num)
{
	char authname[MAXAUTHS];

	switch (cmd_num) {
	case CMD_LIST:
	case CMD_HELP:
		return (Z_OK);
	case SOURCE_ZONE:
		(void) strlcpy(authname, ZONE_CLONEFROM_AUTH, MAXAUTHS);
		break;
	case CMD_BOOT:
	case CMD_HALT:
	case CMD_READY:
	case CMD_SHUTDOWN:
	case CMD_REBOOT:
	case CMD_SYSBOOT:
	case CMD_VERIFY:
	case CMD_INSTALL:
	case CMD_UNINSTALL:
	case CMD_MOUNT:
	case CMD_UNMOUNT:
	case CMD_CLONE:
	case CMD_MOVE:
	case CMD_DETACH:
	case CMD_ATTACH:
	case CMD_MARK:
	case CMD_APPLY:
	default:
		(void) strlcpy(authname, ZONE_MANAGE_AUTH, MAXAUTHS);
		break;
	}
	(void) strlcat(authname, KV_OBJECT, MAXAUTHS);
	(void) strlcat(authname, zone, MAXAUTHS);
	if (chkauthattr(authname, user) == 0) {
		return (Z_ERR);
	} else {
		/*
		 * Some subcommands, e.g. install, run subcommands,
		 * e.g. sysidcfg, that require a real uid of root,
		 *  so switch to root, here.
		 */
		if (setuid(0) == -1) {
			zperror(gettext("insufficient privilege"), B_TRUE);
			return (Z_ERR);
		}
		return (Z_OK);
	}
}

/*
 * Various sanity checks; make sure:
 * 1. We're in the global zone.
 * 2. The calling user has sufficient privilege.
 * 3. The target zone is neither the global zone nor anything starting with
 *    "SUNW".
 * 4a. If we're looking for a 'not running' (i.e., configured or installed)
 *     zone, the name service knows about it.
 * 4b. For some operations which expect a zone not to be running, that it is
 *     not already running (or ready).
 */
static int
sanity_check(char *zone, int cmd_num, boolean_t need_running,
    boolean_t unsafe_when_running, boolean_t force)
{
	boolean_t is_running = B_FALSE;
	priv_set_t *privset;
	zone_state_t state, min_state;
	char kernzone[ZONENAME_MAX];
	FILE *fp;

	if (getzoneid() != GLOBAL_ZONEID) {
		switch (cmd_num) {
		case CMD_HALT:
			zerror(gettext("use %s to %s this zone."), "halt(1M)",
			    cmd_to_str(cmd_num));
			break;
		case CMD_SHUTDOWN:
			zerror(gettext("use %s to %s this zone."),
			    "shutdown(1M)", cmd_to_str(cmd_num));
			break;
		case CMD_REBOOT:
			zerror(gettext("use %s to %s this zone."),
			    "reboot(1M)", cmd_to_str(cmd_num));
			break;
		default:
			zerror(gettext("must be in the global zone to %s a "
			    "zone."), cmd_to_str(cmd_num));
			break;
		}
		return (Z_ERR);
	}

	if ((privset = priv_allocset()) == NULL) {
		zerror(gettext("%s failed"), "priv_allocset");
		return (Z_ERR);
	}

	if (getppriv(PRIV_EFFECTIVE, privset) != 0) {
		zerror(gettext("%s failed"), "getppriv");
		priv_freeset(privset);
		return (Z_ERR);
	}

	if (priv_isfullset(privset) == B_FALSE) {
		zerror(gettext("only a privileged user may %s a zone."),
		    cmd_to_str(cmd_num));
		priv_freeset(privset);
		return (Z_ERR);
	}
	priv_freeset(privset);

	if (zone == NULL) {
		zerror(gettext("no zone specified"));
		return (Z_ERR);
	}

	if (auth_check(username, zone, cmd_num) == Z_ERR) {
		zerror(gettext("User %s is not authorized to %s this zone."),
		    username, cmd_to_str(cmd_num));
		return (Z_ERR);
	}

	if (strcmp(zone, GLOBAL_ZONENAME) == 0) {
		zerror(gettext("%s operation is invalid for the global zone."),
		    cmd_to_str(cmd_num));
		return (Z_ERR);
	}

	if (strncmp(zone, "SUNW", 4) == 0) {
		zerror(gettext("%s operation is invalid for zones starting "
		    "with SUNW."), cmd_to_str(cmd_num));
		return (Z_ERR);
	}

	if (!zonecfg_in_alt_root()) {
		/* Avoid the xml read overhead of lookup_running_zone */
		if (getzoneidbyname(zone) != -1)
			is_running = B_TRUE;

	} else if ((fp = zonecfg_open_scratch("", B_FALSE)) != NULL) {
		if (zonecfg_find_scratch(fp, zone, zonecfg_get_root(), kernzone,
		    sizeof (kernzone)) == 0 && getzoneidbyname(kernzone) != -1)
			is_running = B_TRUE;

		zonecfg_close_scratch(fp);
	}

	/*
	 * Look up from the kernel for 'running' zones.
	 */
	if (need_running && !force) {
		if (!is_running) {
			zerror(gettext("not running"));
			return (Z_ERR);
		}
	} else {
		int err;

		err = zone_get_state(zone, &state);

		if (unsafe_when_running && is_running) {
			/* check whether the zone is ready or running */
			char *zstate_str;

			if (err != Z_OK) {
				errno = err;
				zperror2(zone, gettext("could not get state"));
				/* can't tell, so hedge */
				zstate_str = "ready/running";
			} else {
				zstate_str = zone_state_str(state);
			}
			zerror(gettext("%s operation is invalid for %s zones."),
			    cmd_to_str(cmd_num), zstate_str);
			return (Z_ERR);
		}

		if (err != Z_OK) {
			errno = err;
			zperror2(zone, gettext("could not get state"));
			return (Z_ERR);
		}

		switch (cmd_num) {
		case CMD_UNINSTALL:
			if (state == ZONE_STATE_CONFIGURED) {
				zerror(gettext("is already in state '%s'."),
				    zone_state_str(ZONE_STATE_CONFIGURED));
				return (Z_ERR);
			}
			break;
		case CMD_ATTACH:
			if (state == ZONE_STATE_INSTALLED) {
				zerror(gettext("is already %s."),
				    zone_state_str(ZONE_STATE_INSTALLED));
				return (Z_ERR);
			} else if (state == ZONE_STATE_INCOMPLETE && !force) {
				zerror(gettext("zone is %s; %s required."),
				    zone_state_str(ZONE_STATE_INCOMPLETE),
				    cmd_to_str(CMD_UNINSTALL));
				return (Z_ERR);
			}
			break;
		case CMD_CLONE:
		case CMD_INSTALL:
			if (state == ZONE_STATE_INSTALLED) {
				zerror(gettext("is already %s."),
				    zone_state_str(ZONE_STATE_INSTALLED));
				return (Z_ERR);
			} else if (state == ZONE_STATE_INCOMPLETE) {
				zerror(gettext("zone is %s; %s required."),
				    zone_state_str(ZONE_STATE_INCOMPLETE),
				    cmd_to_str(CMD_UNINSTALL));
				return (Z_ERR);
			}
			break;
		case CMD_DETACH:
		case CMD_MOVE:
		case CMD_READY:
		case CMD_BOOT:
		case CMD_MOUNT:
		case CMD_MARK:
			if ((cmd_num == CMD_BOOT || cmd_num == CMD_MOUNT) &&
			    force)
				min_state = ZONE_STATE_INCOMPLETE;
			else if (cmd_num == CMD_MARK)
				min_state = ZONE_STATE_CONFIGURED;
			else
				min_state = ZONE_STATE_INSTALLED;

			if (state < min_state) {
				zerror(gettext("must be %s before %s."),
				    zone_state_str(min_state),
				    cmd_to_str(cmd_num));
				return (Z_ERR);
			}
			break;
		case CMD_VERIFY:
			if (state == ZONE_STATE_INCOMPLETE) {
				zerror(gettext("zone is %s; %s required."),
				    zone_state_str(ZONE_STATE_INCOMPLETE),
				    cmd_to_str(CMD_UNINSTALL));
				return (Z_ERR);
			}
			break;
		case CMD_UNMOUNT:
			if (state != ZONE_STATE_MOUNTED) {
				zerror(gettext("must be %s before %s."),
				    zone_state_str(ZONE_STATE_MOUNTED),
				    cmd_to_str(cmd_num));
				return (Z_ERR);
			}
			break;
		case CMD_SYSBOOT:
			if (state != ZONE_STATE_INSTALLED) {
				zerror(gettext("%s operation is invalid for %s "
				    "zones."), cmd_to_str(cmd_num),
				    zone_state_str(state));
				return (Z_ERR);
			}
			break;
		}
	}
	return (Z_OK);
}

static int
halt_func(int argc, char *argv[])
{
	zone_cmd_arg_t zarg;
	boolean_t debug = B_FALSE;
	int arg;

	if (zonecfg_in_alt_root()) {
		zerror(gettext("cannot halt zone in alternate root"));
		return (Z_ERR);
	}

	optind = 0;
	if ((arg = getopt(argc, argv, "?X")) != EOF) {
		switch (arg) {
		case '?':
			sub_usage(SHELP_HALT, CMD_HALT);
			return (optopt == '?' ? Z_OK : Z_USAGE);
		case 'X':
			debug = B_TRUE;
			break;
		default:
			sub_usage(SHELP_HALT, CMD_HALT);
			return (Z_USAGE);
		}
	}
	if (argc > optind) {
		sub_usage(SHELP_HALT, CMD_HALT);
		return (Z_USAGE);
	}
	/*
	 * zoneadmd should be the one to decide whether or not to proceed,
	 * so even though it seems that the fourth parameter below should
	 * perhaps be B_TRUE, it really shouldn't be.
	 */
	if (sanity_check(target_zone, CMD_HALT, B_FALSE, B_FALSE, B_FALSE)
	    != Z_OK)
		return (Z_ERR);

	/*
	 * Invoke brand-specific handler.
	 */
	if (invoke_brand_handler(CMD_HALT, argv) != Z_OK)
		return (Z_ERR);

	zarg.cmd = Z_HALT;
	zarg.debug = debug;
	return ((zonecfg_call_zoneadmd(target_zone, &zarg, locale,
	    B_TRUE) == 0) ?  Z_OK : Z_ERR);
}

static int
shutdown_func(int argc, char *argv[])
{
	zone_cmd_arg_t zarg;
	int arg;
	boolean_t reboot = B_FALSE;

	zarg.cmd = Z_SHUTDOWN;

	if (zonecfg_in_alt_root()) {
		zerror(gettext("cannot shut down zone in alternate root"));
		return (Z_ERR);
	}

	optind = 0;
	while ((arg = getopt(argc, argv, "?r")) != EOF) {
		switch (arg) {
		case '?':
			sub_usage(SHELP_SHUTDOWN, CMD_SHUTDOWN);
			return (optopt == '?' ? Z_OK : Z_USAGE);
		case 'r':
			reboot = B_TRUE;
			break;
		default:
			sub_usage(SHELP_SHUTDOWN, CMD_SHUTDOWN);
			return (Z_USAGE);
		}
	}

	zarg.bootbuf[0] = '\0';
	for (; optind < argc; optind++) {
		if (strlcat(zarg.bootbuf, argv[optind],
		    sizeof (zarg.bootbuf)) >= sizeof (zarg.bootbuf)) {
			zerror(gettext("Boot argument list too long"));
			return (Z_ERR);
		}
		if (optind < argc - 1)
			if (strlcat(zarg.bootbuf, " ", sizeof (zarg.bootbuf)) >=
			    sizeof (zarg.bootbuf)) {
				zerror(gettext("Boot argument list too long"));
				return (Z_ERR);
			}
	}

	/*
	 * zoneadmd should be the one to decide whether or not to proceed,
	 * so even though it seems that the third parameter below should
	 * perhaps be B_TRUE, it really shouldn't be.
	 */
	if (sanity_check(target_zone, CMD_SHUTDOWN, B_TRUE, B_FALSE, B_FALSE)
	    != Z_OK)
		return (Z_ERR);

	if (zonecfg_call_zoneadmd(target_zone, &zarg, locale, B_TRUE) != Z_OK)
		return (Z_ERR);

	if (reboot) {
		if (sanity_check(target_zone, CMD_BOOT, B_FALSE, B_FALSE,
		    B_FALSE) != Z_OK)
			return (Z_ERR);

		zarg.cmd = Z_BOOT;
		if (zonecfg_call_zoneadmd(target_zone, &zarg, locale,
		    B_TRUE) != Z_OK)
			return (Z_ERR);
	}
	return (Z_OK);
}

static int
reboot_func(int argc, char *argv[])
{
	zone_cmd_arg_t zarg;
	boolean_t debug = B_FALSE;
	int arg;

	if (zonecfg_in_alt_root()) {
		zerror(gettext("cannot reboot zone in alternate root"));
		return (Z_ERR);
	}

	optind = 0;
	if ((arg = getopt(argc, argv, "?X")) != EOF) {
		switch (arg) {
		case '?':
			sub_usage(SHELP_REBOOT, CMD_REBOOT);
			return (optopt == '?' ? Z_OK : Z_USAGE);
		case 'X':
			debug = B_TRUE;
			break;
		default:
			sub_usage(SHELP_REBOOT, CMD_REBOOT);
			return (Z_USAGE);
		}
	}

	zarg.bootbuf[0] = '\0';
	for (; optind < argc; optind++) {
		if (strlcat(zarg.bootbuf, argv[optind],
		    sizeof (zarg.bootbuf)) >= sizeof (zarg.bootbuf)) {
			zerror(gettext("Boot argument list too long"));
			return (Z_ERR);
		}
		if (optind < argc - 1)
			if (strlcat(zarg.bootbuf, " ", sizeof (zarg.bootbuf)) >=
			    sizeof (zarg.bootbuf)) {
				zerror(gettext("Boot argument list too long"));
				return (Z_ERR);
			}
	}


	/*
	 * zoneadmd should be the one to decide whether or not to proceed,
	 * so even though it seems that the fourth parameter below should
	 * perhaps be B_TRUE, it really shouldn't be.
	 */
	if (sanity_check(target_zone, CMD_REBOOT, B_TRUE, B_FALSE, B_FALSE)
	    != Z_OK)
		return (Z_ERR);
	if (verify_details(CMD_REBOOT, argv) != Z_OK)
		return (Z_ERR);

	zarg.cmd = Z_REBOOT;
	zarg.debug = debug;
	return ((zonecfg_call_zoneadmd(target_zone, &zarg, locale, B_TRUE) == 0)
	    ? Z_OK : Z_ERR);
}

static int
get_hook(brand_handle_t bh, char *cmd, size_t len, int (*bp)(brand_handle_t,
    const char *, const char *, char *, size_t), char *zonename, char *zonepath)
{
	if (strlcpy(cmd, EXEC_PREFIX, len) >= len)
		return (Z_ERR);

	if (bp(bh, zonename, zonepath, cmd + EXEC_LEN, len - EXEC_LEN) != 0)
		return (Z_ERR);

	if (strlen(cmd) <= EXEC_LEN)
		cmd[0] = '\0';

	return (Z_OK);
}

static int
verify_brand(zone_dochandle_t handle, int cmd_num, char *argv[])
{
	char cmdbuf[MAXPATHLEN];
	int err;
	char zonepath[MAXPATHLEN];
	brand_handle_t bh = NULL;
	int status, i;

	/*
	 * Fetch the verify command from the brand configuration.
	 * "exec" the command so that the returned status is that of
	 * the command and not the shell.
	 */
	if (handle == NULL) {
		(void) strlcpy(zonepath, "-", sizeof (zonepath));
	} else if ((err = zonecfg_get_zonepath(handle, zonepath,
	    sizeof (zonepath))) != Z_OK) {
		errno = err;
		zperror(cmd_to_str(cmd_num), B_TRUE);
		return (Z_ERR);
	}
	if ((bh = brand_open(target_brand)) == NULL) {
		zerror(gettext("missing or invalid brand"));
		return (Z_ERR);
	}

	/*
	 * If the brand has its own verification routine, execute it now.
	 * The verification routine validates the intended zoneadm
	 * operation for the specific brand. The zoneadm subcommand and
	 * all its arguments are passed to the routine.
	 */
	err = get_hook(bh, cmdbuf, sizeof (cmdbuf), brand_get_verify_adm,
	    target_zone, zonepath);
	brand_close(bh);
	if (err != Z_OK)
		return (Z_BRAND_ERROR);
	if (cmdbuf[0] == '\0')
		return (Z_OK);

	if (strlcat(cmdbuf, cmd_to_str(cmd_num),
	    sizeof (cmdbuf)) >= sizeof (cmdbuf))
		return (Z_ERR);

	/* Build the argv string */
	i = 0;
	while (argv[i] != NULL) {
		if ((strlcat(cmdbuf, " ",
		    sizeof (cmdbuf)) >= sizeof (cmdbuf)) ||
		    (strlcat(cmdbuf, argv[i++],
		    sizeof (cmdbuf)) >= sizeof (cmdbuf)))
			return (Z_ERR);
	}

	status = do_subproc(cmdbuf);
	err = subproc_status(gettext("brand-specific verification"),
	    status, B_FALSE);

	return ((err == ZONE_SUBPROC_OK) ? Z_OK : Z_BRAND_ERROR);
}

static int
verify_rctls(zone_dochandle_t handle)
{
	struct zone_rctltab rctltab;
	size_t rbs = rctlblk_size();
	rctlblk_t *rctlblk;
	int error = Z_INVAL;

	if ((rctlblk = malloc(rbs)) == NULL) {
		zerror(gettext("failed to allocate %lu bytes: %s"), rbs,
		    strerror(errno));
		return (Z_NOMEM);
	}

	if (zonecfg_setrctlent(handle) != Z_OK) {
		zerror(gettext("zonecfg_setrctlent failed"));
		free(rctlblk);
		return (error);
	}

	rctltab.zone_rctl_valptr = NULL;
	while (zonecfg_getrctlent(handle, &rctltab) == Z_OK) {
		struct zone_rctlvaltab *rctlval;
		const char *name = rctltab.zone_rctl_name;

		if (!zonecfg_is_rctl(name)) {
			zerror(gettext("WARNING: Ignoring unrecognized rctl "
			    "'%s'."),  name);
			zonecfg_free_rctl_value_list(rctltab.zone_rctl_valptr);
			rctltab.zone_rctl_valptr = NULL;
			continue;
		}

		for (rctlval = rctltab.zone_rctl_valptr; rctlval != NULL;
		    rctlval = rctlval->zone_rctlval_next) {
			if (zonecfg_construct_rctlblk(rctlval, rctlblk)
			    != Z_OK) {
				zerror(gettext("invalid rctl value: "
				    "(priv=%s,limit=%s,action%s)"),
				    rctlval->zone_rctlval_priv,
				    rctlval->zone_rctlval_limit,
				    rctlval->zone_rctlval_action);
				goto out;
			}
			if (!zonecfg_valid_rctl(name, rctlblk)) {
				zerror(gettext("(priv=%s,limit=%s,action=%s) "
				    "is not a valid value for rctl '%s'"),
				    rctlval->zone_rctlval_priv,
				    rctlval->zone_rctlval_limit,
				    rctlval->zone_rctlval_action,
				    name);
				goto out;
			}
		}
		zonecfg_free_rctl_value_list(rctltab.zone_rctl_valptr);
	}
	rctltab.zone_rctl_valptr = NULL;
	error = Z_OK;
out:
	zonecfg_free_rctl_value_list(rctltab.zone_rctl_valptr);
	(void) zonecfg_endrctlent(handle);
	free(rctlblk);
	return (error);
}

static int
verify_pool(zone_dochandle_t handle)
{
	char poolname[MAXPATHLEN];
	pool_conf_t *poolconf;
	pool_t *pool;
	int status;
	int error;

	/*
	 * This ends up being very similar to the check done in zoneadmd.
	 */
	error = zonecfg_get_pool(handle, poolname, sizeof (poolname));
	if (error == Z_NO_ENTRY || (error == Z_OK && strlen(poolname) == 0)) {
		/*
		 * No pool specified.
		 */
		return (0);
	}
	if (error != Z_OK) {
		zperror(gettext("Unable to retrieve pool name from "
		    "configuration"), B_TRUE);
		return (error);
	}
	/*
	 * Don't do anything if pools aren't enabled.
	 */
	if (pool_get_status(&status) != PO_SUCCESS || status != POOL_ENABLED) {
		zerror(gettext("WARNING: pools facility not active; "
		    "zone will not be bound to pool '%s'."), poolname);
		return (Z_OK);
	}
	/*
	 * Try to provide a sane error message if the requested pool doesn't
	 * exist.  It isn't clear that pools-related failures should
	 * necessarily translate to a failure to verify the zone configuration,
	 * hence they are not considered errors.
	 */
	if ((poolconf = pool_conf_alloc()) == NULL) {
		zerror(gettext("WARNING: pool_conf_alloc failed; "
		    "using default pool"));
		return (Z_OK);
	}
	if (pool_conf_open(poolconf, pool_dynamic_location(), PO_RDONLY) !=
	    PO_SUCCESS) {
		zerror(gettext("WARNING: pool_conf_open failed; "
		    "using default pool"));
		pool_conf_free(poolconf);
		return (Z_OK);
	}
	pool = pool_get_pool(poolconf, poolname);
	(void) pool_conf_close(poolconf);
	pool_conf_free(poolconf);
	if (pool == NULL) {
		zerror(gettext("WARNING: pool '%s' not found. "
		    "using default pool"), poolname);
	}

	return (Z_OK);
}

/*
 * Verify that the special device/file system exists and is valid.
 */
static int
verify_fs_special(struct zone_fstab *fstab)
{
	struct stat64 st;

	/*
	 * This validation is really intended for standard zone administration.
	 * If we are in a mini-root or some other upgrade situation where
	 * we are using the scratch zone, just by-pass this.
	 */
	if (zonecfg_in_alt_root())
		return (Z_OK);

	if (strcmp(fstab->zone_fs_type, MNTTYPE_ZFS) == 0)
		return (verify_fs_zfs(fstab));

	if (strcmp(fstab->zone_fs_type, MNTTYPE_HYPRLOFS) == 0 &&
	    strcmp(fstab->zone_fs_special, "swap") == 0)
			return (Z_OK);

	if (stat64(fstab->zone_fs_special, &st) != 0) {
		(void) fprintf(stderr, gettext("could not verify fs "
		    "%s: could not access %s: %s\n"), fstab->zone_fs_dir,
		    fstab->zone_fs_special, strerror(errno));
		return (Z_ERR);
	}

	if (strcmp(st.st_fstype, MNTTYPE_NFS) == 0) {
		/*
		 * TRANSLATION_NOTE
		 * fs and NFS are literals that should
		 * not be translated.
		 */
		(void) fprintf(stderr, gettext("cannot verify "
		    "fs %s: NFS mounted file system.\n"
		    "\tA local file system must be used.\n"),
		    fstab->zone_fs_special);
		return (Z_ERR);
	}

	return (Z_OK);
}

static int
isregfile(const char *path)
{
	struct stat64 st;

	if (stat64(path, &st) == -1)
		return (-1);

	return (S_ISREG(st.st_mode));
}

static int
verify_filesystems(zone_dochandle_t handle)
{
	int return_code = Z_OK;
	struct zone_fstab fstab;
	char cmdbuf[MAXPATHLEN];
	struct stat st;

	/*
	 * Since the actual mount point is not known until the dependent mounts
	 * are performed, we don't attempt any path validation here: that will
	 * happen later when zoneadmd actually does the mounts.
	 */
	if (zonecfg_setfsent(handle) != Z_OK) {
		(void) fprintf(stderr, gettext("could not verify file systems: "
		    "unable to enumerate mounts\n"));
		return (Z_ERR);
	}
	while (zonecfg_getfsent(handle, &fstab) == Z_OK) {
		if (!zonecfg_valid_fs_type(fstab.zone_fs_type)) {
			(void) fprintf(stderr, gettext("cannot verify fs %s: "
			    "type %s is not allowed.\n"), fstab.zone_fs_dir,
			    fstab.zone_fs_type);
			return_code = Z_ERR;
			goto next_fs;
		}
		/*
		 * Verify /usr/lib/fs/<fstype>/mount exists.
		 */
		if (snprintf(cmdbuf, sizeof (cmdbuf), "/usr/lib/fs/%s/mount",
		    fstab.zone_fs_type) > sizeof (cmdbuf)) {
			(void) fprintf(stderr, gettext("cannot verify fs %s: "
			    "type %s is too long.\n"), fstab.zone_fs_dir,
			    fstab.zone_fs_type);
			return_code = Z_ERR;
			goto next_fs;
		}
		if (stat(cmdbuf, &st) != 0) {
			(void) fprintf(stderr, gettext("could not verify fs "
			    "%s: could not access %s: %s\n"), fstab.zone_fs_dir,
			    cmdbuf, strerror(errno));
			return_code = Z_ERR;
			goto next_fs;
		}
		if (!S_ISREG(st.st_mode)) {
			(void) fprintf(stderr, gettext("could not verify fs "
			    "%s: %s is not a regular file\n"),
			    fstab.zone_fs_dir, cmdbuf);
			return_code = Z_ERR;
			goto next_fs;
		}
		/*
		 * If zone_fs_raw is set, verify that there's an fsck
		 * binary for it.  If zone_fs_raw is not set, and it's
		 * not a regular file (lofi mount), and there's an fsck
		 * binary for it, complain.
		 */
		if (snprintf(cmdbuf, sizeof (cmdbuf), "/usr/lib/fs/%s/fsck",
		    fstab.zone_fs_type) > sizeof (cmdbuf)) {
			(void) fprintf(stderr, gettext("cannot verify fs %s: "
			    "type %s is too long.\n"), fstab.zone_fs_dir,
			    fstab.zone_fs_type);
			return_code = Z_ERR;
			goto next_fs;
		}
		if (fstab.zone_fs_raw[0] != '\0' &&
		    (stat(cmdbuf, &st) != 0 || !S_ISREG(st.st_mode))) {
			(void) fprintf(stderr, gettext("cannot verify fs %s: "
			    "'raw' device specified but "
			    "no fsck executable exists for %s\n"),
			    fstab.zone_fs_dir, fstab.zone_fs_type);
			return_code = Z_ERR;
			goto next_fs;
		} else if (fstab.zone_fs_raw[0] == '\0' &&
		    stat(cmdbuf, &st) == 0 &&
		    isregfile(fstab.zone_fs_special) != 1) {
			(void) fprintf(stderr, gettext("could not verify fs "
			    "%s: must specify 'raw' device for %s "
			    "file systems\n"),
			    fstab.zone_fs_dir, fstab.zone_fs_type);
			return_code = Z_ERR;
			goto next_fs;
		}

		/* Verify fs_special. */
		if ((return_code = verify_fs_special(&fstab)) != Z_OK)
			goto next_fs;

		/* Verify fs_raw. */
		if (fstab.zone_fs_raw[0] != '\0' &&
		    stat(fstab.zone_fs_raw, &st) != 0) {
			/*
			 * TRANSLATION_NOTE
			 * fs is a literal that should not be translated.
			 */
			(void) fprintf(stderr, gettext("could not verify fs "
			    "%s: could not access %s: %s\n"), fstab.zone_fs_dir,
			    fstab.zone_fs_raw, strerror(errno));
			return_code = Z_ERR;
			goto next_fs;
		}
next_fs:
		zonecfg_free_fs_option_list(fstab.zone_fs_options);
	}
	(void) zonecfg_endfsent(handle);

	return (return_code);
}

static int
verify_limitpriv(zone_dochandle_t handle)
{
	char *privname = NULL;
	int err;
	priv_set_t *privs;

	if ((privs = priv_allocset()) == NULL) {
		zperror(gettext("failed to allocate privilege set"), B_FALSE);
		return (Z_NOMEM);
	}
	err = zonecfg_get_privset(handle, privs, &privname);
	switch (err) {
	case Z_OK:
		break;
	case Z_PRIV_PROHIBITED:
		(void) fprintf(stderr, gettext("privilege \"%s\" is not "
		    "permitted within the zone's privilege set\n"), privname);
		break;
	case Z_PRIV_REQUIRED:
		(void) fprintf(stderr, gettext("required privilege \"%s\" is "
		    "missing from the zone's privilege set\n"), privname);
		break;
	case Z_PRIV_UNKNOWN:
		(void) fprintf(stderr, gettext("unknown privilege \"%s\" "
		    "specified in the zone's privilege set\n"), privname);
		break;
	default:
		zperror(
		    gettext("failed to determine the zone's privilege set"),
		    B_TRUE);
		break;
	}
	free(privname);
	priv_freeset(privs);
	return (err);
}

static void
free_local_netifs(int if_cnt, struct net_if **if_list)
{
	int		i;

	for (i = 0; i < if_cnt; i++) {
		free(if_list[i]->name);
		free(if_list[i]);
	}
	free(if_list);
}

/*
 * Get a list of the network interfaces, along with their address families,
 * that are plumbed in the global zone.  See if_tcp(7p) for a description
 * of the ioctls used here.
 */
static int
get_local_netifs(int *if_cnt, struct net_if ***if_list)
{
	int		s;
	int		i;
	int		res = Z_OK;
	int		space_needed;
	int		cnt = 0;
	struct		lifnum if_num;
	struct		lifconf if_conf;
	struct		lifreq *if_reqp;
	char		*if_buf;
	struct net_if	**local_ifs = NULL;

	*if_cnt = 0;
	*if_list = NULL;

	if ((s = socket(SOCKET_AF(AF_INET), SOCK_DGRAM, 0)) < 0)
		return (Z_ERR);

	/*
	 * Come back here in the unlikely event that the number of interfaces
	 * increases between the time we get the count and the time we do the
	 * SIOCGLIFCONF ioctl.
	 */
retry:
	/* Get the number of interfaces. */
	if_num.lifn_family = AF_UNSPEC;
	if_num.lifn_flags = LIFC_NOXMIT;
	if (ioctl(s, SIOCGLIFNUM, &if_num) < 0) {
		(void) close(s);
		return (Z_ERR);
	}

	/* Get the interface configuration list. */
	space_needed = if_num.lifn_count * sizeof (struct lifreq);
	if ((if_buf = malloc(space_needed)) == NULL) {
		(void) close(s);
		return (Z_ERR);
	}
	if_conf.lifc_family = AF_UNSPEC;
	if_conf.lifc_flags = LIFC_NOXMIT;
	if_conf.lifc_len = space_needed;
	if_conf.lifc_buf = if_buf;
	if (ioctl(s, SIOCGLIFCONF, &if_conf) < 0) {
		free(if_buf);
		/*
		 * SIOCGLIFCONF returns EINVAL if the buffer we passed in is
		 * too small.  In this case go back and get the new if cnt.
		 */
		if (errno == EINVAL)
			goto retry;

		(void) close(s);
		return (Z_ERR);
	}
	(void) close(s);

	/* Get the name and address family for each interface. */
	if_reqp = if_conf.lifc_req;
	for (i = 0; i < (if_conf.lifc_len / sizeof (struct lifreq)); i++) {
		struct net_if	**p;
		struct lifreq	req;

		if (strcmp(LOOPBACK_IF, if_reqp->lifr_name) == 0) {
			if_reqp++;
			continue;
		}

		if ((s = socket(SOCKET_AF(if_reqp->lifr_addr.ss_family),
		    SOCK_DGRAM, 0)) == -1) {
			res = Z_ERR;
			break;
		}

		(void) strncpy(req.lifr_name, if_reqp->lifr_name,
		    sizeof (req.lifr_name));
		if (ioctl(s, SIOCGLIFADDR, &req) < 0) {
			(void) close(s);
			if_reqp++;
			continue;
		}

		if ((p = (struct net_if **)realloc(local_ifs,
		    sizeof (struct net_if *) * (cnt + 1))) == NULL) {
			res = Z_ERR;
			break;
		}
		local_ifs = p;

		if ((local_ifs[cnt] = malloc(sizeof (struct net_if))) == NULL) {
			res = Z_ERR;
			break;
		}

		if ((local_ifs[cnt]->name = strdup(if_reqp->lifr_name))
		    == NULL) {
			free(local_ifs[cnt]);
			res = Z_ERR;
			break;
		}
		local_ifs[cnt]->af = req.lifr_addr.ss_family;
		cnt++;

		(void) close(s);
		if_reqp++;
	}

	free(if_buf);

	if (res != Z_OK) {
		free_local_netifs(cnt, local_ifs);
	} else {
		*if_cnt = cnt;
		*if_list = local_ifs;
	}

	return (res);
}

static char *
af2str(int af)
{
	switch (af) {
	case AF_INET:
		return ("IPv4");
	case AF_INET6:
		return ("IPv6");
	default:
		return ("Unknown");
	}
}

/*
 * Cross check the network interface name and address family with the
 * interfaces that are set up in the global zone so that we can print the
 * appropriate error message.
 */
static void
print_net_err(char *phys, char *addr, int af, char *msg)
{
	int		i;
	int		local_if_cnt = 0;
	struct net_if	**local_ifs = NULL;
	boolean_t	found_if = B_FALSE;
	boolean_t	found_af = B_FALSE;

	if (get_local_netifs(&local_if_cnt, &local_ifs) != Z_OK) {
		(void) fprintf(stderr,
		    gettext("could not verify %s %s=%s %s=%s\n\t%s\n"),
		    "net", "address", addr, "physical", phys, msg);
		return;
	}

	for (i = 0; i < local_if_cnt; i++) {
		if (strcmp(phys, local_ifs[i]->name) == 0) {
			found_if = B_TRUE;
			if (af == local_ifs[i]->af) {
				found_af = B_TRUE;
				break;
			}
		}
	}

	free_local_netifs(local_if_cnt, local_ifs);

	if (!found_if) {
		(void) fprintf(stderr,
		    gettext("could not verify %s %s=%s\n\t"
		    "network interface %s is not plumbed in the global zone\n"),
		    "net", "physical", phys, phys);
		return;
	}

	/*
	 * Print this error if we were unable to find the address family
	 * for this interface.  If the af variable is not initialized to
	 * to something meaningful by the caller (not AF_UNSPEC) then we
	 * also skip this message since it wouldn't be informative.
	 */
	if (!found_af && af != AF_UNSPEC) {
		(void) fprintf(stderr,
		    gettext("could not verify %s %s=%s %s=%s\n\tthe %s address "
		    "family is not configured on this network interface in "
		    "the\n\tglobal zone\n"),
		    "net", "address", addr, "physical", phys, af2str(af));
		return;
	}

	(void) fprintf(stderr,
	    gettext("could not verify %s %s=%s %s=%s\n\t%s\n"),
	    "net", "address", addr, "physical", phys, msg);
}

static int
verify_handle(int cmd_num, zone_dochandle_t handle, char *argv[])
{
	struct zone_nwiftab nwiftab;
	int return_code = Z_OK;
	int err;
	boolean_t in_alt_root;
	zone_iptype_t iptype;
	dladm_handle_t dh;
	dladm_status_t status;
	datalink_id_t linkid;

	in_alt_root = zonecfg_in_alt_root();
	if (in_alt_root)
		goto no_net;

	if ((err = zonecfg_get_iptype(handle, &iptype)) != Z_OK) {
		errno = err;
		zperror(cmd_to_str(cmd_num), B_TRUE);
		zonecfg_fini_handle(handle);
		return (Z_ERR);
	}
	if ((err = zonecfg_setnwifent(handle)) != Z_OK) {
		errno = err;
		zperror(cmd_to_str(cmd_num), B_TRUE);
		zonecfg_fini_handle(handle);
		return (Z_ERR);
	}
	while (zonecfg_getnwifent(handle, &nwiftab) == Z_OK) {
		struct lifreq lifr;
		sa_family_t af = AF_UNSPEC;
		char dl_owner_zname[ZONENAME_MAX];
		zoneid_t dl_owner_zid;
		zoneid_t target_zid;
		int res;

		/* skip any loopback interfaces */
		if (strcmp(nwiftab.zone_nwif_physical, "lo0") == 0)
			continue;
		switch (iptype) {
		case ZS_SHARED:
			if ((res = zonecfg_valid_net_address(
			    nwiftab.zone_nwif_address, &lifr)) != Z_OK) {
				print_net_err(nwiftab.zone_nwif_physical,
				    nwiftab.zone_nwif_address, af,
				    zonecfg_strerror(res));
				return_code = Z_ERR;
				continue;
			}
			af = lifr.lifr_addr.ss_family;
			if (!zonecfg_ifname_exists(af,
			    nwiftab.zone_nwif_physical)) {
				/*
				 * The interface failed to come up. We continue
				 * on anyway for the sake of consistency: a
				 * zone is not shut down if the interface fails
				 * any time after boot, nor does the global zone
				 * fail to boot if an interface fails.
				 */
				(void) fprintf(stderr,
				    gettext("WARNING: skipping network "
				    "interface '%s' which may not be "
				    "present/plumbed in the global "
				    "zone.\n"),
				    nwiftab.zone_nwif_physical);
			}
			break;
		case ZS_EXCLUSIVE:
			/* Warning if it exists for either IPv4 or IPv6 */

			if (zonecfg_ifname_exists(AF_INET,
			    nwiftab.zone_nwif_physical) ||
			    zonecfg_ifname_exists(AF_INET6,
			    nwiftab.zone_nwif_physical)) {
				(void) fprintf(stderr,
				    gettext("WARNING: skipping network "
				    "interface '%s' which is used in the "
				    "global zone.\n"),
				    nwiftab.zone_nwif_physical);
				break;
			}

			/*
			 * Verify that the datalink exists and that it isn't
			 * already assigned to a zone.
			 */
			if ((status = dladm_open(&dh)) == DLADM_STATUS_OK) {
				status = dladm_name2info(dh,
				    nwiftab.zone_nwif_physical, &linkid, NULL,
				    NULL, NULL);
				dladm_close(dh);
			}
			if (status != DLADM_STATUS_OK) {
				break;
			}
			dl_owner_zid = ALL_ZONES;
			if (zone_check_datalink(&dl_owner_zid, linkid) != 0)
				break;

			/*
			 * If the zone being verified is
			 * running and owns the interface
			 */
			target_zid = getzoneidbyname(target_zone);
			if (target_zid == dl_owner_zid)
				break;

			/* Zone id match failed, use name to check */
			if (getzonenamebyid(dl_owner_zid, dl_owner_zname,
			    ZONENAME_MAX) < 0) {
				/* No name, show ID instead */
				(void) snprintf(dl_owner_zname, ZONENAME_MAX,
				    "<%d>", dl_owner_zid);
			} else if (strcmp(dl_owner_zname, target_zone) == 0)
				break;

			/*
			 * Note here we only report a warning that
			 * the interface is already in use by another
			 * running zone, and the verify process just
			 * goes on, if the interface is still in use
			 * when this zone really boots up, zoneadmd
			 * will find it. If the name of the zone which
			 * owns this interface cannot be determined,
			 * then it is not possible to determine if there
			 * is a conflict so just report it as a warning.
			 */
			(void) fprintf(stderr,
			    gettext("WARNING: skipping network interface "
			    "'%s' which is used by the non-global zone "
			    "'%s'.\n"), nwiftab.zone_nwif_physical,
			    dl_owner_zname);
			break;
		}
	}
	(void) zonecfg_endnwifent(handle);
no_net:

	/* verify that lofs has not been excluded from the kernel */
	if (!(cmd_num == CMD_DETACH || cmd_num == CMD_ATTACH ||
	    cmd_num == CMD_MOVE || cmd_num == CMD_CLONE) &&
	    modctl(MODLOAD, 1, "fs/lofs", NULL) != 0) {
		if (errno == ENXIO)
			(void) fprintf(stderr, gettext("could not verify "
			    "lofs(7FS): possibly excluded in /etc/system\n"));
		else
			(void) fprintf(stderr, gettext("could not verify "
			    "lofs(7FS): %s\n"), strerror(errno));
		return_code = Z_ERR;
	}

	if (verify_filesystems(handle) != Z_OK)
		return_code = Z_ERR;
	if (!in_alt_root && verify_rctls(handle) != Z_OK)
		return_code = Z_ERR;
	if (!in_alt_root && verify_pool(handle) != Z_OK)
		return_code = Z_ERR;
	if (!in_alt_root && verify_brand(handle, cmd_num, argv) != Z_OK)
		return_code = Z_ERR;
	if (!in_alt_root && verify_datasets(handle) != Z_OK)
		return_code = Z_ERR;

	/*
	 * As the "mount" command is used for patching/upgrading of zones
	 * or other maintenance processes, the zone's privilege set is not
	 * checked in this case.  Instead, the default, safe set of
	 * privileges will be used when this zone is created in the
	 * kernel.
	 */
	if (!in_alt_root && cmd_num != CMD_MOUNT &&
	    verify_limitpriv(handle) != Z_OK)
		return_code = Z_ERR;

	return (return_code);
}

/*
 * Called when readying or booting a zone.  We double check that the zone's
 * debug ID is set and is unique.  This covers the case of pre-existing zones
 * with no ID.  Also, its possible that a zone was migrated to this host
 * and as a result it has a duplicate ID.  In this case we preserve the ID
 * of the first zone we match on in the index file (since it was there before
 * the current zone) and we assign a new unique ID to the current zone.
 * Return true if we assigned a new ID, indicating that the zone configuration
 * needs to be saved.
 */
static boolean_t
verify_fix_did(zone_dochandle_t handle)
{
	zoneid_t mydid;
	struct zoneent *ze;
	FILE *cookie;
	boolean_t fix = B_FALSE;

	mydid = zonecfg_get_did(handle);
	if (mydid == -1) {
		zonecfg_set_did(handle);
		return (B_TRUE);
	}

	/* Get the full list of zones from the configuration. */
	cookie = setzoneent();
	while ((ze = getzoneent_private(cookie)) != NULL) {
		char *name;
		zoneid_t did;

		name = ze->zone_name;
		if (strcmp(name, GLOBAL_ZONENAME) == 0 ||
		    strcmp(name, target_zone) == 0) {
			free(ze);
			continue;
		}

		if (ze->zone_brand[0] == '\0') {
			/* old, incomplete index entry */
			zone_entry_t zent;

			if (lookup_zone_info(name, ZONE_ID_UNDEFINED,
			    &zent) != Z_OK) {
				free(ze);
				continue;
			}
			did = zent.zdid;
		} else {
			/* new, full index entry */
			did = ze->zone_did;
		}
		free(ze);

		if (did == mydid) {
			fix = B_TRUE;
			break;
		}
	}
	endzoneent(cookie);

	if (fix) {
		zonecfg_set_did(handle);
		return (B_TRUE);
	}

	return (B_FALSE);
}

static int
verify_details(int cmd_num, char *argv[])
{
	zone_dochandle_t handle;
	char zonepath[MAXPATHLEN], checkpath[MAXPATHLEN];
	int return_code = Z_OK;
	int err;

	if ((handle = zonecfg_init_handle()) == NULL) {
		zperror(cmd_to_str(cmd_num), B_TRUE);
		return (Z_ERR);
	}
	if ((err = zonecfg_get_handle(target_zone, handle)) != Z_OK) {
		errno = err;
		zperror(cmd_to_str(cmd_num), B_TRUE);
		zonecfg_fini_handle(handle);
		return (Z_ERR);
	}
	if ((err = zonecfg_get_zonepath(handle, zonepath, sizeof (zonepath))) !=
	    Z_OK) {
		errno = err;
		zperror(cmd_to_str(cmd_num), B_TRUE);
		zonecfg_fini_handle(handle);
		return (Z_ERR);
	}
	/*
	 * zonecfg_get_zonepath() gets its data from the XML repository.
	 * Verify this against the index file, which is checked first by
	 * zone_get_zonepath().  If they don't match, bail out.
	 */
	if ((err = zone_get_zonepath(target_zone, checkpath,
	    sizeof (checkpath))) != Z_OK) {
		errno = err;
		zperror2(target_zone, gettext("could not get zone path"));
		zonecfg_fini_handle(handle);
		return (Z_ERR);
	}
	if (strcmp(zonepath, checkpath) != 0) {
		/*
		 * TRANSLATION_NOTE
		 * XML and zonepath are literals that should not be translated.
		 */
		(void) fprintf(stderr, gettext("The XML repository has "
		    "zonepath '%s',\nbut the index file has zonepath '%s'.\n"
		    "These must match, so fix the incorrect entry.\n"),
		    zonepath, checkpath);
		zonecfg_fini_handle(handle);
		return (Z_ERR);
	}
	if (cmd_num != CMD_ATTACH &&
	    validate_zonepath(zonepath, cmd_num) != Z_OK) {
		(void) fprintf(stderr, gettext("could not verify zonepath %s "
		    "because of the above errors.\n"), zonepath);
		return_code = Z_ERR;
	}

	if (verify_handle(cmd_num, handle, argv) != Z_OK)
		return_code = Z_ERR;

	if (cmd_num == CMD_READY || cmd_num == CMD_BOOT) {
		int vcommit = 0, obscommit = 0;

		vcommit = verify_fix_did(handle);
		obscommit = zonecfg_fix_obsolete(handle);

		if (vcommit || obscommit)
			if (zonecfg_save(handle) != Z_OK)
				(void) fprintf(stderr, gettext("Could not save "
				    "updated configuration.\n"));
	}

	zonecfg_fini_handle(handle);
	if (return_code == Z_ERR)
		(void) fprintf(stderr,
		    gettext("%s: zone %s failed to verify\n"),
		    execname, target_zone);
	return (return_code);
}

static int
verify_func(int argc, char *argv[])
{
	int arg;

	optind = 0;
	if ((arg = getopt(argc, argv, "?")) != EOF) {
		switch (arg) {
		case '?':
			sub_usage(SHELP_VERIFY, CMD_VERIFY);
			return (optopt == '?' ? Z_OK : Z_USAGE);
		default:
			sub_usage(SHELP_VERIFY, CMD_VERIFY);
			return (Z_USAGE);
		}
	}
	if (argc > optind) {
		sub_usage(SHELP_VERIFY, CMD_VERIFY);
		return (Z_USAGE);
	}
	if (sanity_check(target_zone, CMD_VERIFY, B_FALSE, B_FALSE, B_FALSE)
	    != Z_OK)
		return (Z_ERR);
	return (verify_details(CMD_VERIFY, argv));
}

static int
addoptions(char *buf, char *argv[], size_t len)
{
	int i = 0;

	if (buf[0] == '\0')
		return (Z_OK);

	while (argv[i] != NULL) {
		if (strlcat(buf, " ", len) >= len ||
		    strlcat(buf, argv[i++], len) >= len) {
			zerror("Command line too long");
			return (Z_ERR);
		}
	}

	return (Z_OK);
}

static int
addopt(char *buf, int opt, char *optarg, size_t bufsize)
{
	char optstring[4];

	if (opt > 0)
		(void) sprintf(optstring, " -%c", opt);
	else
		(void) strcpy(optstring, " ");

	if ((strlcat(buf, optstring, bufsize) > bufsize))
		return (Z_ERR);

	if ((optarg != NULL) && (strlcat(buf, optarg, bufsize) > bufsize))
		return (Z_ERR);

	return (Z_OK);
}

/* ARGSUSED */
static int
install_func(int argc, char *argv[])
{
	char cmdbuf[MAXPATHLEN];
	char postcmdbuf[MAXPATHLEN];
	int lockfd;
	int arg, err, subproc_err;
	char zonepath[MAXPATHLEN];
	brand_handle_t bh = NULL;
	int status;
	boolean_t do_postinstall = B_FALSE;
	boolean_t brand_help = B_FALSE;
	boolean_t do_dataset = B_TRUE;
	char opts[128];

	if (target_zone == NULL) {
		sub_usage(SHELP_INSTALL, CMD_INSTALL);
		return (Z_USAGE);
	}

	if (zonecfg_in_alt_root()) {
		zerror(gettext("cannot install zone in alternate root"));
		return (Z_ERR);
	}

	if ((err = zone_get_zonepath(target_zone, zonepath,
	    sizeof (zonepath))) != Z_OK) {
		errno = err;
		zperror2(target_zone, gettext("could not get zone path"));
		return (Z_ERR);
	}

	/* Fetch the install command from the brand configuration.  */
	if ((bh = brand_open(target_brand)) == NULL) {
		zerror(gettext("missing or invalid brand"));
		return (Z_ERR);
	}

	if (get_hook(bh, cmdbuf, sizeof (cmdbuf), brand_get_install,
	    target_zone, zonepath) != Z_OK) {
		zerror("invalid brand configuration: missing install resource");
		brand_close(bh);
		return (Z_ERR);
	}

	if (get_hook(bh, postcmdbuf, sizeof (postcmdbuf), brand_get_postinstall,
	    target_zone, zonepath) != Z_OK) {
		zerror("invalid brand configuration: missing postinstall "
		    "resource");
		brand_close(bh);
		return (Z_ERR);
	}

	if (postcmdbuf[0] != '\0')
		do_postinstall = B_TRUE;

	(void) strcpy(opts, "?x:");
	/*
	 * Fetch the list of recognized command-line options from
	 * the brand configuration file.
	 */
	if (brand_get_installopts(bh, opts + strlen(opts),
	    sizeof (opts) - strlen(opts)) != 0) {
		zerror("invalid brand configuration: missing "
		    "install options resource");
		brand_close(bh);
		return (Z_ERR);
	}

	brand_close(bh);

	if (cmdbuf[0] == '\0') {
		zerror("Missing brand install command");
		return (Z_ERR);
	}

	/* Check the argv string for args we handle internally */
	optind = 0;
	opterr = 0;
	while ((arg = getopt(argc, argv, opts)) != EOF) {
		switch (arg) {
		case '?':
			if (optopt == '?') {
				sub_usage(SHELP_INSTALL, CMD_INSTALL);
				brand_help = B_TRUE;
			}
			/* Ignore unknown options - may be brand specific. */
			break;
		case 'x':
			if (strcmp(optarg, "nodataset") == 0) {
				do_dataset = B_FALSE;
				continue; /* internal arg, don't pass thru */
			}
			break;
		default:
			/* Ignore unknown options - may be brand specific. */
			break;
		}

		/*
		 * Append the option to the command line passed to the
		 * brand-specific install and postinstall routines.
		 */
		if (addopt(cmdbuf, optopt, optarg, sizeof (cmdbuf)) != Z_OK) {
			zerror("Install command line too long");
			return (Z_ERR);
		}
		if (addopt(postcmdbuf, optopt, optarg, sizeof (postcmdbuf))
		    != Z_OK) {
			zerror("Post-Install command line too long");
			return (Z_ERR);
		}
	}

	for (; optind < argc; optind++) {
		if (addopt(cmdbuf, 0, argv[optind], sizeof (cmdbuf)) != Z_OK) {
			zerror("Install command line too long");
			return (Z_ERR);
		}

		if (addopt(postcmdbuf, 0, argv[optind], sizeof (postcmdbuf))
		    != Z_OK) {
			zerror("Post-Install command line too long");
			return (Z_ERR);
		}
	}

	if (!brand_help) {
		if (sanity_check(target_zone, CMD_INSTALL, B_FALSE, B_TRUE,
		    B_FALSE) != Z_OK)
			return (Z_ERR);
		if (verify_details(CMD_INSTALL, argv) != Z_OK)
			return (Z_ERR);

		if (zonecfg_grab_lock_file(target_zone, &lockfd) != Z_OK) {
			zerror(gettext("another %s may have an operation in "
			    "progress."), "zoneadm");
			return (Z_ERR);
		}
		err = zone_set_state(target_zone, ZONE_STATE_INCOMPLETE);
		if (err != Z_OK) {
			errno = err;
			zperror2(target_zone, gettext("could not set state"));
			goto done;
		}

		if (do_dataset)
			create_zfs_zonepath(zonepath);
	}

	status = do_subproc(cmdbuf);
	if ((subproc_err =
	    subproc_status(gettext("brand-specific installation"), status,
	    B_FALSE)) != ZONE_SUBPROC_OK) {
		if (subproc_err == ZONE_SUBPROC_USAGE && !brand_help) {
			sub_usage(SHELP_INSTALL, CMD_INSTALL);
			zonecfg_release_lock_file(target_zone, lockfd);
			return (Z_ERR);
		}
		errno = subproc_err;
		err = Z_ERR;
		goto done;
	}

	if (brand_help)
		return (Z_OK);

	if ((err = zone_set_state(target_zone, ZONE_STATE_INSTALLED)) != Z_OK) {
		errno = err;
		zperror2(target_zone, gettext("could not set state"));
		goto done;
	}

	if (do_postinstall) {
		status = do_subproc(postcmdbuf);

		if ((subproc_err =
		    subproc_status(gettext("brand-specific post-install"),
		    status, B_FALSE)) != ZONE_SUBPROC_OK) {
			errno = subproc_err;
			err = Z_ERR;
			(void) zone_set_state(target_zone,
			    ZONE_STATE_INCOMPLETE);
		}
	}

done:
	/*
	 * If the install script exited with ZONE_SUBPROC_NOTCOMPLETE, try to
	 * clean up the zone and leave the zone in the CONFIGURED state so that
	 * another install can be attempted without requiring an uninstall
	 * first.
	 */
	if (subproc_err == ZONE_SUBPROC_NOTCOMPLETE) {
		int temp_err;

		if ((temp_err = cleanup_zonepath(zonepath, B_FALSE)) != Z_OK) {
			errno = err = temp_err;
			zperror2(target_zone,
			    gettext("cleaning up zonepath failed"));
		} else if ((temp_err = zone_set_state(target_zone,
		    ZONE_STATE_CONFIGURED)) != Z_OK) {
			errno = err = temp_err;
			zperror2(target_zone, gettext("could not set state"));
		}
	}

	if (!brand_help)
		zonecfg_release_lock_file(target_zone, lockfd);
	return ((err == Z_OK) ? Z_OK : Z_ERR);
}

static void
warn_dev_match(zone_dochandle_t s_handle, char *source_zone,
    zone_dochandle_t t_handle, char *target_zone)
{
	int err;
	struct zone_devtab s_devtab;
	struct zone_devtab t_devtab;

	if ((err = zonecfg_setdevent(t_handle)) != Z_OK) {
		errno = err;
		zperror2(target_zone, gettext("could not enumerate devices"));
		return;
	}

	while (zonecfg_getdevent(t_handle, &t_devtab) == Z_OK) {
		if ((err = zonecfg_setdevent(s_handle)) != Z_OK) {
			errno = err;
			zperror2(source_zone,
			    gettext("could not enumerate devices"));
			(void) zonecfg_enddevent(t_handle);
			return;
		}

		while (zonecfg_getdevent(s_handle, &s_devtab) == Z_OK) {
			/*
			 * Use fnmatch to catch the case where wildcards
			 * were used in one zone and the other has an
			 * explicit entry (e.g. /dev/dsk/c0t0d0s6 vs.
			 * /dev/\*dsk/c0t0d0s6).
			 */
			if (fnmatch(t_devtab.zone_dev_match,
			    s_devtab.zone_dev_match, FNM_PATHNAME) == 0 ||
			    fnmatch(s_devtab.zone_dev_match,
			    t_devtab.zone_dev_match, FNM_PATHNAME) == 0) {
				(void) fprintf(stderr,
				    gettext("WARNING: device '%s' "
				    "is configured in both zones.\n"),
				    t_devtab.zone_dev_match);
				break;
			}
		}
		(void) zonecfg_enddevent(s_handle);
	}

	(void) zonecfg_enddevent(t_handle);
}

/*
 * Check if the specified mount option (opt) is contained within the
 * options string.
 */
static boolean_t
opt_match(char *opt, char *options)
{
	char *p;
	char *lastp;

	if ((p = strtok_r(options, ",", &lastp)) != NULL) {
		if (strcmp(p, opt) == 0)
			return (B_TRUE);
		while ((p = strtok_r(NULL, ",", &lastp)) != NULL) {
			if (strcmp(p, opt) == 0)
				return (B_TRUE);
		}
	}

	return (B_FALSE);
}

#define	RW_LOFS	"WARNING: read-write lofs file system on '%s' is configured " \
	"in both zones.\n"

static void
print_fs_warnings(struct zone_fstab *s_fstab, struct zone_fstab *t_fstab)
{
	/*
	 * It is ok to have shared lofs mounted fs but we want to warn if
	 * either is rw since this will effect the other zone.
	 */
	if (strcmp(t_fstab->zone_fs_type, "lofs") == 0) {
		zone_fsopt_t *optp;

		/* The default is rw so no options means rw */
		if (t_fstab->zone_fs_options == NULL ||
		    s_fstab->zone_fs_options == NULL) {
			(void) fprintf(stderr, gettext(RW_LOFS),
			    t_fstab->zone_fs_special);
			return;
		}

		for (optp = s_fstab->zone_fs_options; optp != NULL;
		    optp = optp->zone_fsopt_next) {
			if (opt_match("rw", optp->zone_fsopt_opt)) {
				(void) fprintf(stderr, gettext(RW_LOFS),
				    s_fstab->zone_fs_special);
				return;
			}
		}

		for (optp = t_fstab->zone_fs_options; optp != NULL;
		    optp = optp->zone_fsopt_next) {
			if (opt_match("rw", optp->zone_fsopt_opt)) {
				(void) fprintf(stderr, gettext(RW_LOFS),
				    t_fstab->zone_fs_special);
				return;
			}
		}

		return;
	}

	/*
	 * TRANSLATION_NOTE
	 * The first variable is the file system type and the second is
	 * the file system special device.  For example,
	 * WARNING: ufs file system on '/dev/dsk/c0t0d0s0' ...
	 */
	(void) fprintf(stderr, gettext("WARNING: %s file system on '%s' "
	    "is configured in both zones.\n"), t_fstab->zone_fs_type,
	    t_fstab->zone_fs_special);
}

static void
warn_fs_match(zone_dochandle_t s_handle, char *source_zone,
    zone_dochandle_t t_handle, char *target_zone)
{
	int err;
	struct zone_fstab s_fstab;
	struct zone_fstab t_fstab;

	if ((err = zonecfg_setfsent(t_handle)) != Z_OK) {
		errno = err;
		zperror2(target_zone,
		    gettext("could not enumerate file systems"));
		return;
	}

	while (zonecfg_getfsent(t_handle, &t_fstab) == Z_OK) {
		if ((err = zonecfg_setfsent(s_handle)) != Z_OK) {
			errno = err;
			zperror2(source_zone,
			    gettext("could not enumerate file systems"));
			(void) zonecfg_endfsent(t_handle);
			return;
		}

		while (zonecfg_getfsent(s_handle, &s_fstab) == Z_OK) {
			if (strcmp(t_fstab.zone_fs_special,
			    s_fstab.zone_fs_special) == 0) {
				print_fs_warnings(&s_fstab, &t_fstab);
				break;
			}
		}
		(void) zonecfg_endfsent(s_handle);
	}

	(void) zonecfg_endfsent(t_handle);
}

/*
 * We don't catch the case where you used the same IP address but
 * it is not an exact string match.  For example, 192.9.0.128 vs. 192.09.0.128.
 * However, we're not going to worry about that but we will check for
 * a possible netmask on one of the addresses (e.g. 10.0.0.1 and 10.0.0.1/24)
 * and handle that case as a match.
 */
static void
warn_ip_match(zone_dochandle_t s_handle, char *source_zone,
    zone_dochandle_t t_handle, char *target_zone)
{
	int err;
	struct zone_nwiftab s_nwiftab;
	struct zone_nwiftab t_nwiftab;

	if ((err = zonecfg_setnwifent(t_handle)) != Z_OK) {
		errno = err;
		zperror2(target_zone,
		    gettext("could not enumerate network interfaces"));
		return;
	}

	while (zonecfg_getnwifent(t_handle, &t_nwiftab) == Z_OK) {
		char *p;

		/* remove an (optional) netmask from the address */
		if ((p = strchr(t_nwiftab.zone_nwif_address, '/')) != NULL)
			*p = '\0';

		if ((err = zonecfg_setnwifent(s_handle)) != Z_OK) {
			errno = err;
			zperror2(source_zone,
			    gettext("could not enumerate network interfaces"));
			(void) zonecfg_endnwifent(t_handle);
			return;
		}

		while (zonecfg_getnwifent(s_handle, &s_nwiftab) == Z_OK) {
			/* remove an (optional) netmask from the address */
			if ((p = strchr(s_nwiftab.zone_nwif_address, '/'))
			    != NULL)
				*p = '\0';

			/* For exclusive-IP zones, address is not specified. */
			if (strlen(s_nwiftab.zone_nwif_address) == 0)
				continue;

			if (strcmp(t_nwiftab.zone_nwif_address,
			    s_nwiftab.zone_nwif_address) == 0) {
				(void) fprintf(stderr,
				    gettext("WARNING: network address '%s' "
				    "is configured in both zones.\n"),
				    t_nwiftab.zone_nwif_address);
				break;
			}
		}
		(void) zonecfg_endnwifent(s_handle);
	}

	(void) zonecfg_endnwifent(t_handle);
}

static void
warn_dataset_match(zone_dochandle_t s_handle, char *source,
    zone_dochandle_t t_handle, char *target)
{
	int err;
	struct zone_dstab s_dstab;
	struct zone_dstab t_dstab;

	if ((err = zonecfg_setdsent(t_handle)) != Z_OK) {
		errno = err;
		zperror2(target, gettext("could not enumerate datasets"));
		return;
	}

	while (zonecfg_getdsent(t_handle, &t_dstab) == Z_OK) {
		if ((err = zonecfg_setdsent(s_handle)) != Z_OK) {
			errno = err;
			zperror2(source,
			    gettext("could not enumerate datasets"));
			(void) zonecfg_enddsent(t_handle);
			return;
		}

		while (zonecfg_getdsent(s_handle, &s_dstab) == Z_OK) {
			if (strcmp(t_dstab.zone_dataset_name,
			    s_dstab.zone_dataset_name) == 0) {
				target_zone = source;
				zerror(gettext("WARNING: dataset '%s' "
				    "is configured in both zones.\n"),
				    t_dstab.zone_dataset_name);
				break;
			}
		}
		(void) zonecfg_enddsent(s_handle);
	}

	(void) zonecfg_enddsent(t_handle);
}

/*
 * Check that the clone and its source have the same brand type.
 */
static int
valid_brand_clone(char *source_zone, char *target_zone)
{
	brand_handle_t bh;
	char source_brand[MAXNAMELEN];

	if ((zone_get_brand(source_zone, source_brand,
	    sizeof (source_brand))) != Z_OK) {
		(void) fprintf(stderr, "%s: zone '%s': %s\n",
		    execname, source_zone, gettext("missing or invalid brand"));
		return (Z_ERR);
	}

	if (strcmp(source_brand, target_brand) != 0) {
		(void) fprintf(stderr,
		    gettext("%s: Zones '%s' and '%s' have different brand "
		    "types.\n"), execname, source_zone, target_zone);
		return (Z_ERR);
	}

	if ((bh = brand_open(target_brand)) == NULL) {
		zerror(gettext("missing or invalid brand"));
		return (Z_ERR);
	}
	brand_close(bh);
	return (Z_OK);
}

static int
validate_clone(char *source_zone, char *target_zone)
{
	int err = Z_OK;
	zone_dochandle_t s_handle;
	zone_dochandle_t t_handle;

	if ((t_handle = zonecfg_init_handle()) == NULL) {
		zperror(cmd_to_str(CMD_CLONE), B_TRUE);
		return (Z_ERR);
	}
	if ((err = zonecfg_get_handle(target_zone, t_handle)) != Z_OK) {
		errno = err;
		zperror(cmd_to_str(CMD_CLONE), B_TRUE);
		zonecfg_fini_handle(t_handle);
		return (Z_ERR);
	}

	if ((s_handle = zonecfg_init_handle()) == NULL) {
		zperror(cmd_to_str(CMD_CLONE), B_TRUE);
		zonecfg_fini_handle(t_handle);
		return (Z_ERR);
	}
	if ((err = zonecfg_get_handle(source_zone, s_handle)) != Z_OK) {
		errno = err;
		zperror(cmd_to_str(CMD_CLONE), B_TRUE);
		goto done;
	}

	/* verify new zone has same brand type */
	err = valid_brand_clone(source_zone, target_zone);
	if (err != Z_OK)
		goto done;

	/* warn about imported fs's which are the same */
	warn_fs_match(s_handle, source_zone, t_handle, target_zone);

	/* warn about imported IP addresses which are the same */
	warn_ip_match(s_handle, source_zone, t_handle, target_zone);

	/* warn about imported devices which are the same */
	warn_dev_match(s_handle, source_zone, t_handle, target_zone);

	/* warn about imported datasets which are the same */
	warn_dataset_match(s_handle, source_zone, t_handle, target_zone);

done:
	zonecfg_fini_handle(t_handle);
	zonecfg_fini_handle(s_handle);

	return ((err == Z_OK) ? Z_OK : Z_ERR);
}

static int
copy_zone(char *src, char *dst)
{
	boolean_t out_null = B_FALSE;
	int status;
	char *outfile;
	char cmdbuf[MAXPATHLEN * 2 + 128];

	if ((outfile = tempnam("/var/log", "zone")) == NULL) {
		outfile = "/dev/null";
		out_null = B_TRUE;
	}

	/*
	 * Use find to get the list of files to copy.  We need to skip
	 * files of type "socket" since cpio can't handle those but that
	 * should be ok since the app will recreate the socket when it runs.
	 * We also need to filter out anything under the .zfs subdir.  Since
	 * find is running depth-first, we need the extra egrep to filter .zfs.
	 */
	(void) snprintf(cmdbuf, sizeof (cmdbuf),
	    "cd %s && /usr/bin/find . -type s -prune -o -depth -print | "
	    "/usr/bin/egrep -v '^\\./\\.zfs$|^\\./\\.zfs/' | "
	    "/usr/bin/cpio -pdmuP@ %s > %s 2>&1",
	    src, dst, outfile);

	status = do_subproc(cmdbuf);

	if (subproc_status("copy", status, B_TRUE) != ZONE_SUBPROC_OK) {
		if (!out_null)
			(void) fprintf(stderr, gettext("\nThe copy failed.\n"
			    "More information can be found in %s\n"), outfile);
		return (Z_ERR);
	}

	if (!out_null)
		(void) unlink(outfile);

	return (Z_OK);
}

/* ARGSUSED */
int
zfm_print(const struct mnttab *p, void *r)
{
	zerror("  %s\n", p->mnt_mountp);
	return (0);
}

int
clone_copy(char *source_zonepath, char *zonepath)
{
	int err;

	/* Don't clone the zone if anything is still mounted there */
	if (zonecfg_find_mounts(source_zonepath, NULL, NULL)) {
		zerror(gettext("These file systems are mounted on "
		    "subdirectories of %s.\n"), source_zonepath);
		(void) zonecfg_find_mounts(source_zonepath, zfm_print, NULL);
		return (Z_ERR);
	}

	/*
	 * Attempt to create a ZFS fs for the zonepath.  As usual, we don't
	 * care if this works or not since we always have the default behavior
	 * of a simple directory for the zonepath.
	 */
	create_zfs_zonepath(zonepath);

	(void) printf(gettext("Copying %s..."), source_zonepath);
	(void) fflush(stdout);

	err = copy_zone(source_zonepath, zonepath);

	(void) printf("\n");

	return (err);
}

static int
clone_func(int argc, char *argv[])
{
	char *source_zone = NULL;
	int lockfd;
	int err, arg;
	char zonepath[MAXPATHLEN];
	char source_zonepath[MAXPATHLEN];
	zone_state_t state;
	zone_entry_t *zent;
	char *method = NULL;
	char *snapshot = NULL;
	char cmdbuf[MAXPATHLEN];
	char postcmdbuf[MAXPATHLEN];
	char presnapbuf[MAXPATHLEN];
	char postsnapbuf[MAXPATHLEN];
	char validsnapbuf[MAXPATHLEN];
	brand_handle_t bh = NULL;
	int status;
	boolean_t brand_help = B_FALSE;

	if (zonecfg_in_alt_root()) {
		zerror(gettext("cannot clone zone in alternate root"));
		return (Z_ERR);
	}

	/* Check the argv string for args we handle internally */
	optind = 0;
	opterr = 0;
	while ((arg = getopt(argc, argv, "?m:s:")) != EOF) {
		switch (arg) {
		case '?':
			if (optopt == '?') {
				sub_usage(SHELP_CLONE, CMD_CLONE);
				brand_help = B_TRUE;
			}
			/* Ignore unknown options - may be brand specific. */
			break;
		case 'm':
			method = optarg;
			break;
		case 's':
			snapshot = optarg;
			break;
		default:
			/* Ignore unknown options - may be brand specific. */
			break;
		}
	}

	if (argc != (optind + 1)) {
		sub_usage(SHELP_CLONE, CMD_CLONE);
		return (Z_USAGE);
	}

	source_zone = argv[optind];

	if (!brand_help) {
		if (sanity_check(target_zone, CMD_CLONE, B_FALSE, B_TRUE,
		    B_FALSE) != Z_OK)
			return (Z_ERR);
		if (verify_details(CMD_CLONE, argv) != Z_OK)
			return (Z_ERR);

		/*
		 * We also need to do some extra validation on the source zone.
		 */
		if (strcmp(source_zone, GLOBAL_ZONENAME) == 0) {
			zerror(gettext("%s operation is invalid for the "
			    "global zone."), cmd_to_str(CMD_CLONE));
			return (Z_ERR);
		}

		if (strncmp(source_zone, "SUNW", 4) == 0) {
			zerror(gettext("%s operation is invalid for zones "
			    "starting with SUNW."), cmd_to_str(CMD_CLONE));
			return (Z_ERR);
		}

		if (auth_check(username, source_zone, SOURCE_ZONE) == Z_ERR) {
			zerror(gettext("%s operation is invalid because "
			    "user is not authorized to read source zone."),
			    cmd_to_str(CMD_CLONE));
			return (Z_ERR);
		}

		zent = lookup_running_zone(source_zone);
		if (zent != NULL) {
			/* check whether the zone is ready or running */
			if ((err = zone_get_state(zent->zname,
			    &zent->zstate_num)) != Z_OK) {
				errno = err;
				zperror2(zent->zname, gettext("could not get "
				    "state"));
				/* can't tell, so hedge */
				zent->zstate_str = "ready/running";
			} else {
				zent->zstate_str =
				    zone_state_str(zent->zstate_num);
			}
			zerror(gettext("%s operation is invalid for %s zones."),
			    cmd_to_str(CMD_CLONE), zent->zstate_str);
			return (Z_ERR);
		}

		if ((err = zone_get_state(source_zone, &state)) != Z_OK) {
			errno = err;
			zperror2(source_zone, gettext("could not get state"));
			return (Z_ERR);
		}
		if (state != ZONE_STATE_INSTALLED) {
			(void) fprintf(stderr,
			    gettext("%s: zone %s is %s; %s is required.\n"),
			    execname, source_zone, zone_state_str(state),
			    zone_state_str(ZONE_STATE_INSTALLED));
			return (Z_ERR);
		}

		/*
		 * The source zone checks out ok, continue with the clone.
		 */

		if (validate_clone(source_zone, target_zone) != Z_OK)
			return (Z_ERR);

		if (zonecfg_grab_lock_file(target_zone, &lockfd) != Z_OK) {
			zerror(gettext("another %s may have an operation in "
			    "progress."), "zoneadm");
			return (Z_ERR);
		}
	}

	if ((err = zone_get_zonepath(source_zone, source_zonepath,
	    sizeof (source_zonepath))) != Z_OK) {
		errno = err;
		zperror2(source_zone, gettext("could not get zone path"));
		goto done;
	}

	if ((err = zone_get_zonepath(target_zone, zonepath, sizeof (zonepath)))
	    != Z_OK) {
		errno = err;
		zperror2(target_zone, gettext("could not get zone path"));
		goto done;
	}

	/*
	 * Fetch the clone and postclone hooks from the brand configuration.
	 */
	if ((bh = brand_open(target_brand)) == NULL) {
		zerror(gettext("missing or invalid brand"));
		err = Z_ERR;
		goto done;
	}

	if (get_hook(bh, cmdbuf, sizeof (cmdbuf), brand_get_clone, target_zone,
	    zonepath) != Z_OK) {
		zerror("invalid brand configuration: missing clone resource");
		brand_close(bh);
		err = Z_ERR;
		goto done;
	}

	if (get_hook(bh, postcmdbuf, sizeof (postcmdbuf), brand_get_postclone,
	    target_zone, zonepath) != Z_OK) {
		zerror("invalid brand configuration: missing postclone "
		    "resource");
		brand_close(bh);
		err = Z_ERR;
		goto done;
	}

	if (get_hook(bh, presnapbuf, sizeof (presnapbuf), brand_get_presnap,
	    source_zone, source_zonepath) != Z_OK) {
		zerror("invalid brand configuration: missing presnap "
		    "resource");
		brand_close(bh);
		err = Z_ERR;
		goto done;
	}

	if (get_hook(bh, postsnapbuf, sizeof (postsnapbuf), brand_get_postsnap,
	    source_zone, source_zonepath) != Z_OK) {
		zerror("invalid brand configuration: missing postsnap "
		    "resource");
		brand_close(bh);
		err = Z_ERR;
		goto done;
	}

	if (get_hook(bh, validsnapbuf, sizeof (validsnapbuf),
	    brand_get_validatesnap, target_zone, zonepath) != Z_OK) {
		zerror("invalid brand configuration: missing validatesnap "
		    "resource");
		brand_close(bh);
		err = Z_ERR;
		goto done;
	}
	brand_close(bh);

	/* Append all options to clone hook. */
	if (addoptions(cmdbuf, argv, sizeof (cmdbuf)) != Z_OK) {
		err = Z_ERR;
		goto done;
	}

	/* Append all options to postclone hook. */
	if (addoptions(postcmdbuf, argv, sizeof (postcmdbuf)) != Z_OK) {
		err = Z_ERR;
		goto done;
	}

	if (!brand_help) {
		if ((err = zone_set_state(target_zone, ZONE_STATE_INCOMPLETE))
		    != Z_OK) {
			errno = err;
			zperror2(target_zone, gettext("could not set state"));
			goto done;
		}
	}

	/*
	 * The clone hook is optional.  If it exists, use the hook for
	 * cloning, otherwise use the built-in clone support
	 */
	if (cmdbuf[0] != '\0') {
		/* Run the clone hook */
		status = do_subproc(cmdbuf);
		if ((status = subproc_status(gettext("brand-specific clone"),
		    status, B_FALSE)) != ZONE_SUBPROC_OK) {
			if (status == ZONE_SUBPROC_USAGE && !brand_help)
				sub_usage(SHELP_CLONE, CMD_CLONE);
			err = Z_ERR;
			goto done;
		}

		if (brand_help)
			return (Z_OK);

	} else {
		/* If just help, we're done since there is no brand help. */
		if (brand_help)
			return (Z_OK);

		/* Run the built-in clone support. */

		/* The only explicit built-in method is "copy". */
		if (method != NULL && strcmp(method, "copy") != 0) {
			sub_usage(SHELP_CLONE, CMD_CLONE);
			err = Z_USAGE;
			goto done;
		}

		if (snapshot != NULL) {
			err = clone_snapshot_zfs(snapshot, zonepath,
			    validsnapbuf);
		} else {
			/*
			 * We always copy the clone unless the source is ZFS
			 * and a ZFS clone worked.  We fallback to copying if
			 * the ZFS clone fails for some reason.
			 */
			err = Z_ERR;
			if (method == NULL && is_zonepath_zfs(source_zonepath))
				err = clone_zfs(source_zonepath, zonepath,
				    presnapbuf, postsnapbuf);

			if (err != Z_OK)
				err = clone_copy(source_zonepath, zonepath);
		}
	}

	if (err == Z_OK && postcmdbuf[0] != '\0') {
		status = do_subproc(postcmdbuf);
		if ((err = subproc_status("postclone", status, B_FALSE))
		    != ZONE_SUBPROC_OK) {
			zerror(gettext("post-clone configuration failed."));
			err = Z_ERR;
		}
	}

done:
	/*
	 * If everything went well, we mark the zone as installed.
	 */
	if (err == Z_OK) {
		err = zone_set_state(target_zone, ZONE_STATE_INSTALLED);
		if (err != Z_OK) {
			errno = err;
			zperror2(target_zone, gettext("could not set state"));
		}
	}
	if (!brand_help)
		zonecfg_release_lock_file(target_zone, lockfd);
	return ((err == Z_OK) ? Z_OK : Z_ERR);
}

/*
 * Used when removing a zonepath after uninstalling or cleaning up after
 * the move subcommand.  This handles a zonepath that has non-standard
 * contents so that we will only cleanup the stuff we know about and leave
 * any user data alone.
 *
 * If the "all" parameter is true then we should remove the whole zonepath
 * even if it has non-standard files/directories in it.  This can be used when
 * we need to cleanup after moving the zonepath across file systems.
 *
 * We "exec" the RMCOMMAND so that the returned status is that of RMCOMMAND
 * and not the shell.
 */
static int
cleanup_zonepath(char *zonepath, boolean_t all)
{
	int		status;
	int		i;
	boolean_t	non_std = B_FALSE;
	struct dirent	*dp;
	DIR		*dirp;
			/*
			 * The SUNWattached.xml file is expected since it might
			 * exist if the zone was force-attached after a
			 * migration.
			 */
	char		*std_entries[] = {"dev", "lastexited", "logs", "lu",
			    "root", "SUNWattached.xml", NULL};
			/* (MAXPATHLEN * 5) is for the 5 std_entries dirs */
	char		cmdbuf[sizeof (RMCOMMAND) + (MAXPATHLEN * 5) + 64];

	/*
	 * We shouldn't need these checks but lets be paranoid since we
	 * could blow away the whole system here if we got the wrong zonepath.
	 */
	if (*zonepath == NULL || strcmp(zonepath, "/") == 0) {
		(void) fprintf(stderr, "invalid zonepath '%s'\n", zonepath);
		return (Z_INVAL);
	}

	/*
	 * If the dirpath is already gone (maybe it was manually removed) then
	 * we just return Z_OK so that the cleanup is successful.
	 */
	if ((dirp = opendir(zonepath)) == NULL)
		return (Z_OK);

	/*
	 * Look through the zonepath directory to see if there are any
	 * non-standard files/dirs.  Also skip .zfs since that might be
	 * there but we'll handle ZFS file systems as a special case.
	 */
	while ((dp = readdir(dirp)) != NULL) {
		if (strcmp(dp->d_name, ".") == 0 ||
		    strcmp(dp->d_name, "..") == 0 ||
		    strcmp(dp->d_name, ".zfs") == 0)
			continue;

		for (i = 0; std_entries[i] != NULL; i++)
			if (strcmp(dp->d_name, std_entries[i]) == 0)
				break;

		if (std_entries[i] == NULL)
			non_std = B_TRUE;
	}
	(void) closedir(dirp);

	if (!all && non_std) {
		/*
		 * There are extra, non-standard directories/files in the
		 * zonepath so we don't want to remove the zonepath.  We
		 * just want to remove the standard directories and leave
		 * the user data alone.
		 */
		(void) snprintf(cmdbuf, sizeof (cmdbuf), "exec " RMCOMMAND);

		for (i = 0; std_entries[i] != NULL; i++) {
			char tmpbuf[MAXPATHLEN];

			if (snprintf(tmpbuf, sizeof (tmpbuf), " %s/%s",
			    zonepath, std_entries[i]) >= sizeof (tmpbuf) ||
			    strlcat(cmdbuf, tmpbuf, sizeof (cmdbuf)) >=
			    sizeof (cmdbuf)) {
				(void) fprintf(stderr,
				    gettext("path is too long\n"));
				return (Z_INVAL);
			}
		}

		status = do_subproc(cmdbuf);

		(void) fprintf(stderr, gettext("WARNING: Unable to completely "
		    "remove %s\nbecause it contains additional user data.  "
		    "Only the standard directory\nentries have been "
		    "removed.\n"),
		    zonepath);

		return ((subproc_status(RMCOMMAND, status, B_TRUE) ==
		    ZONE_SUBPROC_OK) ? Z_OK : Z_ERR);
	}

	/*
	 * There is nothing unexpected in the zonepath, try to get rid of the
	 * whole zonepath directory.
	 *
	 * If the zonepath is its own zfs file system, try to destroy the
	 * file system.  If that fails for some reason (e.g. it has clones)
	 * then we'll just remove the contents of the zonepath.
	 */
	if (is_zonepath_zfs(zonepath)) {
		if (destroy_zfs(zonepath) == Z_OK)
			return (Z_OK);
		(void) snprintf(cmdbuf, sizeof (cmdbuf), "exec " RMCOMMAND
		    " %s/*", zonepath);
		status = do_subproc(cmdbuf);
		return ((subproc_status(RMCOMMAND, status, B_TRUE) ==
		    ZONE_SUBPROC_OK) ? Z_OK : Z_ERR);
	}

	(void) snprintf(cmdbuf, sizeof (cmdbuf), "exec " RMCOMMAND " %s",
	    zonepath);
	status = do_subproc(cmdbuf);

	return ((subproc_status(RMCOMMAND, status, B_TRUE) == ZONE_SUBPROC_OK)
	    ? Z_OK : Z_ERR);
}

static int
move_func(int argc, char *argv[])
{
	char *new_zonepath = NULL;
	int lockfd;
	int err, arg;
	char zonepath[MAXPATHLEN];
	zone_dochandle_t handle;
	boolean_t fast;
	boolean_t is_zfs = B_FALSE;
	boolean_t root_fs_mounted = B_FALSE;
	struct dirent *dp;
	DIR *dirp;
	boolean_t empty = B_TRUE;
	boolean_t revert;
	struct stat zonepath_buf;
	struct stat new_zonepath_buf;
	zone_mounts_t mounts;

	if (zonecfg_in_alt_root()) {
		zerror(gettext("cannot move zone in alternate root"));
		return (Z_ERR);
	}

	optind = 0;
	if ((arg = getopt(argc, argv, "?")) != EOF) {
		switch (arg) {
		case '?':
			sub_usage(SHELP_MOVE, CMD_MOVE);
			return (optopt == '?' ? Z_OK : Z_USAGE);
		default:
			sub_usage(SHELP_MOVE, CMD_MOVE);
			return (Z_USAGE);
		}
	}
	if (argc != (optind + 1)) {
		sub_usage(SHELP_MOVE, CMD_MOVE);
		return (Z_USAGE);
	}
	new_zonepath = argv[optind];
	if (sanity_check(target_zone, CMD_MOVE, B_FALSE, B_TRUE, B_FALSE)
	    != Z_OK)
		return (Z_ERR);
	if (verify_details(CMD_MOVE, argv) != Z_OK)
		return (Z_ERR);

	/*
	 * Check out the new zonepath.  This has the side effect of creating
	 * a directory for the new zonepath.  We depend on this later when we
	 * stat to see if we are doing a cross file system move or not.
	 */
	if (validate_zonepath(new_zonepath, CMD_MOVE) != Z_OK)
		return (Z_ERR);

	if ((err = zone_get_zonepath(target_zone, zonepath, sizeof (zonepath)))
	    != Z_OK) {
		errno = err;
		zperror2(target_zone, gettext("could not get zone path"));
		return (Z_ERR);
	}

	if (stat(zonepath, &zonepath_buf) == -1) {
		zperror(gettext("could not stat zone path"), B_FALSE);
		return (Z_ERR);
	}

	if (stat(new_zonepath, &new_zonepath_buf) == -1) {
		zperror(gettext("could not stat new zone path"), B_FALSE);
		return (Z_ERR);
	}

	/*
	 * Check if the destination directory is empty.
	 */
	if ((dirp = opendir(new_zonepath)) == NULL) {
		zperror(gettext("could not open new zone path"), B_FALSE);
		return (Z_ERR);
	}
	while ((dp = readdir(dirp)) != (struct dirent *)0) {
		if (strcmp(dp->d_name, ".") == 0 ||
		    strcmp(dp->d_name, "..") == 0)
			continue;
		empty = B_FALSE;
		break;
	}
	(void) closedir(dirp);

	/* Error if there is anything in the destination directory. */
	if (!empty) {
		(void) fprintf(stderr, gettext("could not move zone to %s: "
		    "directory not empty\n"), new_zonepath);
		return (Z_ERR);
	}

	/*
	 * Collect information about mounts within the zone's zonepath.
	 * Overlay mounts on the zone's root directory are erroneous.
	 * Bail if we encounter any unexpected mounts.
	 */
	if (zone_mounts_init(&mounts, zonepath) != 0)
		return (Z_ERR);
	if (mounts.num_root_overlay_mounts != 0) {
		zerror(gettext("%d overlay mount(s) detected on %s/root."),
		    mounts.num_root_overlay_mounts, zonepath);
		goto err_and_mounts_destroy;
	}
	if (mounts.num_unexpected_mounts != 0)
		goto err_and_mounts_destroy;

	/*
	 * Check if we are moving in the same file system and can do a fast
	 * move or if we are crossing file systems and have to copy the data.
	 */
	fast = (zonepath_buf.st_dev == new_zonepath_buf.st_dev);

	if ((handle = zonecfg_init_handle()) == NULL) {
		zperror(cmd_to_str(CMD_MOVE), B_TRUE);
		goto err_and_mounts_destroy;
	}

	if ((err = zonecfg_get_handle(target_zone, handle)) != Z_OK) {
		errno = err;
		zperror(cmd_to_str(CMD_MOVE), B_TRUE);
		goto err_and_fini_handle;
	}

	if (zonecfg_grab_lock_file(target_zone, &lockfd) != Z_OK) {
		zerror(gettext("another %s may have an operation in progress."),
		    "zoneadm");
		goto err_and_fini_handle;
	}

	/*
	 * Unmount the zone's root filesystem before we move the zone's
	 * zonepath.
	 */
	if (zone_unmount_rootfs(&mounts, zonepath, B_FALSE) != 0)
		goto err_and_rele_lockfile;

	/*
	 * We're making some file system changes now so we have to clean up
	 * the file system before we are done.  This will either clean up the
	 * new zonepath if the zonecfg update failed or it will clean up the
	 * old zonepath if everything is ok.
	 */
	revert = B_TRUE;

	if (is_zonepath_zfs(zonepath) &&
	    move_zfs(zonepath, new_zonepath) != Z_ERR) {
		is_zfs = B_TRUE;

	} else if (fast) {
		/* same file system, use rename for a quick move */

		/*
		 * Remove the new_zonepath directory that got created above
		 * during the validation.  It gets in the way of the rename.
		 */
		if (rmdir(new_zonepath) != 0) {
			zperror(gettext("could not rmdir new zone path"),
			    B_FALSE);
			(void) zone_mount_rootfs(&mounts, zonepath);
			goto err_and_rele_lockfile;
		}

		if (rename(zonepath, new_zonepath) != 0) {
			/*
			 * If this fails we don't need to do all of the
			 * cleanup that happens for the rest of the code
			 * so just return from this error.
			 */
			zperror(gettext("could not move zone"), B_FALSE);
			(void) zone_mount_rootfs(&mounts, zonepath);
			goto err_and_rele_lockfile;
		}

	} else {
		/*
		 * Attempt to create a ZFS fs for the new zonepath.  As usual,
		 * we don't care if this works or not since we always have the
		 * default behavior of a simple directory for the zonepath.
		 */
		create_zfs_zonepath(new_zonepath);

		(void) printf(gettext(
		    "Moving across file systems; copying zonepath %s..."),
		    zonepath);
		(void) fflush(stdout);

		err = copy_zone(zonepath, new_zonepath);

		(void) printf("\n");
		if (err != Z_OK)
			goto done;
	}

	/*
	 * Mount the zone's root filesystem in the new zonepath if there was
	 * a root mount prior to the move.
	 */
	if (zone_mount_rootfs(&mounts, new_zonepath) != 0) {
		err = Z_ERR;
		goto done;
	}
	root_fs_mounted = B_TRUE;

	if ((err = zonecfg_set_zonepath(handle, new_zonepath)) != Z_OK) {
		errno = err;
		zperror(gettext("could not set new zonepath"), B_TRUE);
		goto done;
	}

	if ((err = zonecfg_save(handle)) != Z_OK) {
		errno = err;
		zperror(gettext("zonecfg save failed"), B_TRUE);
		goto done;
	}

	revert = B_FALSE;

done:
	zonecfg_fini_handle(handle);
	zonecfg_release_lock_file(target_zone, lockfd);

	/*
	 * Clean up the file system based on how things went.  We either
	 * clean up the new zonepath if the operation failed for some reason
	 * or we clean up the old zonepath if everything is ok.
	 */
	if (revert) {
		/*
		 * Check for the unlikely scenario in which the zone's
		 * zonepath and its root file system moved but libzonecfg
		 * couldn't save the new zonepath to the zone's configuration
		 * file.  The mounted root filesystem must be unmounted before
		 * zoneadm restores the zone's zonepath.
		 */
		if (root_fs_mounted && zone_unmount_rootfs(&mounts,
		    new_zonepath, B_TRUE) != 0) {
			/*
			 * We can't forcibly unmount the zone's root file system
			 * from the new zonepath.  Bail!
			 */
			zerror(gettext("fatal error: cannot unmount %s/root\n"),
			    new_zonepath);
			goto err_and_mounts_destroy;
		}

		/* The zonecfg update failed, cleanup the new zonepath. */
		if (is_zfs) {
			if (move_zfs(new_zonepath, zonepath) == Z_ERR) {
				(void) fprintf(stderr, gettext("could not "
				    "restore zonepath, the zfs mountpoint is "
				    "set as:\n%s\n"), new_zonepath);
				/*
				 * err is already != Z_OK since we're reverting
				 */
			} else {
				(void) zone_mount_rootfs(&mounts, zonepath);
			}
		} else if (fast) {
			if (rename(new_zonepath, zonepath) != 0) {
				zperror(gettext("could not restore zonepath"),
				    B_FALSE);
				/*
				 * err is already != Z_OK since we're reverting
				 */
			} else {
				(void) zone_mount_rootfs(&mounts, zonepath);
			}
		} else {
			(void) printf(gettext("Cleaning up zonepath %s..."),
			    new_zonepath);
			(void) fflush(stdout);
			err = cleanup_zonepath(new_zonepath, B_TRUE);
			(void) printf("\n");

			if (err != Z_OK) {
				errno = err;
				zperror(gettext("could not remove new "
				    "zonepath"), B_TRUE);
			} else {
				/*
				 * Because we're reverting we know the mainline
				 * code failed but we just reused the err
				 * variable so we reset it back to Z_ERR.
				 */
				err = Z_ERR;
			}

			(void) zone_mount_rootfs(&mounts, zonepath);
		}
	} else {
		/* The move was successful, cleanup the old zonepath. */
		if (!is_zfs && !fast) {
			(void) printf(
			    gettext("Cleaning up zonepath %s..."), zonepath);
			(void) fflush(stdout);
			err = cleanup_zonepath(zonepath, B_TRUE);
			(void) printf("\n");

			if (err != Z_OK) {
				errno = err;
				zperror(gettext("could not remove zonepath"),
				    B_TRUE);
			}
		}
	}

	zone_mounts_destroy(&mounts);
	return ((err == Z_OK) ? Z_OK : Z_ERR);

err_and_rele_lockfile:
	zonecfg_release_lock_file(target_zone, lockfd);
err_and_fini_handle:
	zonecfg_fini_handle(handle);
err_and_mounts_destroy:
	zone_mounts_destroy(&mounts);
	return (Z_ERR);
}

/* ARGSUSED */
static int
detach_func(int argc, char *argv[])
{
	int lockfd = -1;
	int err, arg;
	char zonepath[MAXPATHLEN];
	char cmdbuf[MAXPATHLEN];
	char precmdbuf[MAXPATHLEN];
	boolean_t execute = B_TRUE;
	boolean_t brand_help = B_FALSE;
	brand_handle_t bh = NULL;
	int status;

	if (zonecfg_in_alt_root()) {
		zerror(gettext("cannot detach zone in alternate root"));
		return (Z_ERR);
	}

	/* Check the argv string for args we handle internally */
	optind = 0;
	opterr = 0;
	while ((arg = getopt(argc, argv, "?n")) != EOF) {
		switch (arg) {
		case '?':
			if (optopt == '?') {
				sub_usage(SHELP_DETACH, CMD_DETACH);
				brand_help = B_TRUE;
			}
			/* Ignore unknown options - may be brand specific. */
			break;
		case 'n':
			execute = B_FALSE;
			break;
		default:
			/* Ignore unknown options - may be brand specific. */
			break;
		}
	}

	if (brand_help)
		execute = B_FALSE;

	if (execute) {
		if (sanity_check(target_zone, CMD_DETACH, B_FALSE, B_TRUE,
		    B_FALSE) != Z_OK)
			return (Z_ERR);
		if (verify_details(CMD_DETACH, argv) != Z_OK)
			return (Z_ERR);
	} else {
		/*
		 * We want a dry-run to work for a non-privileged user so we
		 * only do minimal validation.
		 */
		if (target_zone == NULL) {
			zerror(gettext("no zone specified"));
			return (Z_ERR);
		}

		if (strcmp(target_zone, GLOBAL_ZONENAME) == 0) {
			zerror(gettext("%s operation is invalid for the "
			    "global zone."), cmd_to_str(CMD_DETACH));
			return (Z_ERR);
		}
	}

	if ((err = zone_get_zonepath(target_zone, zonepath, sizeof (zonepath)))
	    != Z_OK) {
		errno = err;
		zperror2(target_zone, gettext("could not get zone path"));
		return (Z_ERR);
	}

	/* Fetch the detach and predetach hooks from the brand configuration. */
	if ((bh = brand_open(target_brand)) == NULL) {
		zerror(gettext("missing or invalid brand"));
		return (Z_ERR);
	}

	if (get_hook(bh, cmdbuf, sizeof (cmdbuf), brand_get_detach, target_zone,
	    zonepath) != Z_OK) {
		zerror("invalid brand configuration: missing detach resource");
		brand_close(bh);
		return (Z_ERR);
	}

	if (get_hook(bh, precmdbuf, sizeof (precmdbuf), brand_get_predetach,
	    target_zone, zonepath) != Z_OK) {
		zerror("invalid brand configuration: missing predetach "
		    "resource");
		brand_close(bh);
		return (Z_ERR);
	}
	brand_close(bh);

	/* Append all options to predetach hook. */
	if (addoptions(precmdbuf, argv, sizeof (precmdbuf)) != Z_OK)
		return (Z_ERR);

	/* Append all options to detach hook. */
	if (addoptions(cmdbuf, argv, sizeof (cmdbuf)) != Z_OK)
		return (Z_ERR);

	if (execute && zonecfg_grab_lock_file(target_zone, &lockfd) != Z_OK) {
		zerror(gettext("another %s may have an operation in progress."),
		    "zoneadm");
		return (Z_ERR);
	}

	/* If we have a brand predetach hook, run it. */
	if (!brand_help && precmdbuf[0] != '\0') {
		status = do_subproc(precmdbuf);
		if (subproc_status(gettext("brand-specific predetach"),
		    status, B_FALSE) != ZONE_SUBPROC_OK) {

			if (execute) {
				assert(lockfd >= 0);
				zonecfg_release_lock_file(target_zone, lockfd);
				lockfd = -1;
			}

			assert(lockfd == -1);
			return (Z_ERR);
		}
	}

	if (cmdbuf[0] != '\0') {
		/* Run the detach hook */
		status = do_subproc(cmdbuf);
		if ((status = subproc_status(gettext("brand-specific detach"),
		    status, B_FALSE)) != ZONE_SUBPROC_OK) {
			if (status == ZONE_SUBPROC_USAGE && !brand_help)
				sub_usage(SHELP_DETACH, CMD_DETACH);

			if (execute) {
				assert(lockfd >= 0);
				zonecfg_release_lock_file(target_zone, lockfd);
				lockfd = -1;
			}

			assert(lockfd == -1);
			return (Z_ERR);
		}

	} else {
		zone_dochandle_t handle;

		/* If just help, we're done since there is no brand help. */
		if (brand_help) {
			assert(lockfd == -1);
			return (Z_OK);
		}

		/*
		 * Run the built-in detach support.  Just generate a simple
		 * zone definition XML file and detach.
		 */

		/* Don't detach the zone if anything is still mounted there */
		if (execute && zonecfg_find_mounts(zonepath, NULL, NULL)) {
			(void) fprintf(stderr, gettext("These file systems are "
			    "mounted on subdirectories of %s.\n"), zonepath);
			(void) zonecfg_find_mounts(zonepath, zfm_print, NULL);
			err = ZONE_SUBPROC_NOTCOMPLETE;
			goto done;
		}

		if ((handle = zonecfg_init_handle()) == NULL) {
			zperror(cmd_to_str(CMD_DETACH), B_TRUE);
			err = ZONE_SUBPROC_NOTCOMPLETE;
			goto done;
		}

		if ((err = zonecfg_get_handle(target_zone, handle)) != Z_OK) {
			errno = err;
			zperror(cmd_to_str(CMD_DETACH), B_TRUE);

		} else if ((err = zonecfg_detach_save(handle,
		    (execute ? 0 : ZONE_DRY_RUN))) != Z_OK) {
			errno = err;
			zperror(gettext("saving the detach manifest failed"),
			    B_TRUE);
		}

		zonecfg_fini_handle(handle);
		if (err != Z_OK)
			goto done;
	}

	/*
	 * Set the zone state back to configured unless we are running with the
	 * no-execute option.
	 */
	if (execute && (err = zone_set_state(target_zone,
	    ZONE_STATE_CONFIGURED)) != Z_OK) {
		errno = err;
		zperror(gettext("could not reset state"), B_TRUE);
	}

done:
	if (execute) {
		assert(lockfd >= 0);
		zonecfg_release_lock_file(target_zone, lockfd);
		lockfd = -1;
	}

	assert(lockfd == -1);
	return ((err == Z_OK) ? Z_OK : Z_ERR);
}

/*
 * Determine the brand when doing a dry-run attach.  The zone does not have to
 * exist, so we have to read the incoming manifest to determine the zone's
 * brand.
 *
 * Because the manifest has to be processed twice; once to determine the brand
 * and once to do the brand-specific attach logic, we always read it into a tmp
 * file.  This handles the manifest coming from stdin or a regular file.  The
 * tmpname parameter returns the name of the temporary file that the manifest
 * was read into.
 */
static int
dryrun_get_brand(char *manifest_path, char *tmpname, int size)
{
	int fd;
	int err;
	int res = Z_OK;
	zone_dochandle_t local_handle;
	zone_dochandle_t rem_handle = NULL;
	int len;
	int ofd;
	char buf[512];

	if (strcmp(manifest_path, "-") == 0) {
		fd = STDIN_FILENO;
	} else {
		if ((fd = open(manifest_path, O_RDONLY)) < 0) {
			if (getcwd(buf, sizeof (buf)) == NULL)
				(void) strlcpy(buf, "/", sizeof (buf));
			zerror(gettext("could not open manifest path %s%s: %s"),
			    (*manifest_path == '/' ? "" : buf), manifest_path,
			    strerror(errno));
			return (Z_ERR);
		}
	}

	(void) snprintf(tmpname, size, "/var/run/zone.%d", getpid());

	if ((ofd = open(tmpname, O_WRONLY | O_CREAT, S_IRUSR | S_IWUSR)) < 0) {
		zperror(gettext("could not save manifest"), B_FALSE);
		(void) close(fd);
		return (Z_ERR);
	}

	while ((len = read(fd, buf, sizeof (buf))) > 0) {
		if (write(ofd, buf, len) == -1) {
			zperror(gettext("could not save manifest"), B_FALSE);
			(void) close(ofd);
			(void) close(fd);
			return (Z_ERR);
		}
	}

	if (close(ofd) != 0) {
		zperror(gettext("could not save manifest"), B_FALSE);
		(void) close(fd);
		return (Z_ERR);
	}

	(void) close(fd);

	if ((fd = open(tmpname, O_RDONLY)) < 0) {
		zperror(gettext("could not open manifest path"), B_FALSE);
		return (Z_ERR);
	}

	if ((local_handle = zonecfg_init_handle()) == NULL) {
		zperror(cmd_to_str(CMD_ATTACH), B_TRUE);
		res = Z_ERR;
		goto done;
	}

	if ((rem_handle = zonecfg_init_handle()) == NULL) {
		zperror(cmd_to_str(CMD_ATTACH), B_TRUE);
		res = Z_ERR;
		goto done;
	}

	if ((err = zonecfg_attach_manifest(fd, local_handle, rem_handle))
	    != Z_OK) {
		res = Z_ERR;

		if (err == Z_INVALID_DOCUMENT) {
			struct stat st;
			char buf[6];

			if (strcmp(manifest_path, "-") == 0) {
				zerror(gettext("Input is not a valid XML "
				    "file"));
				goto done;
			}

			if (fstat(fd, &st) == -1 || !S_ISREG(st.st_mode)) {
				zerror(gettext("%s is not an XML file"),
				    manifest_path);
				goto done;
			}

			bzero(buf, sizeof (buf));
			(void) lseek(fd, 0L, SEEK_SET);
			if (read(fd, buf, sizeof (buf) - 1) < 0 ||
			    strncmp(buf, "<?xml", 5) != 0)
				zerror(gettext("%s is not an XML file"),
				    manifest_path);
			else
				zerror(gettext("Cannot attach to an earlier "
				    "release of the operating system"));
		} else {
			zperror(cmd_to_str(CMD_ATTACH), B_TRUE);
		}
		goto done;
	}

	/* Retrieve remote handle brand type. */
	if (zonecfg_get_brand(rem_handle, target_brand, sizeof (target_brand))
	    != Z_OK) {
		zerror(gettext("missing or invalid brand"));
		exit(Z_ERR);
	}

done:
	zonecfg_fini_handle(local_handle);
	zonecfg_fini_handle(rem_handle);
	(void) close(fd);

	return ((res == Z_OK) ? Z_OK : Z_ERR);
}

/* ARGSUSED */
static int
attach_func(int argc, char *argv[])
{
	int lockfd = -1;
	int err, arg;
	boolean_t force = B_FALSE;
	zone_dochandle_t handle;
	char zonepath[MAXPATHLEN];
	char cmdbuf[MAXPATHLEN];
	char postcmdbuf[MAXPATHLEN];
	boolean_t execute = B_TRUE;
	boolean_t brand_help = B_FALSE;
	char *manifest_path;
	char tmpmanifest[80];
	int manifest_pos;
	brand_handle_t bh = NULL;
	int status;
	int last_index = 0;
	int offset;
	char *up;
	boolean_t forced_update = B_FALSE;

	if (zonecfg_in_alt_root()) {
		zerror(gettext("cannot attach zone in alternate root"));
		return (Z_ERR);
	}

	/* Check the argv string for args we handle internally */
	optind = 0;
	opterr = 0;
	while ((arg = getopt(argc, argv, "?Fn:U")) != EOF) {
		switch (arg) {
		case '?':
			if (optopt == '?') {
				sub_usage(SHELP_ATTACH, CMD_ATTACH);
				brand_help = B_TRUE;
			}
			/* Ignore unknown options - may be brand specific. */
			break;
		case 'F':
			force = B_TRUE;
			break;
		case 'n':
			execute = B_FALSE;
			manifest_path = optarg;
			manifest_pos = optind - 1;
			break;
		case 'U':
			/*
			 * Undocumented 'force update' option for p2v update on
			 * attach when zone is in the incomplete state.  Change
			 * the option back to 'u' and set forced_update flag.
			 */
			if (optind == last_index)
				offset = optind;
			else
				offset = optind - 1;
			if ((up = index(argv[offset], 'U')) != NULL)
				*up = 'u';
			forced_update = B_TRUE;
			break;
		default:
			/* Ignore unknown options - may be brand specific. */
			break;
		}
		last_index = optind;
	}

	if (brand_help) {
		force = B_FALSE;
		execute = B_TRUE;
	}

	/* dry-run and force flags are mutually exclusive */
	if (!execute && force) {
		zerror(gettext("-F and -n flags are mutually exclusive"));
		return (Z_ERR);
	}

	/*
	 * If the no-execute option was specified, we don't do validation and
	 * need to figure out the brand, since there is no zone required to be
	 * configured for this option.
	 */
	if (execute) {
		if (!brand_help) {
			if (sanity_check(target_zone, CMD_ATTACH, B_FALSE,
			    B_TRUE, forced_update) != Z_OK)
				return (Z_ERR);
			if (verify_details(CMD_ATTACH, argv) != Z_OK)
				return (Z_ERR);
		}

		if ((err = zone_get_zonepath(target_zone, zonepath,
		    sizeof (zonepath))) != Z_OK) {
			errno = err;
			zperror2(target_zone,
			    gettext("could not get zone path"));
			return (Z_ERR);
		}
	} else {
		if (dryrun_get_brand(manifest_path, tmpmanifest,
		    sizeof (tmpmanifest)) != Z_OK)
			return (Z_ERR);

		argv[manifest_pos] = tmpmanifest;
		target_zone = "-";
		(void) strlcpy(zonepath, "-", sizeof (zonepath));

		/* Run the brand's verify_adm hook. */
		if (verify_brand(NULL, CMD_ATTACH, argv) != Z_OK)
			return (Z_ERR);
	}

	/*
	 * Fetch the attach and postattach hooks from the brand configuration.
	 */
	if ((bh = brand_open(target_brand)) == NULL) {
		zerror(gettext("missing or invalid brand"));
		return (Z_ERR);
	}

	if (get_hook(bh, cmdbuf, sizeof (cmdbuf), brand_get_attach, target_zone,
	    zonepath) != Z_OK) {
		zerror("invalid brand configuration: missing attach resource");
		brand_close(bh);
		return (Z_ERR);
	}

	if (get_hook(bh, postcmdbuf, sizeof (postcmdbuf), brand_get_postattach,
	    target_zone, zonepath) != Z_OK) {
		zerror("invalid brand configuration: missing postattach "
		    "resource");
		brand_close(bh);
		return (Z_ERR);
	}
	brand_close(bh);

	/* Append all options to attach hook. */
	if (addoptions(cmdbuf, argv, sizeof (cmdbuf)) != Z_OK)
		return (Z_ERR);

	/* Append all options to postattach hook. */
	if (addoptions(postcmdbuf, argv, sizeof (postcmdbuf)) != Z_OK)
		return (Z_ERR);

	if (execute && !brand_help) {
		if (zonecfg_grab_lock_file(target_zone, &lockfd) != Z_OK) {
			zerror(gettext("another %s may have an operation in "
			    "progress."), "zoneadm");
			return (Z_ERR);
		}
	}

	if (!force) {
		/*
		 * Not a force-attach, so we need to actually do the work.
		 */
		if (cmdbuf[0] != '\0') {
			/* Run the attach hook */
			status = do_subproc(cmdbuf);
			if ((status = subproc_status(gettext("brand-specific "
			    "attach"), status, B_FALSE)) != ZONE_SUBPROC_OK) {
				if (status == ZONE_SUBPROC_USAGE && !brand_help)
					sub_usage(SHELP_ATTACH, CMD_ATTACH);

				if (execute && !brand_help) {
					assert(zonecfg_lock_file_held(&lockfd));
					zonecfg_release_lock_file(target_zone,
					    lockfd);
					lockfd = -1;
				}

				assert(lockfd == -1);
				return (Z_ERR);
			}
		}

		/*
		 * Else run the built-in attach support.
		 * This is a no-op since there is nothing to validate.
		 */

		/* If dry-run or help, then we're done. */
		if (!execute || brand_help) {
			if (!execute)
				(void) unlink(tmpmanifest);
			assert(lockfd == -1);
			return (Z_OK);
		}
	}

	/* Now we can validate that the zonepath exists. */
	if (validate_zonepath(zonepath, CMD_ATTACH) != Z_OK) {
		(void) fprintf(stderr, gettext("could not verify zonepath %s "
		    "because of the above errors.\n"), zonepath);

		assert(zonecfg_lock_file_held(&lockfd));
		zonecfg_release_lock_file(target_zone, lockfd);
		return (Z_ERR);
	}

	if ((handle = zonecfg_init_handle()) == NULL) {
		zperror(cmd_to_str(CMD_ATTACH), B_TRUE);
		err = Z_ERR;
	} else if ((err = zonecfg_get_handle(target_zone, handle)) != Z_OK) {
		errno = err;
		zperror(cmd_to_str(CMD_ATTACH), B_TRUE);
		zonecfg_fini_handle(handle);
	} else {
		zonecfg_rm_detached(handle, force);
		zonecfg_fini_handle(handle);
	}

	if (err == Z_OK &&
	    (err = zone_set_state(target_zone, ZONE_STATE_INSTALLED)) != Z_OK) {
		errno = err;
		zperror(gettext("could not reset state"), B_TRUE);
	}

	assert(zonecfg_lock_file_held(&lockfd));
	zonecfg_release_lock_file(target_zone, lockfd);
	lockfd = -1;

	/* If we have a brand postattach hook, run it. */
	if (err == Z_OK && !force && postcmdbuf[0] != '\0') {
		status = do_subproc(postcmdbuf);
		if (subproc_status(gettext("brand-specific postattach"),
		    status, B_FALSE) != ZONE_SUBPROC_OK) {
			if ((err = zone_set_state(target_zone,
			    ZONE_STATE_CONFIGURED)) != Z_OK) {
				errno = err;
				zperror(gettext("could not reset state"),
				    B_TRUE);
			}
		}
	}

	assert(lockfd == -1);
	return ((err == Z_OK) ? Z_OK : Z_ERR);
}

/*
 * On input, TRUE => yes, FALSE => no.
 * On return, TRUE => 1, FALSE => 0, could not ask => -1.
 */

static int
ask_yesno(boolean_t default_answer, const char *question)
{
	char line[64];	/* should be large enough to answer yes or no */

	if (!isatty(STDIN_FILENO))
		return (-1);
	for (;;) {
		(void) printf("%s (%s)? ", question,
		    default_answer ? "[y]/n" : "y/[n]");
		if (fgets(line, sizeof (line), stdin) == NULL ||
		    line[0] == '\n')
			return (default_answer ? 1 : 0);
		if (tolower(line[0]) == 'y')
			return (1);
		if (tolower(line[0]) == 'n')
			return (0);
	}
}

/* ARGSUSED */
static int
uninstall_func(int argc, char *argv[])
{
	char line[ZONENAME_MAX + 128];	/* Enough for "Are you sure ..." */
	char rootpath[MAXPATHLEN], zonepath[MAXPATHLEN];
	char cmdbuf[MAXPATHLEN];
	char precmdbuf[MAXPATHLEN];
	boolean_t force = B_FALSE;
	int lockfd, answer;
	int err, arg;
	boolean_t brand_help = B_FALSE;
	brand_handle_t bh = NULL;
	int status;

	if (zonecfg_in_alt_root()) {
		zerror(gettext("cannot uninstall zone in alternate root"));
		return (Z_ERR);
	}

	/* Check the argv string for args we handle internally */
	optind = 0;
	opterr = 0;
	while ((arg = getopt(argc, argv, "?F")) != EOF) {
		switch (arg) {
		case '?':
			if (optopt == '?') {
				sub_usage(SHELP_UNINSTALL, CMD_UNINSTALL);
				brand_help = B_TRUE;
			}
			/* Ignore unknown options - may be brand specific. */
			break;
		case 'F':
			force = B_TRUE;
			break;
		default:
			/* Ignore unknown options - may be brand specific. */
			break;
		}
	}

	if (!brand_help) {
		if (sanity_check(target_zone, CMD_UNINSTALL, B_FALSE, B_TRUE,
		    B_FALSE) != Z_OK)
			return (Z_ERR);

		/*
		 * Invoke brand-specific handler.
		 */
		if (invoke_brand_handler(CMD_UNINSTALL, argv) != Z_OK)
			return (Z_ERR);

		if (!force) {
			(void) snprintf(line, sizeof (line),
			    gettext("Are you sure you want to %s zone %s"),
			    cmd_to_str(CMD_UNINSTALL), target_zone);
			if ((answer = ask_yesno(B_FALSE, line)) == 0) {
				return (Z_OK);
			} else if (answer == -1) {
				zerror(gettext("Input not from terminal and -F "
				    "not specified: %s not done."),
				    cmd_to_str(CMD_UNINSTALL));
				return (Z_ERR);
			}
		}
	}

	if ((err = zone_get_zonepath(target_zone, zonepath,
	    sizeof (zonepath))) != Z_OK) {
		errno = err;
		zperror2(target_zone, gettext("could not get zone path"));
		return (Z_ERR);
	}

	/*
	 * Fetch the uninstall and preuninstall hooks from the brand
	 * configuration.
	 */
	if ((bh = brand_open(target_brand)) == NULL) {
		zerror(gettext("missing or invalid brand"));
		return (Z_ERR);
	}

	if (get_hook(bh, cmdbuf, sizeof (cmdbuf), brand_get_uninstall,
	    target_zone, zonepath) != Z_OK) {
		zerror("invalid brand configuration: missing uninstall "
		    "resource");
		brand_close(bh);
		return (Z_ERR);
	}

	if (get_hook(bh, precmdbuf, sizeof (precmdbuf), brand_get_preuninstall,
	    target_zone, zonepath) != Z_OK) {
		zerror("invalid brand configuration: missing preuninstall "
		    "resource");
		brand_close(bh);
		return (Z_ERR);
	}
	brand_close(bh);

	/* Append all options to preuninstall hook. */
	if (addoptions(precmdbuf, argv, sizeof (precmdbuf)) != Z_OK)
		return (Z_ERR);

	/* Append all options to uninstall hook. */
	if (addoptions(cmdbuf, argv, sizeof (cmdbuf)) != Z_OK)
		return (Z_ERR);

	if (!brand_help) {
		if ((err = zone_get_rootpath(target_zone, rootpath,
		    sizeof (rootpath))) != Z_OK) {
			errno = err;
			zperror2(target_zone, gettext("could not get root "
			    "path"));
			return (Z_ERR);
		}

		/*
		 * If there seems to be a zoneadmd running for this zone, call
		 * it to tell it that an uninstall is happening; if all goes
		 * well it will then shut itself down.
		 */
		if (zonecfg_ping_zoneadmd(target_zone) == Z_OK) {
			zone_cmd_arg_t zarg;
			zarg.cmd = Z_NOTE_UNINSTALLING;
			zarg.debug = B_FALSE;
			/* we don't care too much if this fails, just plow on */
			(void) zonecfg_call_zoneadmd(target_zone, &zarg, locale,
			    B_TRUE);
		}

		if (zonecfg_grab_lock_file(target_zone, &lockfd) != Z_OK) {
			zerror(gettext("another %s may have an operation in "
			    "progress."), "zoneadm");
			return (Z_ERR);
		}

		/* Don't uninstall the zone if anything is mounted there */
		err = zonecfg_find_mounts(rootpath, NULL, NULL);
		if (err) {
			zerror(gettext("These file systems are mounted on "
			    "subdirectories of %s.\n"), rootpath);
			(void) zonecfg_find_mounts(rootpath, zfm_print, NULL);
			zonecfg_release_lock_file(target_zone, lockfd);
			return (Z_ERR);
		}
	}

	/* If we have a brand preuninstall hook, run it. */
	if (!brand_help && precmdbuf[0] != '\0') {
		status = do_subproc(precmdbuf);
		if (subproc_status(gettext("brand-specific preuninstall"),
		    status, B_FALSE) != ZONE_SUBPROC_OK) {
			zonecfg_release_lock_file(target_zone, lockfd);
			return (Z_ERR);
		}
	}

	if (!brand_help) {
		err = zone_set_state(target_zone, ZONE_STATE_INCOMPLETE);
		if (err != Z_OK) {
			errno = err;
			zperror2(target_zone, gettext("could not set state"));
			goto bad;
		}
	}

	/*
	 * If there is a brand uninstall hook, use it, otherwise use the
	 * built-in uninstall code.
	 */
	if (cmdbuf[0] != '\0') {
		/* Run the uninstall hook */
		status = do_subproc(cmdbuf);
		if ((status = subproc_status(gettext("brand-specific "
		    "uninstall"), status, B_FALSE)) != ZONE_SUBPROC_OK) {
			if (status == ZONE_SUBPROC_USAGE && !brand_help)
				sub_usage(SHELP_UNINSTALL, CMD_UNINSTALL);
			if (!brand_help)
				zonecfg_release_lock_file(target_zone, lockfd);
			return (Z_ERR);
		}

		if (brand_help)
			return (Z_OK);
	} else {
		/* If just help, we're done since there is no brand help. */
		if (brand_help)
			return (Z_OK);

		/* Run the built-in uninstall support. */
		if ((err = cleanup_zonepath(zonepath, B_FALSE)) != Z_OK) {
			errno = err;
			zperror2(target_zone, gettext("cleaning up zonepath "
			    "failed"));
			goto bad;
		}
	}

	err = zone_set_state(target_zone, ZONE_STATE_CONFIGURED);
	if (err != Z_OK) {
		errno = err;
		zperror2(target_zone, gettext("could not reset state"));
	}
bad:
	zonecfg_release_lock_file(target_zone, lockfd);
	return (err);
}

/* ARGSUSED */
static int
mount_func(int argc, char *argv[])
{
	zone_cmd_arg_t zarg;
	boolean_t force = B_FALSE;
	int arg;

	/*
	 * The only supported subargument to the "mount" subcommand is
	 * "-f", which forces us to mount a zone in the INCOMPLETE state.
	 */
	optind = 0;
	if ((arg = getopt(argc, argv, "f")) != EOF) {
		switch (arg) {
		case 'f':
			force = B_TRUE;
			break;
		default:
			return (Z_USAGE);
		}
	}
	if (argc > optind)
		return (Z_USAGE);

	if (sanity_check(target_zone, CMD_MOUNT, B_FALSE, B_FALSE, force)
	    != Z_OK)
		return (Z_ERR);
	if (verify_details(CMD_MOUNT, argv) != Z_OK)
		return (Z_ERR);

	zarg.cmd = force ? Z_FORCEMOUNT : Z_MOUNT;
	zarg.debug = B_FALSE;
	zarg.bootbuf[0] = '\0';
	if (zonecfg_call_zoneadmd(target_zone, &zarg, locale, B_TRUE) != 0) {
		zerror(gettext("call to %s failed"), "zoneadmd");
		return (Z_ERR);
	}
	return (Z_OK);
}

/* ARGSUSED */
static int
unmount_func(int argc, char *argv[])
{
	zone_cmd_arg_t zarg;

	if (argc > 0)
		return (Z_USAGE);
	if (sanity_check(target_zone, CMD_UNMOUNT, B_FALSE, B_FALSE, B_FALSE)
	    != Z_OK)
		return (Z_ERR);

	zarg.cmd = Z_UNMOUNT;
	zarg.debug = B_FALSE;
	if (zonecfg_call_zoneadmd(target_zone, &zarg, locale, B_TRUE) != 0) {
		zerror(gettext("call to %s failed"), "zoneadmd");
		return (Z_ERR);
	}
	return (Z_OK);
}

static int
mark_func(int argc, char *argv[])
{
	int err, lockfd;
	int arg;
	boolean_t force = B_FALSE;
	int state;

	optind = 0;
	opterr = 0;
	while ((arg = getopt(argc, argv, "F")) != EOF) {
		switch (arg) {
		case 'F':
			force = B_TRUE;
			break;
		default:
			return (Z_USAGE);
		}
	}

	if (argc != (optind + 1))
		return (Z_USAGE);

	if (strcmp(argv[optind], "configured") == 0)
		state = ZONE_STATE_CONFIGURED;
	else if (strcmp(argv[optind], "incomplete") == 0)
		state = ZONE_STATE_INCOMPLETE;
	else if (strcmp(argv[optind], "installed") == 0)
		state = ZONE_STATE_INSTALLED;
	else
		return (Z_USAGE);

	if (state != ZONE_STATE_INCOMPLETE && !force)
		return (Z_USAGE);

	if (sanity_check(target_zone, CMD_MARK, B_FALSE, B_TRUE, B_FALSE)
	    != Z_OK)
		return (Z_ERR);

	/*
	 * Invoke brand-specific handler.
	 */
	if (invoke_brand_handler(CMD_MARK, argv) != Z_OK)
		return (Z_ERR);

	if (zonecfg_grab_lock_file(target_zone, &lockfd) != Z_OK) {
		zerror(gettext("another %s may have an operation in progress."),
		    "zoneadm");
		return (Z_ERR);
	}

	err = zone_set_state(target_zone, state);
	if (err != Z_OK) {
		errno = err;
		zperror2(target_zone, gettext("could not set state"));
	}
	zonecfg_release_lock_file(target_zone, lockfd);

	return (err);
}

/*
 * Check what scheduling class we're running under and print a warning if
 * we're not using FSS.
 */
static int
check_sched_fss(zone_dochandle_t handle)
{
	char class_name[PC_CLNMSZ];

	if (zonecfg_get_dflt_sched_class(handle, class_name,
	    sizeof (class_name)) != Z_OK) {
		zerror(gettext("WARNING: unable to determine the zone's "
		    "scheduling class"));
	} else if (strcmp("FSS", class_name) != 0) {
		zerror(gettext("WARNING: The zone.cpu-shares rctl is set but\n"
		    "FSS is not the default scheduling class for this zone.  "
		    "FSS will be\nused for processes in the zone but to get "
		    "the full benefit of FSS,\nit should be the default "
		    "scheduling class.  See dispadmin(1M) for\nmore details."));
		return (Z_SYSTEM);
	}

	return (Z_OK);
}

static int
check_cpu_shares_sched(zone_dochandle_t handle)
{
	int err;
	int res = Z_OK;
	struct zone_rctltab rctl;

	if ((err = zonecfg_setrctlent(handle)) != Z_OK) {
		errno = err;
		zperror(cmd_to_str(CMD_APPLY), B_TRUE);
		return (err);
	}

	while (zonecfg_getrctlent(handle, &rctl) == Z_OK) {
		if (strcmp(rctl.zone_rctl_name, "zone.cpu-shares") == 0) {
			if (check_sched_fss(handle) != Z_OK)
				res = Z_SYSTEM;
			break;
		}
	}

	(void) zonecfg_endrctlent(handle);

	return (res);
}

/*
 * Check if there is a mix of processes running in different pools within the
 * zone.  This is currently only going to be called for the global zone from
 * apply_func but that could be generalized in the future.
 */
static boolean_t
mixed_pools(zoneid_t zoneid)
{
	DIR *dirp;
	dirent_t *dent;
	boolean_t mixed = B_FALSE;
	boolean_t poolid_set = B_FALSE;
	poolid_t last_poolid = 0;

	if ((dirp = opendir("/proc")) == NULL) {
		zerror(gettext("could not open /proc"));
		return (B_FALSE);
	}

	while ((dent = readdir(dirp)) != NULL) {
		int procfd;
		psinfo_t ps;
		char procpath[MAXPATHLEN];

		if (dent->d_name[0] == '.')
			continue;

		(void) snprintf(procpath, sizeof (procpath), "/proc/%s/psinfo",
		    dent->d_name);

		if ((procfd = open(procpath, O_RDONLY)) == -1)
			continue;

		if (read(procfd, &ps, sizeof (ps)) == sizeof (psinfo_t)) {
			/* skip processes in other zones and system processes */
			if (zoneid != ps.pr_zoneid || ps.pr_flag & SSYS) {
				(void) close(procfd);
				continue;
			}

			if (poolid_set) {
				if (ps.pr_poolid != last_poolid)
					mixed = B_TRUE;
			} else {
				last_poolid = ps.pr_poolid;
				poolid_set = B_TRUE;
			}
		}

		(void) close(procfd);

		if (mixed)
			break;
	}

	(void) closedir(dirp);

	return (mixed);
}

/*
 * Check if a persistent or temporary pool is configured for the zone.
 * This is currently only going to be called for the global zone from
 * apply_func but that could be generalized in the future.
 */
static boolean_t
pool_configured(zone_dochandle_t handle)
{
	int err1, err2;
	struct zone_psettab pset_tab;
	char poolname[MAXPATHLEN];

	err1 = zonecfg_lookup_pset(handle, &pset_tab);
	err2 = zonecfg_get_pool(handle, poolname, sizeof (poolname));

	if (err1 == Z_NO_ENTRY &&
	    (err2 == Z_NO_ENTRY || (err2 == Z_OK && strlen(poolname) == 0)))
		return (B_FALSE);

	return (B_TRUE);
}

/*
 * This is an undocumented interface which is currently only used to apply
 * the global zone resource management settings when the system boots.
 * This function does not yet properly handle updating a running system so
 * any projects running in the zone would be trashed if this function
 * were to run after the zone had booted.  It also does not reset any
 * rctl settings that were removed from zonecfg.  There is still work to be
 * done before we can properly support dynamically updating the resource
 * management settings for a running zone (global or non-global).  Thus, this
 * functionality is undocumented for now.
 */
/* ARGSUSED */
static int
apply_func(int argc, char *argv[])
{
	int err;
	int res = Z_OK;
	priv_set_t *privset;
	zoneid_t zoneid;
	zone_dochandle_t handle;
	uint64_t mcap;
	char pool_err[128];

	zoneid = getzoneid();

	if (zonecfg_in_alt_root() || zoneid != GLOBAL_ZONEID ||
	    target_zone == NULL || strcmp(target_zone, GLOBAL_ZONENAME) != 0)
		return (usage(B_FALSE));

	if ((privset = priv_allocset()) == NULL) {
		zerror(gettext("%s failed"), "priv_allocset");
		return (Z_ERR);
	}

	if (getppriv(PRIV_EFFECTIVE, privset) != 0) {
		zerror(gettext("%s failed"), "getppriv");
		priv_freeset(privset);
		return (Z_ERR);
	}

	if (priv_isfullset(privset) == B_FALSE) {
		(void) usage(B_FALSE);
		priv_freeset(privset);
		return (Z_ERR);
	}
	priv_freeset(privset);

	if ((handle = zonecfg_init_handle()) == NULL) {
		zperror(cmd_to_str(CMD_APPLY), B_TRUE);
		return (Z_ERR);
	}

	if ((err = zonecfg_get_handle(target_zone, handle)) != Z_OK) {
		errno = err;
		zperror(cmd_to_str(CMD_APPLY), B_TRUE);
		zonecfg_fini_handle(handle);
		return (Z_ERR);
	}

	/* specific error msgs are printed within apply_rctls */
	if ((err = zonecfg_apply_rctls(target_zone, handle)) != Z_OK) {
		errno = err;
		zperror(cmd_to_str(CMD_APPLY), B_TRUE);
		res = Z_ERR;
	}

	if ((err = check_cpu_shares_sched(handle)) != Z_OK)
		res = Z_ERR;

	if (pool_configured(handle)) {
		if (mixed_pools(zoneid)) {
			zerror(gettext("Zone is using multiple resource "
			    "pools.  The pool\nconfiguration cannot be "
			    "applied without rebooting."));
			res = Z_ERR;
		} else {

			/*
			 * The next two blocks of code attempt to set up
			 * temporary pools as well as persistent pools.  In
			 * both cases we call the functions unconditionally.
			 * Within each funtion the code will check if the zone
			 * is actually configured for a temporary pool or
			 * persistent pool and just return if there is nothing
			 * to do.
			 */
			if ((err = zonecfg_bind_tmp_pool(handle, zoneid,
			    pool_err, sizeof (pool_err))) != Z_OK) {
				if (err == Z_POOL || err == Z_POOL_CREATE ||
				    err == Z_POOL_BIND)
					zerror("%s: %s", zonecfg_strerror(err),
					    pool_err);
				else
					zerror(gettext("could not bind zone to "
					    "temporary pool: %s"),
					    zonecfg_strerror(err));
				res = Z_ERR;
			}

			if ((err = zonecfg_bind_pool(handle, zoneid, pool_err,
			    sizeof (pool_err))) != Z_OK) {
				if (err == Z_POOL || err == Z_POOL_BIND)
					zerror("%s: %s", zonecfg_strerror(err),
					    pool_err);
				else
					zerror("%s", zonecfg_strerror(err));
			}
		}
	}

	/*
	 * If a memory cap is configured, make sure the rcapd SMF service is
	 * enabled.
	 */
	if (zonecfg_get_aliased_rctl(handle, ALIAS_MAXPHYSMEM, &mcap) == Z_OK) {
		char smf_err[128];

		if (zonecfg_enable_rcapd(smf_err, sizeof (smf_err)) != Z_OK) {
			zerror(gettext("enabling system/rcap service failed: "
			    "%s"), smf_err);
			res = Z_ERR;
		}
	}

	zonecfg_fini_handle(handle);

	return (res);
}

/*
 * This is an undocumented interface that is invoked by the zones SMF service
 * for installed zones that won't automatically boot.
 */
/* ARGSUSED */
static int
sysboot_func(int argc, char *argv[])
{
	int err;
	zone_dochandle_t zone_handle;
	brand_handle_t brand_handle;
	char cmdbuf[MAXPATHLEN];
	char zonepath[MAXPATHLEN];

	/*
	 * This subcommand can only be executed in the global zone on non-global
	 * zones.
	 */
	if (zonecfg_in_alt_root())
		return (usage(B_FALSE));
	if (sanity_check(target_zone, CMD_SYSBOOT, B_FALSE, B_TRUE, B_FALSE) !=
	    Z_OK)
		return (Z_ERR);

	/*
	 * Fetch the sysboot hook from the target zone's brand.
	 */
	if ((zone_handle = zonecfg_init_handle()) == NULL) {
		zperror(cmd_to_str(CMD_SYSBOOT), B_TRUE);
		return (Z_ERR);
	}
	if ((err = zonecfg_get_handle(target_zone, zone_handle)) != Z_OK) {
		errno = err;
		zperror(cmd_to_str(CMD_SYSBOOT), B_TRUE);
		zonecfg_fini_handle(zone_handle);
		return (Z_ERR);
	}
	if ((err = zonecfg_get_zonepath(zone_handle, zonepath,
	    sizeof (zonepath))) != Z_OK) {
		errno = err;
		zperror(cmd_to_str(CMD_SYSBOOT), B_TRUE);
		zonecfg_fini_handle(zone_handle);
		return (Z_ERR);
	}
	if ((brand_handle = brand_open(target_brand)) == NULL) {
		zerror(gettext("missing or invalid brand during %s operation: "
		    "%s"), cmd_to_str(CMD_SYSBOOT), target_brand);
		zonecfg_fini_handle(zone_handle);
		return (Z_ERR);
	}
	err = get_hook(brand_handle, cmdbuf, sizeof (cmdbuf), brand_get_sysboot,
	    target_zone, zonepath);
	brand_close(brand_handle);
	zonecfg_fini_handle(zone_handle);
	if (err != Z_OK) {
		zerror(gettext("unable to get brand hook from brand %s for %s "
		    "operation"), target_brand, cmd_to_str(CMD_SYSBOOT));
		return (Z_ERR);
	}

	/*
	 * If the hook wasn't defined (which is OK), then indicate success and
	 * return.  Otherwise, execute the hook.
	 */
	if (cmdbuf[0] != '\0')
		return ((subproc_status(gettext("brand sysboot operation"),
		    do_subproc(cmdbuf), B_FALSE) == ZONE_SUBPROC_OK) ? Z_OK :
		    Z_BRAND_ERROR);
	return (Z_OK);
}

static int
help_func(int argc, char *argv[])
{
	int arg, cmd_num;

	if (argc == 0) {
		(void) usage(B_TRUE);
		return (Z_OK);
	}
	optind = 0;
	if ((arg = getopt(argc, argv, "?")) != EOF) {
		switch (arg) {
		case '?':
			sub_usage(SHELP_HELP, CMD_HELP);
			return (optopt == '?' ? Z_OK : Z_USAGE);
		default:
			sub_usage(SHELP_HELP, CMD_HELP);
			return (Z_USAGE);
		}
	}
	while (optind < argc) {
		/* Private commands have NULL short_usage; omit them */
		if ((cmd_num = cmd_match(argv[optind])) < 0 ||
		    cmdtab[cmd_num].short_usage == NULL) {
			sub_usage(SHELP_HELP, CMD_HELP);
			return (Z_USAGE);
		}
		sub_usage(cmdtab[cmd_num].short_usage, cmd_num);
		optind++;
	}
	return (Z_OK);
}

/*
 * Returns: CMD_MIN thru CMD_MAX on success, -1 on error
 */

static int
cmd_match(char *cmd)
{
	int i;

	for (i = CMD_MIN; i <= CMD_MAX; i++) {
		/* return only if there is an exact match */
		if (strcmp(cmd, cmdtab[i].cmd_name) == 0)
			return (cmdtab[i].cmd_num);
	}
	return (-1);
}

static int
parse_and_run(int argc, char *argv[])
{
	int i = cmd_match(argv[0]);

	if (i < 0)
		return (usage(B_FALSE));
	return (cmdtab[i].handler(argc - 1, &(argv[1])));
}

static char *
get_execbasename(char *execfullname)
{
	char *last_slash, *execbasename;

	/* guard against '/' at end of command invocation */
	for (;;) {
		last_slash = strrchr(execfullname, '/');
		if (last_slash == NULL) {
			execbasename = execfullname;
			break;
		} else {
			execbasename = last_slash + 1;
			if (*execbasename == '\0') {
				*last_slash = '\0';
				continue;
			}
			break;
		}
	}
	return (execbasename);
}

static char *
get_username()
{
	uid_t uid;
	struct passwd *nptr;


	/*
	 * Authorizations are checked to restrict access based on the
	 * requested operation and zone name, It is assumed that the
	 * program is running with all privileges, but that the real
	 * user ID is that of the user or role on whose behalf we are
	 * operating. So we start by getting the username that will be
	 * used for subsequent authorization checks.
	 */

	uid = getuid();
	if ((nptr = getpwuid(uid)) == NULL) {
		zerror(gettext("could not get user name."));
		exit(Z_ERR);
	}
	return (nptr->pw_name);
}

int
main(int argc, char **argv)
{
	int arg;
	zoneid_t zid;
	struct stat st;
	char *zone_lock_env;
	int err;

	if ((locale = setlocale(LC_ALL, "")) == NULL)
		locale = "C";
	(void) textdomain(TEXT_DOMAIN);
	setbuf(stdout, NULL);
	(void) sigset(SIGHUP, SIG_IGN);
	execname = get_execbasename(argv[0]);
	username = get_username();
	target_zone = NULL;
	if (chdir("/") != 0) {
		zerror(gettext("could not change directory to /."));
		exit(Z_ERR);
	}

	/*
	 * Use the default system mask rather than anything that may have been
	 * set by the caller.
	 */
	(void) umask(CMASK);

	if (init_zfs() != Z_OK)
		exit(Z_ERR);

	while ((arg = getopt(argc, argv, "?u:z:R:")) != EOF) {
		switch (arg) {
		case '?':
			return (usage(B_TRUE));
		case 'u':
			target_uuid = optarg;
			break;
		case 'z':
			target_zone = optarg;
			break;
		case 'R':	/* private option for admin/install use */
			if (*optarg != '/') {
				zerror(gettext("root path must be absolute."));
				exit(Z_ERR);
			}
			if (stat(optarg, &st) == -1 || !S_ISDIR(st.st_mode)) {
				zerror(
				    gettext("root path must be a directory."));
				exit(Z_ERR);
			}
			zonecfg_set_root(optarg);
			break;
		default:
			return (usage(B_FALSE));
		}
	}

	if (optind >= argc)
		return (usage(B_FALSE));

	if (target_uuid != NULL && *target_uuid != '\0') {
		uuid_t uuid;
		static char newtarget[ZONENAME_MAX];

		if (uuid_parse(target_uuid, uuid) == -1) {
			zerror(gettext("illegal UUID value specified"));
			exit(Z_ERR);
		}
		if (zonecfg_get_name_by_uuid(uuid, newtarget,
		    sizeof (newtarget)) == Z_OK)
			target_zone = newtarget;
	}

	if (target_zone != NULL && zone_get_id(target_zone, &zid) != 0) {
		errno = Z_NO_ZONE;
		zperror(target_zone, B_TRUE);
		exit(Z_ERR);
	}

	/*
	 * See if we have inherited the right to manipulate this zone from
	 * a zoneadm instance in our ancestry.  If so, set zone_lock_cnt to
	 * indicate it.  If not, make that explicit in our environment.
	 */
	zonecfg_init_lock_file(target_zone, &zone_lock_env);

	/* Figure out what the system's default brand is */
	if (zonecfg_default_brand(default_brand,
	    sizeof (default_brand)) != Z_OK) {
		zerror(gettext("unable to determine default brand"));
		return (Z_ERR);
	}

	/*
	 * If we are going to be operating on a single zone, retrieve its
	 * brand type and determine whether it is native or not.
	 */
	if ((target_zone != NULL) &&
	    (strcmp(target_zone, GLOBAL_ZONENAME) != 0)) {
		if (zone_get_brand(target_zone, target_brand,
		    sizeof (target_brand)) != Z_OK) {
			zerror(gettext("missing or invalid brand"));
			exit(Z_ERR);
		}
		/*
		 * In the alternate root environment, the only supported
		 * operations are mount and unmount.  In this case, just treat
		 * the zone as native if it is cluster.  Cluster zones can be
		 * native for the purpose of LU or upgrade, and the cluster
		 * brand may not exist in the miniroot (such as in net install
		 * upgrade).
		 */
		if (strcmp(target_brand, CLUSTER_BRAND_NAME) == 0) {
			if (zonecfg_in_alt_root()) {
				(void) strlcpy(target_brand, default_brand,
				    sizeof (target_brand));
			}
		}
	}

	err = parse_and_run(argc - optind, &argv[optind]);

	return (err);
}<|MERGE_RESOLUTION|>--- conflicted
+++ resolved
@@ -603,9 +603,6 @@
 	struct zoneent *ze;
 
 	/*
-<<<<<<< HEAD
-	 * Get the full list of zones from the configuration.
-=======
 	 * First get the list of running zones from the kernel and print them.
 	 * If that is all we need, then return.
 	 */
@@ -626,7 +623,6 @@
 	/*
 	 * Next, get the full list of zones from the configuration, skipping
 	 * any we have already printed.
->>>>>>> 0222d5ac
 	 */
 	cookie = setzoneent();
 	while ((ze = getzoneent_private(cookie)) != NULL) {
