--- conflicted
+++ resolved
@@ -25,8 +25,6 @@
 
 /*	Copyright (c) 1988 AT&T	*/
 /*	All Rights Reserved	*/
-
-/* Copyright (c) 2013, joyent, Inc.  All rights reserved. */
 
 #ifndef	_ONCE_H
 #define	_ONCE_H
@@ -73,12 +71,7 @@
 CHR	*pushptr = pushc;
 CHR	*slptr = slist;
 
-<<<<<<< HEAD
-#define	NPREFIX	"/usr"
-#define	NBASE "/share/lib/ccs/"
-=======
 #define	NBASE "/usr/share/lib/ccs"
->>>>>>> 2e072778
 #define	CNAME "ncform"
 #define	RATNAME "nrform"
 #define	EUCNAME "nceucform"
