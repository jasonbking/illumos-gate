/*
 * CDDL HEADER START
 *
 * The contents of this file are subject to the terms of the
 * Common Development and Distribution License (the "License").
 * You may not use this file except in compliance with the License.
 *
 * You can obtain a copy of the license at usr/src/OPENSOLARIS.LICENSE
 * or http://www.opensolaris.org/os/licensing.
 * See the License for the specific language governing permissions
 * and limitations under the License.
 *
 * When distributing Covered Code, include this CDDL HEADER in each
 * file and include the License file at usr/src/OPENSOLARIS.LICENSE.
 * If applicable, add the following below this CDDL HEADER, with the
 * fields enclosed by brackets "[]" replaced with your own identifying
 * information: Portions Copyright [yyyy] [name of copyright owner]
 *
 * CDDL HEADER END
 */
/*
 * Copyright 2024 MNX Cloud, Inc.
 * Copyright (c) 2014 Gary Mills
 * Copyright (c) 2013, joyent, Inc.  All rights reserved.
 *
 * Copyright 2008 Sun Microsystems, Inc.  All rights reserved.
 * Use is subject to license terms.
 */

/* Copyright (c) 1988 AT&T */
/* All Rights Reserved */

/* Copyright 1976, Bell Telephone Laboratories, Inc. */

/* Copyright (c) 2013, joyent, Inc.  All rights reserved. */

#include <string.h>
#include "once.h"
#include "sgs.h"
#include <locale.h>
#include <limits.h>
#include <unistd.h>
#include <libgen.h>

static wchar_t  L_INITIAL[] = {'I', 'N', 'I', 'T', 'I', 'A', 'L', 0};
static void get1core(void);
static void free1core(void);
static void get2core(void);
static void free2core(void);
static void get3core(void);
#ifdef DEBUG
static void free3core(void);
#endif

<<<<<<< HEAD
static int
lex_construct_path(char *buf, size_t size, const char *file, int type)
{
	int ret;
	char origin[PATH_MAX];

	if (type != 0) {
		ret = readlink("/proc/self/path/a.out", origin, PATH_MAX - 1);
		if (ret < 0)
			error(
			    "lex: failed to read origin from /proc\n");
		origin[ret] = '\0';
		return (snprintf(buf, size, "%s/../%s/%s", dirname(origin),
		    NBASE, file));
	}

	return (snprintf(buf, size, "%s/%s/%s", NPREFIX, NBASE, file));
=======
/*
 * construct path to file and open it.
 */
static FILE *
lex_open_driver(const char *fname, const char *dir)
{
	FILE *fp;
	char path[PATH_MAX];

	if (dir == NULL)
		dir = NBASE;
	(void) snprintf(path, PATH_MAX, "%s/%s", dir, fname);
	fp = fopen(path, "r");
	if (fp == NULL)
		error("Lex driver missing, file %s", path);
	return (fp);
>>>>>>> 2e072778
}

int
main(int argc, char **argv)
{
	int i;
	int c;
	char *apath = NULL;
	char *ypath;
	char pathbuf[PATH_MAX];
	Boolean eoption = 0, woption = 0;

	sargv = argv;
	sargc = argc;
	(void) setlocale(LC_ALL, "");
#ifdef DEBUG
	while ((c = getopt(argc, argv, "dyctvnewVQ:Y:")) != EOF) {
#else
	while ((c = getopt(argc, argv, "ctvnewVQ:Y:")) != EOF) {
#endif
		switch (c) {
#ifdef DEBUG
			case 'd':
				debug++;
				break;
			case 'y':
				yydebug = TRUE;
				break;
#endif
			case 'V':
				(void) fprintf(stderr, "lex: %s %s\n",
				    (const char *)SGU_PKG,
				    (const char *)SGU_REL);
				break;
			case 'Q':
				v_stmp = optarg;
				if (*v_stmp != 'y' && *v_stmp != 'n')
					error(
					"lex: -Q should be followed by [y/n]");
				break;
			case 'Y':
				apath = optarg;
				break;
			case 'c':
				ratfor = FALSE;
				break;
			case 't':
				fout = stdout;
				break;
			case 'v':
				report = 1;
				break;
			case 'n':
				report = 0;
				break;
			case 'w':
			case 'W':
				woption = 1;
				handleeuc = 1;
				widecio = 1;
				break;
			case 'e':
			case 'E':
				eoption = 1;
				handleeuc = 1;
				widecio = 0;
				break;
			default:
				(void) fprintf(stderr,
				"Usage: lex [-ewctvnV] [-Y directory] "
				"[-Q(y/n)] [file]\n");
				exit(1);
		}
	}
	if (woption && eoption) {
		error(
		"You may not specify both -w and -e simultaneously.");
	}
	no_input = argc - optind;
	if (no_input) {
		/* XCU4: recognize "-" file operand for stdin */
		if (strcmp(argv[optind], "-") == 0)
			fin = stdin;
		else {
			fin = fopen(argv[optind], "r");
			if (fin == NULL)
				error(
				"Can't open input file -- %s", argv[optind]);
		}
	} else
		fin = stdin;

	/* may be gotten: def, subs, sname, schar, ccl, dchar */
	(void) gch();

	/* may be gotten: name, left, right, nullstr, parent */
	get1core();

	scopy(L_INITIAL, sp);
	sname[0] = sp;
	sp += slength(L_INITIAL) + 1;
	sname[1] = 0;

	/* XCU4: %x exclusive start */
	exclusive[0] = 0;

	if (!handleeuc) {
		/*
		 * Set ZCH and ncg to their default values
		 * as they may be needed to handle %t directive.
		 */
		ZCH = ncg = NCH; /* ncg behaves as constant in this mode. */
	}

	/* may be disposed of: def, subs, dchar */
	if (yyparse())
		exit(1);	/* error return code */

	if (handleeuc) {
		ncg = ncgidtbl * 2;
		ZCH = ncg;
		if (ncg >= MAXNCG)
			error(
			"Too complex rules -- requires too many char groups.");
		sortcgidtbl();
	}
	repbycgid(); /* Call this even in ASCII compat. mode. */

	/*
	 * maybe get:
	 *		tmpstat, foll, positions, gotof, nexts,
	 *		nchar, state, atable, sfall, cpackflg
	 */
	free1core();
	get2core();
	ptail();
	mkmatch();
#ifdef DEBUG
	if (debug)
		pccl();
#endif
	sect  = ENDSECTION;
	if (tptr > 0)
		cfoll(tptr-1);
#ifdef DEBUG
	if (debug)
		pfoll();
#endif
	cgoto();
#ifdef DEBUG
	if (debug) {
		(void) printf("Print %d states:\n", stnum + 1);
		for (i = 0; i <= stnum; i++)
			stprt(i);
	}
#endif
	/*
	 * may be disposed of:
	 *		positions, tmpstat, foll, state, name,
	 *		left, right, parent, ccl, schar, sname
	 * maybe get:	 verify, advance, stoff
	 */
	free2core();
	get3core();
	layout();
	/*
	 * may be disposed of:
	 *		verify, advance, stoff, nexts, nchar,
	 *		gotof, atable, ccpackflg, sfall
	 */

#ifdef DEBUG
	free3core();
#endif

	/*
	 * Try to find the file relative to $ORIGIN. Note that we don't touch
	 * antyhing related to -Y. In fact, unfortunately it's always been
	 * ignored it seems.
	 */
	if (handleeuc) {
		if (ratfor)
			error("Ratfor is not supported by -w or -e option.");
		ypath = EUCNAME;
	}
	else
		ypath = ratfor ? RATNAME : CNAME;

<<<<<<< HEAD
	if (apath == NULL) {
		(void) lex_construct_path(pathbuf, sizeof (pathbuf), ypath, 1);
		fother = fopen(pathbuf, "r");
		if (fother == NULL) {
			(void) lex_construct_path(pathbuf, sizeof (pathbuf),
			    ypath, 0);
			fother = fopen(pathbuf, "r");
		}
	} else {
		apath = strcat(apath, "/");
		ypath = strcat(apath, ypath);
		fother = fopen(ypath, "r");
	}
	if (fother == NULL)
		error("Lex driver missing, file %s", ypath);
=======
	fother = lex_open_driver(ypath, apath);
>>>>>>> 2e072778
	while ((i = getc(fother)) != EOF)
		(void) putc((char)i, fout);
	(void) fclose(fother);
	(void) fclose(fout);
	if (report == 1)
		statistics();
	(void) fclose(stdout);
	(void) fclose(stderr);
	return (0);	/* success return code */
}

static void
get1core(void)
{
	/*LINTED: E_BAD_PTR_CAST_ALIGN*/
	ccptr =	ccl = (CHR *)myalloc(CCLSIZE, sizeof (*ccl));
	/*LINTED: E_BAD_PTR_CAST_ALIGN*/
	pcptr = pchar = (CHR *)myalloc(pchlen, sizeof (*pchar));
	/*LINTED: E_BAD_PTR_CAST_ALIGN*/
	def = (CHR **)myalloc(DEFSIZE, sizeof (*def));
	/*LINTED: E_BAD_PTR_CAST_ALIGN*/
	subs = (CHR **)myalloc(DEFSIZE, sizeof (*subs));
	/*LINTED: E_BAD_PTR_CAST_ALIGN*/
	dp = dchar = (CHR *)myalloc(DEFCHAR, sizeof (*dchar));
	/*LINTED: E_BAD_PTR_CAST_ALIGN*/
	sname = (CHR **)myalloc(STARTSIZE, sizeof (*sname));
	/* XCU4: exclusive start array */
	/*LINTED: E_BAD_PTR_CAST_ALIGN*/
	exclusive = (int *)myalloc(STARTSIZE, sizeof (*exclusive));
	/*LINTED: E_BAD_PTR_CAST_ALIGN*/
	sp = schar = (CHR *)myalloc(STARTCHAR, sizeof (*schar));
	if (ccl == 0 || def == 0 ||
	    pchar == 0 || subs == 0 || dchar == 0 ||
	    sname == 0 || exclusive == 0 || schar == 0)
		error("Too little core to begin");
}

static void
free1core(void)
{
	free(def);
	free(subs);
	free(dchar);
}

static void
get2core(void)
{
	int i;
	/*LINTED: E_BAD_PTR_CAST_ALIGN*/
	gotof = (int *)myalloc(nstates, sizeof (*gotof));
	/*LINTED: E_BAD_PTR_CAST_ALIGN*/
	nexts = (int *)myalloc(ntrans, sizeof (*nexts));
	/*LINTED: E_BAD_PTR_CAST_ALIGN*/
	nchar = (CHR *)myalloc(ntrans, sizeof (*nchar));
	/*LINTED: E_BAD_PTR_CAST_ALIGN*/
	state = (int **)myalloc(nstates, sizeof (*state));
	/*LINTED: E_BAD_PTR_CAST_ALIGN*/
	atable = (int *)myalloc(nstates, sizeof (*atable));
	/*LINTED: E_BAD_PTR_CAST_ALIGN*/
	sfall = (int *)myalloc(nstates, sizeof (*sfall));
	cpackflg = (Boolean *)myalloc(nstates, sizeof (*cpackflg));
	/*LINTED: E_BAD_PTR_CAST_ALIGN*/
	tmpstat = (CHR *)myalloc(tptr+1, sizeof (*tmpstat));
	/*LINTED: E_BAD_PTR_CAST_ALIGN*/
	foll = (int **)myalloc(tptr+1, sizeof (*foll));
	/*LINTED: E_BAD_PTR_CAST_ALIGN*/
	nxtpos = positions = (int *)myalloc(maxpos, sizeof (*positions));
	if (tmpstat == 0 || foll == 0 || positions == 0 ||
	    gotof == 0 || nexts == 0 || nchar == 0 ||
	    state == 0 || atable == 0 || sfall == 0 || cpackflg == 0)
		error("Too little core for state generation");
	for (i = 0; i <= tptr; i++)
		foll[i] = 0;
}

static void
free2core(void)
{
	free(positions);
	free(tmpstat);
	free(foll);
	free(name);
	free(left);
	free(right);
	free(parent);
	free(nullstr);
	free(state);
	free(sname);
	/* XCU4: exclusive start array */
	free(exclusive);
	free(schar);
	free(ccl);
}

static void
get3core(void)
{
	/*LINTED: E_BAD_PTR_CAST_ALIGN*/
	verify = (int *)myalloc(outsize, sizeof (*verify));
	/*LINTED: E_BAD_PTR_CAST_ALIGN*/
	advance = (int *)myalloc(outsize, sizeof (*advance));
	/*LINTED: E_BAD_PTR_CAST_ALIGN*/
	stoff = (int *)myalloc(stnum+2, sizeof (*stoff));
	if (verify == 0 || advance == 0 || stoff == 0)
		error("Too little core for final packing");
}

#ifdef DEBUG
static void
free3core(void)
{
	free(advance);
	free(verify);
	free(stoff);
	free(gotof);
	free(nexts);
	free(nchar);
	free(atable);
	free(sfall);
	free(cpackflg);
}
#endif

BYTE *
myalloc(int a, int b)
{
	BYTE *i;
	i = calloc(a,  b);
	if (i == 0)
		warning("calloc returns a 0");
	return (i);
}

void
yyerror(char *s)
{
	(void) fprintf(stderr,
	    "\"%s\":line %d: Error: %s\n", sargv[optind], yyline, s);
}<|MERGE_RESOLUTION|>--- conflicted
+++ resolved
@@ -32,15 +32,11 @@
 
 /* Copyright 1976, Bell Telephone Laboratories, Inc. */
 
-/* Copyright (c) 2013, joyent, Inc.  All rights reserved. */
-
 #include <string.h>
 #include "once.h"
 #include "sgs.h"
 #include <locale.h>
 #include <limits.h>
-#include <unistd.h>
-#include <libgen.h>
 
 static wchar_t  L_INITIAL[] = {'I', 'N', 'I', 'T', 'I', 'A', 'L', 0};
 static void get1core(void);
@@ -52,25 +48,6 @@
 static void free3core(void);
 #endif
 
-<<<<<<< HEAD
-static int
-lex_construct_path(char *buf, size_t size, const char *file, int type)
-{
-	int ret;
-	char origin[PATH_MAX];
-
-	if (type != 0) {
-		ret = readlink("/proc/self/path/a.out", origin, PATH_MAX - 1);
-		if (ret < 0)
-			error(
-			    "lex: failed to read origin from /proc\n");
-		origin[ret] = '\0';
-		return (snprintf(buf, size, "%s/../%s/%s", dirname(origin),
-		    NBASE, file));
-	}
-
-	return (snprintf(buf, size, "%s/%s/%s", NPREFIX, NBASE, file));
-=======
 /*
  * construct path to file and open it.
  */
@@ -87,7 +64,6 @@
 	if (fp == NULL)
 		error("Lex driver missing, file %s", path);
 	return (fp);
->>>>>>> 2e072778
 }
 
 int
@@ -97,7 +73,6 @@
 	int c;
 	char *apath = NULL;
 	char *ypath;
-	char pathbuf[PATH_MAX];
 	Boolean eoption = 0, woption = 0;
 
 	sargv = argv;
@@ -263,11 +238,6 @@
 	free3core();
 #endif
 
-	/*
-	 * Try to find the file relative to $ORIGIN. Note that we don't touch
-	 * antyhing related to -Y. In fact, unfortunately it's always been
-	 * ignored it seems.
-	 */
 	if (handleeuc) {
 		if (ratfor)
 			error("Ratfor is not supported by -w or -e option.");
@@ -276,25 +246,7 @@
 	else
 		ypath = ratfor ? RATNAME : CNAME;
 
-<<<<<<< HEAD
-	if (apath == NULL) {
-		(void) lex_construct_path(pathbuf, sizeof (pathbuf), ypath, 1);
-		fother = fopen(pathbuf, "r");
-		if (fother == NULL) {
-			(void) lex_construct_path(pathbuf, sizeof (pathbuf),
-			    ypath, 0);
-			fother = fopen(pathbuf, "r");
-		}
-	} else {
-		apath = strcat(apath, "/");
-		ypath = strcat(apath, ypath);
-		fother = fopen(ypath, "r");
-	}
-	if (fother == NULL)
-		error("Lex driver missing, file %s", ypath);
-=======
 	fother = lex_open_driver(ypath, apath);
->>>>>>> 2e072778
 	while ((i = getc(fother)) != EOF)
 		(void) putc((char)i, fout);
 	(void) fclose(fother);
