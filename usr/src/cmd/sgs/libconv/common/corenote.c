/*
 * CDDL HEADER START
 *
 * The contents of this file are subject to the terms of the
 * Common Development and Distribution License (the "License").
 * You may not use this file except in compliance with the License.
 *
 * You can obtain a copy of the license at usr/src/OPENSOLARIS.LICENSE
 * or http://www.opensolaris.org/os/licensing.
 * See the License for the specific language governing permissions
 * and limitations under the License.
 *
 * When distributing Covered Code, include this CDDL HEADER in each
 * file and include the License file at usr/src/OPENSOLARIS.LICENSE.
 * If applicable, add the following below this CDDL HEADER, with the
 * fields enclosed by brackets "[]" replaced with your own identifying
 * information: Portions Copyright [yyyy] [name of copyright owner]
 *
 * CDDL HEADER END
 */

/*
 * Copyright 2010 Sun Microsystems, Inc.  All rights reserved.
 * Use is subject to license terms.
 */
/*
 * Copyright 2012 DEY Storage Systems, Inc.  All rights reserved.
 * Copyright (c) 2018 Joyent, Inc.
<<<<<<< HEAD
 * Copyright 2020 Oxide Computer Company
 * Copyright 2021 OmniOS Community Edition (OmniOSce) Association.
=======
 * Copyright 2021 Oxide Computer Company
>>>>>>> 8e458de0
 */

/*
 * String conversion routines the system structs found in
 * Solaris core file note sections. These items are not
 * ELF constructs. However, elfdump contains code for decoding
 * them, and therefore requires formatting support.
 */
#include	<stdio.h>
#include	<procfs.h>
#include	<sys/corectl.h>
#include	<sys/secflags.h>
#include	<string.h>
#include	<_conv.h>
#include	<corenote_msg.h>

const char *
conv_cnote_type(Word type, Conv_fmt_flags_t fmt_flags,
    Conv_inv_buf_t *inv_buf)
{
	static const Msg	types[] = {
		MSG_NT_PRSTATUS,	MSG_NT_PRFPREG,
		MSG_NT_PRPSINFO,	MSG_NT_PRXREG,
		MSG_NT_PLATFORM,	MSG_NT_AUXV,
		MSG_NT_GWINDOWS,	MSG_NT_ASRS,
		MSG_NT_LDT,		MSG_NT_PSTATUS,
		0,			0,
		MSG_NT_PSINFO,		MSG_NT_PRCRED,
		MSG_NT_UTSNAME,		MSG_NT_LWPSTATUS,
		MSG_NT_LWPSINFO,	MSG_NT_PRPRIV,
		MSG_NT_PRPRIVINFO,	MSG_NT_CONTENT,
		MSG_NT_ZONENAME,	MSG_NT_FDINFO,
		MSG_NT_SPYMASTER,	MSG_NT_SECFLAGS,
		MSG_NT_LWPNAME,		MSG_NT_UPANIC
	};
#if NT_NUM != NT_UPANIC
#error "NT_NUM has grown. Update core note types[]"
#endif
	static const conv_ds_msg_t ds_types = {
	    CONV_DS_MSG_INIT(NT_PRSTATUS, types) };
	static const conv_ds_t	*ds[] = { CONV_DS_ADDR(ds_types), NULL };


	return (conv_map_ds(ELFOSABI_NONE, EM_NONE, type, ds, fmt_flags,
	    inv_buf));
}


const char *
conv_cnote_auxv_type(Word type, Conv_fmt_flags_t fmt_flags,
    Conv_inv_buf_t *inv_buf)
{
	static const Msg	types_0_25[] = {
		MSG_AUXV_AT_NULL,		MSG_AUXV_AT_IGNORE,
		MSG_AUXV_AT_EXECFD,		MSG_AUXV_AT_PHDR,
		MSG_AUXV_AT_PHENT,		MSG_AUXV_AT_PHNUM,
		MSG_AUXV_AT_PAGESZ,		MSG_AUXV_AT_BASE,
		MSG_AUXV_AT_FLAGS,		MSG_AUXV_AT_ENTRY,
		MSG_AUXV_AT_NOTELF,		MSG_AUXV_AT_UID,
		MSG_AUXV_AT_EUID,		MSG_AUXV_AT_GID,
		MSG_AUXV_AT_EGID,		MSG_AUXV_AT_PLATFORM,
		MSG_AUXV_AT_HWCAP,		MSG_AUXV_AT_CLKTCK,
		MSG_AUXV_AT_FPUCW,		MSG_AUXV_AT_DCACHEBSIZE,
		MSG_AUXV_AT_ICACHEBSIZE,	MSG_AUXV_AT_UCACHEBSIZE,
		MSG_AUXV_AT_IGNOREPPC,		MSG_AUXV_AT_SECURE,
		MSG_AUXV_AT_BASE_PLATFORM,	MSG_AUXV_AT_RANDOM
	};
	static const conv_ds_msg_t ds_types_0_25 = {
	    CONV_DS_MSG_INIT(0, types_0_25) };

	static const Msg	types_2000_2011[] = {
		MSG_AUXV_AT_SUN_UID,		MSG_AUXV_AT_SUN_RUID,
		MSG_AUXV_AT_SUN_GID,		MSG_AUXV_AT_SUN_RGID,
		MSG_AUXV_AT_SUN_LDELF,		MSG_AUXV_AT_SUN_LDSHDR,
		MSG_AUXV_AT_SUN_LDNAME,		MSG_AUXV_AT_SUN_LPAGESZ,
		MSG_AUXV_AT_SUN_PLATFORM,	MSG_AUXV_AT_SUN_HWCAP,
		MSG_AUXV_AT_SUN_IFLUSH,		MSG_AUXV_AT_SUN_CPU
	};
	static const conv_ds_msg_t ds_types_2000_2011 = {
	    CONV_DS_MSG_INIT(2000, types_2000_2011) };

	static const Msg	types_2014_2028[] = {
		MSG_AUXV_AT_SUN_EXECNAME,	MSG_AUXV_AT_SUN_MMU,
		MSG_AUXV_AT_SUN_LDDATA,		MSG_AUXV_AT_SUN_AUXFLAGS,
		MSG_AUXV_AT_SUN_EMULATOR,	MSG_AUXV_AT_SUN_BRANDNAME,
		MSG_AUXV_AT_SUN_BRAND_AUX1,	MSG_AUXV_AT_SUN_BRAND_AUX2,
		MSG_AUXV_AT_SUN_BRAND_AUX3,	MSG_AUXV_AT_SUN_HWCAP2,
		MSG_AUXV_AT_SUN_BRAND_NROOT,	MSG_AUXV_AT_SUN_BRAND_AUX4,
		MSG_AUXV_AT_SUN_COMMPAGE,	MSG_AUXV_AT_SUN_FPTYPE,
		MSG_AUXV_AT_SUN_FPSIZE
	};
	static const conv_ds_msg_t ds_types_2014_2028 = {
	    CONV_DS_MSG_INIT(2014, types_2014_2028) };

	static const conv_ds_t	*ds[] = {
		CONV_DS_ADDR(ds_types_0_25), CONV_DS_ADDR(ds_types_2000_2011),
		CONV_DS_ADDR(ds_types_2014_2028), NULL };

	return (conv_map_ds(ELFOSABI_NONE, EM_NONE, type, ds, fmt_flags,
	    inv_buf));
}


const char *
conv_cnote_signal(Word sig, Conv_fmt_flags_t fmt_flags,
    Conv_inv_buf_t *inv_buf)
{
	static const Msg	sigarr[] = {
		MSG_SIGHUP,		MSG_SIGINT,
		MSG_SIGQUIT,		MSG_SIGILL,
		MSG_SIGTRAP,		MSG_SIGABRT,
		MSG_SIGEMT,		MSG_SIGFPE,
		MSG_SIGKILL,		MSG_SIGBUS,
		MSG_SIGSEGV,		MSG_SIGSYS,
		MSG_SIGPIPE,		MSG_SIGALRM,
		MSG_SIGTERM,		MSG_SIGUSR1,
		MSG_SIGUSR2,		MSG_SIGCHLD,
		MSG_SIGPWR,		MSG_SIGWINCH,
		MSG_SIGURG,		MSG_SIGPOLL,
		MSG_SIGSTOP,		MSG_SIGTSTP,
		MSG_SIGCONT,		MSG_SIGTTIN,
		MSG_SIGTTOU,		MSG_SIGVTALRM,
		MSG_SIGPROF,		MSG_SIGXCPU,
		MSG_SIGXFSZ,		MSG_SIGWAITING,
		MSG_SIGLWP,		MSG_SIGFREEZE,
		MSG_SIGTHAW,		MSG_SIGCANCEL,
		MSG_SIGLOST,		MSG_SIGXRES,
		MSG_SIGJVM1,		MSG_SIGJVM2,
	};
	static const conv_ds_msg_t ds_sigarr = {
	    CONV_DS_MSG_INIT(SIGHUP, sigarr) };

	static const conv_ds_t	*ds[] = { CONV_DS_ADDR(ds_sigarr), NULL };

	return (conv_map_ds(ELFOSABI_NONE, EM_NONE, sig, ds, fmt_flags,
	    inv_buf));
}


const char *
conv_cnote_fault(Word flt, Conv_fmt_flags_t fmt_flags,
    Conv_inv_buf_t *inv_buf)
{
	static const Msg	fltarr[] = {
		MSG_FLTILL,		MSG_FLTPRIV,
		MSG_FLTBPT,		MSG_FLTTRACE,
		MSG_FLTACCESS,		MSG_FLTBOUNDS,
		MSG_FLTIOVF,		MSG_FLTIZDIV,
		MSG_FLTFPE,		MSG_FLTSTACK,
		MSG_FLTPAGE,		MSG_FLTWATCH,
		MSG_FLTCPCOVF

	};
	static const conv_ds_msg_t ds_fltarr = {
	    CONV_DS_MSG_INIT(FLTILL, fltarr) };

	static const conv_ds_t	*ds[] = { CONV_DS_ADDR(ds_fltarr), NULL };

	return (conv_map_ds(ELFOSABI_NONE, EM_NONE, flt, ds, fmt_flags,
	    inv_buf));
}


const char *
conv_cnote_syscall(Word sysnum, Conv_fmt_flags_t fmt_flags,
    Conv_inv_buf_t *inv_buf)
{
	static const Msg	sysnumarr[] = {
		MSG_SYS_EXIT,			MSG_SYS_2,
		MSG_SYS_READ,			MSG_SYS_WRITE,
		MSG_SYS_OPEN,			MSG_SYS_CLOSE,
		MSG_SYS_7,			MSG_SYS_8,
		MSG_SYS_LINK,			MSG_SYS_UNLINK,
		MSG_SYS_11,			MSG_SYS_CHDIR,
		MSG_SYS_TIME,			MSG_SYS_MKNOD,
		MSG_SYS_CHMOD,			MSG_SYS_CHOWN,
		MSG_SYS_BRK,			MSG_SYS_STAT,
		MSG_SYS_LSEEK,			MSG_SYS_GETPID,
		MSG_SYS_MOUNT,			MSG_SYS_22,
		MSG_SYS_SETUID,			MSG_SYS_GETUID,
		MSG_SYS_STIME,			MSG_SYS_PCSAMPLE,
		MSG_SYS_ALARM,			MSG_SYS_FSTAT,
		MSG_SYS_PAUSE,			MSG_SYS_30,
		MSG_SYS_STTY,			MSG_SYS_GTTY,
		MSG_SYS_ACCESS,			MSG_SYS_NICE,
		MSG_SYS_STATFS,			MSG_SYS_SYNC,
		MSG_SYS_KILL,			MSG_SYS_FSTATFS,
		MSG_SYS_PGRPSYS,		MSG_SYS_UUCOPYSTR,
		MSG_SYS_41,			MSG_SYS_PIPE,
		MSG_SYS_TIMES,			MSG_SYS_PROFIL,
		MSG_SYS_FACCESSAT,		MSG_SYS_SETGID,
		MSG_SYS_GETGID,			MSG_SYS_48,
		MSG_SYS_MSGSYS,			MSG_SYS_SYSI86,
		MSG_SYS_ACCT,			MSG_SYS_SHMSYS,
		MSG_SYS_SEMSYS,			MSG_SYS_IOCTL,
		MSG_SYS_UADMIN,			MSG_SYS_FCHOWNAT,
		MSG_SYS_UTSSYS,			MSG_SYS_FDSYNC,
		MSG_SYS_EXECVE,			MSG_SYS_UMASK,
		MSG_SYS_CHROOT,			MSG_SYS_FCNTL,
		MSG_SYS_ULIMIT,			MSG_SYS_RENAMEAT,
		MSG_SYS_UNLINKAT,		MSG_SYS_FSTATAT,
		MSG_SYS_FSTATAT64,		MSG_SYS_OPENAT,
		MSG_SYS_OPENAT64,		MSG_SYS_TASKSYS,
		MSG_SYS_ACCTCTL,		MSG_SYS_EXACCTSYS,
		MSG_SYS_GETPAGESIZES,		MSG_SYS_RCTLSYS,
		MSG_SYS_SIDSYS,			MSG_SYS_76,
		MSG_SYS_LWP_PARK,		MSG_SYS_SENDFILEV,
		MSG_SYS_RMDIR,			MSG_SYS_MKDIR,
		MSG_SYS_GETDENTS,		MSG_SYS_PRIVSYS,
		MSG_SYS_UCREDSYS,		MSG_SYS_SYSFS,
		MSG_SYS_GETMSG,			MSG_SYS_PUTMSG,
		MSG_SYS_87,			MSG_SYS_LSTAT,
		MSG_SYS_SYMLINK,		MSG_SYS_READLINK,
		MSG_SYS_SETGROUPS,		MSG_SYS_GETGROUPS,
		MSG_SYS_FCHMOD,			MSG_SYS_FCHOWN,
		MSG_SYS_SIGPROCMASK,		MSG_SYS_SIGSUSPEND,
		MSG_SYS_SIGALTSTACK,		MSG_SYS_SIGACTION,
		MSG_SYS_SIGPENDING,		MSG_SYS_CONTEXT,
		MSG_SYS_101,			MSG_SYS_102,
		MSG_SYS_STATVFS,		MSG_SYS_FSTATVFS,
		MSG_SYS_GETLOADAVG,		MSG_SYS_NFSSYS,
		MSG_SYS_WAITID,			MSG_SYS_SIGSENDSYS,
		MSG_SYS_HRTSYS,			MSG_SYS_UTIMESYS,
		MSG_SYS_SIGRESEND,		MSG_SYS_PRIOCNTLSYS,
		MSG_SYS_PATHCONF,		MSG_SYS_MINCORE,
		MSG_SYS_MMAP,			MSG_SYS_MPROTECT,
		MSG_SYS_MUNMAP,			MSG_SYS_FPATHCONF,
		MSG_SYS_VFORK,			MSG_SYS_FCHDIR,
		MSG_SYS_READV,			MSG_SYS_WRITEV,
		MSG_SYS_PREADV,			MSG_SYS_PWRITEV,
		MSG_SYS_UPANIC,			MSG_SYS_GETRANDOM,
		MSG_SYS_MMAPOBJ,		MSG_SYS_SETRLIMIT,
		MSG_SYS_GETRLIMIT,		MSG_SYS_LCHOWN,
		MSG_SYS_MEMCNTL,		MSG_SYS_GETPMSG,
		MSG_SYS_PUTPMSG,		MSG_SYS_RENAME,
		MSG_SYS_UNAME,			MSG_SYS_SETEGID,
		MSG_SYS_SYSCONFIG,		MSG_SYS_ADJTIME,
		MSG_SYS_SYSTEMINFO,		MSG_SYS_SHAREFS,
		MSG_SYS_SETEUID,		MSG_SYS_FORKSYS,
		MSG_SYS_143,			MSG_SYS_SIGTIMEDWAIT,
		MSG_SYS_LWP_INFO,		MSG_SYS_YIELD,
		MSG_SYS_147,			MSG_SYS_LWP_SEMA_POST,
		MSG_SYS_LWP_SEMA_TRYWAIT,	MSG_SYS_LWP_DETACH,
		MSG_SYS_CORECTL,		MSG_SYS_MODCTL,
		MSG_SYS_FCHROOT,		MSG_SYS_154,
		MSG_SYS_VHANGUP,		MSG_SYS_GETTIMEOFDAY,
		MSG_SYS_GETITIMER,		MSG_SYS_SETITIMER,
		MSG_SYS_LWP_CREATE,		MSG_SYS_LWP_EXIT,
		MSG_SYS_LWP_SUSPEND,		MSG_SYS_LWP_CONTINUE,
		MSG_SYS_LWP_KILL,		MSG_SYS_LWP_SELF,
		MSG_SYS_LWP_SIGMASK,		MSG_SYS_LWP_PRIVATE,
		MSG_SYS_LWP_WAIT,		MSG_SYS_LWP_MUTEX_WAKEUP,
		MSG_SYS_169,			MSG_SYS_LWP_COND_WAIT,
		MSG_SYS_LWP_COND_SIGNAL,	MSG_SYS_LWP_COND_BROADCAST,
		MSG_SYS_PREAD,			MSG_SYS_PWRITE,
		MSG_SYS_LLSEEK,			MSG_SYS_INST_SYNC,
		MSG_SYS_BRAND,			MSG_SYS_KAIO,
		MSG_SYS_CPC,			MSG_SYS_LGRPSYS,
		MSG_SYS_RUSAGESYS,		MSG_SYS_PORT,
		MSG_SYS_POLLSYS,		MSG_SYS_LABELSYS,
		MSG_SYS_ACL,			MSG_SYS_AUDITSYS,
		MSG_SYS_PROCESSOR_BIND,		MSG_SYS_PROCESSOR_INFO,
		MSG_SYS_P_ONLINE,		MSG_SYS_SIGQUEUE,
		MSG_SYS_CLOCK_GETTIME,		MSG_SYS_CLOCK_SETTIME,
		MSG_SYS_CLOCK_GETRES,		MSG_SYS_TIMER_CREATE,
		MSG_SYS_TIMER_DELETE,		MSG_SYS_TIMER_SETTIME,
		MSG_SYS_TIMER_GETTIME,		MSG_SYS_TIMER_GETOVERRUN,
		MSG_SYS_NANOSLEEP,		MSG_SYS_FACL,
		MSG_SYS_DOOR,			MSG_SYS_SETREUID,
		MSG_SYS_SETREGID,		MSG_SYS_INSTALL_UTRAP,
		MSG_SYS_SIGNOTIFY,		MSG_SYS_SCHEDCTL,
		MSG_SYS_PSET,			MSG_SYS_SPARC_UTRAP_INSTALL,
		MSG_SYS_RESOLVEPATH,		MSG_SYS_LWP_MUTEX_TIMEDLOCK,
		MSG_SYS_LWP_SEMA_TIMEDWAIT,	MSG_SYS_LWP_RWLOCK_SYS,
		MSG_SYS_GETDENTS64,		MSG_SYS_MMAP64,
		MSG_SYS_STAT64,			MSG_SYS_LSTAT64,
		MSG_SYS_FSTAT64,		MSG_SYS_STATVFS64,
		MSG_SYS_FSTATVFS64,		MSG_SYS_SETRLIMIT64,
		MSG_SYS_GETRLIMIT64,		MSG_SYS_PREAD64,
		MSG_SYS_PWRITE64,		MSG_SYS_224,
		MSG_SYS_OPEN64,			MSG_SYS_RPCSYS,
		MSG_SYS_ZONE,			MSG_SYS_AUTOFSSYS,
		MSG_SYS_GETCWD,			MSG_SYS_SO_SOCKET,
		MSG_SYS_SO_SOCKETPAIR,		MSG_SYS_BIND,
		MSG_SYS_LISTEN,			MSG_SYS_ACCEPT,
		MSG_SYS_CONNECT,		MSG_SYS_SHUTDOWN,
		MSG_SYS_RECV,			MSG_SYS_RECVFROM,
		MSG_SYS_RECVMSG,		MSG_SYS_SEND,
		MSG_SYS_SENDMSG,		MSG_SYS_SENDTO,
		MSG_SYS_GETPEERNAME,		MSG_SYS_GETSOCKNAME,
		MSG_SYS_GETSOCKOPT,		MSG_SYS_SETSOCKOPT,
		MSG_SYS_SOCKCONFIG,		MSG_SYS_NTP_GETTIME,
		MSG_SYS_NTP_ADJTIME,		MSG_SYS_LWP_MUTEX_UNLOCK,
		MSG_SYS_LWP_MUTEX_TRYLOCK,	MSG_SYS_LWP_MUTEX_REGISTER,
		MSG_SYS_CLADM,			MSG_SYS_UUCOPY,
		MSG_SYS_UMOUNT2
	};
	static const conv_ds_msg_t ds_sysnumarr = {
	    CONV_DS_MSG_INIT(1, sysnumarr) };

	static const conv_ds_t	*ds[] = { CONV_DS_ADDR(ds_sysnumarr), NULL };

	int	use_num = 0;

	/*
	 * Range check, and handle the unused values in the middle
	 * of the range. Although the missing values have strings,
	 * we still prefer to format them, because those strings are
	 * decimal, and the default behavior, unless the CONV_FMT_DECIMAL
	 * flag is set, is to display such things in hex.
	 */
	switch (sysnum) {
	case 0:
	case 2:
	case 7:
	case 8:
	case 11:
	case 22:
	case 30:
	case 41:
	case 48:
	case 76:
	case 87:
	case 101:
	case 102:
	case 123:
	case 124:
	case 125:
	case 126:
	case 143:
	case 147:
	case 154:
	case 169:
	case 224:
		use_num = 1;
		break;
	default:
		use_num = (sysnum > SYS_umount2);
		break;
	}
	if (use_num)
		return (conv_invalid_val(inv_buf, sysnum, fmt_flags));

	return (conv_map_ds(ELFOSABI_NONE, EM_NONE, sysnum, ds, fmt_flags,
	    inv_buf));
}


const char *
conv_cnote_errno(int errno_val, Conv_fmt_flags_t fmt_flags,
    Conv_inv_buf_t *inv_buf)
{
	static const Msg	errarr_1_74[74] = {
		MSG_ERRNO_EPERM,		MSG_ERRNO_ENOENT,
		MSG_ERRNO_ESRCH,		MSG_ERRNO_EINTR,
		MSG_ERRNO_EIO,			MSG_ERRNO_ENXIO,
		MSG_ERRNO_E2BIG,		MSG_ERRNO_ENOEXEC,
		MSG_ERRNO_EBADF,		MSG_ERRNO_ECHILD,
		MSG_ERRNO_EAGAIN,		MSG_ERRNO_ENOMEM,
		MSG_ERRNO_EACCES,		MSG_ERRNO_EFAULT,
		MSG_ERRNO_ENOTBLK,		MSG_ERRNO_EBUSY,
		MSG_ERRNO_EEXIST,		MSG_ERRNO_EXDEV,
		MSG_ERRNO_ENODEV,		MSG_ERRNO_ENOTDIR,
		MSG_ERRNO_EISDIR,		MSG_ERRNO_EINVAL,
		MSG_ERRNO_ENFILE,		MSG_ERRNO_EMFILE,
		MSG_ERRNO_ENOTTY,		MSG_ERRNO_ETXTBSY,
		MSG_ERRNO_EFBIG,		MSG_ERRNO_ENOSPC,
		MSG_ERRNO_ESPIPE,		MSG_ERRNO_EROFS,
		MSG_ERRNO_EMLINK,		MSG_ERRNO_EPIPE,
		MSG_ERRNO_EDOM,			MSG_ERRNO_ERANGE,
		MSG_ERRNO_ENOMSG,		MSG_ERRNO_EIDRM,
		MSG_ERRNO_ECHRNG,		MSG_ERRNO_EL2NSYNC,
		MSG_ERRNO_EL3HLT,		MSG_ERRNO_EL3RST,
		MSG_ERRNO_ELNRNG,		MSG_ERRNO_EUNATCH,
		MSG_ERRNO_ENOCSI,		MSG_ERRNO_EL2HLT,
		MSG_ERRNO_EDEADLK,		MSG_ERRNO_ENOLCK,
		MSG_ERRNO_ECANCELED,		MSG_ERRNO_ENOTSUP,
		MSG_ERRNO_EDQUOT,		MSG_ERRNO_EBADE,
		MSG_ERRNO_EBADR,		MSG_ERRNO_EXFULL,
		MSG_ERRNO_ENOANO,		MSG_ERRNO_EBADRQC,
		MSG_ERRNO_EBADSLT,		MSG_ERRNO_EDEADLOCK,
		MSG_ERRNO_EBFONT,		MSG_ERRNO_EOWNERDEAD,
		MSG_ERRNO_ENOTRECOVERABLE,	MSG_ERRNO_ENOSTR,
		MSG_ERRNO_ENODATA,		MSG_ERRNO_ETIME,
		MSG_ERRNO_ENOSR,		MSG_ERRNO_ENONET,
		MSG_ERRNO_ENOPKG,		MSG_ERRNO_EREMOTE,
		MSG_ERRNO_ENOLINK,		MSG_ERRNO_EADV,
		MSG_ERRNO_ESRMNT,		MSG_ERRNO_ECOMM,
		MSG_ERRNO_EPROTO,		MSG_ERRNO_ELOCKUNMAPPED,
		MSG_ERRNO_ENOTACTIVE,		MSG_ERRNO_EMULTIHOP
	};
	static const conv_ds_msg_t ds_errarr_1_74 = {
	    CONV_DS_MSG_INIT(1, errarr_1_74) };

	static const Msg	errarr_77_99[23] = {
		MSG_ERRNO_EBADMSG,		MSG_ERRNO_ENAMETOOLONG,
		MSG_ERRNO_EOVERFLOW,		MSG_ERRNO_ENOTUNIQ,
		MSG_ERRNO_EBADFD,		MSG_ERRNO_EREMCHG,
		MSG_ERRNO_ELIBACC,		MSG_ERRNO_ELIBBAD,
		MSG_ERRNO_ELIBSCN,		MSG_ERRNO_ELIBMAX,
		MSG_ERRNO_ELIBEXEC,		MSG_ERRNO_EILSEQ,
		MSG_ERRNO_ENOSYS,		MSG_ERRNO_ELOOP,
		MSG_ERRNO_ERESTART,		MSG_ERRNO_ESTRPIPE,
		MSG_ERRNO_ENOTEMPTY,		MSG_ERRNO_EUSERS,
		MSG_ERRNO_ENOTSOCK,		MSG_ERRNO_EDESTADDRREQ,
		MSG_ERRNO_EMSGSIZE,		MSG_ERRNO_EPROTOTYPE,
		MSG_ERRNO_ENOPROTOOPT
	};
	static const conv_ds_msg_t ds_errarr_77_99 = {
	    CONV_DS_MSG_INIT(77, errarr_77_99) };

	static const Msg	errarr_120_134[15] = {
		MSG_ERRNO_EPROTONOSUPPORT,	MSG_ERRNO_ESOCKTNOSUPPORT,
		MSG_ERRNO_EOPNOTSUPP,		MSG_ERRNO_EPFNOSUPPORT,
		MSG_ERRNO_EAFNOSUPPORT,		MSG_ERRNO_EADDRINUSE,
		MSG_ERRNO_EADDRNOTAVAIL,	MSG_ERRNO_ENETDOWN,
		MSG_ERRNO_ENETUNREACH,		MSG_ERRNO_ENETRESET,
		MSG_ERRNO_ECONNABORTED,		MSG_ERRNO_ECONNRESET,
		MSG_ERRNO_ENOBUFS,		MSG_ERRNO_EISCONN,
		MSG_ERRNO_ENOTCONN
	};
	static const conv_ds_msg_t ds_errarr_120_134 = {
	    CONV_DS_MSG_INIT(120, errarr_120_134) };

	static const Msg	errarr_143_151[9] = {
		MSG_ERRNO_ESHUTDOWN,		MSG_ERRNO_ETOOMANYREFS,
		MSG_ERRNO_ETIMEDOUT,		MSG_ERRNO_ECONNREFUSED,
		MSG_ERRNO_EHOSTDOWN,		MSG_ERRNO_EHOSTUNREACH,
		MSG_ERRNO_EALREADY,		MSG_ERRNO_EINPROGRESS,
		MSG_ERRNO_ESTALE
	};
	static const conv_ds_msg_t ds_errarr_143_151 = {
	    CONV_DS_MSG_INIT(143, errarr_143_151) };

	static const conv_ds_t	*ds[] = { CONV_DS_ADDR(ds_errarr_1_74),
		CONV_DS_ADDR(ds_errarr_77_99), CONV_DS_ADDR(ds_errarr_120_134),
		CONV_DS_ADDR(ds_errarr_143_151), NULL };


	return (conv_map_ds(ELFOSABI_NONE, EM_NONE, errno_val, ds, fmt_flags,
	    inv_buf));
}


const char *
conv_cnote_pr_dmodel(Word dmodel, Conv_fmt_flags_t fmt_flags,
    Conv_inv_buf_t *inv_buf)
{
	static const Msg	models[] = {
		MSG_PR_MODEL_UNKNOWN,
		MSG_PR_MODEL_ILP32,
		MSG_PR_MODEL_LP64
	};
	static const conv_ds_msg_t ds_models = {
	    CONV_DS_MSG_INIT(PR_MODEL_UNKNOWN, models) };
	static const conv_ds_t	*ds[] = { CONV_DS_ADDR(ds_models), NULL };

	return (conv_map_ds(ELFOSABI_NONE, EM_NONE, dmodel, ds, fmt_flags,
	    inv_buf));
}


const char *
conv_cnote_pr_why(short why, Conv_fmt_flags_t fmt_flags,
    Conv_inv_buf_t *inv_buf)
{
	static const Msg	why_arr[] = {
		MSG_PR_WHY_REQUESTED,
		MSG_PR_WHY_SIGNALLED,
		MSG_PR_WHY_SYSENTRY,
		MSG_PR_WHY_SYSEXIT,
		MSG_PR_WHY_JOBCONTROL,
		MSG_PR_WHY_FAULTED,
		MSG_PR_WHY_SUSPENDED,
		MSG_PR_WHY_CHECKPOINT
	};
	static const conv_ds_msg_t ds_why_arr = {
	    CONV_DS_MSG_INIT(1, why_arr) };
	static const conv_ds_t	*ds[] = { CONV_DS_ADDR(ds_why_arr), NULL };

	return (conv_map_ds(ELFOSABI_NONE, EM_NONE, why, ds, fmt_flags,
	    inv_buf));
}


const char *
conv_cnote_pr_what(short why, short what, Conv_fmt_flags_t fmt_flags,
    Conv_inv_buf_t *inv_buf)
{
	/*
	 * The meaning of pr_what depends on the corresponding
	 * value of pr_why, as discussed in the proc(4) manpage.
	 */
	switch (why) {
	case PR_SIGNALLED:
	case PR_JOBCONTROL:
		return (conv_cnote_signal(what, fmt_flags, inv_buf));
	case PR_SYSENTRY:
	case PR_SYSEXIT:
		return (conv_cnote_syscall(what, fmt_flags, inv_buf));
	case PR_FAULTED:
		return (conv_cnote_fault(what, fmt_flags, inv_buf));
	};

	return (conv_invalid_val(inv_buf, what, fmt_flags));
}


/*
 * Return the name of the general purpose register indexed by
 * regno in the pr_reg array of lwpstatus_t (<sys/procfs.h>).
 */
const char *
conv_cnote_pr_regname(Half mach, int regno, Conv_fmt_flags_t fmt_flags,
    Conv_inv_buf_t *inv_buf)
{
	static const Msg	sparc_gen_reg[32] = {
		MSG_REG_SPARC_G0,		MSG_REG_SPARC_G1,
		MSG_REG_SPARC_G2,		MSG_REG_SPARC_G3,
		MSG_REG_SPARC_G4,		MSG_REG_SPARC_G5,
		MSG_REG_SPARC_G6,		MSG_REG_SPARC_G7,
		MSG_REG_SPARC_O0,		MSG_REG_SPARC_O1,
		MSG_REG_SPARC_O2,		MSG_REG_SPARC_O3,
		MSG_REG_SPARC_O4,		MSG_REG_SPARC_O5,
		MSG_REG_SPARC_O6,		MSG_REG_SPARC_O7,
		MSG_REG_SPARC_L0,		MSG_REG_SPARC_L1,
		MSG_REG_SPARC_L2,		MSG_REG_SPARC_L3,
		MSG_REG_SPARC_L4,		MSG_REG_SPARC_L5,
		MSG_REG_SPARC_L6,		MSG_REG_SPARC_L7,
		MSG_REG_SPARC_I0,		MSG_REG_SPARC_I1,
		MSG_REG_SPARC_I2,		MSG_REG_SPARC_I3,
		MSG_REG_SPARC_I4,		MSG_REG_SPARC_I5,
		MSG_REG_SPARC_I6,		MSG_REG_SPARC_I7
	};
	static const conv_ds_msg_t ds_sparc_gen_reg = {
	    CONV_DS_MSG_INIT(0, sparc_gen_reg) };

	static const Msg	sparc_32_37_reg[6] = {
		MSG_REG_SPARC_PSR,		MSG_REG_SPARC_PC,
		MSG_REG_SPARC_nPC,		MSG_REG_SPARC_Y,
		MSG_REG_SPARC_WIM,		MSG_REG_SPARC_TBR
	};
	static const conv_ds_msg_t ds_sparc_32_37_reg = {
	    CONV_DS_MSG_INIT(32, sparc_32_37_reg) };

	static const Msg	sparcv9_32_37_reg[6] = {
		MSG_REG_SPARC_CCR,		MSG_REG_SPARC_PC,
		MSG_REG_SPARC_nPC,		MSG_REG_SPARC_Y,
		MSG_REG_SPARC_ASI,		MSG_REG_SPARC_FPRS
	};
	static const conv_ds_msg_t ds_sparcv9_32_37_reg = {
	    CONV_DS_MSG_INIT(32, sparcv9_32_37_reg) };

	static const Msg	amd64_reg[28] = {
		MSG_REG_AMD64_R15,		MSG_REG_AMD64_R14,
		MSG_REG_AMD64_R13,		MSG_REG_AMD64_R12,
		MSG_REG_AMD64_R11,		MSG_REG_AMD64_R10,
		MSG_REG_AMD64_R9,		MSG_REG_AMD64_R8,
		MSG_REG_AMD64_RDI,		MSG_REG_AMD64_RSI,
		MSG_REG_AMD64_RBP,		MSG_REG_AMD64_RBX,
		MSG_REG_AMD64_RDX,		MSG_REG_AMD64_RCX,
		MSG_REG_AMD64_RAX,		MSG_REG_AMD64_TRAPNO,
		MSG_REG_AMD64_ERR,		MSG_REG_AMD64_RIP,
		MSG_REG_AMD64_CS,		MSG_REG_AMD64_RFL,
		MSG_REG_AMD64_RSP,		MSG_REG_AMD64_SS,
		MSG_REG_AMD64_FS,		MSG_REG_AMD64_GS,
		MSG_REG_AMD64_ES,		MSG_REG_AMD64_DS,
		MSG_REG_AMD64_FSBASE,		MSG_REG_AMD64_GSBASE
	};
	static const conv_ds_msg_t ds_amd64_reg = {
	    CONV_DS_MSG_INIT(0, amd64_reg) };

	static const Msg	i86_reg[19] = {
		MSG_REG_I86_GS,			MSG_REG_I86_FS,
		MSG_REG_I86_ES,			MSG_REG_I86_DS,
		MSG_REG_I86_EDI,		MSG_REG_I86_ESI,
		MSG_REG_I86_EBP,		MSG_REG_I86_ESP,
		MSG_REG_I86_EBX,		MSG_REG_I86_EDX,
		MSG_REG_I86_ECX,		MSG_REG_I86_EAX,
		MSG_REG_I86_TRAPNO,		MSG_REG_I86_ERR,
		MSG_REG_I86_EIP,		MSG_REG_I86_CS,
		MSG_REG_I86_EFL,		MSG_REG_I86_UESP,
		MSG_REG_I86_SS
	};
	static const conv_ds_msg_t ds_i86_reg = {
	    CONV_DS_MSG_INIT(0, i86_reg) };


	static const conv_ds_t	*ds_sparc[] = {
		CONV_DS_ADDR(ds_sparc_gen_reg),
		CONV_DS_ADDR(ds_sparc_32_37_reg),
		NULL
	};
	static const conv_ds_t	*ds_sparcv9[] = {
		CONV_DS_ADDR(ds_sparc_gen_reg),
		CONV_DS_ADDR(ds_sparcv9_32_37_reg),
		NULL
	};
	static const conv_ds_t	*ds_amd64[] = {
		CONV_DS_ADDR(ds_amd64_reg), NULL };
	static const conv_ds_t	*ds_i86[] = {
		CONV_DS_ADDR(ds_i86_reg), NULL };

	const conv_ds_t **ds;

	switch (mach) {
	case EM_386:
		ds = ds_i86;
		break;

	case EM_AMD64:
		ds = ds_amd64;
		break;

	case EM_SPARC:
	case EM_SPARC32PLUS:
		ds = ds_sparc;
		break;

	case EM_SPARCV9:
		ds = ds_sparcv9;
		break;

	default:
		return (conv_invalid_val(inv_buf, regno, fmt_flags));
	}

	return (conv_map_ds(ELFOSABI_NONE, mach, regno, ds, fmt_flags,
	    inv_buf));
}

const char *
conv_cnote_pr_stype(Word stype, Conv_fmt_flags_t fmt_flags,
    Conv_inv_buf_t *inv_buf)
{
	static const Msg	types[] = {
		MSG_SOBJ_NONE,		MSG_SOBJ_MUTEX,
		MSG_SOBJ_RWLOCK,	MSG_SOBJ_CV,
		MSG_SOBJ_SEMA,		MSG_SOBJ_USER,
		MSG_SOBJ_USER_PI,	MSG_SOBJ_SHUTTLE
	};
	static const conv_ds_msg_t ds_types = { CONV_DS_MSG_INIT(0, types) };
	static const conv_ds_t	*ds[] = { CONV_DS_ADDR(ds_types), NULL };


	return (conv_map_ds(ELFOSABI_NONE, EM_NONE, stype, ds, fmt_flags,
	    inv_buf));
}


const char *
conv_cnote_priv(int priv, Conv_fmt_flags_t fmt_flags,
    Conv_inv_buf_t *inv_buf)
{
	const char *fmt;

	/*
	 * The PRIV_ constants defined in <sys/priv.h> are unusual
	 * in that they are negative values. The libconv code is all
	 * built around the Word type, which is unsigned. Rather than
	 * modify libconv for this one case, we simply handle
	 * these constants differently that the usual approach,
	 * and stay away from conv_invalid_val() and conv_map_ds().
	 */
	switch (priv) {
	case PRIV_ALL:
		return (MSG_ORIG(MSG_PRIV_ALL));
	case PRIV_MULTIPLE:
		return (MSG_ORIG(MSG_PRIV_MULTIPLE));
	case PRIV_NONE:
		return (MSG_ORIG(MSG_PRIV_NONE));
	case PRIV_ALLZONE:
		return (MSG_ORIG(MSG_PRIV_ALLZONE));
	case PRIV_GLOBAL:
		return (MSG_ORIG(MSG_PRIV_GLOBAL));
	}

	fmt = (fmt_flags & CONV_FMT_DECIMAL) ?
	    MSG_ORIG(MSG_FMT_INT) : MSG_ORIG(MSG_FMT_HEXINT);
	(void) snprintf(inv_buf->buf, sizeof (inv_buf->buf), fmt, priv);
	return (inv_buf->buf);
}


const char *
conv_cnote_psetid(int id, Conv_fmt_flags_t fmt_flags,
    Conv_inv_buf_t *inv_buf)
{
	const char *fmt;

	/*
	 * The PS_ constants defined in <sys/pset.h> are unusual
	 * in that they are negative values. The libconv code is all
	 * built around the Word type, which is unsigned. Rather than
	 * modify libconv for this one case, we simply handle
	 * these constants differently that the usual approach,
	 * and stay away from conv_invalid_val() and conv_map_ds().
	 */
	switch (id) {
	case PS_NONE:
		return (MSG_ORIG(MSG_PS_NONE));
	case PS_QUERY:
		return (MSG_ORIG(MSG_PS_QUERY));
	case PS_MYID:
		return (MSG_ORIG(MSG_PS_MYID));
	case PS_SOFT:
		return (MSG_ORIG(MSG_PS_SOFT));
	case PS_HARD:
		return (MSG_ORIG(MSG_PS_HARD));
	case PS_QUERY_TYPE:
		return (MSG_ORIG(MSG_PS_QUERY_TYPE));
	}

	fmt = (fmt_flags & CONV_FMT_DECIMAL) ?
	    MSG_ORIG(MSG_FMT_INT) : MSG_ORIG(MSG_FMT_HEXINT);
	(void) snprintf(inv_buf->buf, sizeof (inv_buf->buf), fmt, id);
	return (inv_buf->buf);
}


/*
 * Return a string describing the si_code field of
 * the siginfo_t struct.
 *
 * The meaning of si_code is dependent on both the target
 * machine (mach) as well as the signal (sig).
 */
const char *
conv_cnote_si_code(Half mach, int sig, int si_code,
    Conv_fmt_flags_t fmt_flags, Conv_inv_buf_t *inv_buf)
{

	/* Values of si_code for user generated signals */
	static const Msg	user_arr[6] = {
		MSG_SI_USER,		MSG_SI_LWP,
		MSG_SI_QUEUE,		MSG_SI_TIMER,
		MSG_SI_ASYNCIO,		MSG_SI_MESGQ
	};
	static const conv_ds_msg_t ds_msg_user_arr = {
	    CONV_DS_MSG_INIT(0, user_arr) };
	static const conv_ds_t	*ds_user_arr[] = {
		CONV_DS_ADDR(ds_msg_user_arr), NULL };


	/*
	 * Architecture dependent system generated signals. All
	 * versions of Solaris use the same set of these values.
	 */
	static const Msg	trap_arr[6] = {
		MSG_SI_TRAP_BRKPT,	MSG_SI_TRAP_TRACE,
		MSG_SI_TRAP_RWATCH,	MSG_SI_TRAP_WWATCH,
		MSG_SI_TRAP_XWATCH,	MSG_SI_TRAP_DTRACE
	};
	static const conv_ds_msg_t ds_msg_trap_arr = {
	    CONV_DS_MSG_INIT(1, trap_arr) };
	static const conv_ds_t	*ds_trap_arr[] = {
		CONV_DS_ADDR(ds_msg_trap_arr), NULL };

	static const Msg	cld_arr[6] = {
		MSG_SI_CLD_EXITED,	MSG_SI_CLD_KILLED,
		MSG_SI_CLD_DUMPED,	MSG_SI_CLD_TRAPPED,
		MSG_SI_CLD_STOPPED,	MSG_SI_CLD_CONTINUED
	};
	static const conv_ds_msg_t ds_msg_cld_arr = {
	    CONV_DS_MSG_INIT(1, cld_arr) };
	static const conv_ds_t	*ds_cld_arr[] = {
		CONV_DS_ADDR(ds_msg_cld_arr), NULL };

	static const Msg	poll_arr[6] = {
		MSG_SI_POLL_IN,		MSG_SI_POLL_OUT,
		MSG_SI_POLL_MSG,	MSG_SI_POLL_ERR,
		MSG_SI_POLL_PRI,	MSG_SI_POLL_HUP
	};
	static const conv_ds_msg_t ds_msg_poll_arr = {
	    CONV_DS_MSG_INIT(1, poll_arr) };
	static const conv_ds_t	*ds_poll_arr[] = {
		CONV_DS_ADDR(ds_msg_poll_arr), NULL };

	/*
	 * Architecture dependent system generated signals.
	 * These items (ILL, EMT, FPE, SEGV, BUS) are platform
	 * dependent. Some architectures have extra codes.
	 * The same name may have a different integer value.
	 * Multiple arrays are used when they differ, and one
	 * array when all the architectures agree.
	 */

	/* ILL */
	static const Msg	ill_arr[8] = {
		MSG_SI_ILL_ILLOPC,	MSG_SI_ILL_ILLOPN,
		MSG_SI_ILL_ILLADR,	MSG_SI_ILL_ILLTRP,
		MSG_SI_ILL_PRVOPC,	MSG_SI_ILL_PRVREG,
		MSG_SI_ILL_COPROC,	MSG_SI_ILL_BADSTK
	};
	static const conv_ds_msg_t ds_msg_ill_arr = {
	    CONV_DS_MSG_INIT(1, ill_arr) };
	static const conv_ds_t	*ds_ill_arr[] = {
		CONV_DS_ADDR(ds_msg_ill_arr), NULL };

	/* EMT */
	static const Msg	emt_arr_sparc[2] = {
		MSG_SI_EMT_TAGOVF,	MSG_SI_EMT_CPCOVF
	};
	static const conv_ds_msg_t ds_msg_emt_arr_sparc = {
	    CONV_DS_MSG_INIT(1, emt_arr_sparc) };
	static const conv_ds_t	*ds_emt_arr_sparc[] = {
		CONV_DS_ADDR(ds_msg_emt_arr_sparc), NULL };

	static const Msg	emt_arr_x86[1] = {
		MSG_SI_EMT_CPCOVF
	};
	static const conv_ds_msg_t ds_msg_emt_arr_x86 = {
	    CONV_DS_MSG_INIT(1, emt_arr_x86) };
	static const conv_ds_t	*ds_emt_arr_x86[] = {
		CONV_DS_ADDR(ds_msg_emt_arr_x86), NULL };


	/* FPE */
	static const Msg	fpe_arr_sparc[8] = {
		MSG_SI_FPE_INTDIV,	MSG_SI_FPE_INTOVF,
		MSG_SI_FPE_FLTDIV,	MSG_SI_FPE_FLTOVF,
		MSG_SI_FPE_FLTUND,	MSG_SI_FPE_FLTRES,
		MSG_SI_FPE_FLTINV,	MSG_SI_FPE_FLTSUB
	};
	static const conv_ds_msg_t ds_msg_fpe_arr_sparc = {
	    CONV_DS_MSG_INIT(1, fpe_arr_sparc) };
	static const conv_ds_t	*ds_fpe_arr_sparc[] = {
		CONV_DS_ADDR(ds_msg_fpe_arr_sparc), NULL };

	static const Msg	fpe_arr_x86[9] = {
		MSG_SI_FPE_INTDIV,	MSG_SI_FPE_INTOVF,
		MSG_SI_FPE_FLTDIV,	MSG_SI_FPE_FLTOVF,
		MSG_SI_FPE_FLTUND,	MSG_SI_FPE_FLTRES,
		MSG_SI_FPE_FLTINV,	MSG_SI_FPE_FLTSUB,
		MSG_SI_FPE_FLTDEN
	};
	static const conv_ds_msg_t ds_msg_fpe_arr_x86 = {
	    CONV_DS_MSG_INIT(1, fpe_arr_x86) };
	static const conv_ds_t	*ds_fpe_arr_x86[] = {
		CONV_DS_ADDR(ds_msg_fpe_arr_x86), NULL };

	/* SEGV */
	static const Msg	segv_arr[2] = {
		MSG_SI_SEGV_MAPERR,	MSG_SI_SEGV_ACCERR
	};
	static const conv_ds_msg_t ds_msg_segv_arr = {
	    CONV_DS_MSG_INIT(1, segv_arr) };
	static const conv_ds_t	*ds_segv_arr[] = {
		CONV_DS_ADDR(ds_msg_segv_arr), NULL };

	/* BUS */
	static const Msg	bus_arr[3] = {
		MSG_SI_BUS_ADRALN,	MSG_SI_BUS_ADRERR,
		MSG_SI_BUS_OBJERR
	};
	static const conv_ds_msg_t ds_msg_bus_arr = {
	    CONV_DS_MSG_INIT(1, bus_arr) };
	static const conv_ds_t	*ds_bus_arr[] = {
		CONV_DS_ADDR(ds_msg_bus_arr), NULL };

	enum { ARCH_NONE, ARCH_X86, ARCH_SPARC } arch;


	/* Handle the si_code values that do not depend on the signal */
	switch (si_code) {
	case SI_NOINFO:
		return (MSG_ORIG(MSG_SI_NOINFO));
	case SI_DTRACE:
		return (MSG_ORIG(MSG_SI_DTRACE));
	case SI_RCTL:
		return (MSG_ORIG(MSG_SI_RCTL));
	default:
		/* User generated signal codes are <= 0 */
		if (si_code <= 0) {
			int ndx = -si_code;

			/*
			 * If no signal was delivered, and si_code is
			 * 0, return "0" rather than "SI_USER".
			 */
			if ((si_code == 0) && (sig == 0))
				return (MSG_ORIG(MSG_GBL_ZERO));

			if (ndx >= ARRAY_NELTS(user_arr)) {
				const char *fmt;

				fmt = (fmt_flags & CONV_FMT_DECIMAL) ?
				    MSG_ORIG(MSG_FMT_INT) :
				    MSG_ORIG(MSG_FMT_HEXINT);

				(void) snprintf(inv_buf->buf,
				    sizeof (inv_buf->buf), fmt, si_code);
				return (inv_buf->buf);
			}
			return (conv_map_ds(ELFOSABI_NONE, EM_NONE, ndx,
			    ds_user_arr, fmt_flags, inv_buf));
		}
	}

	/*
	 * If we didn't return above, then this is a
	 * system generated signal, and the meaning of si_code
	 * depends on the signal that was delivered, and possibly
	 * on the target architecture.
	 */
	switch (mach) {
	case EM_386:
	case EM_AMD64:
		arch = ARCH_X86;
		break;

	case EM_SPARC:
	case EM_SPARC32PLUS:
	case EM_SPARCV9:
		arch = ARCH_X86;
		break;

	default:
		arch = ARCH_NONE;
		break;
	}

	switch (sig) {
	case SIGTRAP:
		return (conv_map_ds(ELFOSABI_NONE, EM_NONE, si_code,
		    ds_trap_arr, fmt_flags, inv_buf));

	case SIGCLD:
		return (conv_map_ds(ELFOSABI_NONE, EM_NONE, si_code,
		    ds_cld_arr, fmt_flags, inv_buf));

	case SIGPOLL:
		return (conv_map_ds(ELFOSABI_NONE, EM_NONE, si_code,
		    ds_poll_arr, fmt_flags, inv_buf));

	case SIGILL:
		return (conv_map_ds(ELFOSABI_NONE, EM_NONE, si_code,
		    ds_ill_arr, fmt_flags, inv_buf));

	case SIGEMT:
		switch (arch) {
		case ARCH_SPARC:
			return (conv_map_ds(ELFOSABI_NONE, EM_NONE, si_code,
			    ds_emt_arr_sparc, fmt_flags, inv_buf));
		case ARCH_X86:
			return (conv_map_ds(ELFOSABI_NONE, EM_NONE, si_code,
			    ds_emt_arr_x86, fmt_flags, inv_buf));
		}
		break;

	case SIGFPE:
		switch (arch) {
		case ARCH_SPARC:
			return (conv_map_ds(ELFOSABI_NONE, EM_NONE, si_code,
			    ds_fpe_arr_sparc, fmt_flags, inv_buf));
		case ARCH_X86:
			return (conv_map_ds(ELFOSABI_NONE, EM_NONE, si_code,
			    ds_fpe_arr_x86, fmt_flags, inv_buf));
		}
		break;

	case SIGSEGV:
		return (conv_map_ds(ELFOSABI_NONE, EM_NONE, si_code,
		    ds_segv_arr, fmt_flags, inv_buf));

	case SIGBUS:
		return (conv_map_ds(ELFOSABI_NONE, EM_NONE, si_code,
		    ds_bus_arr, fmt_flags, inv_buf));
	}

	/* If not recognized, format as a number */
	return (conv_invalid_val(inv_buf, si_code, fmt_flags));

}


#define	AUXAFFLGSZ	CONV_EXPN_FIELD_DEF_PREFIX_SIZE + \
	MSG_AUXV_AF_SUN_SETUGID_SIZE	+ CONV_EXPN_FIELD_DEF_SEP_SIZE + \
	MSG_AUXV_AF_SUN_HWCAPVERIFY_SIZE + CONV_EXPN_FIELD_DEF_SEP_SIZE + \
	MSG_AUXV_AF_SUN_NOPLM_SIZE	+ CONV_EXPN_FIELD_DEF_SEP_SIZE + \
	CONV_INV_BUFSIZE		+ CONV_EXPN_FIELD_DEF_SUFFIX_SIZE

/*
 * Ensure that Conv_cnote_auxv_af_buf_t is large enough:
 *
 * AUXAFFLGSZ is the real minimum size of the buffer required by
 * conv_cnote_auxv_af(). However, Conv_cnote_auxv_af_buf_t
 * uses CONV_CNOTE_AUXV_AF_BUFSIZE to set the buffer size. We do
 * things this way because the definition of AUXAFFLGSZ uses information
 * that is not available in the environment of other programs
 * that include the conv.h header file.
 */
#if (CONV_CNOTE_AUXV_AF_BUFSIZE != AUXAFFLGSZ) && !defined(__lint)
#define	REPORT_BUFSIZE AUXAFFLGSZ
#include "report_bufsize.h"
#error "CONV_CNOTE_AUXV_AF_BUFSIZE does not match AUXAFFLGSZ"
#endif

const char *
conv_cnote_auxv_af(Word flags, Conv_fmt_flags_t fmt_flags,
    Conv_cnote_auxv_af_buf_t *cnote_auxv_af_buf)
{
	static const Val_desc vda[] = {
		{ AF_SUN_SETUGID,	MSG_AUXV_AF_SUN_SETUGID },
		{ AF_SUN_HWCAPVERIFY,	MSG_AUXV_AF_SUN_HWCAPVERIFY },
		{ AF_SUN_NOPLM,		MSG_AUXV_AF_SUN_NOPLM },
		{ 0,			0 }
	};
	static CONV_EXPN_FIELD_ARG conv_arg = {
	    NULL, sizeof (cnote_auxv_af_buf->buf) };

	if (flags == 0)
		return (MSG_ORIG(MSG_GBL_ZERO));

	conv_arg.buf = cnote_auxv_af_buf->buf;
	conv_arg.oflags = conv_arg.rflags = flags;
	(void) conv_expn_field(&conv_arg, vda, fmt_flags);

	return ((const char *)cnote_auxv_af_buf->buf);
}


#define	CCFLGSZ	CONV_EXPN_FIELD_DEF_PREFIX_SIZE + \
	MSG_CC_CONTENT_STACK_SIZE	+ CONV_EXPN_FIELD_DEF_SEP_SIZE + \
	MSG_CC_CONTENT_HEAP_SIZE	+ CONV_EXPN_FIELD_DEF_SEP_SIZE + \
	MSG_CC_CONTENT_SHFILE_SIZE	+ CONV_EXPN_FIELD_DEF_SEP_SIZE + \
	MSG_CC_CONTENT_SHANON_SIZE	+ CONV_EXPN_FIELD_DEF_SEP_SIZE + \
	MSG_CC_CONTENT_TEXT_SIZE	+ CONV_EXPN_FIELD_DEF_SEP_SIZE + \
	MSG_CC_CONTENT_DATA_SIZE	+ CONV_EXPN_FIELD_DEF_SEP_SIZE + \
	MSG_CC_CONTENT_RODATA_SIZE	+ CONV_EXPN_FIELD_DEF_SEP_SIZE + \
	MSG_CC_CONTENT_ANON_SIZE	+ CONV_EXPN_FIELD_DEF_SEP_SIZE + \
	MSG_CC_CONTENT_SHM_SIZE		+ CONV_EXPN_FIELD_DEF_SEP_SIZE + \
	MSG_CC_CONTENT_ISM_SIZE		+ CONV_EXPN_FIELD_DEF_SEP_SIZE + \
	MSG_CC_CONTENT_DISM_SIZE	+ CONV_EXPN_FIELD_DEF_SEP_SIZE + \
	MSG_CC_CONTENT_CTF_SIZE		+ CONV_EXPN_FIELD_DEF_SEP_SIZE + \
	MSG_CC_CONTENT_SYMTAB_SIZE	+ CONV_EXPN_FIELD_DEF_SEP_SIZE + \
	MSG_CC_CONTENT_DEBUG_SIZE	+ CONV_EXPN_FIELD_DEF_SEP_SIZE + \
	CONV_INV_BUFSIZE		+ CONV_EXPN_FIELD_DEF_SUFFIX_SIZE

/*
 * Ensure that Conv_cnote_cc_content_buf_t is large enough:
 *
 * CCFLGSZ is the real minimum size of the buffer required by
 * conv_cnote_cc_content(). However, Conv_cnote_cc_content_buf_t
 * uses CONV_CNOTE_CC_CONTENT_BUFSIZE to set the buffer size. We do
 * things this way because the definition of CCFLGSZ uses information
 * that is not available in the environment of other programs
 * that include the conv.h header file.
 */
#if (CONV_CNOTE_CC_CONTENT_BUFSIZE != CCFLGSZ) && !defined(__lint)
#define	REPORT_BUFSIZE CCFLGSZ
#include "report_bufsize.h"
#error "CONV_CNOTE_CC_CONTENT_BUFSIZE does not match CCFLGSZ"
#endif

/*
 * This is required to work around tools ld bootstrapping issues where
 * CC_CONTENT_DEBUG is not present. When an illumos sysroot has this present it
 * will probably be safe to remove this.
 */
#ifndef	CC_CONTENT_DEBUG
#define	CC_CONTENT_DEBUG	0x2000ULL
#endif

const char *
conv_cnote_cc_content(Lword flags, Conv_fmt_flags_t fmt_flags,
    Conv_cnote_cc_content_buf_t *cnote_cc_content_buf)
{
	/*
	 * Note: core_content_t is a 64-bit integer value, but our
	 * conv_expn_field() logic is all built around 32-bit
	 * Word values. This will probably need changing someday,
	 * but for now, we make do with the 32-bit engine. This works
	 * because the number of bits actually assigned in
	 * the core_content_t data type (<sys/corectl.h>) bits within
	 * 32-bits.
	 *
	 * The downside is that any bits set in the upper half of
	 * the flags will be ignored. At the time of this writing,
	 * that can only occur via core file corruption, which presumably
	 * would be evident in other ways.
	 */
	static const Val_desc vda[] = {
		{ (Word) CC_CONTENT_STACK,	MSG_CC_CONTENT_STACK },
		{ (Word) CC_CONTENT_HEAP,	MSG_CC_CONTENT_HEAP },
		{ (Word) CC_CONTENT_SHFILE,	MSG_CC_CONTENT_SHFILE },
		{ (Word) CC_CONTENT_SHANON,	MSG_CC_CONTENT_SHANON },
		{ (Word) CC_CONTENT_TEXT,	MSG_CC_CONTENT_TEXT },
		{ (Word) CC_CONTENT_DATA,	MSG_CC_CONTENT_DATA },
		{ (Word) CC_CONTENT_RODATA,	MSG_CC_CONTENT_RODATA },
		{ (Word) CC_CONTENT_ANON,	MSG_CC_CONTENT_ANON },
		{ (Word) CC_CONTENT_SHM,	MSG_CC_CONTENT_SHM },
		{ (Word) CC_CONTENT_ISM,	MSG_CC_CONTENT_ISM },
		{ (Word) CC_CONTENT_DISM,	MSG_CC_CONTENT_DISM },
		{ (Word) CC_CONTENT_CTF,	MSG_CC_CONTENT_CTF },
		{ (Word) CC_CONTENT_SYMTAB,	MSG_CC_CONTENT_SYMTAB },
		{ (Word) CC_CONTENT_DEBUG,	MSG_CC_CONTENT_DEBUG },
		{ 0,			0 }
	};
	static CONV_EXPN_FIELD_ARG conv_arg = {
	    NULL, sizeof (cnote_cc_content_buf->buf) };

	if (flags == 0)
		return (MSG_ORIG(MSG_GBL_ZERO));

	conv_arg.buf = cnote_cc_content_buf->buf;
	conv_arg.oflags = conv_arg.rflags = flags;
	(void) conv_expn_field(&conv_arg, vda, fmt_flags);

	return ((const char *)cnote_cc_content_buf->buf);
}


#define	PRFLGSZ	CONV_EXPN_FIELD_DEF_PREFIX_SIZE + \
	MSG_PR_FLAGS_STOPPED_SIZE	+ CONV_EXPN_FIELD_DEF_SEP_SIZE + \
	MSG_PR_FLAGS_ISTOP_SIZE		+ CONV_EXPN_FIELD_DEF_SEP_SIZE + \
	MSG_PR_FLAGS_DSTOP_SIZE		+ CONV_EXPN_FIELD_DEF_SEP_SIZE + \
	MSG_PR_FLAGS_STEP_SIZE		+ CONV_EXPN_FIELD_DEF_SEP_SIZE + \
	MSG_PR_FLAGS_ASLEEP_SIZE	+ CONV_EXPN_FIELD_DEF_SEP_SIZE + \
	MSG_PR_FLAGS_PCINVAL_SIZE	+ CONV_EXPN_FIELD_DEF_SEP_SIZE + \
	MSG_PR_FLAGS_ASLWP_SIZE		+ CONV_EXPN_FIELD_DEF_SEP_SIZE + \
	MSG_PR_FLAGS_AGENT_SIZE		+ CONV_EXPN_FIELD_DEF_SEP_SIZE + \
	MSG_PR_FLAGS_DETACH_SIZE	+ CONV_EXPN_FIELD_DEF_SEP_SIZE + \
	MSG_PR_FLAGS_DAEMON_SIZE	+ CONV_EXPN_FIELD_DEF_SEP_SIZE + \
	MSG_PR_FLAGS_IDLE_SIZE		+ CONV_EXPN_FIELD_DEF_SEP_SIZE + \
	MSG_PR_FLAGS_ISSYS_SIZE		+ CONV_EXPN_FIELD_DEF_SEP_SIZE + \
	MSG_PR_FLAGS_VFORKP_SIZE	+ CONV_EXPN_FIELD_DEF_SEP_SIZE + \
	MSG_PR_FLAGS_ORPHAN_SIZE	+ CONV_EXPN_FIELD_DEF_SEP_SIZE + \
	MSG_PR_FLAGS_NOSIGCHLD_SIZE	+ CONV_EXPN_FIELD_DEF_SEP_SIZE + \
	MSG_PR_FLAGS_WAITPID_SIZE	+ CONV_EXPN_FIELD_DEF_SEP_SIZE + \
	MSG_PR_FLAGS_FORK_SIZE		+ CONV_EXPN_FIELD_DEF_SEP_SIZE + \
	MSG_PR_FLAGS_RLC_SIZE		+ CONV_EXPN_FIELD_DEF_SEP_SIZE + \
	MSG_PR_FLAGS_KLC_SIZE		+ CONV_EXPN_FIELD_DEF_SEP_SIZE + \
	MSG_PR_FLAGS_ASYNC_SIZE		+ CONV_EXPN_FIELD_DEF_SEP_SIZE + \
	MSG_PR_FLAGS_MSACCT_SIZE	+ CONV_EXPN_FIELD_DEF_SEP_SIZE + \
	MSG_PR_FLAGS_BPTADJ_SIZE	+ CONV_EXPN_FIELD_DEF_SEP_SIZE + \
	MSG_PR_FLAGS_PTRACE_SIZE	+ CONV_EXPN_FIELD_DEF_SEP_SIZE + \
	MSG_PR_FLAGS_MSFORK_SIZE	+ CONV_EXPN_FIELD_DEF_SEP_SIZE + \
	CONV_INV_BUFSIZE		+ CONV_EXPN_FIELD_DEF_SUFFIX_SIZE

/*
 * Ensure that Conv_cnote_pr_flags_buf_t is large enough:
 *
 * PRFLGSZ is the real minimum size of the buffer required by
 * conv_cnote_pr_flags(). However, Conv_cnote_pr_flags_buf_t
 * uses CONV_CNOTE_PR_FLAGS_BUFSIZE to set the buffer size. We do
 * things this way because the definition of PRFLGSZ uses information
 * that is not available in the environment of other programs
 * that include the conv.h header file.
 */
#if (CONV_CNOTE_PR_FLAGS_BUFSIZE != PRFLGSZ) && !defined(__lint)
#define	REPORT_BUFSIZE PRFLGSZ
#include "report_bufsize.h"
#error "CONV_CNOTE_PR_FLAGS_BUFSIZE does not match PRFLGSZ"
#endif

const char *
conv_cnote_pr_flags(int flags, Conv_fmt_flags_t fmt_flags,
    Conv_cnote_pr_flags_buf_t *cnote_pr_flags_buf)
{
	static const Val_desc vda[] = {
		{ PR_STOPPED,		MSG_PR_FLAGS_STOPPED },
		{ PR_ISTOP,		MSG_PR_FLAGS_ISTOP },
		{ PR_DSTOP,		MSG_PR_FLAGS_DSTOP },
		{ PR_STEP,		MSG_PR_FLAGS_STEP },
		{ PR_ASLEEP,		MSG_PR_FLAGS_ASLEEP },
		{ PR_PCINVAL,		MSG_PR_FLAGS_PCINVAL },
		{ PR_ASLWP,		MSG_PR_FLAGS_ASLWP },
		{ PR_AGENT,		MSG_PR_FLAGS_AGENT },
		{ PR_DETACH,		MSG_PR_FLAGS_DETACH },
		{ PR_DAEMON,		MSG_PR_FLAGS_DAEMON },
		{ PR_IDLE,		MSG_PR_FLAGS_IDLE },
		{ PR_ISSYS,		MSG_PR_FLAGS_ISSYS },
		{ PR_VFORKP,		MSG_PR_FLAGS_VFORKP },
		{ PR_ORPHAN,		MSG_PR_FLAGS_ORPHAN },
		{ PR_NOSIGCHLD,		MSG_PR_FLAGS_NOSIGCHLD },
		{ PR_WAITPID,		MSG_PR_FLAGS_WAITPID },
		{ PR_FORK,		MSG_PR_FLAGS_FORK },
		{ PR_RLC,		MSG_PR_FLAGS_RLC },
		{ PR_KLC,		MSG_PR_FLAGS_KLC },
		{ PR_ASYNC,		MSG_PR_FLAGS_ASYNC },
		{ PR_MSACCT,		MSG_PR_FLAGS_MSACCT },
		{ PR_BPTADJ,		MSG_PR_FLAGS_BPTADJ },
		{ PR_PTRACE,		MSG_PR_FLAGS_PTRACE },
		{ PR_MSFORK,		MSG_PR_FLAGS_MSFORK },
		{ 0,			0 }
	};
	static CONV_EXPN_FIELD_ARG conv_arg = {
	    NULL, sizeof (cnote_pr_flags_buf->buf) };

	if (flags == 0)
		return (MSG_ORIG(MSG_GBL_ZERO));

	conv_arg.buf = cnote_pr_flags_buf->buf;
	conv_arg.oflags = conv_arg.rflags = flags;
	(void) conv_expn_field(&conv_arg, vda, fmt_flags);

	return ((const char *)cnote_pr_flags_buf->buf);
}


#define	OLDPRFLGSZ	CONV_EXPN_FIELD_DEF_PREFIX_SIZE + \
	MSG_PR_FLAGS_STOPPED_SIZE	+ CONV_EXPN_FIELD_DEF_SEP_SIZE + \
	MSG_PR_FLAGS_ISTOP_SIZE		+ CONV_EXPN_FIELD_DEF_SEP_SIZE + \
	MSG_PR_FLAGS_DSTOP_SIZE		+ CONV_EXPN_FIELD_DEF_SEP_SIZE + \
	MSG_PR_FLAGS_ASLEEP_SIZE	+ CONV_EXPN_FIELD_DEF_SEP_SIZE + \
	MSG_PR_FLAGS_FORK_SIZE		+ CONV_EXPN_FIELD_DEF_SEP_SIZE + \
	MSG_PR_FLAGS_RLC_SIZE		+ CONV_EXPN_FIELD_DEF_SEP_SIZE + \
	MSG_PR_FLAGS_PTRACE_SIZE	+ CONV_EXPN_FIELD_DEF_SEP_SIZE + \
	MSG_PR_FLAGS_PCINVAL_SIZE	+ CONV_EXPN_FIELD_DEF_SEP_SIZE + \
	MSG_PR_FLAGS_ISSYS_SIZE		+ CONV_EXPN_FIELD_DEF_SEP_SIZE + \
	MSG_PR_FLAGS_STEP_SIZE		+ CONV_EXPN_FIELD_DEF_SEP_SIZE + \
	MSG_PR_FLAGS_KLC_SIZE		+ CONV_EXPN_FIELD_DEF_SEP_SIZE + \
	MSG_PR_FLAGS_ASYNC_SIZE		+ CONV_EXPN_FIELD_DEF_SEP_SIZE + \
	MSG_PR_FLAGS_PCOMPAT_SIZE	+ CONV_EXPN_FIELD_DEF_SEP_SIZE + \
	MSG_PR_FLAGS_MSACCT_SIZE	+ CONV_EXPN_FIELD_DEF_SEP_SIZE + \
	MSG_PR_FLAGS_BPTADJ_SIZE	+ CONV_EXPN_FIELD_DEF_SEP_SIZE + \
	MSG_PR_FLAGS_ASLWP_SIZE		+ CONV_EXPN_FIELD_DEF_SEP_SIZE + \
	CONV_INV_BUFSIZE		+ CONV_EXPN_FIELD_DEF_SUFFIX_SIZE

/*
 * Ensure that Conv_cnote_old_pr_flags_buf_t is large enough:
 *
 * OLDPRFLGSZ is the real minimum size of the buffer required by
 * conv_cnote_old_pr_flags(). However, Conv_cnote_old_pr_flags_buf_t
 * uses CONV_CNOTE_OLD_PR_FLAGS_BUFSIZE to set the buffer size. We do
 * things this way because the definition of OLDPRFLGSZ uses information
 * that is not available in the environment of other programs
 * that include the conv.h header file.
 */
#if (CONV_CNOTE_OLD_PR_FLAGS_BUFSIZE != OLDPRFLGSZ) && !defined(__lint)
#define	REPORT_BUFSIZE OLDPRFLGSZ
#include "report_bufsize.h"
#error "CONV_CNOTE_OLD_PR_FLAGS_BUFSIZE does not match OLDPRFLGSZ"
#endif

const char *
conv_cnote_old_pr_flags(int flags, Conv_fmt_flags_t fmt_flags,
    Conv_cnote_old_pr_flags_buf_t *cnote_old_pr_flags_buf)
{
	/*
	 * <sys/old_procfs.h> defines names for many of these flags
	 * that are also defined in <sys/procfs.h>, but with different
	 * values. To avoid confusion, we don't include <sys/old_procfs.h>,
	 * and specify the values directly.
	 */
	static const Val_desc vda[] = {
		{ 0x0001,		MSG_PR_FLAGS_STOPPED },
		{ 0x0002,		MSG_PR_FLAGS_ISTOP },
		{ 0x0004,		MSG_PR_FLAGS_DSTOP },
		{ 0x0008,		MSG_PR_FLAGS_ASLEEP },
		{ 0x0010,		MSG_PR_FLAGS_FORK },
		{ 0x0020,		MSG_PR_FLAGS_RLC },
		{ 0x0040,		MSG_PR_FLAGS_PTRACE },
		{ 0x0080,		MSG_PR_FLAGS_PCINVAL },
		{ 0x0100,		MSG_PR_FLAGS_ISSYS },
		{ 0x0200,		MSG_PR_FLAGS_STEP },
		{ 0x0400,		MSG_PR_FLAGS_KLC },
		{ 0x0800,		MSG_PR_FLAGS_ASYNC },
		{ 0x1000,		MSG_PR_FLAGS_PCOMPAT },
		{ 0x2000,		MSG_PR_FLAGS_MSACCT },
		{ 0x4000,		MSG_PR_FLAGS_BPTADJ },
		{ 0x8000,		MSG_PR_FLAGS_ASLWP },
		{ 0,			0 }
	};
	static CONV_EXPN_FIELD_ARG conv_arg = {
	    NULL, sizeof (cnote_old_pr_flags_buf->buf) };

	if (flags == 0)
		return (MSG_ORIG(MSG_GBL_ZERO));

	conv_arg.buf = cnote_old_pr_flags_buf->buf;
	conv_arg.oflags = conv_arg.rflags = flags;
	(void) conv_expn_field(&conv_arg, vda, fmt_flags);

	return ((const char *)cnote_old_pr_flags_buf->buf);
}


#define	PROCFLGSZ	CONV_EXPN_FIELD_DEF_PREFIX_SIZE + \
	MSG_PROC_FLAG_SSYS_SIZE		+ CONV_EXPN_FIELD_DEF_SEP_SIZE + \
	MSG_PROC_FLAG_SMSACCT_SIZE	+ CONV_EXPN_FIELD_DEF_SEP_SIZE + \
	CONV_INV_BUFSIZE		+ CONV_EXPN_FIELD_DEF_SUFFIX_SIZE

/*
 * Ensure that Conv_cnote_proc_flag_buf_t is large enough:
 *
 * PROCFLGSZ is the real minimum size of the buffer required by
 * conv_cnote_proc_flag(). However, Conv_cnote_proc_flag_buf_t
 * uses CONV_CNOTE_PROC_FLAG_BUFSIZE to set the buffer size. We do
 * things this way because the definition of PROCFLGSZ uses information
 * that is not available in the environment of other programs
 * that include the conv.h header file.
 */
#if (CONV_CNOTE_PROC_FLAG_BUFSIZE != PROCFLGSZ) && !defined(__lint)
#define	REPORT_BUFSIZE PROCFLGSZ
#include "report_bufsize.h"
#error "CONV_CNOTE_PROC_FLAG_BUFSIZE does not match PROCFLGSZ"
#endif

const char *
conv_cnote_proc_flag(int flags, Conv_fmt_flags_t fmt_flags,
    Conv_cnote_proc_flag_buf_t *cnote_proc_flag_buf)
{
	/*
	 * Most of the proc flags are implementation dependant, and can
	 * change between releases. As such, we do not attempt to translate
	 * them to symbolic form, but simply report them in hex form.
	 * However, SMSACCT and SSYS are special, and their bit values
	 * are maintained between releases so they can be used in the
	 * psinfo_t.p_flag field. We therefore translate these items.
	 *
	 * See <system/proc.h>
	 *
	 * Note: We don't want to include <sys/proc.h> in this file, because
	 * it redefines 'struct list', which we have defined in sgs.h. As
	 * SMSACCT and SSYS are stable public values, we simply use
	 * their numeric value.
	 */
	static const Val_desc vda[] = {
		{ 0x00000001,		MSG_PROC_FLAG_SSYS },
		{ 0x02000000,		MSG_PROC_FLAG_SMSACCT },
		{ 0,			0 }
	};
	static CONV_EXPN_FIELD_ARG conv_arg = {
	    NULL, sizeof (cnote_proc_flag_buf->buf) };

	if (flags == 0)
		return (MSG_ORIG(MSG_GBL_ZERO));

	conv_arg.buf = cnote_proc_flag_buf->buf;
	conv_arg.oflags = conv_arg.rflags = flags;
	(void) conv_expn_field(&conv_arg, vda, fmt_flags);

	return ((const char *)cnote_proc_flag_buf->buf);
}


#define	SAFLGSZ	CONV_EXPN_FIELD_DEF_PREFIX_SIZE + \
	MSG_SA_ONSTACK_SIZE		+ CONV_EXPN_FIELD_DEF_SEP_SIZE + \
	MSG_SA_RESETHAND_SIZE		+ CONV_EXPN_FIELD_DEF_SEP_SIZE + \
	MSG_SA_RESTART_SIZE		+ CONV_EXPN_FIELD_DEF_SEP_SIZE + \
	MSG_SA_SIGINFO_SIZE		+ CONV_EXPN_FIELD_DEF_SEP_SIZE + \
	MSG_SA_NODEFER_SIZE		+ CONV_EXPN_FIELD_DEF_SEP_SIZE + \
	MSG_SA_NOCLDWAIT_SIZE		+ CONV_EXPN_FIELD_DEF_SEP_SIZE + \
	MSG_SA_NOCLDSTOP_SIZE		+ CONV_EXPN_FIELD_DEF_SEP_SIZE + \
	CONV_INV_BUFSIZE		+ CONV_EXPN_FIELD_DEF_SUFFIX_SIZE

/*
 * Ensure that Conv_cnote_sa_flags_buf_t is large enough:
 *
 * SAFLGSZ is the real minimum size of the buffer required by
 * conv_cnote_sa_flags(). However, Conv_cnote_sa_flags_buf_t
 * uses CONV_CNOTE_SA_FLAGS_BUFSIZE to set the buffer size. We do
 * things this way because the definition of SAFLGSZ uses information
 * that is not available in the environment of other programs
 * that include the conv.h header file.
 */
#if (CONV_CNOTE_SA_FLAGS_BUFSIZE != SAFLGSZ) && !defined(__lint)
#define	REPORT_BUFSIZE SAFLGSZ
#include "report_bufsize.h"
#error "CONV_CNOTE_SA_FLAGS_BUFSIZE does not match SAFLGSZ"
#endif

const char *
conv_cnote_sa_flags(int flags, Conv_fmt_flags_t fmt_flags,
    Conv_cnote_sa_flags_buf_t *cnote_sa_flags_buf)
{
	static const Val_desc vda[] = {
		{ SA_ONSTACK,		MSG_SA_ONSTACK },
		{ SA_RESETHAND,		MSG_SA_RESETHAND },
		{ SA_RESTART,		MSG_SA_RESTART },
		{ SA_SIGINFO,		MSG_SA_SIGINFO },
		{ SA_NODEFER,		MSG_SA_NODEFER },
		{ SA_NOCLDWAIT,		MSG_SA_NOCLDWAIT },
		{ SA_NOCLDSTOP,		MSG_SA_NOCLDSTOP },
		{ 0,			0 }
	};
	static CONV_EXPN_FIELD_ARG conv_arg = {
	    NULL, sizeof (cnote_sa_flags_buf->buf) };

	if (flags == 0)
		return (MSG_ORIG(MSG_GBL_ZERO));

	conv_arg.buf = cnote_sa_flags_buf->buf;
	conv_arg.oflags = conv_arg.rflags = flags;
	(void) conv_expn_field(&conv_arg, vda, fmt_flags);

	return ((const char *)cnote_sa_flags_buf->buf);
}


#define	SSFLGSZ	CONV_EXPN_FIELD_DEF_PREFIX_SIZE + \
	MSG_SS_ONSTACK_SIZE		+ CONV_EXPN_FIELD_DEF_SEP_SIZE + \
	MSG_SS_DISABLE_SIZE		+ CONV_EXPN_FIELD_DEF_SEP_SIZE + \
	CONV_INV_BUFSIZE		+ CONV_EXPN_FIELD_DEF_SUFFIX_SIZE

/*
 * Ensure that Conv_cnote_ss_flags_buf_t is large enough:
 *
 * SSFLGSZ is the real minimum size of the buffer required by
 * conv_cnote_ss_flags(). However, Conv_cnote_ss_flags_buf_t
 * uses CONV_CNOTE_SS_FLAGS_BUFSIZE to set the buffer size. We do
 * things this way because the definition of SSFLGSZ uses information
 * that is not available in the environment of other programs
 * that include the conv.h header file.
 */
#if (CONV_CNOTE_SS_FLAGS_BUFSIZE != SSFLGSZ) && !defined(__lint)
#define	REPORT_BUFSIZE SSFLGSZ
#include "report_bufsize.h"
#error "CONV_CNOTE_SS_FLAGS_BUFSIZE does not match SSFLGSZ"
#endif

const char *
conv_cnote_ss_flags(int flags, Conv_fmt_flags_t fmt_flags,
    Conv_cnote_ss_flags_buf_t *cnote_ss_flags_buf)
{
	static const Val_desc vda[] = {
		{ SS_ONSTACK,		MSG_SS_ONSTACK },
		{ SS_DISABLE,		MSG_SS_DISABLE },
		{ 0,			0 }
	};
	static CONV_EXPN_FIELD_ARG conv_arg = {
	    NULL, sizeof (cnote_ss_flags_buf->buf) };

	if (flags == 0)
		return (MSG_ORIG(MSG_GBL_ZERO));

	conv_arg.buf = cnote_ss_flags_buf->buf;
	conv_arg.oflags = conv_arg.rflags = flags;
	(void) conv_expn_field(&conv_arg, vda, fmt_flags);

	return ((const char *)cnote_ss_flags_buf->buf);
}


/*
 * Solaris has a variety of types that use bitmasks to represent
 * sets of things like signals (sigset_t), faults (fltset_t), and
 * system calls (sysset_t). These types use arrays of unsigned 32-bit
 * integers to represent the set. These are public types that
 * cannot be changed, so they are generously oversized to allow
 * for future growth. Hence, there are usually unused bits.
 *
 * conv_bitmaskset() generalizes the process of displaying these items.
 */

typedef struct {
	const Val_desc	*vdp;		/* NULL, or bitmask description */
	uint32_t	unused_bits;	/* Mask of undefined bits */
} conv_bitmaskset_desc_t;

/*
 * entry:
 *	n_mask - # of 32-bit masks that make up this bitmask type.
 *	maskarr - Array of n_mask 32-bit mask values
 *	bitmask_descarr - Array of n_mask bitmask_desc_t descriptors,
 *		one for each mask, specifying the bitmask names, and
 *		a mask of the bits that are not defined by the system.
 *	fmt_flags - CONV_FMT_* values, used to specify formatting details.
 *	conv_buf - Buffer to receive formatted results
 *	conv_buf_size - Size of conv_buf, including room for NULL termination
 */
static const char *
conv_bitmaskset(uint32_t *maskarr, int n_mask,
    const conv_bitmaskset_desc_t *bitmask_descarr, Conv_fmt_flags_t fmt_flags,
    char *conv_buf, size_t conv_buf_size)
{
	CONV_EXPN_FIELD_ARG	conv_arg;
	int	i, need_sep = 0;

	/* If every bit of every mask is 0, return 0 as the result */
	for (i = 0; i < n_mask; i++)
		if (maskarr[i] != 0)
			break;
	if (i == n_mask)
		return (MSG_ORIG(MSG_GBL_ZERO));

	/*
	 * At least one bit is non-zero. Move through the masks
	 * and process each one.
	 */
	(void) memset(&conv_arg, 0, sizeof (conv_arg));
	conv_arg.bufsize = conv_buf_size;
	conv_arg.buf = conv_buf;
	if ((fmt_flags & CONV_FMT_NOBKT) == 0) {
		*conv_arg.buf++ = '[';
		*conv_arg.buf++ = ' ';
		conv_arg.bufsize -= 2;
	}

	/*
	 * conv_expn_field() orders its output with the most significant
	 * bits on the left. To preserve this ordering across the
	 * subwords or our "virtual bitmask", we need to process
	 * the sub-words in the same order, from most significant down
	 * to least significant. Since unassigned bits tend to be at
	 * the MSB end of the word, we process the unused bits first.
	 *
	 * One implication of this is that the caller should not use
	 * the unassigned bits for "abandoned" bits in the middle of
	 * a used range, but should instead define the string for
	 * that bit as being the string representation of that decimal
	 * value (i.e. "65"). That will cause the bit to be properly
	 * sorted among the named bits to either side of it.
	 */
	for (i = 0; i < n_mask; i++) {
		size_t		n;
		uint32_t	mask, unused_bits;
		const int	bits_per_mask = sizeof (mask) * 8;

		mask = maskarr[i];
		unused_bits = mask & bitmask_descarr[i].unused_bits;
		mask &= ~unused_bits;

		if (mask != 0) {

			conv_arg.oflags = conv_arg.rflags = mask;
			if (need_sep) {
				*conv_arg.buf++ = ' ';
				conv_arg.bufsize--;
			}
			need_sep = 1;
			(void) conv_expn_field(&conv_arg,
			    bitmask_descarr[i].vdp, fmt_flags | CONV_FMT_NOBKT);
			n = strlen(conv_arg.buf);
			conv_arg.bufsize -= n;
			conv_arg.buf += n;
		}

		if (unused_bits != 0) {
			uint32_t	bit = 0x00000001;
			int		j;

			for (j = 1; j <= bits_per_mask; j++, bit *= 2) {
				if ((unused_bits & bit) == 0)
					continue;

				if (need_sep) {
					*conv_arg.buf++ = ' ';
					conv_arg.bufsize--;
				}
				need_sep = 1;
				n = snprintf(conv_arg.buf, conv_arg.bufsize,
				    MSG_ORIG(MSG_FMT_WORD),
				    EC_WORD(j + (bits_per_mask * i)));
				conv_arg.buf += n;
				conv_arg.bufsize -= n;
			}
		}
	}
	if ((fmt_flags & CONV_FMT_NOBKT) == 0) {
		*conv_arg.buf++ = ' ';
		*conv_arg.buf++ = ']';
	}
	*conv_arg.buf = '\0';

	return ((const char *) conv_buf);
}


#define	SIGSET_FLAGSZ	CONV_EXPN_FIELD_DEF_PREFIX_SIZE + \
	/* sigset_t [0] - Signals [1 - 32] */ \
	MSG_SIGHUP_ALT_SIZE	+ CONV_EXPN_FIELD_DEF_SEP_SIZE + \
	MSG_SIGINT_ALT_SIZE	+ CONV_EXPN_FIELD_DEF_SEP_SIZE + \
	MSG_SIGQUIT_ALT_SIZE	+ CONV_EXPN_FIELD_DEF_SEP_SIZE + \
	MSG_SIGILL_ALT_SIZE	+ CONV_EXPN_FIELD_DEF_SEP_SIZE + \
	MSG_SIGTRAP_ALT_SIZE	+ CONV_EXPN_FIELD_DEF_SEP_SIZE + \
	MSG_SIGABRT_ALT_SIZE	+ CONV_EXPN_FIELD_DEF_SEP_SIZE + \
	MSG_SIGEMT_ALT_SIZE	+ CONV_EXPN_FIELD_DEF_SEP_SIZE + \
	MSG_SIGFPE_ALT_SIZE	+ CONV_EXPN_FIELD_DEF_SEP_SIZE + \
	MSG_SIGKILL_ALT_SIZE	+ CONV_EXPN_FIELD_DEF_SEP_SIZE + \
	MSG_SIGBUS_ALT_SIZE	+ CONV_EXPN_FIELD_DEF_SEP_SIZE + \
	MSG_SIGSEGV_ALT_SIZE	+ CONV_EXPN_FIELD_DEF_SEP_SIZE + \
	MSG_SIGSYS_ALT_SIZE	+ CONV_EXPN_FIELD_DEF_SEP_SIZE + \
	MSG_SIGPIPE_ALT_SIZE	+ CONV_EXPN_FIELD_DEF_SEP_SIZE + \
	MSG_SIGALRM_ALT_SIZE	+ CONV_EXPN_FIELD_DEF_SEP_SIZE + \
	MSG_SIGTERM_ALT_SIZE	+ CONV_EXPN_FIELD_DEF_SEP_SIZE + \
	MSG_SIGUSR1_ALT_SIZE	+ CONV_EXPN_FIELD_DEF_SEP_SIZE + \
	MSG_SIGUSR2_ALT_SIZE	+ CONV_EXPN_FIELD_DEF_SEP_SIZE + \
	MSG_SIGCHLD_ALT_SIZE	+ CONV_EXPN_FIELD_DEF_SEP_SIZE + \
	MSG_SIGPWR_ALT_SIZE	+ CONV_EXPN_FIELD_DEF_SEP_SIZE + \
	MSG_SIGWINCH_ALT_SIZE	+ CONV_EXPN_FIELD_DEF_SEP_SIZE + \
	MSG_SIGURG_ALT_SIZE	+ CONV_EXPN_FIELD_DEF_SEP_SIZE + \
	MSG_SIGPOLL_ALT_SIZE	+ CONV_EXPN_FIELD_DEF_SEP_SIZE + \
	MSG_SIGSTOP_ALT_SIZE	+ CONV_EXPN_FIELD_DEF_SEP_SIZE + \
	MSG_SIGTSTP_ALT_SIZE	+ CONV_EXPN_FIELD_DEF_SEP_SIZE + \
	MSG_SIGCONT_ALT_SIZE	+ CONV_EXPN_FIELD_DEF_SEP_SIZE + \
	MSG_SIGTTIN_ALT_SIZE	+ CONV_EXPN_FIELD_DEF_SEP_SIZE + \
	MSG_SIGTTOU_ALT_SIZE	+ CONV_EXPN_FIELD_DEF_SEP_SIZE + \
	MSG_SIGVTALRM_ALT_SIZE	+ CONV_EXPN_FIELD_DEF_SEP_SIZE + \
	MSG_SIGPROF_ALT_SIZE	+ CONV_EXPN_FIELD_DEF_SEP_SIZE + \
	MSG_SIGXCPU_ALT_SIZE	+ CONV_EXPN_FIELD_DEF_SEP_SIZE + \
	MSG_SIGXFSZ_ALT_SIZE	+ CONV_EXPN_FIELD_DEF_SEP_SIZE + \
	MSG_SIGWAITING_ALT_SIZE	+ CONV_EXPN_FIELD_DEF_SEP_SIZE + \
	\
	/* \
	 * sigset_t [1] - Signals [33 - 64] \
	 * There are 24 unused bits, each of which needs two \
	 * characters plus a separator. \
	 */ \
	MSG_SIGLWP_ALT_SIZE	+ CONV_EXPN_FIELD_DEF_SEP_SIZE + \
	MSG_SIGFREEZE_ALT_SIZE	+ CONV_EXPN_FIELD_DEF_SEP_SIZE + \
	MSG_SIGTHAW_ALT_SIZE	+ CONV_EXPN_FIELD_DEF_SEP_SIZE + \
	MSG_SIGCANCEL_ALT_SIZE	+ CONV_EXPN_FIELD_DEF_SEP_SIZE + \
	MSG_SIGLOST_ALT_SIZE	+ CONV_EXPN_FIELD_DEF_SEP_SIZE + \
	MSG_SIGXRES_ALT_SIZE	+ CONV_EXPN_FIELD_DEF_SEP_SIZE + \
	MSG_SIGJVM1_ALT_SIZE	+ CONV_EXPN_FIELD_DEF_SEP_SIZE + \
	MSG_SIGJVM2_ALT_SIZE	+ CONV_EXPN_FIELD_DEF_SEP_SIZE + \
	(24 * (2 + CONV_EXPN_FIELD_DEF_SEP_SIZE)) + \
	\
	/* \
	 * sigset_t [2] - Signals [65 - 96] \
	 * There are 32 unused bits, each of which needs two \
	 * characters plus a separator. \
	 */ \
	(32 * (2 + CONV_EXPN_FIELD_DEF_SEP_SIZE)) + \
	\
	/* \
	 * sigset_t [2] - Signals [97 - 128] \
	 * There are 32 unused bits. Three of these need two \
	 * characters, and 29 need 3. Each one needs a separator. \
	 */ \
	(3 * (2 + CONV_EXPN_FIELD_DEF_SEP_SIZE)) + \
	(29 * (3 + CONV_EXPN_FIELD_DEF_SEP_SIZE)) + \
	\
	CONV_INV_BUFSIZE	+ CONV_EXPN_FIELD_DEF_SUFFIX_SIZE

/*
 * Ensure that Conv_cnote_sigset_buf_t is large enough:
 *
 * SIGSET_FLAGSZ is the real minimum size of the buffer required by
 * conv_cnote_sigset(). However, Conv_cnote_sigset_buf_t
 * uses CONV_CNOTE_SIGSET_BUFSIZE to set the buffer size. We do
 * things this way because the definition of SIGSET_FLAGSZ uses information
 * that is not available in the environment of other programs
 * that include the conv.h header file.
 */
#if (CONV_CNOTE_SIGSET_BUFSIZE != SIGSET_FLAGSZ) && !defined(__lint)
#define	REPORT_BUFSIZE SIGSET_FLAGSZ
#include "report_bufsize.h"
#error "CONV_CNOTE_SIGSET_BUFSIZE does not match SIGSET_FLAGSZ"
#endif

const char *
conv_cnote_sigset(uint32_t *maskarr, int n_mask,
    Conv_fmt_flags_t fmt_flags, Conv_cnote_sigset_buf_t *cnote_sigset_buf)
{
#define	N_MASK 4

	static const Val_desc vda0[] = {
		{ 0x00000001,		MSG_SIGHUP_ALT },
		{ 0x00000002,		MSG_SIGINT_ALT },
		{ 0x00000004,		MSG_SIGQUIT_ALT },
		{ 0x00000008,		MSG_SIGILL_ALT },
		{ 0x00000010,		MSG_SIGTRAP_ALT },
		{ 0x00000020,		MSG_SIGABRT_ALT },
		{ 0x00000040,		MSG_SIGEMT_ALT },
		{ 0x00000080,		MSG_SIGFPE_ALT },
		{ 0x00000100,		MSG_SIGKILL_ALT },
		{ 0x00000200,		MSG_SIGBUS_ALT },
		{ 0x00000400,		MSG_SIGSEGV_ALT },
		{ 0x00000800,		MSG_SIGSYS_ALT },
		{ 0x00001000,		MSG_SIGPIPE_ALT },
		{ 0x00002000,		MSG_SIGALRM_ALT },
		{ 0x00004000,		MSG_SIGTERM_ALT },
		{ 0x00008000,		MSG_SIGUSR1_ALT },
		{ 0x00010000,		MSG_SIGUSR2_ALT },
		{ 0x00020000,		MSG_SIGCHLD_ALT },
		{ 0x00040000,		MSG_SIGPWR_ALT },
		{ 0x00080000,		MSG_SIGWINCH_ALT },
		{ 0x00100000,		MSG_SIGURG_ALT },
		{ 0x00200000,		MSG_SIGPOLL_ALT },
		{ 0x00400000,		MSG_SIGSTOP_ALT },
		{ 0x00800000,		MSG_SIGTSTP_ALT },
		{ 0x01000000,		MSG_SIGCONT_ALT },
		{ 0x02000000,		MSG_SIGTTIN_ALT },
		{ 0x04000000,		MSG_SIGTTOU_ALT },
		{ 0x08000000,		MSG_SIGVTALRM_ALT },
		{ 0x10000000,		MSG_SIGPROF_ALT },
		{ 0x20000000,		MSG_SIGXCPU_ALT },
		{ 0x40000000,		MSG_SIGXFSZ_ALT },
		{ 0x80000000,		MSG_SIGWAITING_ALT },
		{ 0,			0 }
	};
	static const Val_desc vda1[] = {
		{ 0x00000001,		MSG_SIGLWP_ALT },
		{ 0x00000002,		MSG_SIGFREEZE_ALT },
		{ 0x00000004,		MSG_SIGTHAW_ALT },
		{ 0x00000008,		MSG_SIGCANCEL_ALT },
		{ 0x00000010,		MSG_SIGLOST_ALT },
		{ 0x00000020,		MSG_SIGXRES_ALT },
		{ 0x00000040,		MSG_SIGJVM1_ALT },
		{ 0x00000080,		MSG_SIGJVM2_ALT },
		{ 0,			0 }
	};
	static const conv_bitmaskset_desc_t bitmask_desc[N_MASK] = {
		{ vda0, 0 },
		{ vda1, 0xffffff00 },
		{ NULL, 0xffffffff },
		{ NULL, 0xffffffff }
	};

	if (n_mask > N_MASK)
		n_mask = N_MASK;
	return (conv_bitmaskset(maskarr, n_mask, bitmask_desc, fmt_flags,
	    cnote_sigset_buf->buf, CONV_CNOTE_SIGSET_BUFSIZE));

#undef N_MASK
}


#define	FLTSET_FLAGSZ	CONV_EXPN_FIELD_DEF_PREFIX_SIZE + \
	/* \
	 * fltset_t[0] - Faults [1 - 32] \
	 * There are 19 unused bits, each of which needs two \
	 * characters plus a separator. \
	 */ \
	MSG_FLTILL_ALT_SIZE	+ CONV_EXPN_FIELD_DEF_SEP_SIZE + \
	MSG_FLTPRIV_ALT_SIZE	+ CONV_EXPN_FIELD_DEF_SEP_SIZE + \
	MSG_FLTBPT_ALT_SIZE	+ CONV_EXPN_FIELD_DEF_SEP_SIZE + \
	MSG_FLTTRACE_ALT_SIZE	+ CONV_EXPN_FIELD_DEF_SEP_SIZE + \
	MSG_FLTACCESS_ALT_SIZE	+ CONV_EXPN_FIELD_DEF_SEP_SIZE + \
	MSG_FLTBOUNDS_ALT_SIZE	+ CONV_EXPN_FIELD_DEF_SEP_SIZE + \
	MSG_FLTIOVF_ALT_SIZE	+ CONV_EXPN_FIELD_DEF_SEP_SIZE + \
	MSG_FLTIZDIV_ALT_SIZE	+ CONV_EXPN_FIELD_DEF_SEP_SIZE + \
	MSG_FLTFPE_ALT_SIZE	+ CONV_EXPN_FIELD_DEF_SEP_SIZE + \
	MSG_FLTSTACK_ALT_SIZE	+ CONV_EXPN_FIELD_DEF_SEP_SIZE + \
	MSG_FLTPAGE_ALT_SIZE	+ CONV_EXPN_FIELD_DEF_SEP_SIZE + \
	MSG_FLTWATCH_ALT_SIZE	+ CONV_EXPN_FIELD_DEF_SEP_SIZE + \
	MSG_FLTCPCOVF_ALT_SIZE	+ CONV_EXPN_FIELD_DEF_SEP_SIZE + \
	(19 * (2 + CONV_EXPN_FIELD_DEF_SEP_SIZE)) + \
	/* \
	 * fltset_t [1] - Faults [33 - 64] \
	 * There are 32 unused bits, each of which needs two \
	 * characters plus a separator. \
	 */ \
	(32 * (2 + CONV_EXPN_FIELD_DEF_SEP_SIZE)) + \
	/* \
	 * fltset_t [2] - Faults [65 - 96] \
	 * There are 32 unused bits, each of which needs two \
	 * characters plus a separator. \
	 */ \
	(32 * (2 + CONV_EXPN_FIELD_DEF_SEP_SIZE)) + \
	/* \
	 * fltset_t [3] - Faults [97 - 128] \
	 * There are 32 unused bits. Three of these need two \
	 * characters, and 29 need 3. Each one needs a separator. \
	 */ \
	(3 * (2 + CONV_EXPN_FIELD_DEF_SEP_SIZE)) + \
	(29 * (3 + CONV_EXPN_FIELD_DEF_SEP_SIZE)) + \
	\
	CONV_INV_BUFSIZE	+ CONV_EXPN_FIELD_DEF_SUFFIX_SIZE

/*
 * Ensure that Conv_cnote_fltset_buf_t is large enough:
 *
 * FLTSET_FLAGSZ is the real minimum size of the buffer required by
 * conv_cnote_fltset(). However, Conv_cnote_fltset_buf_t
 * uses CONV_CNOTE_FLTSET_BUFSIZE to set the buffer size. We do
 * things this way because the definition of FLTSET_FLAGSZ uses information
 * that is not available in the environment of other programs
 * that include the conv.h header file.
 */
#if (CONV_CNOTE_FLTSET_BUFSIZE != FLTSET_FLAGSZ) && !defined(__lint)
#define	REPORT_BUFSIZE FLTSET_FLAGSZ
#include "report_bufsize.h"
#error "CONV_CNOTE_FLTSET_BUFSIZE does not match FLTSET_FLAGSZ"
#endif

const char *
conv_cnote_fltset(uint32_t *maskarr, int n_mask,
    Conv_fmt_flags_t fmt_flags, Conv_cnote_fltset_buf_t *cnote_fltset_buf)
{
#define	N_MASK 4

	static const Val_desc vda0[] = {
		{ 0x00000001,		MSG_FLTILL_ALT },
		{ 0x00000002,		MSG_FLTPRIV_ALT },
		{ 0x00000004,		MSG_FLTBPT_ALT },
		{ 0x00000008,		MSG_FLTTRACE_ALT },
		{ 0x00000010,		MSG_FLTACCESS_ALT },
		{ 0x00000020,		MSG_FLTBOUNDS_ALT },
		{ 0x00000040,		MSG_FLTIOVF_ALT },
		{ 0x00000080,		MSG_FLTIZDIV_ALT },
		{ 0x00000100,		MSG_FLTFPE_ALT },
		{ 0x00000200,		MSG_FLTSTACK_ALT },
		{ 0x00000400,		MSG_FLTPAGE_ALT },
		{ 0x00000800,		MSG_FLTWATCH_ALT },
		{ 0x00001000,		MSG_FLTCPCOVF_ALT },
		{ 0,			0 }
	};
	static const conv_bitmaskset_desc_t bitmask_desc[N_MASK] = {
		{ vda0, 0xffffe000 },
		{ NULL, 0xffffffff },
		{ NULL, 0xffffffff },
		{ NULL, 0xffffffff }
	};

	if (n_mask > N_MASK)
		n_mask = N_MASK;
	return (conv_bitmaskset(maskarr, n_mask, bitmask_desc, fmt_flags,
	    cnote_fltset_buf->buf, CONV_CNOTE_FLTSET_BUFSIZE));

#undef N_MASK
}



#define	SYSSET_FLAGSZ	CONV_EXPN_FIELD_DEF_PREFIX_SIZE + \
	(512 * CONV_EXPN_FIELD_DEF_SEP_SIZE) + \
	\
	/* sysset_t[0] - System Calls [1 - 32] */ \
	MSG_SYS_EXIT_ALT_SIZE			/* 1 */ + \
	MSG_SYS_2_SIZE				/* 2 (unused) */ + \
	MSG_SYS_READ_ALT_SIZE			/* 3 */ + \
	MSG_SYS_WRITE_ALT_SIZE			/* 4 */ + \
	MSG_SYS_OPEN_ALT_SIZE			/* 5 */ + \
	MSG_SYS_CLOSE_ALT_SIZE			/* 6 */ + \
	MSG_SYS_7_SIZE				/* 7 (unused) */ + \
	MSG_SYS_8_SIZE				/* 8 (unused) */ + \
	MSG_SYS_LINK_ALT_SIZE			/* 9 */ + \
	MSG_SYS_UNLINK_ALT_SIZE			/* 10 */ + \
	MSG_SYS_11_SIZE				/* 11 (unused) */ + \
	MSG_SYS_CHDIR_ALT_SIZE			/* 12 */ + \
	MSG_SYS_TIME_ALT_SIZE			/* 13 */ + \
	MSG_SYS_MKNOD_ALT_SIZE			/* 14 */ + \
	MSG_SYS_CHMOD_ALT_SIZE			/* 15 */ + \
	MSG_SYS_CHOWN_ALT_SIZE			/* 16 */ + \
	MSG_SYS_BRK_ALT_SIZE			/* 17 */ + \
	MSG_SYS_STAT_ALT_SIZE			/* 18 */ + \
	MSG_SYS_LSEEK_ALT_SIZE			/* 19 */ + \
	MSG_SYS_GETPID_ALT_SIZE			/* 20 */ + \
	MSG_SYS_MOUNT_ALT_SIZE			/* 21 */ + \
	MSG_SYS_22_SIZE				/* 22 (unused) */ + \
	MSG_SYS_SETUID_ALT_SIZE			/* 23 */ + \
	MSG_SYS_GETUID_ALT_SIZE			/* 24 */ + \
	MSG_SYS_STIME_ALT_SIZE			/* 25 */ + \
	MSG_SYS_PCSAMPLE_ALT_SIZE		/* 26 */ + \
	MSG_SYS_ALARM_ALT_SIZE			/* 27 */ + \
	MSG_SYS_FSTAT_ALT_SIZE			/* 28 */ + \
	MSG_SYS_PAUSE_ALT_SIZE			/* 29 */ + \
	MSG_SYS_30_SIZE				/* 30 (unused) */ + \
	MSG_SYS_STTY_ALT_SIZE			/* 31 */ + \
	MSG_SYS_GTTY_ALT_SIZE			/* 32 */ + \
	\
	/* sysset_t[1] - System Calls [33 - 64] */ \
	MSG_SYS_ACCESS_ALT_SIZE			/* 33 */ + \
	MSG_SYS_NICE_ALT_SIZE			/* 34 */ + \
	MSG_SYS_STATFS_ALT_SIZE			/* 35 */ + \
	MSG_SYS_SYNC_ALT_SIZE			/* 36 */ + \
	MSG_SYS_KILL_ALT_SIZE			/* 37 */ + \
	MSG_SYS_FSTATFS_ALT_SIZE		/* 38 */ + \
	MSG_SYS_PGRPSYS_ALT_SIZE		/* 39 */ + \
	MSG_SYS_UUCOPYSTR_ALT_SIZE		/* 40 */ + \
	MSG_SYS_41_SIZE				/* 41 (unused) */ + \
	MSG_SYS_PIPE_ALT_SIZE			/* 42 */ + \
	MSG_SYS_TIMES_ALT_SIZE			/* 43 */ + \
	MSG_SYS_PROFIL_ALT_SIZE			/* 44 */ + \
	MSG_SYS_FACCESSAT_ALT_SIZE		/* 45 */ + \
	MSG_SYS_SETGID_ALT_SIZE			/* 46 */ + \
	MSG_SYS_GETGID_ALT_SIZE			/* 47 */ + \
	MSG_SYS_48_SIZE				/* 48 (unused) */ + \
	MSG_SYS_MSGSYS_ALT_SIZE			/* 49 */ + \
	MSG_SYS_SYSI86_ALT_SIZE			/* 50 */ + \
	MSG_SYS_ACCT_ALT_SIZE			/* 51 */ + \
	MSG_SYS_SHMSYS_ALT_SIZE			/* 52 */ + \
	MSG_SYS_SEMSYS_ALT_SIZE			/* 53 */ + \
	MSG_SYS_IOCTL_ALT_SIZE			/* 54 */ + \
	MSG_SYS_UADMIN_ALT_SIZE			/* 55 */ + \
	MSG_SYS_FCHOWNAT_ALT_SIZE		/* 56 */ + \
	MSG_SYS_UTSSYS_ALT_SIZE			/* 57 */ + \
	MSG_SYS_FDSYNC_ALT_SIZE			/* 58 */ + \
	MSG_SYS_EXECVE_ALT_SIZE			/* 59 */ + \
	MSG_SYS_UMASK_ALT_SIZE			/* 60 */ + \
	MSG_SYS_CHROOT_ALT_SIZE			/* 61 */ + \
	MSG_SYS_FCNTL_ALT_SIZE			/* 62 */ + \
	MSG_SYS_ULIMIT_ALT_SIZE			/* 63 */ + \
	MSG_SYS_RENAMEAT_ALT_SIZE		/* 64 */ + \
	\
	/* sysset_t[2] - System Calls [65 - 96] */ \
	MSG_SYS_UNLINKAT_ALT_SIZE		/* 65 */ + \
	MSG_SYS_FSTATAT_ALT_SIZE		/* 66 */ + \
	MSG_SYS_FSTATAT64_ALT_SIZE		/* 67 */ + \
	MSG_SYS_OPENAT_ALT_SIZE			/* 68 */ + \
	MSG_SYS_OPENAT64_ALT_SIZE		/* 69 */ + \
	MSG_SYS_TASKSYS_ALT_SIZE		/* 70 */ + \
	MSG_SYS_ACCTCTL_ALT_SIZE		/* 71 */ + \
	MSG_SYS_EXACCTSYS_ALT_SIZE		/* 72 */ + \
	MSG_SYS_GETPAGESIZES_ALT_SIZE		/* 73 */ + \
	MSG_SYS_RCTLSYS_ALT_SIZE		/* 74 */ + \
	MSG_SYS_SIDSYS_ALT_SIZE			/* 75 */ + \
	MSG_SYS_76_SIZE				/* 76 (unused) */ + \
	MSG_SYS_LWP_PARK_ALT_SIZE		/* 77 */ + \
	MSG_SYS_SENDFILEV_ALT_SIZE		/* 78 */ + \
	MSG_SYS_RMDIR_ALT_SIZE			/* 79 */ + \
	MSG_SYS_MKDIR_ALT_SIZE			/* 80 */ + \
	MSG_SYS_GETDENTS_ALT_SIZE		/* 81 */ + \
	MSG_SYS_PRIVSYS_ALT_SIZE		/* 82 */ + \
	MSG_SYS_UCREDSYS_ALT_SIZE		/* 83 */ + \
	MSG_SYS_SYSFS_ALT_SIZE			/* 84 */ + \
	MSG_SYS_GETMSG_ALT_SIZE			/* 85 */ + \
	MSG_SYS_PUTMSG_ALT_SIZE			/* 86 */ + \
	MSG_SYS_87_SIZE				/* 87 (unused) */ + \
	MSG_SYS_LSTAT_ALT_SIZE			/* 88 */ + \
	MSG_SYS_SYMLINK_ALT_SIZE		/* 89 */ + \
	MSG_SYS_READLINK_ALT_SIZE		/* 90 */ + \
	MSG_SYS_SETGROUPS_ALT_SIZE		/* 91 */ + \
	MSG_SYS_GETGROUPS_ALT_SIZE		/* 92 */ + \
	MSG_SYS_FCHMOD_ALT_SIZE			/* 93 */ + \
	MSG_SYS_FCHOWN_ALT_SIZE			/* 94 */ + \
	MSG_SYS_SIGPROCMASK_ALT_SIZE		/* 95 */ + \
	MSG_SYS_SIGSUSPEND_ALT_SIZE		/* 96 */ + \
	\
	/* sysset_t[3] - System Calls [97 - 128] */ \
	MSG_SYS_SIGALTSTACK_ALT_SIZE		/* 97 */ + \
	MSG_SYS_SIGACTION_ALT_SIZE		/* 98 */ + \
	MSG_SYS_SIGPENDING_ALT_SIZE		/* 99 */ + \
	MSG_SYS_CONTEXT_ALT_SIZE		/* 100 */ + \
	MSG_SYS_101_SIZE			/* 101 (unused) */ + \
	MSG_SYS_102_SIZE			/* 102 (unused) */ + \
	MSG_SYS_STATVFS_ALT_SIZE		/* 103 */ + \
	MSG_SYS_FSTATVFS_ALT_SIZE		/* 104 */ + \
	MSG_SYS_GETLOADAVG_ALT_SIZE		/* 105 */ + \
	MSG_SYS_NFSSYS_ALT_SIZE			/* 106 */ + \
	MSG_SYS_WAITID_ALT_SIZE			/* 107 */ + \
	MSG_SYS_SIGSENDSYS_ALT_SIZE		/* 108 */ + \
	MSG_SYS_HRTSYS_ALT_SIZE			/* 109 */ + \
	MSG_SYS_UTIMESYS_ALT_SIZE		/* 110 */ + \
	MSG_SYS_SIGRESEND_ALT_SIZE		/* 111 */ + \
	MSG_SYS_PRIOCNTLSYS_ALT_SIZE		/* 112 */ + \
	MSG_SYS_PATHCONF_ALT_SIZE		/* 113 */ + \
	MSG_SYS_MINCORE_ALT_SIZE		/* 114 */ + \
	MSG_SYS_MMAP_ALT_SIZE			/* 115 */ + \
	MSG_SYS_MPROTECT_ALT_SIZE		/* 116 */ + \
	MSG_SYS_MUNMAP_ALT_SIZE			/* 117 */ + \
	MSG_SYS_FPATHCONF_ALT_SIZE		/* 118 */ + \
	MSG_SYS_VFORK_ALT_SIZE			/* 119 */ + \
	MSG_SYS_FCHDIR_ALT_SIZE			/* 120 */ + \
	MSG_SYS_READV_ALT_SIZE			/* 121 */ + \
	MSG_SYS_WRITEV_ALT_SIZE			/* 122 */ + \
	MSG_SYS_PREADV_SIZE			/* 123 */ + \
	MSG_SYS_PWRITEV_SIZE			/* 124 */ + \
	MSG_SYS_UPANIC_SIZE			/* 125 */ + \
	MSG_SYS_GETRANDOM_SIZE			/* 126 */ + \
	MSG_SYS_MMAPOBJ_ALT_SIZE		/* 127 */ + \
	MSG_SYS_SETRLIMIT_ALT_SIZE		/* 128 */ + \
	\
	/* sysset_t[4] - System Calls [129 - 160] */ \
	MSG_SYS_GETRLIMIT_ALT_SIZE		/* 129 */ + \
	MSG_SYS_LCHOWN_ALT_SIZE			/* 130 */ + \
	MSG_SYS_MEMCNTL_ALT_SIZE		/* 131 */ + \
	MSG_SYS_GETPMSG_ALT_SIZE		/* 132 */ + \
	MSG_SYS_PUTPMSG_ALT_SIZE		/* 133 */ + \
	MSG_SYS_RENAME_ALT_SIZE			/* 134 */ + \
	MSG_SYS_UNAME_ALT_SIZE			/* 135 */ + \
	MSG_SYS_SETEGID_ALT_SIZE		/* 136 */ + \
	MSG_SYS_SYSCONFIG_ALT_SIZE		/* 137 */ + \
	MSG_SYS_ADJTIME_ALT_SIZE		/* 138 */ + \
	MSG_SYS_SYSTEMINFO_ALT_SIZE		/* 139 */ + \
	MSG_SYS_SHAREFS_ALT_SIZE		/* 140 */ + \
	MSG_SYS_SETEUID_ALT_SIZE		/* 141 */ + \
	MSG_SYS_FORKSYS_ALT_SIZE		/* 142 */ + \
	MSG_SYS_143_SIZE			/* 143 (unused) */ + \
	MSG_SYS_SIGTIMEDWAIT_ALT_SIZE		/* 144 */ + \
	MSG_SYS_LWP_INFO_ALT_SIZE		/* 145 */ + \
	MSG_SYS_YIELD_ALT_SIZE			/* 146 */ + \
	MSG_SYS_147_SIZE			/* 147 (unused) */ + \
	MSG_SYS_LWP_SEMA_POST_ALT_SIZE		/* 148 */ + \
	MSG_SYS_LWP_SEMA_TRYWAIT_ALT_SIZE	/* 149 */ + \
	MSG_SYS_LWP_DETACH_ALT_SIZE		/* 150 */ + \
	MSG_SYS_CORECTL_ALT_SIZE		/* 151 */ + \
	MSG_SYS_MODCTL_ALT_SIZE			/* 152 */ + \
	MSG_SYS_FCHROOT_ALT_SIZE		/* 153 */ + \
	MSG_SYS_154_SIZE			/* 154 (unused) */ + \
	MSG_SYS_VHANGUP_ALT_SIZE		/* 155 */ + \
	MSG_SYS_GETTIMEOFDAY_ALT_SIZE		/* 156 */ + \
	MSG_SYS_GETITIMER_ALT_SIZE		/* 157 */ + \
	MSG_SYS_SETITIMER_ALT_SIZE		/* 158 */ + \
	MSG_SYS_LWP_CREATE_ALT_SIZE		/* 159 */ + \
	MSG_SYS_LWP_EXIT_ALT_SIZE		/* 160 */ + \
	\
	/* sysset_t[5] - System Calls [161 - 192] */ \
	MSG_SYS_LWP_SUSPEND_ALT_SIZE		/* 161 */ + \
	MSG_SYS_LWP_CONTINUE_ALT_SIZE		/* 162 */ + \
	MSG_SYS_LWP_KILL_ALT_SIZE		/* 163 */ + \
	MSG_SYS_LWP_SELF_ALT_SIZE		/* 164 */ + \
	MSG_SYS_LWP_SIGMASK_ALT_SIZE		/* 165 */ + \
	MSG_SYS_LWP_PRIVATE_ALT_SIZE		/* 166 */ + \
	MSG_SYS_LWP_WAIT_ALT_SIZE		/* 167 */ + \
	MSG_SYS_LWP_MUTEX_WAKEUP_ALT_SIZE	/* 168 */ + \
	MSG_SYS_169_SIZE			/* 169 (unused) */ + \
	MSG_SYS_LWP_COND_WAIT_ALT_SIZE		/* 170 */ + \
	MSG_SYS_LWP_COND_SIGNAL_ALT_SIZE	/* 171 */ + \
	MSG_SYS_LWP_COND_BROADCAST_ALT_SIZE	/* 172 */ + \
	MSG_SYS_PREAD_ALT_SIZE			/* 173 */ + \
	MSG_SYS_PWRITE_ALT_SIZE			/* 174 */ + \
	MSG_SYS_LLSEEK_ALT_SIZE			/* 175 */ + \
	MSG_SYS_INST_SYNC_ALT_SIZE		/* 176 */ + \
	MSG_SYS_BRAND_ALT_SIZE			/* 177 */ + \
	MSG_SYS_KAIO_ALT_SIZE			/* 178 */ + \
	MSG_SYS_CPC_ALT_SIZE			/* 179 */ + \
	MSG_SYS_LGRPSYS_ALT_SIZE		/* 180 */ + \
	MSG_SYS_RUSAGESYS_ALT_SIZE		/* 181 */ + \
	MSG_SYS_PORT_ALT_SIZE			/* 182 */ + \
	MSG_SYS_POLLSYS_ALT_SIZE		/* 183 */ + \
	MSG_SYS_LABELSYS_ALT_SIZE		/* 184 */ + \
	MSG_SYS_ACL_ALT_SIZE			/* 185 */ + \
	MSG_SYS_AUDITSYS_ALT_SIZE		/* 186 */ + \
	MSG_SYS_PROCESSOR_BIND_ALT_SIZE		/* 187 */ + \
	MSG_SYS_PROCESSOR_INFO_ALT_SIZE		/* 188 */ + \
	MSG_SYS_P_ONLINE_ALT_SIZE		/* 189 */ + \
	MSG_SYS_SIGQUEUE_ALT_SIZE		/* 190 */ + \
	MSG_SYS_CLOCK_GETTIME_ALT_SIZE		/* 191 */ + \
	MSG_SYS_CLOCK_SETTIME_ALT_SIZE		/* 192 */ + \
	\
	/* sysset_t[6] - System Calls [193 - 224] */ \
	MSG_SYS_CLOCK_GETRES_ALT_SIZE		/* 193 */ + \
	MSG_SYS_TIMER_CREATE_ALT_SIZE		/* 194 */ + \
	MSG_SYS_TIMER_DELETE_ALT_SIZE		/* 195 */ + \
	MSG_SYS_TIMER_SETTIME_ALT_SIZE		/* 196 */ + \
	MSG_SYS_TIMER_GETTIME_ALT_SIZE		/* 197 */ + \
	MSG_SYS_TIMER_GETOVERRUN_ALT_SIZE	/* 198 */ + \
	MSG_SYS_NANOSLEEP_ALT_SIZE		/* 199 */ + \
	MSG_SYS_FACL_ALT_SIZE			/* 200 */ + \
	MSG_SYS_DOOR_ALT_SIZE			/* 201 */ + \
	MSG_SYS_SETREUID_ALT_SIZE		/* 202 */ + \
	MSG_SYS_SETREGID_ALT_SIZE		/* 203 */ + \
	MSG_SYS_INSTALL_UTRAP_ALT_SIZE		/* 204 */ + \
	MSG_SYS_SIGNOTIFY_ALT_SIZE		/* 205 */ + \
	MSG_SYS_SCHEDCTL_ALT_SIZE		/* 206 */ + \
	MSG_SYS_PSET_ALT_SIZE			/* 207 */ + \
	MSG_SYS_SPARC_UTRAP_INSTALL_ALT_SIZE	/* 208 */ + \
	MSG_SYS_RESOLVEPATH_ALT_SIZE		/* 209 */ + \
	MSG_SYS_LWP_MUTEX_TIMEDLOCK_ALT_SIZE	/* 210 */ + \
	MSG_SYS_LWP_SEMA_TIMEDWAIT_ALT_SIZE	/* 211 */ + \
	MSG_SYS_LWP_RWLOCK_SYS_ALT_SIZE		/* 212 */ + \
	MSG_SYS_GETDENTS64_ALT_SIZE		/* 213 */ + \
	MSG_SYS_MMAP64_ALT_SIZE			/* 214 */ + \
	MSG_SYS_STAT64_ALT_SIZE			/* 215 */ + \
	MSG_SYS_LSTAT64_ALT_SIZE		/* 216 */ + \
	MSG_SYS_FSTAT64_ALT_SIZE		/* 217 */ + \
	MSG_SYS_STATVFS64_ALT_SIZE		/* 218 */ + \
	MSG_SYS_FSTATVFS64_ALT_SIZE		/* 219 */ + \
	MSG_SYS_SETRLIMIT64_ALT_SIZE		/* 220 */ + \
	MSG_SYS_GETRLIMIT64_ALT_SIZE		/* 221 */ + \
	MSG_SYS_PREAD64_ALT_SIZE		/* 222 */ + \
	MSG_SYS_PWRITE64_ALT_SIZE		/* 223 */ + \
	MSG_SYS_224_SIZE			/* 224 (unused) */ + \
	\
	/* sysset_t[7] - System Calls [225 - 256] */ \
	MSG_SYS_OPEN64_ALT_SIZE			/* 225 */ + \
	MSG_SYS_RPCSYS_ALT_SIZE			/* 226 */ + \
	MSG_SYS_ZONE_ALT_SIZE			/* 227 */ + \
	MSG_SYS_AUTOFSSYS_ALT_SIZE		/* 228 */ + \
	MSG_SYS_GETCWD_ALT_SIZE			/* 229 */ + \
	MSG_SYS_SO_SOCKET_ALT_SIZE		/* 230 */ + \
	MSG_SYS_SO_SOCKETPAIR_ALT_SIZE		/* 231 */ + \
	MSG_SYS_BIND_ALT_SIZE			/* 232 */ + \
	MSG_SYS_LISTEN_ALT_SIZE			/* 233 */ + \
	MSG_SYS_ACCEPT_ALT_SIZE			/* 234 */ + \
	MSG_SYS_CONNECT_ALT_SIZE		/* 235 */ + \
	MSG_SYS_SHUTDOWN_ALT_SIZE		/* 236 */ + \
	MSG_SYS_RECV_ALT_SIZE			/* 237 */ + \
	MSG_SYS_RECVFROM_ALT_SIZE		/* 238 */ + \
	MSG_SYS_RECVMSG_ALT_SIZE		/* 239 */ + \
	MSG_SYS_SEND_ALT_SIZE			/* 240 */ + \
	MSG_SYS_SENDMSG_ALT_SIZE		/* 241 */ + \
	MSG_SYS_SENDTO_ALT_SIZE			/* 242 */ + \
	MSG_SYS_GETPEERNAME_ALT_SIZE		/* 243 */ + \
	MSG_SYS_GETSOCKNAME_ALT_SIZE		/* 244 */ + \
	MSG_SYS_GETSOCKOPT_ALT_SIZE		/* 245 */ + \
	MSG_SYS_SETSOCKOPT_ALT_SIZE		/* 246 */ + \
	MSG_SYS_SOCKCONFIG_ALT_SIZE		/* 247 */ + \
	MSG_SYS_NTP_GETTIME_ALT_SIZE		/* 248 */ + \
	MSG_SYS_NTP_ADJTIME_ALT_SIZE		/* 249 */ + \
	MSG_SYS_LWP_MUTEX_UNLOCK_ALT_SIZE	/* 250 */ + \
	MSG_SYS_LWP_MUTEX_TRYLOCK_ALT_SIZE	/* 251 */ + \
	MSG_SYS_LWP_MUTEX_REGISTER_ALT_SIZE	/* 252 */ + \
	MSG_SYS_CLADM_ALT_SIZE			/* 253 */ + \
	MSG_SYS_UUCOPY_ALT_SIZE			/* 254 */ + \
	MSG_SYS_UMOUNT2_ALT_SIZE		/* 255 */ + \
	3					/* 256 (unused) */ + \
	\
	/* sysset_t[8] - System Calls [257 - 288] */ \
	(32 * 3)				/* 257 - 288 (unused) */ + \
	\
	/* sysset_t[9] - System Calls [289 - 320] */ \
	(32 * 3)				/* 289 - 320 (unused) */ + \
	\
	/* sysset_t[10] - System Calls [321 - 352] */ \
	(32 * 3)				/* 321 - 352 (unused) */ + \
	\
	/* sysset_t[11] - System Calls [353 - 384] */ \
	(32 * 3)				/* 353 - 384 (unused) */ + \
	\
	/* sysset_t[12] - System Calls [385 - 416] */ \
	(32 * 3)				/* 385 - 416 (unused) */ + \
	\
	/* sysset_t[13] - System Calls [417 - 448] */ \
	(32 * 3)				/* 417 - 448 (unused) */ + \
	\
	/* sysset_t[14] - System Calls [449 - 480] */ \
	(32 * 3)				/* 449 - 480 (unused) */ + \
	\
	/* sysset_t[15] - System Calls [481 - 512] */ \
	(32 * 3)				/* 481 - 512 (unused) */ + \
	\
	CONV_INV_BUFSIZE	+ CONV_EXPN_FIELD_DEF_SUFFIX_SIZE

/*
 * Ensure that Conv_cnote_sysset_buf_t is large enough:
 *
 * SYSSET_FLAGSZ is the real minimum size of the buffer required by
 * conv_cnote_sysset(). However, Conv_cnote_sysset_buf_t
 * uses CONV_CNOTE_SYSSET_BUFSIZE to set the buffer size. We do
 * things this way because the definition of SYSSET_FLAGSZ uses information
 * that is not available in the environment of other programs
 * that include the conv.h header file.
 */
#if (CONV_CNOTE_SYSSET_BUFSIZE != SYSSET_FLAGSZ) && !defined(__lint)
#define	REPORT_BUFSIZE SYSSET_FLAGSZ
#include "report_bufsize.h"
#error "CONV_CNOTE_SYSSET_BUFSIZE does not match SYSSET_FLAGSZ"
#endif

const char *
conv_cnote_sysset(uint32_t *maskarr, int n_mask,
    Conv_fmt_flags_t fmt_flags, Conv_cnote_sysset_buf_t *cnote_sysset_buf)
{
#define	N_MASK 16

	static const Val_desc vda0[] = {	/* System Calls [1 - 32] */
		{ 0x00000001,	MSG_SYS_EXIT_ALT },
		{ 0x00000002,	MSG_SYS_2 },
		{ 0x00000004,	MSG_SYS_READ_ALT },
		{ 0x00000008,	MSG_SYS_WRITE_ALT },
		{ 0x00000010,	MSG_SYS_OPEN_ALT },
		{ 0x00000020,	MSG_SYS_CLOSE_ALT },
		{ 0x00000040,	MSG_SYS_7 },
		{ 0x00000080,	MSG_SYS_8 },
		{ 0x00000100,	MSG_SYS_LINK_ALT },
		{ 0x00000200,	MSG_SYS_UNLINK_ALT },
		{ 0x00000400,	MSG_SYS_11 },
		{ 0x00000800,	MSG_SYS_CHDIR_ALT },
		{ 0x00001000,	MSG_SYS_TIME_ALT },
		{ 0x00002000,	MSG_SYS_MKNOD_ALT },
		{ 0x00004000,	MSG_SYS_CHMOD_ALT },
		{ 0x00008000,	MSG_SYS_CHOWN_ALT },
		{ 0x00010000,	MSG_SYS_BRK_ALT },
		{ 0x00020000,	MSG_SYS_STAT_ALT },
		{ 0x00040000,	MSG_SYS_LSEEK_ALT },
		{ 0x00080000,	MSG_SYS_GETPID_ALT },
		{ 0x00100000,	MSG_SYS_MOUNT_ALT },
		{ 0x00200000,	MSG_SYS_22 },
		{ 0x00400000,	MSG_SYS_SETUID_ALT },
		{ 0x00800000,	MSG_SYS_GETUID_ALT },
		{ 0x01000000,	MSG_SYS_STIME_ALT },
		{ 0x02000000,	MSG_SYS_PCSAMPLE_ALT },
		{ 0x04000000,	MSG_SYS_ALARM_ALT },
		{ 0x08000000,	MSG_SYS_FSTAT_ALT },
		{ 0x10000000,	MSG_SYS_PAUSE_ALT },
		{ 0x20000000,	MSG_SYS_30 },
		{ 0x40000000,	MSG_SYS_STTY_ALT },
		{ 0x80000000,	MSG_SYS_GTTY_ALT },
		{ 0,		0 }
	};
	static const Val_desc vda1[] = {	/* System Calls [33 - 64] */
		{ 0x00000001,	MSG_SYS_ACCESS_ALT },
		{ 0x00000002,	MSG_SYS_NICE_ALT },
		{ 0x00000004,	MSG_SYS_STATFS_ALT },
		{ 0x00000008,	MSG_SYS_SYNC_ALT },
		{ 0x00000010,	MSG_SYS_KILL_ALT },
		{ 0x00000020,	MSG_SYS_FSTATFS_ALT },
		{ 0x00000040,	MSG_SYS_PGRPSYS_ALT },
		{ 0x00000080,	MSG_SYS_UUCOPYSTR_ALT },
		{ 0x00000100,	MSG_SYS_41 },
		{ 0x00000200,	MSG_SYS_PIPE_ALT },
		{ 0x00000400,	MSG_SYS_TIMES_ALT },
		{ 0x00000800,	MSG_SYS_PROFIL_ALT },
		{ 0x00001000,	MSG_SYS_FACCESSAT_ALT },
		{ 0x00002000,	MSG_SYS_SETGID_ALT },
		{ 0x00004000,	MSG_SYS_GETGID_ALT },
		{ 0x00008000,	MSG_SYS_48 },
		{ 0x00010000,	MSG_SYS_MSGSYS_ALT },
		{ 0x00020000,	MSG_SYS_SYSI86_ALT },
		{ 0x00040000,	MSG_SYS_ACCT_ALT },
		{ 0x00080000,	MSG_SYS_SHMSYS_ALT },
		{ 0x00100000,	MSG_SYS_SEMSYS_ALT },
		{ 0x00200000,	MSG_SYS_IOCTL_ALT },
		{ 0x00400000,	MSG_SYS_UADMIN_ALT },
		{ 0x00800000,	MSG_SYS_FCHOWNAT_ALT },
		{ 0x01000000,	MSG_SYS_UTSSYS_ALT },
		{ 0x0200000,	MSG_SYS_FDSYNC_ALT },
		{ 0x04000000,	MSG_SYS_EXECVE_ALT },
		{ 0x08000000,	MSG_SYS_UMASK_ALT },
		{ 0x10000000,	MSG_SYS_CHROOT_ALT },
		{ 0x20000000,	MSG_SYS_FCNTL_ALT },
		{ 0x40000000,	MSG_SYS_ULIMIT_ALT },
		{ 0x80000000,	MSG_SYS_RENAMEAT_ALT },
		{ 0,		0 }
	};
	static const Val_desc vda2[] = {	/* System Calls [65 - 96] */
		{ 0x00000001,	MSG_SYS_UNLINKAT_ALT },
		{ 0x00000002,	MSG_SYS_FSTATAT_ALT },
		{ 0x00000004,	MSG_SYS_FSTATAT64_ALT },
		{ 0x00000008,	MSG_SYS_OPENAT_ALT },
		{ 0x00000010,	MSG_SYS_OPENAT64_ALT },
		{ 0x00000020,	MSG_SYS_TASKSYS_ALT },
		{ 0x00000040,	MSG_SYS_ACCTCTL_ALT },
		{ 0x00000080,	MSG_SYS_EXACCTSYS_ALT },
		{ 0x00000100,	MSG_SYS_GETPAGESIZES_ALT },
		{ 0x00000200,	MSG_SYS_RCTLSYS_ALT },
		{ 0x00000400,	MSG_SYS_SIDSYS_ALT },
		{ 0x00000800,	MSG_SYS_76 },
		{ 0x00001000,	MSG_SYS_LWP_PARK_ALT },
		{ 0x00002000,	MSG_SYS_SENDFILEV_ALT },
		{ 0x00004000,	MSG_SYS_RMDIR_ALT },
		{ 0x00008000,	MSG_SYS_MKDIR_ALT },
		{ 0x00010000,	MSG_SYS_GETDENTS_ALT },
		{ 0x00020000,	MSG_SYS_PRIVSYS_ALT },
		{ 0x00040000,	MSG_SYS_UCREDSYS_ALT },
		{ 0x00080000,	MSG_SYS_SYSFS_ALT },
		{ 0x00100000,	MSG_SYS_GETMSG_ALT },
		{ 0x00200000,	MSG_SYS_PUTMSG_ALT },
		{ 0x00400000,	MSG_SYS_87 },
		{ 0x00800000,	MSG_SYS_LSTAT_ALT },
		{ 0x01000000,	MSG_SYS_SYMLINK_ALT },
		{ 0x02000000,	MSG_SYS_READLINK_ALT },
		{ 0x04000000,	MSG_SYS_SETGROUPS_ALT },
		{ 0x08000000,	MSG_SYS_GETGROUPS_ALT },
		{ 0x10000000,	MSG_SYS_FCHMOD_ALT },
		{ 0x20000000,	MSG_SYS_FCHOWN_ALT },
		{ 0x40000000,	MSG_SYS_SIGPROCMASK_ALT },
		{ 0x80000000,	MSG_SYS_SIGSUSPEND_ALT },
		{ 0,		0 }
	};
	static const Val_desc vda3[] = {	/* System Calls [97 - 128] */
		{ 0x00000001,	MSG_SYS_SIGALTSTACK_ALT },
		{ 0x00000002,	MSG_SYS_SIGACTION_ALT },
		{ 0x00000004,	MSG_SYS_SIGPENDING_ALT },
		{ 0x00000008,	MSG_SYS_CONTEXT_ALT },
		{ 0x00000010,	MSG_SYS_101 },
		{ 0x00000020,	MSG_SYS_102 },
		{ 0x00000040,	MSG_SYS_STATVFS_ALT },
		{ 0x00000080,	MSG_SYS_FSTATVFS_ALT },
		{ 0x00000100,	MSG_SYS_GETLOADAVG_ALT },
		{ 0x00000200,	MSG_SYS_NFSSYS_ALT },
		{ 0x00000400,	MSG_SYS_WAITID_ALT },
		{ 0x00000800,	MSG_SYS_SIGSENDSYS_ALT },
		{ 0x00001000,	MSG_SYS_HRTSYS_ALT },
		{ 0x00002000,	MSG_SYS_UTIMESYS_ALT },
		{ 0x00004000,	MSG_SYS_SIGRESEND_ALT },
		{ 0x00008000,	MSG_SYS_PRIOCNTLSYS_ALT },
		{ 0x00010000,	MSG_SYS_PATHCONF_ALT },
		{ 0x00020000,	MSG_SYS_MINCORE_ALT },
		{ 0x00040000,	MSG_SYS_MMAP_ALT },
		{ 0x00080000,	MSG_SYS_MPROTECT_ALT },
		{ 0x00100000,	MSG_SYS_MUNMAP_ALT },
		{ 0x00200000,	MSG_SYS_FPATHCONF_ALT },
		{ 0x00400000,	MSG_SYS_VFORK_ALT },
		{ 0x00800000,	MSG_SYS_FCHDIR_ALT },
		{ 0x01000000,	MSG_SYS_READV_ALT },
		{ 0x02000000,	MSG_SYS_WRITEV_ALT },
		{ 0x04000000,	MSG_SYS_PREADV_ALT },
		{ 0x08000000,	MSG_SYS_PWRITEV_ALT },
		{ 0x10000000,	MSG_SYS_UPANIC_ALT },
		{ 0x20000000,	MSG_SYS_GETRANDOM_ALT },
		{ 0x40000000,	MSG_SYS_MMAPOBJ_ALT },
		{ 0x80000000,	MSG_SYS_SETRLIMIT_ALT },
		{ 0,			0 }
	};
	static const Val_desc vda4[] = {	/* System Calls [129 - 160] */
		{ 0x00000001,	MSG_SYS_GETRLIMIT_ALT },
		{ 0x00000002,	MSG_SYS_LCHOWN_ALT },
		{ 0x00000004,	MSG_SYS_MEMCNTL_ALT },
		{ 0x00000008,	MSG_SYS_GETPMSG_ALT },
		{ 0x00000010,	MSG_SYS_PUTPMSG_ALT },
		{ 0x00000020,	MSG_SYS_RENAME_ALT },
		{ 0x00000040,	MSG_SYS_UNAME_ALT },
		{ 0x00000080,	MSG_SYS_SETEGID_ALT },
		{ 0x00000100,	MSG_SYS_SYSCONFIG_ALT },
		{ 0x00000200,	MSG_SYS_ADJTIME_ALT },
		{ 0x00000400,	MSG_SYS_SYSTEMINFO_ALT },
		{ 0x00000800,	MSG_SYS_SHAREFS_ALT },
		{ 0x00001000,	MSG_SYS_SETEUID_ALT },
		{ 0x00002000,	MSG_SYS_FORKSYS_ALT },
		{ 0x00004000,	MSG_SYS_143 },
		{ 0x00008000,	MSG_SYS_SIGTIMEDWAIT_ALT },
		{ 0x00010000,	MSG_SYS_LWP_INFO_ALT },
		{ 0x00020000,	MSG_SYS_YIELD_ALT },
		{ 0x00040000,	MSG_SYS_147 },
		{ 0x00080000,	MSG_SYS_LWP_SEMA_POST_ALT },
		{ 0x00100000,	MSG_SYS_LWP_SEMA_TRYWAIT_ALT },
		{ 0x00200000,	MSG_SYS_LWP_DETACH_ALT },
		{ 0x00400000,	MSG_SYS_CORECTL_ALT },
		{ 0x00800000,	MSG_SYS_MODCTL_ALT },
		{ 0x01000000,	MSG_SYS_FCHROOT_ALT },
		{ 0x02000000,	MSG_SYS_154 },
		{ 0x04000000,	MSG_SYS_VHANGUP_ALT },
		{ 0x08000000,	MSG_SYS_GETTIMEOFDAY_ALT },
		{ 0x10000000,	MSG_SYS_GETITIMER_ALT },
		{ 0x20000000,	MSG_SYS_SETITIMER_ALT },
		{ 0x40000000,	MSG_SYS_LWP_CREATE_ALT },
		{ 0x80000000,	MSG_SYS_LWP_EXIT_ALT },
		{ 0,		0 }
	};
	static const Val_desc vda5[] = {	/* System Calls [161 - 192] */
		{ 0x00000001,	MSG_SYS_LWP_SUSPEND_ALT },
		{ 0x00000002,	MSG_SYS_LWP_CONTINUE_ALT },
		{ 0x00000004,	MSG_SYS_LWP_KILL_ALT },
		{ 0x00000008,	MSG_SYS_LWP_SELF_ALT },
		{ 0x00000010,	MSG_SYS_LWP_SIGMASK_ALT },
		{ 0x00000020,	MSG_SYS_LWP_PRIVATE_ALT },
		{ 0x00000040,	MSG_SYS_LWP_WAIT_ALT },
		{ 0x00000080,	MSG_SYS_LWP_MUTEX_WAKEUP_ALT },
		{ 0x00000100,	MSG_SYS_169 },
		{ 0x00000200,	MSG_SYS_LWP_COND_WAIT_ALT },
		{ 0x00000400,	MSG_SYS_LWP_COND_SIGNAL_ALT },
		{ 0x00000800,	MSG_SYS_LWP_COND_BROADCAST_ALT },
		{ 0x00001000,	MSG_SYS_PREAD_ALT },
		{ 0x00002000,	MSG_SYS_PWRITE_ALT },
		{ 0x00004000,	MSG_SYS_LLSEEK_ALT },
		{ 0x00008000,	MSG_SYS_INST_SYNC_ALT },
		{ 0x00010000,	MSG_SYS_BRAND_ALT },
		{ 0x00020000,	MSG_SYS_KAIO_ALT },
		{ 0x00040000,	MSG_SYS_CPC_ALT },
		{ 0x00080000,	MSG_SYS_LGRPSYS_ALT },
		{ 0x00100000,	MSG_SYS_RUSAGESYS_ALT },
		{ 0x00200000,	MSG_SYS_PORT_ALT },
		{ 0x00400000,	MSG_SYS_POLLSYS_ALT },
		{ 0x00800000,	MSG_SYS_LABELSYS_ALT },
		{ 0x01000000,	MSG_SYS_ACL_ALT },
		{ 0x02000000,	MSG_SYS_AUDITSYS_ALT },
		{ 0x04000000,	MSG_SYS_PROCESSOR_BIND_ALT },
		{ 0x08000000,	MSG_SYS_PROCESSOR_INFO_ALT },
		{ 0x10000000,	MSG_SYS_P_ONLINE_ALT },
		{ 0x20000000,	MSG_SYS_SIGQUEUE_ALT },
		{ 0x40000000,	MSG_SYS_CLOCK_GETTIME_ALT },
		{ 0x80000000,	MSG_SYS_CLOCK_SETTIME_ALT },
		{ 0,		0 }
	};
	static const Val_desc vda6[] = {	/* System Calls [193 - 224] */
		{ 0x00000001,	MSG_SYS_CLOCK_GETRES_ALT },
		{ 0x00000002,	MSG_SYS_TIMER_CREATE_ALT },
		{ 0x00000004,	MSG_SYS_TIMER_DELETE_ALT },
		{ 0x00000008,	MSG_SYS_TIMER_SETTIME_ALT },
		{ 0x00000010,	MSG_SYS_TIMER_GETTIME_ALT },
		{ 0x00000020,	MSG_SYS_TIMER_GETOVERRUN_ALT },
		{ 0x00000040,	MSG_SYS_NANOSLEEP_ALT },
		{ 0x00000080,	MSG_SYS_FACL_ALT },
		{ 0x00000100,	MSG_SYS_DOOR_ALT },
		{ 0x00000200,	MSG_SYS_SETREUID_ALT },
		{ 0x00000400,	MSG_SYS_SETREGID_ALT },
		{ 0x00000800,	MSG_SYS_INSTALL_UTRAP_ALT },
		{ 0x00001000,	MSG_SYS_SIGNOTIFY_ALT },
		{ 0x00002000,	MSG_SYS_SCHEDCTL_ALT },
		{ 0x00004000,	MSG_SYS_PSET_ALT },
		{ 0x00008000,	MSG_SYS_SPARC_UTRAP_INSTALL_ALT },
		{ 0x00010000,	MSG_SYS_RESOLVEPATH_ALT },
		{ 0x00020000,	MSG_SYS_LWP_MUTEX_TIMEDLOCK_ALT },
		{ 0x00040000,	MSG_SYS_LWP_SEMA_TIMEDWAIT_ALT },
		{ 0x00080000,	MSG_SYS_LWP_RWLOCK_SYS_ALT },
		{ 0x00100000,	MSG_SYS_GETDENTS64_ALT },
		{ 0x00200000,	MSG_SYS_MMAP64_ALT },
		{ 0x00400000,	MSG_SYS_STAT64_ALT },
		{ 0x00800000,	MSG_SYS_LSTAT64_ALT },
		{ 0x01000000,	MSG_SYS_FSTAT64_ALT },
		{ 0x02000000,	MSG_SYS_STATVFS64_ALT },
		{ 0x04000000,	MSG_SYS_FSTATVFS64_ALT },
		{ 0x08000000,	MSG_SYS_SETRLIMIT64_ALT },
		{ 0x10000000,	MSG_SYS_GETRLIMIT64_ALT },
		{ 0x20000000,	MSG_SYS_PREAD64_ALT },
		{ 0x40000000,	MSG_SYS_PWRITE64_ALT },
		{ 0x80000000,	MSG_SYS_224 },
		{ 0,			0 }
	};
	static const Val_desc vda7[] = {	/* System Calls [225 - 256] */
		{ 0x00000001,	MSG_SYS_OPEN64_ALT },
		{ 0x00000002,	MSG_SYS_RPCSYS_ALT },
		{ 0x00000004,	MSG_SYS_ZONE_ALT },
		{ 0x00000008,	MSG_SYS_AUTOFSSYS_ALT },
		{ 0x00000010,	MSG_SYS_GETCWD_ALT },
		{ 0x00000020,	MSG_SYS_SO_SOCKET_ALT },
		{ 0x00000040,	MSG_SYS_SO_SOCKETPAIR_ALT },
		{ 0x00000080,	MSG_SYS_BIND_ALT },
		{ 0x00000100,	MSG_SYS_LISTEN_ALT },
		{ 0x00000200,	MSG_SYS_ACCEPT_ALT },
		{ 0x00000400,	MSG_SYS_CONNECT_ALT },
		{ 0x00000800,	MSG_SYS_SHUTDOWN_ALT },
		{ 0x00001000,	MSG_SYS_RECV_ALT },
		{ 0x00002000,	MSG_SYS_RECVFROM_ALT },
		{ 0x00004000,	MSG_SYS_RECVMSG_ALT },
		{ 0x00008000,	MSG_SYS_SEND_ALT },
		{ 0x00010000,	MSG_SYS_SENDMSG_ALT },
		{ 0x00020000,	MSG_SYS_SENDTO_ALT },
		{ 0x00040000,	MSG_SYS_GETPEERNAME_ALT },
		{ 0x00080000,	MSG_SYS_GETSOCKNAME_ALT },
		{ 0x00100000,	MSG_SYS_GETSOCKOPT_ALT },
		{ 0x00200000,	MSG_SYS_SETSOCKOPT_ALT },
		{ 0x00400000,	MSG_SYS_SOCKCONFIG_ALT },
		{ 0x00800000,	MSG_SYS_NTP_GETTIME_ALT },
		{ 0x01000000,	MSG_SYS_NTP_ADJTIME_ALT },
		{ 0x02000000,	MSG_SYS_LWP_MUTEX_UNLOCK_ALT },
		{ 0x04000000,	MSG_SYS_LWP_MUTEX_TRYLOCK_ALT },
		{ 0x08000000,	MSG_SYS_LWP_MUTEX_REGISTER_ALT },
		{ 0x10000000,	MSG_SYS_CLADM_ALT },
		{ 0x20000000,	MSG_SYS_UUCOPY_ALT },
		{ 0x40000000,	MSG_SYS_UMOUNT2_ALT },
		/* 256 (unused) */
		{ 0,		0 }
	};
	static const conv_bitmaskset_desc_t bitmask_desc[N_MASK] = {
		{ vda0, 0x00000000 },
		{ vda1, 0x00000000 },
		{ vda2, 0x00000000 },
		{ vda3, 0x00000000 },
		{ vda4, 0x00000000 },
		{ vda5, 0x00000000 },
		{ vda6, 0x00000000 },
		{ vda7, 0x80000000 },
		{ NULL, 0xffffffff },
		{ NULL, 0xffffffff },
		{ NULL, 0xffffffff },
		{ NULL, 0xffffffff },
		{ NULL, 0xffffffff },
		{ NULL, 0xffffffff },
		{ NULL, 0xffffffff },
		{ NULL, 0xffffffff }
	};

	if (n_mask > N_MASK)
		n_mask = N_MASK;
	return (conv_bitmaskset(maskarr, n_mask, bitmask_desc, fmt_flags,
	    cnote_sysset_buf->buf, CONV_CNOTE_SYSSET_BUFSIZE));

#undef N_MASK
}

const char *
conv_cnote_fileflags(uint32_t fileflags, Conv_fmt_flags_t fmt_flags,
    char *buf, size_t bufsize)
{
	CONV_EXPN_FIELD_ARG arg = { 0 };

	Val_desc vda[] = {
		{ 0x0001,	MSG_PR_O_WRONLY },
		{ 0x0002,	MSG_PR_O_RDONLY },
		{ 0x200000,	MSG_PR_O_SEARCH },
		{ 0x400000,	MSG_PR_O_EXEC },
		{ 0x0004,	MSG_PR_O_NDELAY },
		{ 0x0008,	MSG_PR_O_APPEND },
		{ 0x0010,	MSG_PR_O_SYNC },
		{ 0x0040,	MSG_PR_O_DSYNC },
		{ 0x0080,	MSG_PR_O_NONBLOCK },
		{ 0x0100,	MSG_PR_O_CREAT },
		{ 0x0200,	MSG_PR_O_TRUNC },
		{ 0x0400,	MSG_PR_O_EXCL },
		{ 0x0800,	MSG_PR_O_NOCTTY },
		{ 0x4000,	MSG_PR_O_XATTR },
		{ 0x8000,	MSG_PR_O_RSYNC },
		{ 0x2000,	MSG_PR_O_LARGEFILE },
		{ 0x20000,	MSG_PR_O_NOFOLLOW },
		{ 0x40000,	MSG_PR_O_NOLINKS },
		{ 0x80000000,	MSG_PR___FLXPATH },
		{ 0, 0 },
	};

	arg.oflags = arg.rflags = fileflags;
	arg.buf = buf;
	arg.bufsize = bufsize;

	switch (fileflags & (0x600003)) {
	case 0:	/* RDONLY */
		vda[0].v_msg = MSG_PR_O_RDONLY;
		arg.oflags |= 1;
		arg.rflags |= 1;
		break;
	case 1:	/* WRONLY */
	case 2:	/* RDWR */
	case 0x200000:	/* SEARCH */
	case 0x400000:
		/* In isolate, treat these as normal bits */
		break;
	default:
		/* More than one bit set in this group, emit numerically */
		arg.oflags &= ~(fileflags & 0x600003);
	}

	if (fileflags == 0)
		return (MSG_ORIG(MSG_GBL_ZERO));

	(void) conv_expn_field(&arg, vda, fmt_flags);
	return (buf);
}

const char *
conv_cnote_filemode(uint32_t mode, Conv_fmt_flags_t fmt_flags,
    char *buf, size_t bufsize)
{
	CONV_EXPN_FIELD_ARG arg = { 0 };
	Msg s;

	Val_desc vda[] = {
		{ 0x1000,	MSG_S_IFIFO },
		{ 0x800,	MSG_S_ISUID },
		{ 0x400,	MSG_S_ISGID },
		{ 0x200,	MSG_S_ISVTX },
		{ 0400,		MSG_S_IRUSR },
		{ 0200,		MSG_S_IWUSR },
		{ 0100,		MSG_S_IXUSR },
		{ 0040,		MSG_S_IRGRP },
		{ 0020,		MSG_S_IWGRP },
		{ 0010,		MSG_S_IXGRP },
		{ 0004,		MSG_S_IROTH },
		{ 0002,		MSG_S_IWOTH },
		{ 0001,		MSG_S_IXOTH },
		{ 0, 0 },
	};

	arg.oflags = arg.rflags = mode & ~(0xf000);
	arg.buf = buf;
	arg.bufsize = bufsize;

	switch (mode & (0xf000)) {
	case 0x1000:
		s = MSG_S_IFIFO;
		break;
	case 0x2000:
		s = MSG_S_IFCHR;
		break;
	case 0x4000:
		s = MSG_S_IFDIR;
		break;
	case 0x5000:
		s = MSG_S_IFNAM;
		break;
	case 0x6000:
		s = MSG_S_IFBLK;
		break;
	case 0x8000:
		s = MSG_S_IFREG;
		break;
	case 0xA000:
		s = MSG_S_IFLNK;
		break;
	case 0xc000:
		s = MSG_S_IFSOCK;
		break;
	case 0xd000:
		s = MSG_S_IFDOOR;
		break;
	case 0xe000:
		s = MSG_S_IFPORT;
		break;
	default:
		s = 0;
		break;
	}

	if (s) {
		arg.oflags |= 0x1000;
		arg.rflags |= 0x1000;
		vda[0].v_msg = s;
	} else {
		arg.rflags = mode;
	}

	if (mode == 0)
		return (MSG_ORIG(MSG_GBL_ZERO));

	(void) conv_expn_field(&arg, vda, fmt_flags);
	return (buf);
}


#define	PROCSECFLGSZ	CONV_EXPN_FIELD_DEF_PREFIX_SIZE +		\
	MSG_ASLR_SIZE		+ CONV_EXPN_FIELD_DEF_SEP_SIZE +	\
	MSG_FORBIDNULLMAP_SIZE	+ CONV_EXPN_FIELD_DEF_SEP_SIZE +	\
	MSG_NOEXECSTACK_SIZE	+ CONV_EXPN_FIELD_DEF_SEP_SIZE +	\
	CONV_INV_BUFSIZE	+ CONV_EXPN_FIELD_DEF_SUFFIX_SIZE

/*
 * Ensure that Conv_cnote_pr_secflags_buf_t is large enough:
 *
 * PROCSECFLGSZ is the real minimum size of the buffer required by
 * conv_prsecflags(). However, Conv_cnote_pr_secflags_buf_t uses
 * CONV_CNOTE_PSECFLAGS_FLAG_BUFSIZE to set the buffer size. We do things this
 * way because the definition of PROCSECFLGSZ uses information that is not
 * available in the environment of other programs that include the conv.h
 * header file.
 */
#if (CONV_PRSECFLAGS_BUFSIZE != PROCSECFLGSZ) && !defined(__lint)
#define	REPORT_BUFSIZE PROCSECFLGSZ
#include "report_bufsize.h"
#error "CONV_PRSECFLAGS_BUFSIZE does not match PROCSECFLGSZ"
#endif

const char *
conv_prsecflags(secflagset_t flags, Conv_fmt_flags_t fmt_flags,
    Conv_secflags_buf_t *secflags_buf)
{
	/*
	 * The values are initialized later, based on position in this array
	 */
	static Val_desc vda[] = {
		{ 0, MSG_ASLR },
		{ 0, MSG_FORBIDNULLMAP },
		{ 0, MSG_NOEXECSTACK },
		{ 0, 0 }
	};
	static CONV_EXPN_FIELD_ARG conv_arg = {
	    NULL, sizeof (secflags_buf->buf)
	};
	int i;

	for (i = 0; vda[i].v_msg != 0; i++)
		vda[i].v_val = secflag_to_bit(i);

	if (flags == 0)
		return (MSG_ORIG(MSG_GBL_ZERO));

	conv_arg.buf = secflags_buf->buf;
	conv_arg.oflags = conv_arg.rflags = flags;
	(void) conv_expn_field(&conv_arg, vda, fmt_flags);

	return ((const char *)secflags_buf->buf);
}


#define	UPANICFLGSZ	CONV_EXPN_FIELD_DEF_PREFIX_SIZE +		\
	MSG_MSG_VALID_SIZE	+ CONV_EXPN_FIELD_DEF_SEP_SIZE +	\
	MSG_MSG_ERROR_SIZE	+ CONV_EXPN_FIELD_DEF_SEP_SIZE +	\
	MSG_MSG_TRUNC_SIZE	+ CONV_EXPN_FIELD_DEF_SEP_SIZE +	\
	CONV_INV_BUFSIZE	+ CONV_EXPN_FIELD_DEF_SUFFIX_SIZE

/*
 * Ensure that Conv_upanic_buf_t is large enough:
 *
 * UPANICFLGSZ is the real minimum size of the buffer required by
 * conv_prsecflags(). However, Conv_upanic_buf_t uses CONV_PRUPANIC_BUFSIZE to
 * set the buffer size. We do things this way because the definition of
 * UPANICFLGSZ uses information that is not available in the environment of
 * other programs that include the conv.h header file.
 */
#if (CONV_PRUPANIC_BUFSIZE != UPANICFLGSZ)
#define	REPORT_BUFSIZE UPANICFLGSZ
#include "report_bufsize.h"
#error "CONV_PRUPANIC_BUFSIZE does not match UPANICFLGSZ"
#endif

const char *
conv_prupanic(uint32_t flags, Conv_fmt_flags_t fmt_flags,
    Conv_upanic_buf_t *upanic_buf)
{
	/*
	 * Unfortunately, we cannot directly use the PRUPANIC_FLAG_* macros here
	 * because of the fact that this is also built natively and that would
	 * create an unresolvable flag day.
	 */
	static Val_desc vda[] = {
		{ 0x01, MSG_MSG_VALID },
		{ 0x02, MSG_MSG_ERROR },
		{ 0x04, MSG_MSG_TRUNC },
		{ 0, 0 }
	};
	static CONV_EXPN_FIELD_ARG conv_arg = {
	    NULL, sizeof (upanic_buf->buf)
	};

	if (flags == 0)
		return (MSG_ORIG(MSG_GBL_ZERO));

	conv_arg.buf = upanic_buf->buf;
	conv_arg.oflags = conv_arg.rflags = flags;
	(void) conv_expn_field(&conv_arg, vda, fmt_flags);

	return ((const char *)upanic_buf->buf);
}<|MERGE_RESOLUTION|>--- conflicted
+++ resolved
@@ -26,12 +26,8 @@
 /*
  * Copyright 2012 DEY Storage Systems, Inc.  All rights reserved.
  * Copyright (c) 2018 Joyent, Inc.
-<<<<<<< HEAD
- * Copyright 2020 Oxide Computer Company
  * Copyright 2021 OmniOS Community Edition (OmniOSce) Association.
-=======
  * Copyright 2021 Oxide Computer Company
->>>>>>> 8e458de0
  */
 
 /*
