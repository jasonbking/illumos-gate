--- conflicted
+++ resolved
@@ -1071,21 +1071,12 @@
 		nsym.st_value = _audit_symbind(auditors->ad_list,
 		    rlmp, dlmp, &nsym, ndx, flags, &called);
 
-<<<<<<< HEAD
-	if ((AUDITORS(rlmp) && AUDITORS(rlmp)->ad_flags & LML_TFLG_AUD_SYMBIND))
-		nsym.st_value = _audit_symbind(AUDITORS(rlmp)->ad_list,
-		    rlmp, dlmp, &nsym, ndx, flags, &called);
-
-	if (dlmp != rlmp && (AUDITORS(dlmp) &&
-	    (AUDITORS(dlmp)->ad_flags & LML_TFLG_AUD_SYMBIND))) {
-=======
 	if (AUDITORS(rlmp) && (AUDITORS(rlmp)->ad_flags & LML_TFLG_AUD_SYMBIND))
 		nsym.st_value = _audit_symbind(AUDITORS(rlmp)->ad_list,
 		    rlmp, dlmp, &nsym, ndx, flags, &called);
 
 	if (dlmp != rlmp && AUDITORS(dlmp) &&
 	    (AUDITORS(dlmp)->ad_flags & LML_TFLG_AUD_SYMBIND)) {
->>>>>>> 8181b438
 		nsym.st_value = _audit_symbind(AUDITORS(dlmp)->ad_list,
 		    rlmp, dlmp, &nsym, ndx, flags, &called);
 	}
