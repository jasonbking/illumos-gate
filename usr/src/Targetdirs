--- conflicted
+++ resolved
@@ -24,13 +24,9 @@
 # Copyright (c) 2012, 2017 by Delphix. All rights reserved.
 # Copyright (c) 2012, Igor Kozhukhov <ikozhukhov@gmail.com>
 # Copyright 2012 OmniTI Computer Consulting, Inc.  All rights reserved.
-<<<<<<< HEAD
 # Copyright (c) 2013 RackTop Systems.
-# Copyright 2014 Garrett D'Amore <garrett@damore.org>
 # Copyright 2015 OmniTI Computer Consulting, Inc.  All rights reserved.
-=======
 # Copyright 2022 Garrett D'Amore <garrett@damore.org>
->>>>>>> 50c81445
 # Copyright 2016 Hans Rosenfeld <rosenfeld@grumpf.hope-2000.org>
 # Copyright 2017 Nexenta Systems, Inc.
 # Copyright 2017 RackTop Systems.
