# CDDL HEADER START
#
# The contents of this file are subject to the terms of the
# Common Development and Distribution License (the "License").
# You may not use this file except in compliance with the License.
#
# You can obtain a copy of the license at usr/src/OPENSOLARIS.LICENSE
# or http://www.opensolaris.org/os/licensing.
# See the License for the specific language governing permissions
# and limitations under the License.
#
# When distributing Covered Code, include this CDDL HEADER in each
# file and include the License file at usr/src/OPENSOLARIS.LICENSE.
# If applicable, add the following below this CDDL HEADER, with the
# fields enclosed by brackets "[]" replaced with your own identifying
# information: Portions Copyright [yyyy] [name of copyright owner]
#
# CDDL HEADER END
#

#
# Copyright (c) 1989, 2010, Oracle and/or its affiliates. All rights reserved.
# Copyright 2011, Richard Lowe
# Copyright (c) 2012 by Delphix. All rights reserved.
# Copyright (c) 2012, Igor Kozhukhov <ikozhukhov@gmail.com>
# Copyright 2012 OmniTI Computer Consulting, Inc.  All rights reserved.
# Copyright 2022 Garrett D'Amore <garrett@damore.org>
# Copyright 2016 Hans Rosenfeld <rosenfeld@grumpf.hope-2000.org>
# Copyright 2017 Nexenta Systems, Inc.
# Copyright 2017 RackTop Systems.
# Copyright 2022 OmniOS Community Edition (OmniOSce) Association.
# Copyright 2020 Joyent, Inc.
#

#
# It is easier to think in terms of directory names without the ROOT macro
# prefix.  ROOTDIRS is TARGETDIRS with ROOT prefixes.  It is necessary
# to work with ROOT prefixes when controlling conditional assignments.
#

DIRLINKS=	$(SYM.DIRS)
$(BUILD64)	DIRLINKS += $(SYM.DIRS64)

TARGETDIRS=	$(DIRS)
$(BUILD64)	TARGETDIRS += $(DIRS64)

TARGETDIRS	+= $(FILELINKS) $(DIRLINKS)

i386_DIRS= \
	/boot/acpi \
	/boot/acpi/tables \
	/boot/grub \
	/boot/grub/bin \
	/lib/libmvec \
	/platform/i86pc \
	/usr/lib/brand/bhyve \
	/usr/lib/brand/kvm \
	/usr/lib/brand/lx \
	/usr/lib/brand/lx/amd64 \
	/usr/lib/brand/lx/distros \
	/usr/lib/xen \
	/usr/lib/xen/bin \
	/usr/share/bhyve

sparc_DIRS=			\
	/usr/lib/ldoms

sparc_64ONLY= $(POUND_SIGN)
64ONLY=  $($(MACH)_64ONLY)

$(64ONLY) MACH32_DIRS=/usr/ucb/$(MACH32)

PYTHON3_DIRS = \
	/usr/lib/python$(PYTHON3_VERSION) \
	/usr/lib/python$(PYTHON3_VERSION)/vendor-packages \
	/usr/lib/python$(PYTHON3_VERSION)/vendor-packages/solaris \
	/usr/lib/python$(PYTHON3_VERSION)/vendor-packages/solaris/__pycache__ \
	/usr/lib/python$(PYTHON3_VERSION)/vendor-packages/zfs \
	/usr/lib/python$(PYTHON3_VERSION)/vendor-packages/zfs/__pycache__

$(BUILDPY3b)PYTHON3_DIRS += \
	/usr/lib/python$(PYTHON3b_VERSION) \
	/usr/lib/python$(PYTHON3b_VERSION)/vendor-packages \
	/usr/lib/python$(PYTHON3b_VERSION)/vendor-packages/solaris \
	/usr/lib/python$(PYTHON3b_VERSION)/vendor-packages/solaris/__pycache__ \
	/usr/lib/python$(PYTHON3b_VERSION)/vendor-packages/zfs \
	/usr/lib/python$(PYTHON3b_VERSION)/vendor-packages/zfs/__pycache__

DIRS= \
	/boot \
	/boot/solaris \
	/boot/solaris/bin \
	$($(MACH)_DIRS) \
	/dev \
	/dev/dsk \
	/dev/fd \
	/dev/ipnet \
	/dev/net \
	/dev/rdsk \
	/dev/rmt \
	/dev/pts \
	/dev/sad \
	/dev/swap \
	/dev/term \
	/dev/vt \
	/dev/zcons \
	/devices \
	/devices/pseudo \
	/etc \
	/etc/bash \
	/etc/bash/bash_completion.d \
	/etc/brand  \
	/etc/brand/solaris10  \
	/etc/cron.d \
	/etc/cron.d/crontabs \
	/etc/crypto \
	/etc/crypto/certs \
	/etc/crypto/crls \
	/etc/dbus-1 \
	/etc/dbus-1/system.d \
	/etc/default \
	/etc/devices  \
	/etc/dev  \
	/etc/dfs  \
	/etc/dladm \
	/etc/fs  \
	/etc/fs/nfs  \
	/etc/fs/zfs \
	/etc/ftpd  \
	/etc/hal \
	/etc/hal/fdi \
	/etc/hal/fdi/information \
	/etc/hal/fdi/information/10freedesktop \
	/etc/hal/fdi/information/20thirdparty \
	/etc/hal/fdi/information/30user \
	/etc/hal/fdi/policy \
	/etc/hal/fdi/policy/10osvendor \
	/etc/hal/fdi/policy/20thirdparty \
	/etc/hal/fdi/policy/30user \
	/etc/hal/fdi/preprobe \
	/etc/hal/fdi/preprobe/10osvendor \
	/etc/hal/fdi/preprobe/20thirdparty \
	/etc/hal/fdi/preprobe/30user \
	/etc/ipadm \
	/etc/ipf \
	/etc/iscsi \
	/etc/rpcsec	\
	/etc/security	\
	/etc/security/auth_attr.d \
	/etc/security/exec_attr.d \
	/etc/security/prof_attr.d \
	/etc/security/tsol	\
	/etc/gss	\
	/etc/init.d  \
	/etc/dhcp	\
	/etc/lib  \
	/etc/mail  \
	/etc/mail/cf  \
	/etc/mail/cf/cf  \
	/etc/mail/cf/domain  \
	/etc/mail/cf/feature  \
	/etc/mail/cf/m4  \
	/etc/mail/cf/mailer  \
	/etc/mail/cf/ostype  \
	/etc/mail/cf/sh  \
	/etc/net-snmp \
	/etc/net-snmp/snmp \
	/etc/opt  \
	/etc/rc0.d  \
	/etc/rc1.d  \
	/etc/rc2.d  \
	/etc/rc3.d  \
	/etc/rcS.d  \
	/etc/saf \
	/etc/sasl	\
	/etc/sfw \
	/etc/skel	\
	/etc/svc \
	/etc/svc/profile \
	/etc/svc/profile/site \
	/etc/svc/volatile \
	/etc/system.d \
	/etc/tm  \
	/etc/usb   \
	/etc/user_attr.d \
	/etc/zfs  \
	/etc/zones  \
	/export  \
	/home  \
	/lib \
	/lib/crypto \
	/lib/inet \
	/lib/fm \
	/lib/secure \
	/lib/svc \
	/lib/svc/bin \
	/lib/svc/capture \
	/lib/svc/manifest \
	/lib/svc/manifest/milestone \
	/lib/svc/manifest/device \
	/lib/svc/manifest/system \
	/lib/svc/manifest/system/device \
	/lib/svc/manifest/system/filesystem \
	/lib/svc/manifest/system/security \
	/lib/svc/manifest/system/svc \
	/lib/svc/manifest/network \
	/lib/svc/manifest/network/dns \
	/lib/svc/manifest/network/ipsec \
	/lib/svc/manifest/network/ldap \
	/lib/svc/manifest/network/nfs \
	/lib/svc/manifest/network/nis \
	/lib/svc/manifest/network/rpc \
	/lib/svc/manifest/network/security \
	/lib/svc/manifest/network/shares \
	/lib/svc/manifest/application \
	/lib/svc/manifest/application/management \
	/lib/svc/manifest/application/security \
	/lib/svc/manifest/application/print \
	/lib/svc/manifest/platform \
	/lib/svc/manifest/platform/sun4u \
	/lib/svc/manifest/platform/sun4v \
	/lib/svc/manifest/site \
	/lib/svc/method \
	/lib/svc/monitor \
	/lib/svc/seed \
	/lib/svc/share \
	/kernel  \
	/kernel/firmware \
	/mnt  \
	/opt  \
	/platform  \
	/proc  \
	/root  \
	/sbin  \
	/system \
	/system/boot \
	/system/contract \
	/system/object \
	/tmp \
	/usr  \
	/usr/ast \
	/usr/ast/bin \
	/usr/bin \
	/usr/bin/$(MACH32) \
	/usr/ccs \
	/usr/ccs/bin \
	/usr/ccs/lib \
	/usr/demo \
	/usr/demo/SOUND \
	/usr/games \
	/usr/has \
	/usr/has/bin \
	/usr/has/lib \
        /usr/has/man \
	/usr/include \
	/usr/include/ads \
	/usr/include/ast \
	/usr/include/fm \
	/usr/include/gssapi \
	/usr/include/hal \
	/usr/include/kerberosv5 \
	/usr/include/libmilter \
	/usr/include/libpolkit \
	/usr/include/sasl \
	/usr/include/scsi \
	/usr/include/security \
	/usr/include/sys/crypto \
	/usr/include/tsol \
	/usr/kernel  \
	/usr/kvm \
	/usr/lib \
	/usr/lib/abi \
	/usr/lib/brand \
	/usr/lib/brand/ipkg \
	/usr/lib/brand/jcommon \
	/usr/lib/brand/joyent \
	/usr/lib/brand/joyent-minimal \
	/usr/lib/brand/labeled \
	/usr/lib/brand/shared \
	/usr/lib/brand/sn1 \
	/usr/lib/brand/solaris10 \
	/usr/lib/class \
	/usr/lib/class/FSS \
	/usr/lib/class/FX \
	/usr/lib/class/IA \
	/usr/lib/class/RT \
	/usr/lib/class/SDC \
	/usr/lib/class/TS \
	/usr/lib/crypto \
	/usr/lib/elfedit \
	/usr/lib/fm \
	/usr/lib/font \
	/usr/lib/fs \
	/usr/lib/fs/nfs \
	/usr/lib/fs/proc \
	/usr/lib/fs/smb \
	/usr/lib/fs/zfs \
	/usr/lib/gss \
	/usr/lib/hal \
	/usr/lib/inet \
	/usr/lib/inet/ilb \
	/usr/lib/krb5 \
	/usr/lib/link_audit \
<<<<<<< HEAD
	/usr/lib/localedef/extensions \
=======
	/usr/lib/locale \
	/usr/lib/locale/C \
	/usr/lib/locale/C/LC_COLLATE \
	/usr/lib/locale/C/LC_CTYPE \
	/usr/lib/locale/C/LC_MESSAGES \
	/usr/lib/locale/C/LC_MONETARY \
	/usr/lib/locale/C/LC_NUMERIC \
	/usr/lib/locale/C/LC_TIME \
>>>>>>> 0f9b8dcf
	/usr/lib/lwp \
	/usr/lib/mdb \
	/usr/lib/mdb/kvm \
	/usr/lib/mdb/proc \
	/usr/lib/nfs \
	/usr/lib/varpd \
	/usr/net \
	/usr/net/servers \
	/usr/lib/pool \
	/usr/lib/rcap \
	/usr/lib/rcap/$(MACH32) \
	/usr/lib/sa  \
	/usr/lib/saf \
	/usr/lib/sasl \
	/usr/lib/scsi \
	/usr/lib/secure \
	/usr/lib/security \
	/usr/lib/smbsrv \
	/usr/lib/vscan \
	/usr/lib/zfs \
	/usr/lib/zones \
	/usr/old \
	/usr/platform  \
	/usr/proc \
	/usr/proc/bin \
	/usr/sadm \
	/usr/sadm/install \
	/usr/sadm/install/bin \
	/usr/sadm/install/scripts \
	/usr/sbin \
	/usr/sbin/$(MACH32) \
	/usr/share  \
	/usr/share/applications \
	/usr/share/audio \
	/usr/share/audio/samples \
	/usr/share/audio/samples/au \
	/usr/share/gnome \
	/usr/share/gnome/autostart \
	/usr/share/hwdata \
	/usr/share/lib \
	/usr/share/lib/ccs \
	/usr/share/lib/tmac  \
	/usr/share/lib/ldif  \
	/usr/share/lib/xml \
	/usr/share/lib/xml/dtd \
	/usr/share/man \
	/usr/share/src \
	/usr/ucb \
	$(MACH32_DIRS) \
	/usr/ucblib \
	/usr/xpg4 \
	/usr/xpg4/bin \
	/usr/xpg4/include \
	/usr/xpg4/lib \
	/usr/xpg6 \
	/usr/xpg6/bin \
	/var  \
	/var/adm  \
	/var/adm/exacct \
	/var/adm/log \
	/var/adm/pool \
	/var/adm/sa \
	/var/adm/sm.bin \
	/var/adm/streams \
	/var/cores \
	/var/cron \
	/var/db \
	/var/db/ipf \
	/var/games \
	/var/idmap \
	/var/krb5 \
	/var/krb5/rcache  \
	/var/krb5/rcache/root  \
	/var/ld \
	/var/log \
	/var/log/pool \
	/var/logadm \
	/var/mail \
	/var/news \
	/var/opt \
	/var/preserve \
	/var/run \
	/var/saf \
	/var/sadm \
	/var/sadm/install \
	/var/sadm/install/admin \
	/var/sadm/install/logs \
	/var/sadm/pkg \
	/var/sadm/security \
	/var/smb \
	/var/smb/cvol \
	/var/smb/cvol/windows \
	/var/smb/cvol/windows/system32 \
	/var/smb/cvol/windows/system32/vss \
	/var/spool \
	/var/spool/cron \
	/var/spool/cron/atjobs \
	/var/spool/cron/crontabs \
	/var/spool/lp \
	/var/spool/pkg \
	/var/spool/uucp \
	/var/spool/uucppublic \
	/var/svc \
	/var/svc/log \
	/var/svc/manifest \
	/var/svc/manifest/milestone \
	/var/svc/manifest/device \
	/var/svc/manifest/system \
	/var/svc/manifest/system/device \
	/var/svc/manifest/system/filesystem \
	/var/svc/manifest/system/security \
	/var/svc/manifest/system/svc \
	/var/svc/manifest/network \
	/var/svc/manifest/network/dns \
	/var/svc/manifest/network/ipsec \
	/var/svc/manifest/network/ldap \
	/var/svc/manifest/network/nfs \
	/var/svc/manifest/network/nis \
	/var/svc/manifest/network/rpc \
	/var/svc/manifest/network/routing \
	/var/svc/manifest/network/security \
	/var/svc/manifest/network/shares \
	/var/svc/manifest/application \
	/var/svc/manifest/application/management \
	/var/svc/manifest/application/print \
	/var/svc/manifest/application/security \
	/var/svc/manifest/platform \
	/var/svc/manifest/platform/sun4u \
	/var/svc/manifest/platform/sun4v \
	/var/svc/manifest/site \
	/var/svc/profile \
	/var/uucp \
	/var/tmp \
	/var/tsol \
	/var/tsol/doors

sparcv9_DIRS64= \
	/platform/sun4u \
	/platform/sun4u/lib \
	/platform/sun4u/lib/$(MACH64) \
	/usr/platform/sun4u \
	/usr/platform/sun4u/sbin \
	/usr/platform/sun4u/lib \
	/platform/sun4v/lib \
	/platform/sun4v/lib/$(MACH64) \
	/usr/platform/sun4v/sbin \
	/usr/platform/sun4v/lib \
	/usr/platform/sun4u-us3/lib \
	/usr/platform/sun4u-opl/lib

amd64_DIRS64= \
	/platform/i86pc/amd64

DIRS64= \
	$($(MACH64)_DIRS64) \
	/lib/$(MACH64) \
	/lib/crypto/$(MACH64) \
	/lib/fm/$(MACH64) \
	/lib/secure/$(MACH64) \
	/usr/bin/$(MACH64) \
	/usr/ccs/bin/$(MACH64)  \
	/usr/ccs/lib/$(MACH64) \
	/usr/lib/$(MACH64) \
	/usr/lib/$(MACH64)/gss \
	/usr/lib/brand/sn1/$(MACH64) \
	/usr/lib/brand/solaris10/$(MACH64) \
	/usr/lib/elfedit/$(MACH64) \
	/usr/lib/fm/$(MACH64) \
	/usr/lib/fs/nfs/$(MACH64) \
	/usr/lib/fs/smb/$(MACH64) \
	/usr/lib/inet/$(MACH64) \
	/usr/lib/krb5/$(MACH64) \
	/usr/lib/link_audit/$(MACH64) \
	/usr/lib/lwp/$(MACH64) \
	/usr/lib/mdb/kvm/$(MACH64) \
	/usr/lib/mdb/proc/$(MACH64) \
	$(PYTHON3_DIRS) \
	/usr/lib/rcap/$(MACH64) \
	/usr/lib/sasl/$(MACH64) \
	/usr/lib/scsi/$(MACH64) \
	/usr/lib/secure/$(MACH64) \
	/usr/lib/security/$(MACH64) \
	/usr/lib/smbsrv/$(MACH64) \
	/usr/lib/abi/$(MACH64) \
	/usr/lib/varpd/$(MACH64) \
	/usr/sbin/$(MACH64) \
	/usr/ucb/$(MACH64) \
	/usr/ucblib/$(MACH64) \
	/usr/xpg4/lib/$(MACH64) \
	/var/ld/$(MACH64)

# /var/mail/:saved is built directly by the rootdirs target in
# /usr/src/Makefile because of the colon in its name.

# macros for symbolic links
SYM.DIRS= \
	/bin \
	/dev/stdin \
	/dev/stdout \
	/dev/stderr \
	/etc/log \
	/lib/32 \
	/lib/crypto/32 \
	/lib/secure/32 \
	/usr/adm \
	/usr/spool \
	/usr/lib/tmac \
	/usr/ccs/lib/link_audit \
	/usr/news \
	/usr/preserve \
	/usr/lib/32 \
	/usr/lib/cron \
	/usr/lib/locale/POSIX \
	/usr/lib/elfedit/32 \
	/usr/lib/lwp/32 \
	/usr/lib/link_audit/32 \
	/usr/lib/secure/32 \
	/usr/mail \
	/usr/man \
	/usr/pub \
	/usr/src \
	/usr/tmp \
	/usr/ucblib/32 \
	/var/ld/32

i386_SYM.DIRS64= \
	/usr/lib/brand/lx/64

sparc_SYM.DIRS64=

SYM.DIRS64= \
	$($(MACH)_SYM.DIRS64) \
	/lib/64 \
	/lib/crypto/64 \
	/lib/secure/64 \
	/usr/lib/64 \
	/usr/lib/brand/sn1/64 \
	/usr/lib/brand/solaris10/64 \
	/usr/lib/elfedit/64 \
	/usr/lib/link_audit/64 \
	/usr/lib/lwp/64 \
	/usr/lib/secure/64 \
	/usr/lib/security/64 \
	/usr/lib/varpd/64 \
	/usr/xpg4/lib/64 \
	/var/ld/64 \
	/usr/ucblib/64

# prepend the ROOT prefix

ROOTDIRS=	$(TARGETDIRS:%=$(ROOT)%)

# conditional assignments
#
# Target directories with non-default values for owner and group must
# be referenced here, using their fully-prefixed names, and the non-
# default values assigned.  If a directory is mentioned above and not
# mentioned below, it has default values for attributes.
#
# The default value for DIRMODE is specified in usr/src/Makefile.master.
#

$(ROOT)/var/adm \
$(ROOT)/var/adm/sa :=		DIRMODE= 775

$(ROOT)/var/spool/lp:=		DIRMODE= 775

# file mode
#
$(ROOT)/tmp \
$(ROOT)/var/krb5/rcache \
$(ROOT)/var/preserve \
$(ROOT)/var/spool/pkg \
$(ROOT)/var/spool/uucppublic \
$(ROOT)/var/tmp:=	DIRMODE= 1777

$(ROOT)/root:=		DIRMODE= 700

$(ROOT)/var/krb5/rcache/root:=	DIRMODE= 700


#
# These permissions must match those set
# in the package manifests.
#
$(ROOT)/var/sadm/pkg \
$(ROOT)/var/sadm/security \
$(ROOT)/var/sadm/install/logs :=	DIRMODE= 555


#
# These permissions must match the ones set
# internally by fdfs and autofs.
#
$(ROOT)/dev/fd \
$(ROOT)/home:=		DIRMODE= 555

$(ROOT)/var/mail:=	DIRMODE=1777

$(ROOT)/proc:=		DIRMODE= 555

$(ROOT)/system/boot:=		DIRMODE= 555
$(ROOT)/system/contract:=	DIRMODE= 555
$(ROOT)/system/object:=		DIRMODE= 555

# symlink assignments, LINKDEST is the value of the symlink
#
$(ROOT)/usr/lib/cron:=			LINKDEST=../../etc/cron.d
$(ROOT)/bin:=				LINKDEST=usr/bin
$(ROOT)/lib/32:=			LINKDEST=.
$(ROOT)/lib/crypto/32:=			LINKDEST=.
$(ROOT)/lib/secure/32:=			LINKDEST=.
$(ROOT)/dev/stdin:=			LINKDEST=fd/0
$(ROOT)/dev/stdout:=			LINKDEST=fd/1
$(ROOT)/dev/stderr:=			LINKDEST=fd/2
$(ROOT)/usr/pub:=			LINKDEST=share/lib/pub
$(ROOT)/usr/man:=			LINKDEST=share/man
$(ROOT)/usr/src:=			LINKDEST=share/src
$(ROOT)/usr/adm:=			LINKDEST=../var/adm
$(ROOT)/etc/log:=			LINKDEST=../var/adm/log
$(ROOT)/usr/mail:=			LINKDEST=../var/mail
$(ROOT)/usr/news:=			LINKDEST=../var/news
$(ROOT)/usr/preserve:=			LINKDEST=../var/preserve
$(ROOT)/usr/spool:=			LINKDEST=../var/spool
$(ROOT)/usr/tmp:=			LINKDEST=../var/tmp
$(ROOT)/usr/lib/tmac:=			LINKDEST=../share/lib/tmac
$(ROOT)/usr/lib/32:=			LINKDEST=.
$(ROOT)/usr/lib/elfedit/32:=		LINKDEST=.
$(ROOT)/usr/lib/locale/POSIX:=		LINKDEST=./C
$(ROOT)/usr/lib/lwp/32:=		LINKDEST=.
$(ROOT)/usr/lib/link_audit/32:=		LINKDEST=.
$(ROOT)/usr/lib/secure/32:=		LINKDEST=.
$(ROOT)/usr/ccs/lib/link_audit:=	LINKDEST=../../lib/link_audit
$(ROOT)/var/ld/32:=			LINKDEST=.
$(ROOT)/usr/ucblib/32:=			LINKDEST=.


$(BUILD64) $(ROOT)/lib/64:=		LINKDEST=$(MACH64)
$(BUILD64) $(ROOT)/lib/crypto/64:=	LINKDEST=$(MACH64)
$(BUILD64) $(ROOT)/lib/secure/64:=	LINKDEST=$(MACH64)
$(BUILD64) $(ROOT)/usr/lib/64:=		LINKDEST=$(MACH64)
$(BUILD64) $(ROOT)/usr/lib/elfedit/64:=	LINKDEST=$(MACH64)
$(BUILD64) $(ROOT)/usr/lib/brand/lx/64:=	LINKDEST=$(MACH64)
$(BUILD64) $(ROOT)/usr/lib/brand/sn1/64:=	LINKDEST=$(MACH64)
$(BUILD64) $(ROOT)/usr/lib/brand/solaris10/64:=	LINKDEST=$(MACH64)
$(BUILD64) $(ROOT)/usr/lib/lwp/64:=	LINKDEST=$(MACH64)
$(BUILD64) $(ROOT)/usr/lib/link_audit/64:=	LINKDEST=$(MACH64)
$(BUILD64) $(ROOT)/usr/lib/secure/64:=	LINKDEST=$(MACH64)
$(BUILD64) $(ROOT)/usr/lib/security/64:=	LINKDEST=$(MACH64)
$(BUILD64) $(ROOT)/usr/lib/varpd/64:=	LINKDEST=$(MACH64)
$(BUILD64) $(ROOT)/usr/xpg4/lib/64:=	LINKDEST=$(MACH64)
$(BUILD64) $(ROOT)/var/ld/64:=		LINKDEST=$(MACH64)
$(BUILD64) $(ROOT)/usr/ucblib/64:=	LINKDEST=$(MACH64)

#
# Installing a directory symlink calls for overriding INS.dir to install
# a symlink.
#
$(DIRLINKS:%=$(ROOT)%):= \
   INS.dir= -$(RM) -r $@; $(SYMLINK) $(LINKDEST) $@<|MERGE_RESOLUTION|>--- conflicted
+++ resolved
@@ -301,9 +301,6 @@
 	/usr/lib/inet/ilb \
 	/usr/lib/krb5 \
 	/usr/lib/link_audit \
-<<<<<<< HEAD
-	/usr/lib/localedef/extensions \
-=======
 	/usr/lib/locale \
 	/usr/lib/locale/C \
 	/usr/lib/locale/C/LC_COLLATE \
@@ -312,7 +309,7 @@
 	/usr/lib/locale/C/LC_MONETARY \
 	/usr/lib/locale/C/LC_NUMERIC \
 	/usr/lib/locale/C/LC_TIME \
->>>>>>> 0f9b8dcf
+	/usr/lib/localedef/extensions \
 	/usr/lib/lwp \
 	/usr/lib/mdb \
 	/usr/lib/mdb/kvm \
