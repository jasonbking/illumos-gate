--- conflicted
+++ resolved
@@ -20,12 +20,8 @@
 
 LIB=	efi
 
-<<<<<<< HEAD
-all:	machine x86 .WAIT lib$(LIB).a
-=======
 all:	lib$(LIB).a
 
->>>>>>> e547e4e8
 install:
 
 SRCS=	delay.c efi_console.c efinet.c efipart.c errno.c handles.c \
