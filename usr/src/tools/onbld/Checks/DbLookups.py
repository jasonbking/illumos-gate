--- conflicted
+++ resolved
@@ -26,11 +26,8 @@
 
 # Copyright 2010, Richard Lowe
 # Copyright 2018 OmniOS Community Edition (OmniOSce) Association.
-<<<<<<< HEAD
 # Copyright (c) 2019, Joyent, Inc.
-=======
 # Copyright 2024 Oxide Computer Company
->>>>>>> e7745dd1
 
 #
 # Various database lookup classes/methods, i.e.:
