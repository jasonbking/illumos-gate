#!/bin/ksh -p
#
# CDDL HEADER START
#
# The contents of this file are subject to the terms of the
# Common Development and Distribution License (the "License").
# You may not use this file except in compliance with the License.
#
# You can obtain a copy of the license at usr/src/OPENSOLARIS.LICENSE
# or http://www.opensolaris.org/os/licensing.
# See the License for the specific language governing permissions
# and limitations under the License.
#
# When distributing Covered Code, include this CDDL HEADER in each
# file and include the License file at usr/src/OPENSOLARIS.LICENSE.
# If applicable, add the following below this CDDL HEADER, with the
# fields enclosed by brackets "[]" replaced with your own identifying
# information: Portions Copyright [yyyy] [name of copyright owner]
#
# CDDL HEADER END
#

#
# Copyright (c) 1999, 2010, Oracle and/or its affiliates. All rights reserved.
# Copyright 2008, 2010, Richard Lowe
# Copyright 2011 Nexenta Systems, Inc.  All rights reserved.
# Copyright 2012 Joshua M. Clulow <josh@sysmgr.org>
# Copyright 2013 (c) Joyent, Inc.  All rights reserved.
#
# Based on the nightly script from the integration folks,
# Mostly modified and owned by mike_s.
# Changes also by kjc, dmk.
#
# BRINGOVER_WS may be specified in the env file.
# The default is the old behavior of CLONE_WS
#
# -i on the command line, means fast options, so when it's on the
# command line (only), lint and check builds are skipped no matter what
# the setting of their individual flags are in NIGHTLY_OPTIONS.
#
# LINTDIRS can be set in the env file, format is a list of:
#
#	/dirname-to-run-lint-on flag
#
#	Where flag is:	y - enable lint noise diff output
#			n - disable lint noise diff output
#
#	For example: LINTDIRS="$SRC/uts n $SRC/stand y $SRC/psm y"
#
# OPTHOME  may be set in the environment to override /opt
#

#
# The CDPATH variable causes ksh's `cd' builtin to emit messages to stdout
# under certain circumstances, which can really screw things up; unset it.
#
unset CDPATH

# Get the absolute path of the nightly script that the user invoked.  This
# may be a relative path, and we need to do this before changing directory.
nightly_path=`whence $0`

#
# Keep track of where we found nightly so we can invoke the matching
# which_scm script.  If that doesn't work, don't go guessing, just rely
# on the $PATH settings, which will generally give us either /opt/onbld
# or the user's workspace.
#
WHICH_SCM=$(dirname $nightly_path)/which_scm
if [[ ! -x $WHICH_SCM ]]; then
	WHICH_SCM=which_scm
fi

function fatal_error
{
	print -u2 "nightly: $*"
	exit 1
}

#
# Function to do a DEBUG and non-DEBUG build. Needed because we might
# need to do another for the source build, and since we only deliver DEBUG or
# non-DEBUG packages.
#
# usage: normal_build
#
function normal_build {

	typeset orig_p_FLAG="$p_FLAG"
	typeset crypto_signer="$CODESIGN_USER"

	suffix=""

	# non-DEBUG build begins

	if [ "$F_FLAG" = "n" ]; then
		set_non_debug_build_flags
		CODESIGN_USER="$crypto_signer" \
		    build "non-DEBUG" "$suffix-nd" "-nd" "$MULTI_PROTO"
	else
		echo "\n==== No non-DEBUG $open_only build ====\n" >> "$LOGFILE"
	fi

	# non-DEBUG build ends

	# DEBUG build begins

	if [ "$D_FLAG" = "y" ]; then
		set_debug_build_flags
		CODESIGN_USER="$crypto_signer" \
		    build "DEBUG" "$suffix" "" "$MULTI_PROTO"
	else
		echo "\n==== No DEBUG $open_only build ====\n" >> "$LOGFILE"
	fi

	# DEBUG build ends

	p_FLAG="$orig_p_FLAG"
}

#
# usage: run_hook HOOKNAME ARGS...
#
# If variable "$HOOKNAME" is defined, insert a section header into 
# our logs and then run the command with ARGS
#
function run_hook {
	HOOKNAME=$1
    	eval HOOKCMD=\$$HOOKNAME
	shift

	if [ -n "$HOOKCMD" ]; then 
	    	(
			echo "\n==== Running $HOOKNAME command: $HOOKCMD ====\n"
		    	( $HOOKCMD "$@" 2>&1 )
			if [ "$?" -ne 0 ]; then
			    	# Let exit status propagate up
			    	touch $TMPDIR/abort
			fi
		) | tee -a $mail_msg_file >> $LOGFILE

		if [ -f $TMPDIR/abort ]; then
			build_ok=n
			echo "\nAborting at request of $HOOKNAME" |
				tee -a $mail_msg_file >> $LOGFILE
			exit 1
		fi
	fi
}

# Return library search directive as function of given root.
function myldlibs {
	echo "-L$1/lib -L$1/usr/lib"
}

# Return header search directive as function of given root.
function myheaders {
	echo "-I$1/usr/include"
}

#
# Function to do the build, including package generation.
# usage: build LABEL SUFFIX ND MULTIPROTO
# - LABEL is used to tag build output.
# - SUFFIX is used to distinguish files (e.g., DEBUG vs non-DEBUG,
#   open-only vs full tree).
# - ND is "-nd" (non-DEBUG builds) or "" (DEBUG builds).
# - If MULTIPROTO is "yes", it means to name the proto area according to
#   SUFFIX.  Otherwise ("no"), (re)use the standard proto area.
#
function build {
	LABEL=$1
	SUFFIX=$2
	ND=$3
	MULTIPROTO=$4
	INSTALLOG=install${SUFFIX}-${MACH}
	NOISE=noise${SUFFIX}-${MACH}
	PKGARCHIVE=${PKGARCHIVE_ORIG}${SUFFIX}

	ORIGROOT=$ROOT
	[ $MULTIPROTO = no ] || export ROOT=$ROOT$SUFFIX

	export ENVLDLIBS1=`myldlibs $ROOT`
	export ENVCPPFLAGS1=`myheaders $ROOT`

	this_build_ok=y
	#
	#	Build OS-Networking source
	#
	echo "\n==== Building OS-Net source at `date` ($LABEL) ====\n" \
		>> $LOGFILE

	rm -f $SRC/${INSTALLOG}.out
	cd $SRC
	/bin/time $MAKE -e install 2>&1 | \
	    tee -a $SRC/${INSTALLOG}.out >> $LOGFILE

	echo "\n==== Build errors ($LABEL) ====\n" >> $mail_msg_file
	egrep ":" $SRC/${INSTALLOG}.out |
		egrep -e "(^${MAKE}:|[ 	]error[: 	\n])" | \
		egrep -v "Ignoring unknown host" | \
		egrep -v "cc .* -o error " | \
		egrep -v "warning" | tee $TMPDIR/build_errs${SUFFIX} \
		>> $mail_msg_file
	if [[ -s $TMPDIR/build_errs${SUFFIX} ]]; then
		build_ok=n
		this_build_ok=n
	fi
	grep "bootblock image is .* bytes too big" $SRC/${INSTALLOG}.out \
		>> $mail_msg_file
	if [ "$?" = "0" ]; then
		build_ok=n
		this_build_ok=n
	fi

	echo "\n==== Build warnings ($LABEL) ====\n" >>$mail_msg_file
	egrep -i warning: $SRC/${INSTALLOG}.out \
		| egrep -v '^tic:' \
		| egrep -v "symbol (\`|')timezone' has differing types:" \
		| egrep -v "parameter <PSTAMP> set to" \
		| egrep -v "Ignoring unknown host" \
		| egrep -v "redefining segment flags attribute for" \
		| tee $TMPDIR/build_warnings${SUFFIX} >> $mail_msg_file
	if [[ -s $TMPDIR/build_warnings${SUFFIX} ]]; then
		build_ok=n
		this_build_ok=n
	fi

	echo "\n==== Ended OS-Net source build at `date` ($LABEL) ====\n" \
		>> $LOGFILE

	echo "\n==== Elapsed build time ($LABEL) ====\n" >>$mail_msg_file
	tail -3  $SRC/${INSTALLOG}.out >>$mail_msg_file

	if [ "$i_FLAG" = "n" ]; then
		rm -f $SRC/${NOISE}.ref
		if [ -f $SRC/${NOISE}.out ]; then
			mv $SRC/${NOISE}.out $SRC/${NOISE}.ref
		fi
		grep : $SRC/${INSTALLOG}.out \
			| egrep -v '^/' \
			| egrep -v '^(Start|Finish|real|user|sys|./bld_awk)' \
			| egrep -v '^tic:' \
			| egrep -v '^mcs' \
			| egrep -v '^LD_LIBRARY_PATH=' \
			| egrep -v 'ar: creating' \
			| egrep -v 'ar: writing' \
			| egrep -v 'conflicts:' \
			| egrep -v ':saved created' \
			| egrep -v '^stty.*c:' \
			| egrep -v '^mfgname.c:' \
			| egrep -v '^uname-i.c:' \
			| egrep -v '^volumes.c:' \
			| egrep -v '^lint library construction:' \
			| egrep -v 'tsort: INFORM:' \
			| egrep -v 'stripalign:' \
			| egrep -v 'chars, width' \
			| egrep -v "symbol (\`|')timezone' has differing types:" \
			| egrep -v 'PSTAMP' \
			| egrep -v '|%WHOANDWHERE%|' \
			| egrep -v '^Manifying' \
			| egrep -v 'Ignoring unknown host' \
			| egrep -v 'Processing method:' \
			| egrep -v '^Writing' \
			| egrep -v 'spellin1:' \
			| egrep -v '^adding:' \
			| egrep -v "^echo 'msgid" \
			| egrep -v '^echo ' \
			| egrep -v '\.c:$' \
			| egrep -v '^Adding file:' \
			| egrep -v 'CLASSPATH=' \
			| egrep -v '\/var\/mail\/:saved' \
			| egrep -v -- '-DUTS_VERSION=' \
			| egrep -v '^Running Mkbootstrap' \
			| egrep -v '^Applet length read:' \
			| egrep -v 'bytes written:' \
			| egrep -v '^File:SolarisAuthApplet.bin' \
			| egrep -v -i 'jibversion' \
			| egrep -v '^Output size:' \
			| egrep -v '^Solo size statistics:' \
			| egrep -v '^Using ROM API Version' \
			| egrep -v '^Zero Signature length:' \
			| egrep -v '^Note \(probably harmless\):' \
			| egrep -v '::' \
			| egrep -v -- '-xcache' \
			| egrep -v '^\+' \
			| egrep -v '^cc1: note: -fwritable-strings' \
			| egrep -v 'svccfg-native -s svc:/' \
			| sort | uniq >$SRC/${NOISE}.out
		if [ ! -f $SRC/${NOISE}.ref ]; then
			cp $SRC/${NOISE}.out $SRC/${NOISE}.ref
		fi
		echo "\n==== Build noise differences ($LABEL) ====\n" \
			>>$mail_msg_file
		diff $SRC/${NOISE}.ref $SRC/${NOISE}.out >>$mail_msg_file
	fi

	#
	#	Re-sign selected binaries using signing server
	#	(gatekeeper builds only)
	#
	if [ -n "$CODESIGN_USER" -a "$this_build_ok" = "y" ]; then
		echo "\n==== Signing proto area at `date` ====\n" >> $LOGFILE
		signing_file="${TMPDIR}/signing"
		rm -f ${signing_file}
		export CODESIGN_USER
		signproto $SRC/tools/codesign/creds 2>&1 | \
			tee -a ${signing_file} >> $LOGFILE
		echo "\n==== Finished signing proto area at `date` ====\n" \
		    >> $LOGFILE
		echo "\n==== Crypto module signing errors ($LABEL) ====\n" \
		    >> $mail_msg_file
		egrep 'WARNING|ERROR' ${signing_file} >> $mail_msg_file
		if (( $? == 0 )) ; then
			build_ok=n
			this_build_ok=n
		fi
	fi

	#
	#	Building Packages
	#
	if [ "$p_FLAG" = "y" -a "$this_build_ok" = "y" ]; then
		if [ -d $SRC/pkg ]; then
			echo "\n==== Creating $LABEL packages at `date` ====\n" \
				>> $LOGFILE
			echo "Clearing out $PKGARCHIVE ..." >> $LOGFILE
			rm -rf $PKGARCHIVE >> "$LOGFILE" 2>&1
			mkdir -p $PKGARCHIVE >> "$LOGFILE" 2>&1

			rm -f $SRC/pkg/${INSTALLOG}.out
			cd $SRC/pkg
			/bin/time $MAKE -e install 2>&1 | \
			    tee -a $SRC/pkg/${INSTALLOG}.out >> $LOGFILE

			echo "\n==== package build errors ($LABEL) ====\n" \
				>> $mail_msg_file

			egrep "${MAKE}|ERROR|WARNING" $SRC/pkg/${INSTALLOG}.out | \
				grep ':' | \
				grep -v PSTAMP | \
				egrep -v "Ignoring unknown host" | \
				tee $TMPDIR/package >> $mail_msg_file
			if [[ -s $TMPDIR/package ]]; then
				build_extras_ok=n
				this_build_ok=n
			fi
		else
			#
			# Handle it gracefully if -p was set but there so
			# no pkg directory.
			#
			echo "\n==== No $LABEL packages to build ====\n" \
				>> $LOGFILE
		fi
	else
		echo "\n==== Not creating $LABEL packages ====\n" >> $LOGFILE
	fi

	ROOT=$ORIGROOT
}

# Usage: dolint /dir y|n
# Arg. 2 is a flag to turn on/off the lint diff output
function dolint {
	if [ ! -d "$1" ]; then
		echo "dolint error: $1 is not a directory"
		exit 1
	fi

	if [ "$2" != "y" -a "$2" != "n" ]; then
		echo "dolint internal error: $2 should be 'y' or 'n'"
		exit 1
	fi

	lintdir=$1
	dodiff=$2
	base=`basename $lintdir`
	LINTOUT=$lintdir/lint-${MACH}.out
	LINTNOISE=$lintdir/lint-noise-${MACH}
	export ENVLDLIBS1=`myldlibs $ROOT`
	export ENVCPPFLAGS1=`myheaders $ROOT`

	set_debug_build_flags

	#
	#	'$MAKE lint' in $lintdir
	#
	echo "\n==== Begin '$MAKE lint' of $base at `date` ====\n" >> $LOGFILE

	# remove old lint.out
	rm -f $lintdir/lint.out $lintdir/lint-noise.out
	if [ -f $lintdir/lint-noise.ref ]; then
		mv $lintdir/lint-noise.ref ${LINTNOISE}.ref
	fi

	rm -f $LINTOUT
	cd $lintdir
	#
	# Remove all .ln files to ensure a full reference file
	#
	rm -f Nothing_to_remove \
	    `find . \( -name SCCS -o -name .hg -o -name .svn -o -name .git \) \
	    	-prune -o -type f -name '*.ln' -print `

	/bin/time $MAKE -ek lint 2>&1 | \
	    tee -a $LINTOUT >> $LOGFILE

	echo "\n==== '$MAKE lint' of $base ERRORS ====\n" >> $mail_msg_file

	grep "$MAKE:" $LINTOUT |
		egrep -v "Ignoring unknown host" | \
		tee $TMPDIR/lint_errs >> $mail_msg_file
	if [[ -s $TMPDIR/lint_errs ]]; then
		build_extras_ok=n
	fi

	echo "\n==== Ended '$MAKE lint' of $base at `date` ====\n" >> $LOGFILE

	echo "\n==== Elapsed time of '$MAKE lint' of $base ====\n" \
		>>$mail_msg_file
	tail -3  $LINTOUT >>$mail_msg_file

	rm -f ${LINTNOISE}.ref
	if [ -f ${LINTNOISE}.out ]; then
		mv ${LINTNOISE}.out ${LINTNOISE}.ref
	fi
        grep : $LINTOUT | \
		egrep -v '^(real|user|sys)' |
		egrep -v '(library construction)' | \
		egrep -v ': global crosschecks' | \
		egrep -v 'Ignoring unknown host' | \
		egrep -v '\.c:$' | \
		sort | uniq > ${LINTNOISE}.out
	if [ ! -f ${LINTNOISE}.ref ]; then
		cp ${LINTNOISE}.out ${LINTNOISE}.ref
	fi

	if [ "$dodiff" != "n" ]; then
		echo "\n==== lint warnings $base ====\n" \
			>>$mail_msg_file
		# should be none, though there are a few that were filtered out
		# above
		egrep -i '(warning|lint):' ${LINTNOISE}.out \
			| sort | uniq | tee $TMPDIR/lint_warns >> $mail_msg_file
		if [[ -s $TMPDIR/lint_warns ]]; then
			build_extras_ok=n
		fi
		echo "\n==== lint noise differences $base ====\n" \
			>> $mail_msg_file
		diff ${LINTNOISE}.ref ${LINTNOISE}.out \
			>> $mail_msg_file
	fi
}

#
# Build and install the onbld tools.
#
# usage: build_tools DESTROOT
#
# returns non-zero status if the build was successful.
#
function build_tools {
	DESTROOT=$1

	INSTALLOG=install-${MACH}

	echo "\n==== Building tools at `date` ====\n" \
		>> $LOGFILE

	rm -f ${TOOLS}/${INSTALLOG}.out
	cd ${TOOLS}
	/bin/time $MAKE TOOLS_PROTO=${DESTROOT} -e install 2>&1 | \
	    tee -a ${TOOLS}/${INSTALLOG}.out >> $LOGFILE

	echo "\n==== Tools build errors ====\n" >> $mail_msg_file

	egrep ":" ${TOOLS}/${INSTALLOG}.out |
		egrep -e "(${MAKE}:|[ 	]error[: 	\n])" | \
		egrep -v "Ignoring unknown host" | \
		egrep -v warning | tee $TMPDIR/tools_errors >> $mail_msg_file

	if [[ -s $TMPDIR/tools_errors ]]; then
		return 1
	fi
	return 0
}

#
# Set up to use locally installed tools.
#
# usage: use_tools TOOLSROOT
#
function use_tools {
	TOOLSROOT=$1

	#
	# If we're not building ON workspace, then the TOOLSROOT
	# settings here are clearly ignored by the workspace
	# makefiles, prepending nonexistent directories to PATH is
	# harmless, and we clearly do not wish to override
	# ONBLD_TOOLS.
	#
	# If we're building an ON workspace, then the prepended PATH
	# elements should supercede the preexisting ONBLD_TOOLS paths,
	# and we want to override ONBLD_TOOLS to catch the tools that
	# don't have specific path env vars here.
	#
	# So the only conditional behavior is overriding ONBLD_TOOLS,
	# and we check for "an ON workspace" by looking for
	# ${TOOLSROOT}/opt/onbld.
	#

	STABS=${TOOLSROOT}/opt/onbld/bin/${MACH}/stabs
	export STABS
	CTFSTABS=${TOOLSROOT}/opt/onbld/bin/${MACH}/ctfstabs
	export CTFSTABS
	GENOFFSETS=${TOOLSROOT}/opt/onbld/bin/genoffsets
	export GENOFFSETS

<<<<<<< HEAD
	if [ "$VERIFY_ELFSIGN" = "y" ]; then
		ELFSIGN=${TOOLSROOT}/opt/onbld/bin/elfsigncmp
	else
		ELFSIGN=${TOOLSROOT}/opt/onbld/bin/${MACH}/elfsign
	fi
	export ELFSIGN
=======
	CTFCONVERT=${TOOLSROOT}/opt/onbld/bin/${MACH}/ctfconvert
	export CTFCONVERT
	CTFMERGE=${TOOLSROOT}/opt/onbld/bin/${MACH}/ctfmerge
	export CTFMERGE
>>>>>>> cd277642

	PATH="${TOOLSROOT}/opt/onbld/bin/${MACH}:${PATH}"
	PATH="${TOOLSROOT}/opt/onbld/bin:${PATH}"
	export PATH

	if [ -d "${TOOLSROOT}/opt/onbld" ]; then
		ONBLD_TOOLS=${TOOLSROOT}/opt/onbld
		export ONBLD_TOOLS
	fi

	echo "\n==== New environment settings. ====\n" >> $LOGFILE
	echo "STABS=${STABS}" >> $LOGFILE
	echo "CTFSTABS=${CTFSTABS}" >> $LOGFILE
<<<<<<< HEAD
	echo "ELFSIGN=${ELFSIGN}" >> $LOGFILE
=======
	echo "CTFCONVERT=${CTFCONVERT}" >> $LOGFILE
	echo "CTFMERGE=${CTFMERGE}" >> $LOGFILE
>>>>>>> cd277642
	echo "PATH=${PATH}" >> $LOGFILE
	echo "ONBLD_TOOLS=${ONBLD_TOOLS}" >> $LOGFILE
}

function staffer {
	if [ $ISUSER -ne 0 ]; then
		"$@"
	else
		arg="\"$1\""
		shift
		for i
		do
			arg="$arg \"$i\""
		done
		eval su $STAFFER -c \'$arg\'
	fi
}

#
# Verify that the closed bins are present
#
function check_closed_bins {
	if [[ -n "$ON_CLOSED_BINS" && ! -d "$ON_CLOSED_BINS" ]]; then
		echo "ON_CLOSED_BINS must point to the closed binaries tree."
		build_ok=n
		exit 1
	fi
}

#
# wrapper over wsdiff.
# usage: do_wsdiff LABEL OLDPROTO NEWPROTO
#
function do_wsdiff {
	label=$1
	oldproto=$2
	newproto=$3

	wsdiff="wsdiff"
	[ "$t_FLAG" = y ] && wsdiff="wsdiff -t"

	echo "\n==== Getting object changes since last build at `date`" \
	    "($label) ====\n" | tee -a $LOGFILE >> $mail_msg_file
	$wsdiff -s -r ${TMPDIR}/wsdiff.results $oldproto $newproto 2>&1 | \
		    tee -a $LOGFILE >> $mail_msg_file
	echo "\n==== Object changes determined at `date` ($label) ====\n" | \
	    tee -a $LOGFILE >> $mail_msg_file
}

#
# Functions for setting build flags (DEBUG/non-DEBUG).  Keep them
# together.
#

function set_non_debug_build_flags {
	export RELEASE_BUILD ; RELEASE_BUILD=
	unset EXTRA_OPTIONS
	unset EXTRA_CFLAGS
}

function set_debug_build_flags {
	unset RELEASE_BUILD
	unset EXTRA_OPTIONS
	unset EXTRA_CFLAGS
}


MACH=`uname -p`

if [ "$OPTHOME" = "" ]; then
	OPTHOME=/opt
	export OPTHOME
fi

USAGE='Usage: nightly [-in] [+t] [-V VERS ] <env_file>

Where:
	-i	Fast incremental options (no clobber, lint, check)
	-n      Do not do a bringover
	+t	Use the build tools in $ONBLD_TOOLS/bin
	-V VERS set the build version string to VERS

	<env_file>  file in Bourne shell syntax that sets and exports
	variables that configure the operation of this script and many of
	the scripts this one calls. If <env_file> does not exist,
	it will be looked for in $OPTHOME/onbld/env.

non-DEBUG is the default build type. Build options can be set in the
NIGHTLY_OPTIONS variable in the <env_file> as follows:

	-A	check for ABI differences in .so files
	-C	check for cstyle/hdrchk errors
	-D	do a build with DEBUG on
	-F	do _not_ do a non-DEBUG build
	-G	gate keeper default group of options (-au)
	-I	integration engineer default group of options (-ampu)
	-M	do not run pmodes (safe file permission checker)
	-N	do not run protocmp
	-R	default group of options for building a release (-mp)
	-U	update proto area in the parent
	-V VERS set the build version string to VERS
	-f	find unreferenced files
	-i	do an incremental build (no "make clobber")
	-l	do "make lint" in $LINTDIRS (default: $SRC y)
	-m	send mail to $MAILTO at end of build
	-n      do not do a bringover
	-p	create packages
	-r	check ELF runtime attributes in the proto area
	-t	build and use the tools in $SRC/tools (default setting)
	+t	Use the build tools in $ONBLD_TOOLS/bin
	-u	update proto_list_$MACH and friends in the parent workspace;
		when used with -f, also build an unrefmaster.out in the parent
	-w	report on differences between previous and current proto areas
'
#
#	A log file will be generated under the name $LOGFILE
#	for partially completed build and log.`date '+%F'`
#	in the same directory for fully completed builds.
#

# default values for low-level FLAGS; G I R are group FLAGS
A_FLAG=n
C_FLAG=n
D_FLAG=n
F_FLAG=n
f_FLAG=n
i_FLAG=n; i_CMD_LINE_FLAG=n
l_FLAG=n
M_FLAG=n
m_FLAG=n
N_FLAG=n
n_FLAG=n
p_FLAG=n
r_FLAG=n
t_FLAG=y
U_FLAG=n
u_FLAG=n
V_FLAG=n
w_FLAG=n
W_FLAG=n
#
build_ok=y
build_extras_ok=y

#
# examine arguments
#

OPTIND=1
while getopts +intV:W FLAG
do
	case $FLAG in
	  i )	i_FLAG=y; i_CMD_LINE_FLAG=y
		;;
	  n )	n_FLAG=y
		;;
	 +t )	t_FLAG=n
		;;
	  V )	V_FLAG=y
		V_ARG="$OPTARG"
		;;
	  W )   W_FLAG=y
		;;
	 \? )	echo "$USAGE"
		exit 1
		;;
	esac
done

# correct argument count after options
shift `expr $OPTIND - 1`

# test that the path to the environment-setting file was given
if [ $# -ne 1 ]; then
	echo "$USAGE"
	exit 1
fi

# check if user is running nightly as root
# ISUSER is set non-zero if an ordinary user runs nightly, or is zero
# when root invokes nightly.
/usr/bin/id | grep '^uid=0(' >/dev/null 2>&1
ISUSER=$?;	export ISUSER

#
# force locale to C
LANG=C;		export LANG
LC_ALL=C;	export LC_ALL
LC_COLLATE=C;	export LC_COLLATE
LC_CTYPE=C;	export LC_CTYPE
LC_MESSAGES=C;	export LC_MESSAGES
LC_MONETARY=C;	export LC_MONETARY
LC_NUMERIC=C;	export LC_NUMERIC
LC_TIME=C;	export LC_TIME

# clear environment variables we know to be bad for the build
unset LD_OPTIONS
unset LD_AUDIT		LD_AUDIT_32		LD_AUDIT_64
unset LD_BIND_NOW	LD_BIND_NOW_32		LD_BIND_NOW_64
unset LD_BREADTH	LD_BREADTH_32		LD_BREADTH_64
unset LD_CONFIG		LD_CONFIG_32		LD_CONFIG_64
unset LD_DEBUG		LD_DEBUG_32		LD_DEBUG_64
unset LD_DEMANGLE	LD_DEMANGLE_32		LD_DEMANGLE_64
unset LD_FLAGS		LD_FLAGS_32		LD_FLAGS_64
unset LD_LIBRARY_PATH	LD_LIBRARY_PATH_32	LD_LIBRARY_PATH_64
unset LD_LOADFLTR	LD_LOADFLTR_32		LD_LOADFLTR_64
unset LD_NOAUDIT	LD_NOAUDIT_32		LD_NOAUDIT_64
unset LD_NOAUXFLTR	LD_NOAUXFLTR_32		LD_NOAUXFLTR_64
unset LD_NOCONFIG	LD_NOCONFIG_32		LD_NOCONFIG_64
unset LD_NODIRCONFIG	LD_NODIRCONFIG_32	LD_NODIRCONFIG_64
unset LD_NODIRECT	LD_NODIRECT_32		LD_NODIRECT_64
unset LD_NOLAZYLOAD	LD_NOLAZYLOAD_32	LD_NOLAZYLOAD_64
unset LD_NOOBJALTER	LD_NOOBJALTER_32	LD_NOOBJALTER_64
unset LD_NOVERSION	LD_NOVERSION_32		LD_NOVERSION_64
unset LD_ORIGIN		LD_ORIGIN_32		LD_ORIGIN_64
unset LD_PRELOAD	LD_PRELOAD_32		LD_PRELOAD_64
unset LD_PROFILE	LD_PROFILE_32		LD_PROFILE_64

unset CONFIG
unset GROUP
unset OWNER
unset REMOTE
unset ENV
unset ARCH
unset CLASSPATH
unset NAME

#
# To get ONBLD_TOOLS from the environment, it must come from the env file.
# If it comes interactively, it is generally TOOLS_PROTO, which will be
# clobbered before the compiler version checks, which will therefore fail.
#
unset ONBLD_TOOLS

#
#	Setup environmental variables
#
if [ -f /etc/nightly.conf ]; then
	. /etc/nightly.conf
fi    

if [ -f $1 ]; then
	if [[ $1 = */* ]]; then
		. $1
	else
		. ./$1
	fi
else
	if [ -f $OPTHOME/onbld/env/$1 ]; then
		. $OPTHOME/onbld/env/$1
	else
		echo "Cannot find env file as either $1 or $OPTHOME/onbld/env/$1"
		exit 1
	fi
fi

# contents of stdenv.sh inserted after next line:
# STDENV_START
# STDENV_END

# Check if we have sufficient data to continue...
[[ -v CODEMGR_WS ]] || fatal_error "Error: Variable CODEMGR_WS not set."
if  [[ "${NIGHTLY_OPTIONS}" == ~(F)n ]] ; then
	# Check if the gate data are valid if we don't do a "bringover" below
	[[ -d "${CODEMGR_WS}" ]] || \
		fatal_error "Error: ${CODEMGR_WS} is not a directory."
	[[ -f "${CODEMGR_WS}/usr/src/Makefile" ]] || \
		fatal_error "Error: ${CODEMGR_WS}/usr/src/Makefile not found."
fi

#
# place ourselves in a new task, respecting BUILD_PROJECT if set.
#
if [ -z "$BUILD_PROJECT" ]; then
	/usr/bin/newtask -c $$
else
	/usr/bin/newtask -c $$ -p $BUILD_PROJECT
fi

ps -o taskid= -p $$ | read build_taskid
ps -o project= -p $$ | read build_project

#
# See if NIGHTLY_OPTIONS is set
#
if [ "$NIGHTLY_OPTIONS" = "" ]; then
	NIGHTLY_OPTIONS="-aBm"
fi

#
# If BRINGOVER_WS was not specified, let it default to CLONE_WS
#
if [ "$BRINGOVER_WS" = "" ]; then
	BRINGOVER_WS=$CLONE_WS
fi

#
# If BRINGOVER_FILES was not specified, default to usr
#
if [ "$BRINGOVER_FILES" = "" ]; then
	BRINGOVER_FILES="usr"
fi

check_closed_bins

#
# Note: changes to the option letters here should also be applied to the
#	bldenv script.  `d' is listed for backward compatibility.
#
NIGHTLY_OPTIONS=-${NIGHTLY_OPTIONS#-}
OPTIND=1
while getopts +ABCDdFfGIilMmNnpRrtUuwW FLAG $NIGHTLY_OPTIONS
do
	case $FLAG in
	  A )	A_FLAG=y
		;;
	  B )	D_FLAG=y
		;; # old version of D
	  C )	C_FLAG=y
		;;
	  D )	D_FLAG=y
		;;
	  F )	F_FLAG=y
		;;
	  f )	f_FLAG=y
		;;
	  G )   u_FLAG=y
		;;
	  I )	m_FLAG=y
		p_FLAG=y
		u_FLAG=y
		;;
	  i )	i_FLAG=y
		;;
	  l )	l_FLAG=y
		;;
	  M )	M_FLAG=y
		;;
	  m )	m_FLAG=y
		;;
	  N )	N_FLAG=y
		;;
	  n )	n_FLAG=y
		;;
	  p )	p_FLAG=y
		;;
	  R )	m_FLAG=y
		p_FLAG=y
		;;
	  r )	r_FLAG=y
		;;
	 +t )	t_FLAG=n
		;;
	  U )   if [ -z "${PARENT_ROOT}" ]; then
			echo "PARENT_ROOT must be set if the U flag is" \
			    "present in NIGHTLY_OPTIONS."
			exit 1
		fi
		NIGHTLY_PARENT_ROOT=$PARENT_ROOT
		if [ -n "${PARENT_TOOLS_ROOT}" ]; then
			NIGHTLY_PARENT_TOOLS_ROOT=$PARENT_TOOLS_ROOT
		fi
		U_FLAG=y
		;;
	  u )	u_FLAG=y
		;;
	  w )	w_FLAG=y
		;;
	  W )   W_FLAG=y
		;;
	 \? )	echo "$USAGE"
		exit 1
		;;
	esac
done

if [ $ISUSER -ne 0 ]; then
	# Set default value for STAFFER, if needed.
	if [ -z "$STAFFER" -o "$STAFFER" = "nobody" ]; then
		STAFFER=`/usr/xpg4/bin/id -un`
		export STAFFER
	fi
fi

if [ -z "$MAILTO" -o "$MAILTO" = "nobody" ]; then
	MAILTO=$STAFFER
	export MAILTO
fi

PATH="$OPTHOME/onbld/bin:$OPTHOME/onbld/bin/${MACH}:/usr/ccs/bin"
PATH="$PATH:$OPTHOME/SUNWspro/bin:/usr/bin:/usr/sbin:/usr/ucb"
PATH="$PATH:/usr/openwin/bin:/usr/sfw/bin:/opt/sfw/bin:."
export PATH

# roots of source trees, both relative to $SRC and absolute.
relsrcdirs="."
abssrcdirs="$SRC"

PROTOCMPTERSE="protocmp.terse -gu"
POUND_SIGN="#"
# have we set RELEASE_DATE in our env file?
if [ -z "$RELEASE_DATE" ]; then
	RELEASE_DATE=$(LC_ALL=C date +"%B %Y")
fi
BUILD_DATE=$(LC_ALL=C date +%Y-%b-%d)
BASEWSDIR=$(basename $CODEMGR_WS)
DEV_CM="\"@(#)SunOS Internal Development: $LOGNAME $BUILD_DATE [$BASEWSDIR]\""

# we export POUND_SIGN, RELEASE_DATE and DEV_CM to speed up the build process
# by avoiding repeated shell invocations to evaluate Makefile.master
# definitions.
export POUND_SIGN RELEASE_DATE DEV_CM

maketype="distributed"
if [[ -z "$MAKE" ]]; then
	MAKE=dmake
elif [[ ! -x "$MAKE" ]]; then
	echo "\$MAKE is set to garbage in the environment"
	exit 1	
fi
export PATH
export MAKE

if [ "${SUNWSPRO}" != "" ]; then
	PATH="${SUNWSPRO}/bin:$PATH"
	export PATH
fi

hostname=$(uname -n)
if [[ $DMAKE_MAX_JOBS != +([0-9]) || $DMAKE_MAX_JOBS -eq 0 ]]
then
	maxjobs=
	if [[ -f $HOME/.make.machines ]]
	then
		# Note: there is a hard tab and space character in the []s
		# below.
		egrep -i "^[ 	]*$hostname[ 	\.]" \
			$HOME/.make.machines | read host jobs
		maxjobs=${jobs##*=}
	fi

	if [[ $maxjobs != +([0-9]) || $maxjobs -eq 0 ]]
	then
		# default
		maxjobs=4
	fi

	export DMAKE_MAX_JOBS=$maxjobs
fi

DMAKE_MODE=parallel;
export DMAKE_MODE

if [ -z "${ROOT}" ]; then
	echo "ROOT must be set."
	exit 1
fi

#
# if -V flag was given, reset VERSION to V_ARG
#
if [ "$V_FLAG" = "y" ]; then
	VERSION=$V_ARG
fi

TMPDIR="/tmp/nightly.tmpdir.$$"
export TMPDIR
rm -rf ${TMPDIR}
mkdir -p $TMPDIR || exit 1
chmod 777 $TMPDIR

#
# Tools should only be built non-DEBUG.  Keep track of the tools proto
# area path relative to $TOOLS, because the latter changes in an
# export build.
#
# TOOLS_PROTO is included below for builds other than usr/src/tools
# that look for this location.  For usr/src/tools, this will be
# overridden on the $MAKE command line in build_tools().
#
TOOLS=${SRC}/tools
TOOLS_PROTO_REL=proto/root_${MACH}-nd
TOOLS_PROTO=${TOOLS}/${TOOLS_PROTO_REL};	export TOOLS_PROTO

unset   CFLAGS LD_LIBRARY_PATH LDFLAGS

# create directories that are automatically removed if the nightly script
# fails to start correctly
function newdir {
	dir=$1
	toadd=
	while [ ! -d $dir ]; do
		toadd="$dir $toadd"
		dir=`dirname $dir`
	done
	torm=
	newlist=
	for dir in $toadd; do
		if staffer mkdir $dir; then
			newlist="$ISUSER $dir $newlist"
			torm="$dir $torm"
		else
			[ -z "$torm" ] || staffer rmdir $torm
			return 1
		fi
	done
	newdirlist="$newlist $newdirlist"
	return 0
}
newdirlist=

[ -d $CODEMGR_WS ] || newdir $CODEMGR_WS || exit 1

# since this script assumes the build is from full source, it nullifies
# variables likely to have been set by a "ws" script; nullification
# confines the search space for headers and libraries to the proto area
# built from this immediate source.
ENVLDLIBS1=
ENVLDLIBS2=
ENVLDLIBS3=
ENVCPPFLAGS1=
ENVCPPFLAGS2=
ENVCPPFLAGS3=
ENVCPPFLAGS4=
PARENT_ROOT=

export ENVLDLIBS3 ENVCPPFLAGS1 ENVCPPFLAGS2 ENVCPPFLAGS3 ENVCPPFLAGS4 \
	ENVLDLIBS1 ENVLDLIBS2 PARENT_ROOT

PKGARCHIVE_ORIG=$PKGARCHIVE

#
# Juggle the logs and optionally send mail on completion.
#

function logshuffle {
    	LLOG="$ATLOG/log.`date '+%F.%H:%M'`"
	if [ -f $LLOG -o -d $LLOG ]; then
	    	LLOG=$LLOG.$$
	fi
	mkdir $LLOG
	export LLOG

	if [ "$build_ok" = "y" ]; then
		mv $ATLOG/proto_list_${MACH} $LLOG

		if [ -f $ATLOG/proto_list_tools_${MACH} ]; then
			mv $ATLOG/proto_list_tools_${MACH} $LLOG
	        fi

		if [ -f $TMPDIR/wsdiff.results ]; then
		    	mv $TMPDIR/wsdiff.results $LLOG
		fi

		if [ -f $TMPDIR/wsdiff-nd.results ]; then
			mv $TMPDIR/wsdiff-nd.results $LLOG
		fi
	fi

	#
	# Now that we're about to send mail, it's time to check the noise
	# file.  In the event that an error occurs beyond this point, it will
	# be recorded in the nightly.log file, but nowhere else.  This would
	# include only errors that cause the copying of the noise log to fail
	# or the mail itself not to be sent.
	#

	exec >>$LOGFILE 2>&1
	if [ -s $build_noise_file ]; then
	    	echo "\n==== Nightly build noise ====\n" |
		    tee -a $LOGFILE >>$mail_msg_file
		cat $build_noise_file >>$LOGFILE
		cat $build_noise_file >>$mail_msg_file
		echo | tee -a $LOGFILE >>$mail_msg_file
	fi
	rm -f $build_noise_file

	case "$build_ok" in
		y)
			state=Completed
			;;
		i)
			state=Interrupted
			;;
		*)
	    		state=Failed
			;;
	esac

	if [[ $state != "Interrupted" && $build_extras_ok != "y" ]]; then
		state=Failed
	fi

	NIGHTLY_STATUS=$state
	export NIGHTLY_STATUS

	run_hook POST_NIGHTLY $state
	run_hook SYS_POST_NIGHTLY $state

	#
	# mailx(1) sets From: based on the -r flag
	# if it is given.
	#
	mailx_r=
	if [[ -n "${MAILFROM}" ]]; then
		mailx_r="-r ${MAILFROM}"
	fi

	cat $build_time_file $build_environ_file $mail_msg_file \
	    > ${LLOG}/mail_msg
	if [ "$m_FLAG" = "y" ]; then
	    	cat ${LLOG}/mail_msg | /usr/bin/mailx ${mailx_r} -s \
	"Nightly ${MACH} Build of `basename ${CODEMGR_WS}` ${state}." \
			${MAILTO}
	fi

	if [ "$u_FLAG" = "y" -a "$build_ok" = "y" ]; then
	    	staffer cp ${LLOG}/mail_msg $PARENT_WS/usr/src/mail_msg-${MACH}
		staffer cp $LOGFILE $PARENT_WS/usr/src/nightly-${MACH}.log
	fi

	mv $LOGFILE $LLOG
}

#
#	Remove the locks and temporary files on any exit
#
function cleanup {
    	logshuffle

	[ -z "$lockfile" ] || staffer rm -f $lockfile
	[ -z "$atloglockfile" ] || rm -f $atloglockfile
	[ -z "$ulockfile" ] || staffer rm -f $ulockfile
	[ -z "$Ulockfile" ] || rm -f $Ulockfile

	set -- $newdirlist
	while [ $# -gt 0 ]; do
		ISUSER=$1 staffer rmdir $2
		shift; shift
	done
	rm -rf $TMPDIR
}

function cleanup_signal {
    	build_ok=i
	# this will trigger cleanup(), above.
	exit 1
}

trap cleanup 0
trap cleanup_signal 1 2 3 15

#
# Generic lock file processing -- make sure that the lock file doesn't
# exist.  If it does, it should name the build host and PID.  If it
# doesn't, then make sure we can create it.  Clean up locks that are
# known to be stale (assumes host name is unique among build systems
# for the workspace).
#
function create_lock {
	lockf=$1
	lockvar=$2

	ldir=`dirname $lockf`
	[ -d $ldir ] || newdir $ldir || exit 1
	eval $lockvar=$lockf

	while ! staffer ln -s $hostname.$STAFFER.$$ $lockf 2> /dev/null; do
		basews=`basename $CODEMGR_WS`
		ls -l $lockf | nawk '{print $NF}' | IFS=. read host user pid
		if [ "$host" != "$hostname" ]; then
			echo "$MACH build of $basews apparently" \
			    "already started by $user on $host as $pid."
			exit 1
		elif kill -s 0 $pid 2>/dev/null; then
			echo "$MACH build of $basews already started" \
			    "by $user as $pid."
			exit 1
		else
			# stale lock; clear it out and try again
			rm -f $lockf
		fi
	done
}

#
# Return the list of interesting proto areas, depending on the current
# options.
#
function allprotos {
	typeset roots="$ROOT"

	if [[ "$F_FLAG" = n && "$MULTI_PROTO" = yes ]]; then
		roots="$roots $ROOT-nd"
	fi

	echo $roots
}

# Ensure no other instance of this script is running on this host.
# LOCKNAME can be set in <env_file>, and is by default, but is not
# required due to the use of $ATLOG below.
if [ -n "$LOCKNAME" ]; then
	create_lock /tmp/$LOCKNAME "lockfile"
fi
#
# Create from one, two, or three other locks:
#	$ATLOG/nightly.lock
#		- protects against multiple builds in same workspace
#	$PARENT_WS/usr/src/nightly.$MACH.lock
#		- protects against multiple 'u' copy-backs
#	$NIGHTLY_PARENT_ROOT/nightly.lock
#		- protects against multiple 'U' copy-backs
#
# Overriding ISUSER to 1 causes the lock to be created as root if the
# script is run as root.  The default is to create it as $STAFFER.
ISUSER=1 create_lock $ATLOG/nightly.lock "atloglockfile"
if [ "$u_FLAG" = "y" ]; then
	create_lock $PARENT_WS/usr/src/nightly.$MACH.lock "ulockfile"
fi
if [ "$U_FLAG" = "y" ]; then
	# NIGHTLY_PARENT_ROOT is written as root if script invoked as root.
	ISUSER=1 create_lock $NIGHTLY_PARENT_ROOT/nightly.lock "Ulockfile"
fi

# Locks have been taken, so we're doing a build and we're committed to
# the directories we may have created so far.
newdirlist=

#
# Create mail_msg_file
#
mail_msg_file="${TMPDIR}/mail_msg"
touch $mail_msg_file
build_time_file="${TMPDIR}/build_time"
build_environ_file="${TMPDIR}/build_environ"
touch $build_environ_file
#
#	Move old LOGFILE aside
#	ATLOG directory already made by 'create_lock' above
#
if [ -f $LOGFILE ]; then
	mv -f $LOGFILE ${LOGFILE}-
fi
#
#	Build OsNet source
#
START_DATE=`date`
SECONDS=0
echo "\n==== Nightly $maketype build started:   $START_DATE ====" \
    | tee -a $LOGFILE > $build_time_file

echo "\nBuild project:  $build_project\nBuild taskid:   $build_taskid" | \
    tee -a $mail_msg_file >> $LOGFILE

# make sure we log only to the nightly build file
build_noise_file="${TMPDIR}/build_noise"
exec </dev/null >$build_noise_file 2>&1

run_hook SYS_PRE_NIGHTLY
run_hook PRE_NIGHTLY

echo "\n==== list of environment variables ====\n" >> $LOGFILE
env >> $LOGFILE

echo "\n==== Nightly argument issues ====\n" | tee -a $mail_msg_file >> $LOGFILE

if [ "$N_FLAG" = "y" ]; then
	if [ "$p_FLAG" = "y" ]; then
		cat <<EOF | tee -a $mail_msg_file >> $LOGFILE
WARNING: the p option (create packages) is set, but so is the N option (do
         not run protocmp); this is dangerous; you should unset the N option
EOF
	else
		cat <<EOF | tee -a $mail_msg_file >> $LOGFILE
Warning: the N option (do not run protocmp) is set; it probably shouldn't be
EOF
	fi
	echo "" | tee -a $mail_msg_file >> $LOGFILE
fi

if [ "$D_FLAG" = "n" -a "$l_FLAG" = "y" ]; then
	#
	# In the past we just complained but went ahead with the lint
	# pass, even though the proto area was built non-DEBUG.  It's
	# unlikely that non-DEBUG headers will make a difference, but
	# rather than assuming it's a safe combination, force the user
	# to specify a DEBUG build.
	#
	echo "WARNING: DEBUG build not requested; disabling lint.\n" \
	    | tee -a $mail_msg_file >> $LOGFILE
	l_FLAG=n
fi

if [ "$f_FLAG" = "y" ]; then
	if [ "$i_FLAG" = "y" ]; then
		echo "WARNING: the -f flag cannot be used during incremental" \
		    "builds; ignoring -f\n" | tee -a $mail_msg_file >> $LOGFILE
		f_FLAG=n
	fi
	if [ "${l_FLAG}${p_FLAG}" != "yy" ]; then
		echo "WARNING: the -f flag requires -l, and -p;" \
		    "ignoring -f\n" | tee -a $mail_msg_file >> $LOGFILE
		f_FLAG=n
	fi
fi

if [ "$w_FLAG" = "y" -a ! -d $ROOT ]; then
	echo "WARNING: -w specified, but $ROOT does not exist;" \
	    "ignoring -w\n" | tee -a $mail_msg_file >> $LOGFILE
	w_FLAG=n
fi

case $MULTI_PROTO in
yes|no)	;;
*)
	echo "WARNING: MULTI_PROTO is \"$MULTI_PROTO\"; " \
	    "should be \"yes\" or \"no\"." | tee -a $mail_msg_file >> $LOGFILE
	echo "Setting MULTI_PROTO to \"no\".\n" | \
	    tee -a $mail_msg_file >> $LOGFILE
	export MULTI_PROTO=no
	;;
esac

echo "\n==== Build version ====\n" | tee -a $mail_msg_file >> $LOGFILE
echo $VERSION | tee -a $mail_msg_file >> $LOGFILE

# Save the current proto area if we're comparing against the last build
if [ "$w_FLAG" = "y" -a -d "$ROOT" ]; then
    if [ -d "$ROOT.prev" ]; then
	rm -rf $ROOT.prev
    fi
    mv $ROOT $ROOT.prev
fi

# Same for non-DEBUG proto area
if [ "$w_FLAG" = "y" -a "$MULTI_PROTO" = yes -a -d "$ROOT-nd" ]; then
	if [ -d "$ROOT-nd.prev" ]; then
		rm -rf $ROOT-nd.prev
	fi
	mv $ROOT-nd $ROOT-nd.prev
fi

#
# Echo the SCM type of the parent workspace, this can't just be which_scm
# as that does not know how to identify various network repositories.
#
function parent_wstype {
	typeset scm_type junk

	CODEMGR_WS="$BRINGOVER_WS" "$WHICH_SCM" 2>/dev/null \
	    | read scm_type junk
	if [[ -z "$scm_type" || "$scm_type" == unknown ]]; then
		# Probe BRINGOVER_WS to determine its type
		if [[ $BRINGOVER_WS == ssh://* ]]; then
			scm_type="mercurial"
		elif [[ $BRINGOVER_WS == http://* ]] && \
		    wget -q -O- --save-headers "$BRINGOVER_WS/?cmd=heads" | \
		    egrep -s "application/mercurial" 2> /dev/null; then
			scm_type="mercurial"
		else
			scm_type="none"
		fi
	fi    

	# fold both unsupported and unrecognized results into "none"
	case "$scm_type" in
	mercurial)
		;;
	*)	scm_type=none
		;;
	esac

	echo $scm_type
}

# Echo the SCM types of $CODEMGR_WS and $BRINGOVER_WS
function child_wstype {
	typeset scm_type junk

	# Probe CODEMGR_WS to determine its type
	if [[ -d $CODEMGR_WS ]]; then
		$WHICH_SCM | read scm_type junk || exit 1
	fi

	case "$scm_type" in
	none|git|mercurial)
		;;
	*)	scm_type=none
		;;
	esac

	echo $scm_type
}

SCM_TYPE=$(child_wstype)

#
#	Decide whether to clobber
#
if [ "$i_FLAG" = "n" -a -d "$SRC" ]; then
	echo "\n==== Make clobber at `date` ====\n" >> $LOGFILE

	cd $SRC
	# remove old clobber file
	rm -f $SRC/clobber.out
	rm -f $SRC/clobber-${MACH}.out

	# Remove all .make.state* files, just in case we are restarting
	# the build after having interrupted a previous 'make clobber'.
	find . \( -name SCCS -o -name .hg -o -name .svn -o -name .git \
		-o -name 'interfaces.*' \) -prune \
		-o -name '.make.*' -print | xargs rm -f

	$MAKE -ek clobber 2>&1 | tee -a $SRC/clobber-${MACH}.out >> $LOGFILE
	echo "\n==== Make clobber ERRORS ====\n" >> $mail_msg_file
	grep "$MAKE:" $SRC/clobber-${MACH}.out |
		egrep -v "Ignoring unknown host" | \
		tee $TMPDIR/clobber_errs >> $mail_msg_file

	if [[ -s $TMPDIR/clobber_errs ]]; then
		build_extras_ok=n
	fi

	if [[ "$t_FLAG" = "y" ]]; then
		echo "\n==== Make tools clobber at `date` ====\n" >> $LOGFILE
		cd ${TOOLS}
		rm -f ${TOOLS}/clobber-${MACH}.out
		$MAKE TOOLS_PROTO=$TOOLS_PROTO -ek clobber 2>&1 | \
			tee -a ${TOOLS}/clobber-${MACH}.out >> $LOGFILE
		echo "\n==== Make tools clobber ERRORS ====\n" \
			>> $mail_msg_file
		grep "$MAKE:" ${TOOLS}/clobber-${MACH}.out \
			>> $mail_msg_file
		if (( $? == 0 )); then
			build_extras_ok=n
		fi
		rm -rf ${TOOLS_PROTO}
		mkdir -p ${TOOLS_PROTO}
	fi

	typeset roots=$(allprotos)
	echo "\n\nClearing $roots" >> "$LOGFILE"
	rm -rf $roots

	# Get back to a clean workspace as much as possible to catch
	# problems that only occur on fresh workspaces.
	# Remove all .make.state* files, libraries, and .o's that may
	# have been omitted from clobber.  A couple of libraries are
	# under source code control, so leave them alone.
	# We should probably blow away temporary directories too.
	cd $SRC
	find $relsrcdirs \( -name SCCS -o -name .hg -o -name .svn \
	    -o -name .git -o -name 'interfaces.*' \) -prune -o \
	    \( -name '.make.*' -o -name 'lib*.a' -o -name 'lib*.so*' -o \
	       -name '*.o' \) -print | \
	    grep -v 'tools/ctf/dwarf/.*/libdwarf' | xargs rm -f
else
	echo "\n==== No clobber at `date` ====\n" >> $LOGFILE
fi

type bringover_mercurial > /dev/null 2>&1 || function bringover_mercurial {
	typeset -x PATH=$PATH

	# If the repository doesn't exist yet, then we want to populate it.
	if [[ ! -d $CODEMGR_WS/.hg ]]; then
		staffer hg init $CODEMGR_WS
		staffer echo "[paths]" > $CODEMGR_WS/.hg/hgrc
		staffer echo "default=$BRINGOVER_WS" >> $CODEMGR_WS/.hg/hgrc
		touch $TMPDIR/new_repository
	fi

	typeset -x HGMERGE="/bin/false"

	#
	# If the user has changes, regardless of whether those changes are
	# committed, and regardless of whether those changes conflict, then
	# we'll attempt to merge them either implicitly (uncommitted) or
	# explicitly (committed).
	#
	# These are the messages we'll use to help clarify mercurial output
	# in those cases.
	#
	typeset mergefailmsg="\
***\n\
*** nightly was unable to automatically merge your changes.  You should\n\
*** redo the full merge manually, following the steps outlined by mercurial\n\
*** above, then restart nightly.\n\
***\n"
	typeset mergepassmsg="\
***\n\
*** nightly successfully merged your changes.  This means that your working\n\
*** directory has been updated, but those changes are not yet committed.\n\
*** After nightly completes, you should validate the results of the merge,\n\
*** then use hg commit manually.\n\
***\n"

	#
	# For each repository in turn:
	#
	# 1. Do the pull.  If this fails, dump the output and bail out.
	#
	# 2. If the pull resulted in an extra head, do an explicit merge.
	#    If this fails, dump the output and bail out.
	#
	# Because we can't rely on Mercurial to exit with a failure code
	# when a merge fails (Mercurial issue #186), we must grep the
	# output of pull/merge to check for attempted and/or failed merges.
	#
	# 3. If a merge failed, set the message and fail the bringover.
	#
	# 4. Otherwise, if a merge succeeded, set the message
	#
	# 5. Dump the output, and any message from step 3 or 4.
	#

	typeset HG_SOURCE=$BRINGOVER_WS
	if [ ! -f $TMPDIR/new_repository ]; then
		HG_SOURCE=$TMPDIR/open_bundle.hg
		staffer hg --cwd $CODEMGR_WS incoming --bundle $HG_SOURCE \
		    -v $BRINGOVER_WS > $TMPDIR/incoming_open.out

		#
		# If there are no incoming changesets, then incoming will
		# fail, and there will be no bundle file.  Reset the source,
		# to allow the remaining logic to complete with no false
		# negatives.  (Unlike incoming, pull will return success
		# for the no-change case.)
		#
		if (( $? != 0 )); then
			HG_SOURCE=$BRINGOVER_WS
		fi
	fi

	staffer hg --cwd $CODEMGR_WS pull -u $HG_SOURCE \
	    > $TMPDIR/pull_open.out 2>&1
	if (( $? != 0 )); then
		printf "%s: pull failed as follows:\n\n" "$CODEMGR_WS"
		cat $TMPDIR/pull_open.out
		if grep "^merging.*failed" $TMPDIR/pull_open.out > /dev/null 2>&1; then
			printf "$mergefailmsg"
		fi
		touch $TMPDIR/bringover_failed
		return
	fi

	if grep "not updating" $TMPDIR/pull_open.out > /dev/null 2>&1; then
		staffer hg --cwd $CODEMGR_WS merge \
		    >> $TMPDIR/pull_open.out 2>&1
		if (( $? != 0 )); then
			printf "%s: merge failed as follows:\n\n" \
			    "$CODEMGR_WS"
			cat $TMPDIR/pull_open.out
			if grep "^merging.*failed" $TMPDIR/pull_open.out \
			    > /dev/null 2>&1; then
				printf "$mergefailmsg"
			fi
			touch $TMPDIR/bringover_failed
			return
		fi
	fi

	printf "updated %s with the following results:\n" "$CODEMGR_WS"
	cat $TMPDIR/pull_open.out
	if grep "^merging" $TMPDIR/pull_open.out >/dev/null 2>&1; then
		printf "$mergepassmsg"
	fi
	printf "\n"

	#
	# Per-changeset output is neither useful nor manageable for a
	# newly-created repository.
	#
	if [ -f $TMPDIR/new_repository ]; then
		return
	fi

	printf "\nadded the following changesets to open repository:\n"
	cat $TMPDIR/incoming_open.out
}

type bringover_none > /dev/null 2>&1 || function bringover_none {
	echo "Couldn't figure out what kind of SCM to use for $BRINGOVER_WS."
	touch $TMPDIR/bringover_failed
}

#
#	Decide whether to bringover to the codemgr workspace
#
if [ "$n_FLAG" = "n" ]; then
	PARENT_SCM_TYPE=$(parent_wstype)

	if [[ $SCM_TYPE != none && $SCM_TYPE != $PARENT_SCM_TYPE ]]; then
		echo "cannot bringover from $PARENT_SCM_TYPE to $SCM_TYPE, " \
		    "quitting at `date`." | tee -a $mail_msg_file >> $LOGFILE
		exit 1
	fi

	run_hook PRE_BRINGOVER

	echo "\n==== bringover to $CODEMGR_WS at `date` ====\n" >> $LOGFILE
	echo "\n==== BRINGOVER LOG ====\n" >> $mail_msg_file

	eval "bringover_${PARENT_SCM_TYPE}" 2>&1 |
		tee -a $mail_msg_file >> $LOGFILE

	if [ -f $TMPDIR/bringover_failed ]; then
		rm -f $TMPDIR/bringover_failed
		build_ok=n
		echo "trouble with bringover, quitting at `date`." |
			tee -a $mail_msg_file >> $LOGFILE
		exit 1
	fi

	#
	# It's possible that we used the bringover above to create
	# $CODEMGR_WS.  If so, then SCM_TYPE was previously "none,"
	# but should now be the same as $BRINGOVER_WS.
	#
	[[ $SCM_TYPE = none ]] && SCM_TYPE=$PARENT_SCM_TYPE

	run_hook POST_BRINGOVER

	check_closed_bins

else
	echo "\n==== No bringover to $CODEMGR_WS ====\n" >> $LOGFILE
fi

# Safeguards
[[ -v CODEMGR_WS ]] || fatal_error "Error: Variable CODEMGR_WS not set."
[[ -d "${CODEMGR_WS}" ]] || fatal_error "Error: ${CODEMGR_WS} is not a directory."
[[ -f "${CODEMGR_WS}/usr/src/Makefile" ]] || fatal_error "Error: ${CODEMGR_WS}/usr/src/Makefile not found."

echo "\n==== Build environment ====\n" | tee -a $build_environ_file >> $LOGFILE

# System
whence uname | tee -a $build_environ_file >> $LOGFILE
uname -a 2>&1 | tee -a $build_environ_file >> $LOGFILE
echo | tee -a $build_environ_file >> $LOGFILE

# make
whence $MAKE | tee -a $build_environ_file >> $LOGFILE
$MAKE -v | tee -a $build_environ_file >> $LOGFILE
echo "number of concurrent jobs = $DMAKE_MAX_JOBS" |
    tee -a $build_environ_file >> $LOGFILE

#
# Report the compiler versions.
#

if [[ ! -f $SRC/Makefile ]]; then
	build_ok=n
	echo "\nUnable to find \"Makefile\" in $SRC." | \
	    tee -a $build_environ_file >> $LOGFILE
	exit 1
fi

( cd $SRC
  for target in cc-version cc64-version java-version; do
	echo
	#
	# Put statefile somewhere we know we can write to rather than trip
	# over a read-only $srcroot.
	#
	rm -f $TMPDIR/make-state
	export SRC
	if $MAKE -K $TMPDIR/make-state -e $target 2>/dev/null; then
		continue
	fi
	touch $TMPDIR/nocompiler
  done
  echo
) | tee -a $build_environ_file >> $LOGFILE

if [ -f $TMPDIR/nocompiler ]; then
	rm -f $TMPDIR/nocompiler
	build_ok=n
	echo "Aborting due to missing compiler." |
		tee -a $build_environ_file >> $LOGFILE
	exit 1
fi

# as
whence as | tee -a $build_environ_file >> $LOGFILE
as -V 2>&1 | head -1 | tee -a $build_environ_file >> $LOGFILE
echo | tee -a $build_environ_file >> $LOGFILE

# Check that we're running a capable link-editor
whence ld | tee -a $build_environ_file >> $LOGFILE
LDVER=`ld -V 2>&1`
echo $LDVER | tee -a $build_environ_file >> $LOGFILE
LDVER=`echo $LDVER | sed -e "s/.*-1\.\([0-9]*\).*/\1/"`
if [ `expr $LDVER \< 422` -eq 1 ]; then
	echo "The link-editor needs to be at version 422 or higher to build" | \
	    tee -a $build_environ_file >> $LOGFILE
	echo "the latest stuff.  Hope your build works." | \
	    tee -a $build_environ_file >> $LOGFILE
fi

#
# Build and use the workspace's tools if requested
#
if [[ "$t_FLAG" = "y" ]]; then
	set_non_debug_build_flags

	build_tools ${TOOLS_PROTO}
	if (( $? != 0 )); then
		build_ok=n
	else
		use_tools $TOOLS_PROTO
	fi
fi

# timestamp the start of the normal build; the findunref tool uses it.
touch $SRC/.build.tstamp

normal_build

ORIG_SRC=$SRC
BINARCHIVE=${CODEMGR_WS}/bin-${MACH}.cpio.Z


#
# There are several checks that need to look at the proto area, but
# they only need to look at one, and they don't care whether it's
# DEBUG or non-DEBUG.
#
if [[ "$MULTI_PROTO" = yes && "$D_FLAG" = n ]]; then
	checkroot=$ROOT-nd
else
	checkroot=$ROOT
fi

if [ "$build_ok" = "y" ]; then
	echo "\n==== Creating protolist system file at `date` ====" \
		>> $LOGFILE
	protolist $checkroot > $ATLOG/proto_list_${MACH}
	echo "==== protolist system file created at `date` ====\n" \
		>> $LOGFILE

	if [ "$N_FLAG" != "y" ]; then

		E1=
		f1=
		for f in $f1; do
			if [ -f "$f" ]; then
				E1="$E1 -e $f"
			fi
		done

		E2=
		f2=
		if [ -d "$SRC/pkg" ]; then
			f2="$f2 exceptions/packaging"
		fi

		for f in $f2; do
			if [ -f "$f" ]; then
				E2="$E2 -e $f"
			fi
		done
	fi

	if [ "$N_FLAG" != "y" -a -d $SRC/pkg ]; then
		echo "\n==== Validating manifests against proto area ====\n" \
		    >> $mail_msg_file
		( cd $SRC/pkg ; $MAKE -e protocmp ROOT="$checkroot" ) | \
		    tee $TMPDIR/protocmp_noise >> $mail_msg_file
		if [[ -s $TMPDIR/protocmp_noise ]]; then
			build_extras_ok=n
		fi
	fi

	if [ "$N_FLAG" != "y" -a -f "$REF_PROTO_LIST" ]; then
		echo "\n==== Impact on proto area ====\n" >> $mail_msg_file
		if [ -n "$E2" ]; then
			ELIST=$E2
		else
			ELIST=$E1
		fi
		$PROTOCMPTERSE \
			"Files in yesterday's proto area, but not today's:" \
			"Files in today's proto area, but not yesterday's:" \
			"Files that changed between yesterday and today:" \
			${ELIST} \
			-d $REF_PROTO_LIST \
			$ATLOG/proto_list_${MACH} \
			>> $mail_msg_file
	fi
fi

if [[ "$u_FLAG" == "y" && "$build_ok" == "y" && \
    "$build_extras_ok" == "y" ]]; then
	staffer cp $ATLOG/proto_list_${MACH} \
		$PARENT_WS/usr/src/proto_list_${MACH}
fi

# Update parent proto area if necessary. This is done now
# so that the proto area has either DEBUG or non-DEBUG kernels.
# Note that this clears out the lock file, so we can dispense with
# the variable now.
if [ "$U_FLAG" = "y" -a "$build_ok" = "y" ]; then
	echo "\n==== Copying proto area to $NIGHTLY_PARENT_ROOT ====\n" | \
	    tee -a $LOGFILE >> $mail_msg_file
	rm -rf $NIGHTLY_PARENT_ROOT/*
	unset Ulockfile
	mkdir -p $NIGHTLY_PARENT_ROOT
	if [[ "$MULTI_PROTO" = no || "$D_FLAG" = y ]]; then
		( cd $ROOT; tar cf - . |
		    ( cd $NIGHTLY_PARENT_ROOT;  umask 0; tar xpf - ) ) 2>&1 |
		    tee -a $mail_msg_file >> $LOGFILE
	fi
	if [[ "$MULTI_PROTO" = yes && "$F_FLAG" = n ]]; then
		rm -rf $NIGHTLY_PARENT_ROOT-nd/*
		mkdir -p $NIGHTLY_PARENT_ROOT-nd
		cd $ROOT-nd
		( tar cf - . |
		    ( cd $NIGHTLY_PARENT_ROOT-nd; umask 0; tar xpf - ) ) 2>&1 |
		    tee -a $mail_msg_file >> $LOGFILE
	fi
	if [ -n "${NIGHTLY_PARENT_TOOLS_ROOT}" ]; then
		echo "\n==== Copying tools proto area to $NIGHTLY_PARENT_TOOLS_ROOT ====\n" | \
		    tee -a $LOGFILE >> $mail_msg_file
		rm -rf $NIGHTLY_PARENT_TOOLS_ROOT/*
		mkdir -p $NIGHTLY_PARENT_TOOLS_ROOT
		if [[ "$MULTI_PROTO" = no || "$D_FLAG" = y ]]; then
			( cd $TOOLS_PROTO; tar cf - . |
			    ( cd $NIGHTLY_PARENT_TOOLS_ROOT; 
			    umask 0; tar xpf - ) ) 2>&1 |
			    tee -a $mail_msg_file >> $LOGFILE
		fi
	fi
fi

#
# ELF verification: ABI (-A) and runtime (-r) checks
#
if [[ ($build_ok = y) && (($A_FLAG = y) || ($r_FLAG = y)) ]]; then
	# Directory ELF-data.$MACH holds the files produced by these tests.
	elf_ddir=$SRC/ELF-data.$MACH

	# If there is a previous ELF-data backup directory, remove it. Then,
	# rotate current ELF-data directory into its place and create a new
	# empty directory
	rm -rf $elf_ddir.ref
	if [[ -d $elf_ddir ]]; then
		mv $elf_ddir $elf_ddir.ref
	fi
	mkdir -p $elf_ddir

	# Call find_elf to produce a list of the ELF objects in the proto area.
	# This list is passed to check_rtime and interface_check, preventing
	# them from separately calling find_elf to do the same work twice.
	find_elf -fr $checkroot > $elf_ddir/object_list

	if [[ $A_FLAG = y ]]; then
	       	echo "\n==== Check versioning and ABI information ====\n"  | \
		    tee -a $LOGFILE >> $mail_msg_file

		# Produce interface description for the proto. Report errors.
		interface_check -o -w $elf_ddir -f object_list \
			-i interface -E interface.err
		if [[ -s $elf_ddir/interface.err ]]; then
			tee -a $LOGFILE < $elf_ddir/interface.err \
			    >> $mail_msg_file
			build_extras_ok=n
		fi

		# If ELF_DATA_BASELINE_DIR is defined, compare the new interface
		# description file to that from the baseline gate. Issue a
		# warning if the baseline is not present, and keep going.
		if [[ "$ELF_DATA_BASELINE_DIR" != '' ]]; then
			base_ifile="$ELF_DATA_BASELINE_DIR/interface"

		       	echo "\n==== Compare versioning and ABI information" \
			    "to baseline ====\n"  | \
			    tee -a $LOGFILE >> $mail_msg_file
		       	echo "Baseline:  $base_ifile\n" >> $LOGFILE

			if [[ -f $base_ifile ]]; then
				interface_cmp -d -o $base_ifile \
				    $elf_ddir/interface > $elf_ddir/interface.cmp
				if [[ -s $elf_ddir/interface.cmp ]]; then
					echo | tee -a $LOGFILE >> $mail_msg_file
					tee -a $LOGFILE < \
					    $elf_ddir/interface.cmp \
					    >> $mail_msg_file
					build_extras_ok=n
				fi
			else
			       	echo "baseline not available. comparison" \
                                    "skipped" | \
				    tee -a $LOGFILE >> $mail_msg_file
			fi

		fi
	fi

	if [[ $r_FLAG = y ]]; then
		echo "\n==== Check ELF runtime attributes ====\n" | \
		    tee -a $LOGFILE >> $mail_msg_file

		# If we're doing a DEBUG build the proto area will be left
		# with debuggable objects, thus don't assert -s.
		if [[ $D_FLAG = y ]]; then
			rtime_sflag=""
		else
			rtime_sflag="-s"
		fi
		check_rtime -i -m -v $rtime_sflag -o -w $elf_ddir \
			-D object_list  -f object_list -E runtime.err \
			-I runtime.attr.raw
		if (( $? != 0 )); then
			build_extras_ok=n
		fi

		# check_rtime -I output needs to be sorted in order to 
		# compare it to that from previous builds.
		sort $elf_ddir/runtime.attr.raw > $elf_ddir/runtime.attr
		rm $elf_ddir/runtime.attr.raw

		# Report errors
		if [[ -s $elf_ddir/runtime.err ]]; then
			tee -a $LOGFILE < $elf_ddir/runtime.err \
				>> $mail_msg_file
			build_extras_ok=n
		fi

		# If there is an ELF-data directory from a previous build,
		# then diff the attr files. These files contain information
		# about dependencies, versioning, and runpaths. There is some
		# overlap with the ABI checking done above, but this also
		# flushes out non-ABI interface differences along with the
		# other information.
		echo "\n==== Diff ELF runtime attributes" \
		    "(since last build) ====\n" | \
		    tee -a $LOGFILE >> $mail_msg_file >> $mail_msg_file

		if [[ -f $elf_ddir.ref/runtime.attr ]]; then
			diff $elf_ddir.ref/runtime.attr \
				$elf_ddir/runtime.attr \
				>> $mail_msg_file
		fi
	fi

	# If -u set, copy contents of ELF-data.$MACH to the parent workspace.
	if [[ "$u_FLAG" = "y" ]]; then
		p_elf_ddir=$PARENT_WS/usr/src/ELF-data.$MACH

		# If parent lacks the ELF-data.$MACH directory, create it
		if [[ ! -d $p_elf_ddir ]]; then
			staffer mkdir -p $p_elf_ddir
		fi

		# These files are used asynchronously by other builds for ABI
		# verification, as above for the -A option. As such, we require
		# the file replacement to be atomic. Copy the data to a temp
		# file in the same filesystem and then rename into place. 
		(
			cd $elf_ddir
			for elf_dfile in *; do
				staffer cp $elf_dfile \
				    ${p_elf_ddir}/${elf_dfile}.new
				staffer mv -f ${p_elf_ddir}/${elf_dfile}.new \
				    ${p_elf_ddir}/${elf_dfile}
			done
		)
	fi
fi

# DEBUG lint of kernel begins

if [ "$i_CMD_LINE_FLAG" = "n" -a "$l_FLAG" = "y" ]; then
	if [ "$LINTDIRS" = "" ]; then
		# LINTDIRS="$SRC/uts y $SRC/stand y $SRC/psm y"
		LINTDIRS="$SRC y"
	fi
	set $LINTDIRS
	while [ $# -gt 0 ]; do
		dolint $1 $2; shift; shift
	done
else
	echo "\n==== No '$MAKE lint' ====\n" >> $LOGFILE
fi

# "make check" begins

if [ "$i_CMD_LINE_FLAG" = "n" -a "$C_FLAG" = "y" ]; then
	# remove old check.out
	rm -f $SRC/check.out

	rm -f $SRC/check-${MACH}.out
	cd $SRC
	$MAKE -ek check ROOT="$checkroot" 2>&1 | tee -a $SRC/check-${MACH}.out \
	    >> $LOGFILE
	echo "\n==== cstyle/hdrchk errors ====\n" >> $mail_msg_file

	grep ":" $SRC/check-${MACH}.out |
		egrep -v "Ignoring unknown host" | \
		sort | uniq | tee $TMPDIR/check_errors >> $mail_msg_file

	if [[ -s $TMPDIR/check_errors ]]; then
		build_extras_ok=n
	fi
else
	echo "\n==== No '$MAKE check' ====\n" >> $LOGFILE
fi

echo "\n==== Find core files ====\n" | \
    tee -a $LOGFILE >> $mail_msg_file

find $abssrcdirs -name core -a -type f -exec file {} \; | \
	tee -a $LOGFILE >> $mail_msg_file

if [ "$f_FLAG" = "y" -a "$build_ok" = "y" ]; then
	echo "\n==== Diff unreferenced files (since last build) ====\n" \
	    | tee -a $LOGFILE >>$mail_msg_file
	rm -f $SRC/unref-${MACH}.ref
	if [ -f $SRC/unref-${MACH}.out ]; then
		mv $SRC/unref-${MACH}.out $SRC/unref-${MACH}.ref
	fi

	findunref -S $SCM_TYPE -t $SRC/.build.tstamp -s usr $CODEMGR_WS \
	    ${TOOLS}/findunref/exception_list 2>> $mail_msg_file | \
	    sort > $SRC/unref-${MACH}.out

	if [ ! -f $SRC/unref-${MACH}.ref ]; then
		cp $SRC/unref-${MACH}.out $SRC/unref-${MACH}.ref
	fi

	diff $SRC/unref-${MACH}.ref $SRC/unref-${MACH}.out >>$mail_msg_file
fi

# Verify that the usual lists of files, such as exception lists,
# contain only valid references to files.  If the build has failed,
# then don't check the proto area.
CHECK_PATHS=${CHECK_PATHS:-y}
if [ "$CHECK_PATHS" = y -a "$N_FLAG" != y ]; then
	echo "\n==== Check lists of files ====\n" | tee -a $LOGFILE \
		>>$mail_msg_file
	arg=-b
	[ "$build_ok" = y ] && arg=
	checkpaths $arg $checkroot > $SRC/check-paths.out 2>&1
	if [[ -s $SRC/check-paths.out ]]; then
		tee -a $LOGFILE < $SRC/check-paths.out >> $mail_msg_file
		build_extras_ok=n
	fi
fi

if [ "$M_FLAG" != "y" -a "$build_ok" = y ]; then
	echo "\n==== Impact on file permissions ====\n" \
		>> $mail_msg_file

	abspkg=
	for d in $abssrcdirs; do
		if [ -d "$d/pkg" ]; then
			abspkg="$abspkg $d"
		fi
	done

	if [ -n "$abspkg" ]; then
		for d in "$abspkg"; do
			( cd $d/pkg ; $MAKE -e pmodes ) >> $mail_msg_file
		done
	fi
fi

if [ "$w_FLAG" = "y" -a "$build_ok" = "y" ]; then
	if [[ "$MULTI_PROTO" = no || "$D_FLAG" = y ]]; then
		do_wsdiff DEBUG $ROOT.prev $ROOT
	fi

	if [[ "$MULTI_PROTO" = yes && "$F_FLAG" = n ]]; then
		do_wsdiff non-DEBUG $ROOT-nd.prev $ROOT-nd
	fi
fi

END_DATE=`date`
echo "==== Nightly $maketype build completed: $END_DATE ====" | \
    tee -a $LOGFILE >> $build_time_file

typeset -i10 hours
typeset -Z2 minutes
typeset -Z2 seconds

elapsed_time=$SECONDS
((hours = elapsed_time / 3600 ))
((minutes = elapsed_time / 60  % 60))
((seconds = elapsed_time % 60))

echo "\n==== Total build time ====" | \
    tee -a $LOGFILE >> $build_time_file
echo "\nreal    ${hours}:${minutes}:${seconds}" | \
    tee -a $LOGFILE >> $build_time_file

if [ "$u_FLAG" = "y" -a "$f_FLAG" = "y" -a "$build_ok" = "y" ]; then
	staffer cp ${SRC}/unref-${MACH}.out $PARENT_WS/usr/src/

	#
	# Produce a master list of unreferenced files -- ideally, we'd
	# generate the master just once after all of the nightlies
	# have finished, but there's no simple way to know when that
	# will be.  Instead, we assume that we're the last nightly to
	# finish and merge all of the unref-${MACH}.out files in
	# $PARENT_WS/usr/src/.  If we are in fact the final ${MACH} to
	# finish, then this file will be the authoritative master
	# list.  Otherwise, another ${MACH}'s nightly will eventually
	# overwrite ours with its own master, but in the meantime our
	# temporary "master" will be no worse than any older master
	# which was already on the parent.
	#

	set -- $PARENT_WS/usr/src/unref-*.out
	cp "$1" ${TMPDIR}/unref.merge
	shift

	for unreffile; do
		comm -12 ${TMPDIR}/unref.merge "$unreffile" > ${TMPDIR}/unref.$$
		mv ${TMPDIR}/unref.$$ ${TMPDIR}/unref.merge
	done

	staffer cp ${TMPDIR}/unref.merge $PARENT_WS/usr/src/unrefmaster.out
fi

#
# All done save for the sweeping up.
# (whichever exit we hit here will trigger the "cleanup" trap which
# optionally sends mail on completion).
#
if [[ "$build_ok" == "y" ]]; then
	if [[ "$W_FLAG" == "y" || "$build_extras_ok" == "y" ]]; then
		exit 0
	fi
fi

exit 1<|MERGE_RESOLUTION|>--- conflicted
+++ resolved
@@ -518,19 +518,10 @@
 	GENOFFSETS=${TOOLSROOT}/opt/onbld/bin/genoffsets
 	export GENOFFSETS
 
-<<<<<<< HEAD
-	if [ "$VERIFY_ELFSIGN" = "y" ]; then
-		ELFSIGN=${TOOLSROOT}/opt/onbld/bin/elfsigncmp
-	else
-		ELFSIGN=${TOOLSROOT}/opt/onbld/bin/${MACH}/elfsign
-	fi
-	export ELFSIGN
-=======
 	CTFCONVERT=${TOOLSROOT}/opt/onbld/bin/${MACH}/ctfconvert
 	export CTFCONVERT
 	CTFMERGE=${TOOLSROOT}/opt/onbld/bin/${MACH}/ctfmerge
 	export CTFMERGE
->>>>>>> cd277642
 
 	PATH="${TOOLSROOT}/opt/onbld/bin/${MACH}:${PATH}"
 	PATH="${TOOLSROOT}/opt/onbld/bin:${PATH}"
@@ -544,12 +535,8 @@
 	echo "\n==== New environment settings. ====\n" >> $LOGFILE
 	echo "STABS=${STABS}" >> $LOGFILE
 	echo "CTFSTABS=${CTFSTABS}" >> $LOGFILE
-<<<<<<< HEAD
-	echo "ELFSIGN=${ELFSIGN}" >> $LOGFILE
-=======
 	echo "CTFCONVERT=${CTFCONVERT}" >> $LOGFILE
 	echo "CTFMERGE=${CTFMERGE}" >> $LOGFILE
->>>>>>> cd277642
 	echo "PATH=${PATH}" >> $LOGFILE
 	echo "ONBLD_TOOLS=${ONBLD_TOOLS}" >> $LOGFILE
 }
