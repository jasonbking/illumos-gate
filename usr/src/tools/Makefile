#
# CDDL HEADER START
#
# The contents of this file are subject to the terms of the
# Common Development and Distribution License (the "License").
# You may not use this file except in compliance with the License.
#
# You can obtain a copy of the license at usr/src/OPENSOLARIS.LICENSE
# or http://www.opensolaris.org/os/licensing.
# See the License for the specific language governing permissions
# and limitations under the License.
#
# When distributing Covered Code, include this CDDL HEADER in each
# file and include the License file at usr/src/OPENSOLARIS.LICENSE.
# If applicable, add the following below this CDDL HEADER, with the
# fields enclosed by brackets "[]" replaced with your own identifying
# information: Portions Copyright [yyyy] [name of copyright owner]
#
# CDDL HEADER END
#

#
# Copyright (c) 1999, 2010, Oracle and/or its affiliates. All rights reserved.
# Copyright 2014 Garrett D'Amore <garrett@damore.org>
# Copyright 2016 Toomas Soome <tsoome@me.com>
# Copyright (c) 2016, Chris Fraire <cfraire@me.com>.
<<<<<<< HEAD
# Copyright 2018 OmniOS Community Edition (OmniOSce) Association.
# Copyright (c) 2019, Joyent, Inc.
=======
# Copyright 2019 Joyent, Inc.
>>>>>>> bf693dc9
# Copyright 2019 OmniOS Community Edition (OmniOSce) Association.
#

include ../Makefile.master

# Bootstrap problem: some utilities are pre-requisites for building everything
# else:
#    - smatch - as it is a shadow compiler
#    - cw - as it is used to drive builds
#    - install.bin - being the 'install' target dependency
#    - ctf - being used to generate CTF data
#
# Anything built before 'install.bin' is present must override binary
# installation rules in their makefiles. This includes the Makefile for
# 'install.bin' itself.
BOOT_SUBDIRS= \
	smatch \
	.WAIT \
	cw \
	.WAIT \
	install.bin \
	.WAIT \
	ctf

COMMON_SUBDIRS= \
	codesign \
	cscope-fast \
	env \
	findunref \
	lintdump \
	make \
	makesoftcore \
	ndrgen \
	onbld \
	protocmp \
	protolist \
	scripts

#
#  special versions of commands for use only in build
#
UNSHIPPED_SUBDIRS = \
	localedef \
	mandoc \
	tic \
	vtfontcvt \
	zic

sparc_SUBDIRS= \
	chk4ubin \
	stabs \
	tokenize

i386_SUBDIRS=		\
	aw		\
	cpcgen		\
	elfextract	\
	mbh_patch	\
	btxld

SUBDIRS= \
	$($(MACH)_SUBDIRS) \
	$(COMMON_SUBDIRS) \
	$(UNSHIPPED_SUBDIRS)

include Makefile.tools

ROOTDIRS= \
	$(ROOTOPT) \
	$(ROOTONBLD) \
	$(ROOTONBLD)/bin \
	$(ROOTONBLD)/bin/$(MACH) \
	$(ROOTONBLD)/lib \
	$(ROOTONBLD)/lib/$(MACH) \
	$(ROOTONBLD)/lib/$(MACH)/64 \
	$(ROOTONBLD)/lib/perl \
	$(ROOTONBLD)/env \
	$(ROOTONBLD)/etc \
	$(ROOTONBLD)/etc/exception_lists \
	$(ROOTONBLD)/share \
	$(ROOTONBLD)/man \
	$(ROOTONBLD)/man/man1onbld

$(BUILDPY2TOOLS)ROOTDIRS += \
	$(ROOTONBLD)/lib/python$(PYTHON_VERSION) \
	$(ROOTONBLD)/lib/python$(PYTHON_VERSION)/onbld \
	$(ROOTONBLD)/lib/python$(PYTHON_VERSION)/onbld/Checks \
	$(ROOTONBLD)/lib/python$(PYTHON_VERSION)/onbld/Scm

$(BUILDPY3TOOLS)ROOTDIRS += \
	$(ROOTONBLD)/lib/python$(PYTHON3_VERSION) \
	$(ROOTONBLD)/lib/python$(PYTHON3_VERSION)/onbld \
	$(ROOTONBLD)/lib/python$(PYTHON3_VERSION)/onbld/__pycache__ \
	$(ROOTONBLD)/lib/python$(PYTHON3_VERSION)/onbld/Checks \
	$(ROOTONBLD)/lib/python$(PYTHON3_VERSION)/onbld/Checks/__pycache__ \
	$(ROOTONBLD)/lib/python$(PYTHON3_VERSION)/onbld/Scm \
	$(ROOTONBLD)/lib/python$(PYTHON3_VERSION)/onbld/Scm/__pycache__

all :=		TARGET= install
install :=	TARGET= install
clean :=	TARGET= clean
clobber :=	TARGET= clobber
_msg :=		TARGET= _msg

.KEEP_STATE:

#
# Only create directories in the tools proto area when doing an actual
# build, not a clean or clobber.
#
DOROOTDIRS= $(ROOTDIRS)
clobber:= DOROOTDIRS=
clean:= DOROOTDIRS=

$(BUILDPY2TOOLS)DOROOTONBLDLIBPY= $(ROOTONBLDLIBPY)
clobber:= DOROOTONBLDLIBPY=
clean:= DOROOTONBLDLIBPY=

all install: $(SUBDIRS)

clean: $(SUBDIRS)

clobber: $(SUBDIRS)
	$(RM) -rf $(TOOLS_PROTO)

bootstrap: $(BOOT_SUBDIRS)

_msg: $(MSGSUBDIRS)

.PARALLEL: $(SUBDIRS) $(CLOSED_SUBDIRS)

$(SUBDIRS) $(CLOSED_SUBDIRS): $(BOOT_SUBDIRS)

$(BOOT_SUBDIRS) $(SUBDIRS): $$(DOROOTDIRS) $$(DOROOTONBLDLIBPY) FRC
	@cd $@; pwd; $(MAKE) $(TARGET)

# Assume we don't have the install.bin available yet
$(ROOTDIRS):
	$(MKDIR) -p -m $(DIRMODE) $@

$(ROOTONBLDLIBPY): $(ROOTDIRS)
	$(RM) -r $@; $(SYMLINK) python$(PYTHON_VERSION) $@

FRC:<|MERGE_RESOLUTION|>--- conflicted
+++ resolved
@@ -24,12 +24,8 @@
 # Copyright 2014 Garrett D'Amore <garrett@damore.org>
 # Copyright 2016 Toomas Soome <tsoome@me.com>
 # Copyright (c) 2016, Chris Fraire <cfraire@me.com>.
-<<<<<<< HEAD
 # Copyright 2018 OmniOS Community Edition (OmniOSce) Association.
-# Copyright (c) 2019, Joyent, Inc.
-=======
 # Copyright 2019 Joyent, Inc.
->>>>>>> bf693dc9
 # Copyright 2019 OmniOS Community Edition (OmniOSce) Association.
 #
 
