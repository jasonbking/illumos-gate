#
# CDDL HEADER START
#
# The contents of this file are subject to the terms of the
# Common Development and Distribution License (the "License").
# You may not use this file except in compliance with the License.
#
# You can obtain a copy of the license at usr/src/OPENSOLARIS.LICENSE
# or http://www.opensolaris.org/os/licensing.
# See the License for the specific language governing permissions
# and limitations under the License.
#
# When distributing Covered Code, include this CDDL HEADER in each
# file and include the License file at usr/src/OPENSOLARIS.LICENSE.
# If applicable, add the following below this CDDL HEADER, with the
# fields enclosed by brackets "[]" replaced with your own identifying
# information: Portions Copyright [yyyy] [name of copyright owner]
#
# CDDL HEADER END
#
# Copyright (c) 2005, 2010, Oracle and/or its affiliates. All rights reserved.
# Copyright 2010, 2011 Nexenta Systems, Inc.  All rights reserved.
# Copyright 2012 Joshua M. Clulow <josh@sysmgr.org>
# Copyright 2015, OmniTI Computer Consulting, Inc. All rights reserved.
#

# Configuration variables for the runtime environment of the nightly
# build script and other tools for construction and packaging of
# releases.
# This example is suitable for building an illumos workspace, which
# will contain the resulting archives. It is based off the onnv
# release. It sets NIGHTLY_OPTIONS to make nightly do:
#       DEBUG build only (-D, -F)
#       do not bringover from the parent (-n)
#       runs 'make check' (-C)
#       checks for new interfaces in libraries (-A)
#       runs lint in usr/src (-l plus the LINTDIRS variable)
#       sends mail on completion (-m and the MAILTO variable)
#       creates packages for PIT/RE (-p)
#       checks for changes in ELF runpaths (-r)
#       build and use this workspace's tools in $SRC/tools (-t)
#
# - This file is sourced by "bldenv.sh" and "nightly.sh" and should not 
#   be executed directly.
# - This script is only interpreted by ksh93 and explicitly allows the
#   use of ksh93 language extensions.
#
export NIGHTLY_OPTIONS='-FnCDAlmprt'

#
# -- PLEASE READ THIS --
#
# The variables  GATE and CODEMGR_WS must always be customised to
# match your workspace/gate location!!
#
# -- PLEASE READ THIS --
#

# This is a variable for the rest of the script - GATE doesn't matter to
# nightly itself
export GATE='testws'

# CODEMGR_WS - where is your workspace at (or what should nightly name it)
export CODEMGR_WS="$HOME/ws/$GATE"

# Maximum number of dmake jobs.  The recommended number is 2 + NCPUS,
# where NCPUS is the number of logical CPUs on your build system.
function maxjobs
{
	nameref maxjobs=$1
	integer ncpu
	integer -r min_mem_per_job=512 # minimum amount of memory for a job

	ncpu=$(builtin getconf ; getconf 'NPROCESSORS_ONLN')
	(( maxjobs=ncpu + 2 ))
	
	# Throttle number of parallel jobs launched by dmake to a value which
	# gurantees that all jobs have enough memory. This was added to avoid
	# excessive paging/swapping in cases of virtual machine installations
	# which have lots of CPUs but not enough memory assigned to handle
	# that many parallel jobs
	if [[ $(/usr/sbin/prtconf 2>'/dev/null') == ~(E)Memory\ size:\ ([[:digit:]]+)\ Megabytes ]] ; then
		integer max_jobs_per_memory # parallel jobs which fit into physical memory
		integer physical_memory # physical memory installed

		# The array ".sh.match" contains the contents of capturing
		# brackets in the last regex, .sh.match[1] will contain
		# the value matched by ([[:digit:]]+), i.e. the amount of
		# memory installed
		physical_memory="10#${.sh.match[1]}"
		
		((
			max_jobs_per_memory=round(physical_memory/min_mem_per_job) ,
			maxjobs=fmax(2, fmin(maxjobs, max_jobs_per_memory))
		))
	fi

	return 0
}

maxjobs DMAKE_MAX_JOBS # "DMAKE_MAX_JOBS" passed as ksh(1) name reference
export DMAKE_MAX_JOBS

# path to onbld tool binaries
ONBLD_BIN='/opt/onbld/bin'

# PARENT_WS is used to determine the parent of this workspace. This is
# for the options that deal with the parent workspace (such as where the
# proto area will go).
export PARENT_WS=''

# CLONE_WS is the workspace nightly should do a bringover from.
export CLONE_WS='ssh://anonhg@hg.illumos.org/illumos-gate'

# The bringover, if any, is done as STAFFER.
# Set STAFFER to your own login as gatekeeper or developer
# The point is to use group "staff" and avoid referencing the parent
# workspace as root.
# Some scripts optionally send mail messages to MAILTO.
#
export STAFFER="$LOGNAME"
export MAILTO="$STAFFER"

# If you wish the mail messages to be From: an arbitrary address, export
# MAILFROM.
#export MAILFROM="user@example.com"

# The project (see project(4)) under which to run this build.  If not
# specified, the build is simply run in a new task in the current project.
export BUILD_PROJECT=''

# You should not need to change the next three lines
export ATLOG="$CODEMGR_WS/log"
export LOGFILE="$ATLOG/nightly.log"
export MACH="$(uname -p)"

#
#  The following two macros are the closed/crypto binaries.  Once
#  Illumos has totally freed itself, we can remove these references.
#
# Location of encumbered binaries.
export ON_CLOSED_BINS="$CODEMGR_WS/closed"
# Location of signed cryptographic binaries.
export ON_CRYPTO_BINS="$CODEMGR_WS/on-crypto.$MACH.tar.bz2"

# REF_PROTO_LIST - for comparing the list of stuff in your proto area
# with. Generally this should be left alone, since you want to see differences
# from your parent (the gate).
#
export REF_PROTO_LIST="$PARENT_WS/usr/src/proto_list_${MACH}"


export ROOT="$CODEMGR_WS/proto/root_${MACH}"
export SRC="$CODEMGR_WS/usr/src"
export MULTI_PROTO="no"

#
#	build environment variables, including version info for mcs, motd,
# motd, uname and boot messages. Mostly you shouldn't change this except
# when the release slips (nah) or you move an environment file to a new
# release
#
export VERSION="$GATE"

#
# the RELEASE and RELEASE_DATE variables are set in Makefile.master;
# there might be special reasons to override them here, but that
# should not be the case in general
#
# export RELEASE='5.11'
# export RELEASE_DATE='October 2007'

# proto area in parent for optionally depositing a copy of headers and
# libraries corresponding to the protolibs target
# not applicable given the NIGHTLY_OPTIONS
#
export PARENT_ROOT="$PARENT_WS/proto/root_$MACH"
export PARENT_TOOLS_ROOT="$PARENT_WS/usr/src/tools/proto/root_$MACH-nd"

# Package creation variables.  You probably shouldn't change these,
# either.
#
# PKGARCHIVE determines where the repository will be created.
#
# PKGPUBLISHER_REDIST controls the publisher setting for the repository.
#
export PKGARCHIVE="${CODEMGR_WS}/packages/${MACH}/nightly"
# export PKGPUBLISHER_REDIST='on-redist'

# Package manifest format version.
export PKGFMT_OUTPUT='v1'

# we want make to do as much as it can, just in case there's more than
# one problem.
export MAKEFLAGS='k'

# Magic variable to prevent the devpro compilers/teamware from sending
# mail back to devpro on every use.
export UT_NO_USAGE_TRACKING='1'

# Build tools - don't change these unless you know what you're doing.  These
# variables allows you to get the compilers and onbld files locally or
# through cachefs.  Set BUILD_TOOLS to pull everything from one location.
# Alternately, you can set ONBLD_TOOLS to where you keep the contents of
# SUNWonbld and SPRO_ROOT to where you keep the compilers.  SPRO_VROOT
# exists to make it easier to test new versions of the compiler.
export BUILD_TOOLS='/opt'
#export ONBLD_TOOLS='/opt/onbld'
export SPRO_ROOT='/opt/SUNWspro'
export SPRO_VROOT="$SPRO_ROOT"

# This goes along with lint - it is a series of the form "A [y|n]" which
# means "go to directory A and run 'make lint'" Then mail me (y) the
# difference in the lint output. 'y' should only be used if the area you're
# linting is actually lint clean or you'll get lots of mail.
# You shouldn't need to change this though.
#export LINTDIRS="$SRC y"

# Set this flag to 'n' to disable the automatic validation of the dmake
# version in use.  The default is to check it.
#CHECK_DMAKE='y'

# Set this flag to 'n' to disable the use of 'checkpaths'.  The default,
# if the 'N' option is not specified, is to run this test.
#CHECK_PATHS='y'

# POST_NIGHTLY can be any command to be run at the end of nightly.  See
# nightly(1) for interactions between environment variables and this command.
#POST_NIGHTLY=

<<<<<<< HEAD
# Uncomment this to disable support for SMB printing.
export ENABLE_SMB_PRINTING='#'
=======
# Comment this out to disable support for IPP printing, i.e. if you
# don't want to bother providing the Apache headers this needs.
export ENABLE_IPP_PRINTING=

# Comment this out to disable support for SMB printing, i.e. if you
# don't want to bother providing the CUPS headers this needs.
export ENABLE_SMB_PRINTING=
>>>>>>> 14c3be39

# If your distro uses certain versions of Perl, make sure either Makefile.master
# contains your new defaults OR your .env file sets them.
# These are how you would override for building on OmniOS r151012, for example.
#export PERL_VERSION=5.16.1
#export PERL_ARCH=i86pc-solaris-thread-multi-64int
#export PERL_PKGVERS=-5161<|MERGE_RESOLUTION|>--- conflicted
+++ resolved
@@ -228,18 +228,13 @@
 # nightly(1) for interactions between environment variables and this command.
 #POST_NIGHTLY=
 
-<<<<<<< HEAD
-# Uncomment this to disable support for SMB printing.
-export ENABLE_SMB_PRINTING='#'
-=======
 # Comment this out to disable support for IPP printing, i.e. if you
 # don't want to bother providing the Apache headers this needs.
-export ENABLE_IPP_PRINTING=
+#export ENABLE_IPP_PRINTING=
 
 # Comment this out to disable support for SMB printing, i.e. if you
 # don't want to bother providing the CUPS headers this needs.
-export ENABLE_SMB_PRINTING=
->>>>>>> 14c3be39
+#export ENABLE_SMB_PRINTING=
 
 # If your distro uses certain versions of Perl, make sure either Makefile.master
 # contains your new defaults OR your .env file sets them.
