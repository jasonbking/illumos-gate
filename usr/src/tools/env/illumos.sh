--- conflicted
+++ resolved
@@ -300,17 +300,13 @@
 # if the 'N' option is not specified, is to run this test.
 #CHECK_PATHS='y'
 
-<<<<<<< HEAD
 #
 # These checks ensure that if we accidentally run a program linked against the
 # proto area, that we then fail the build.
 #
 export LD_TOXIC_PATH="$ROOT/lib:$ROOT/usr/lib"
 
-if [[ "$ENABLE_SMATCH" = "1" ]]; then
-=======
 if [[ "$ENABLE_SMATCH" == "1" ]]; then
->>>>>>> 25b05a3e
 	SMATCHBIN=$CODEMGR_WS/usr/src/tools/proto/root_$MACH-nd/opt/onbld/bin/$MACH/smatch
 	export SHADOW_CCS="$SHADOW_CCS smatch,$SMATCHBIN,smatch"
 fi