--- conflicted
+++ resolved
@@ -139,34 +139,6 @@
 active rules/table entries.
 .RE
 
-<<<<<<< HEAD
-.sp
-.ne 2
-.na
-\fB\fB-z\fR \fIzonename\fR\fR
-.ad
-.RS 15n
-Operate on the in-zone IP NAT for the specified zone. If neither this option
-nor \fB-G\fR is specified, the current zone is used. This command is only
-available in the Global Zone. See \fBZONES\fR in \fBipf\fR(1m) for more
-information.
-.RE
-
-.sp
-.ne 2
-.na
-\fB\fB-G\fR \fIzonename\fR\fR
-.ad
-.RS 15n
-Operate on the global zone controlled IP NAT for the specified zone. If
-neither this option nor \fB-z\fR is specified, the current zone is used. This
-command is only available in the Global Zone. See \fBZONES\fR in \fBipf\fR(1m)
-for more information.
-.RE
-
-.SH FILES
-=======
->>>>>>> b7070b7d
 .sp
 .ne 2
 .na
