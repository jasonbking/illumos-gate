--- conflicted
+++ resolved
@@ -80,40 +80,6 @@
 		libpkcs11.3lib		\
 		libpool.3lib		\
 		libproc.3lib		\
-<<<<<<< HEAD
-	 	libproject.3lib		\
-	 	libpthread.3lib		\
-	 	libresolv.3lib		\
-	 	librpcsvc.3lib		\
-	 	librsm.3lib		\
-	 	librt.3lib		\
-	 	librtld_db.3lib		\
-	 	libsasl.3lib		\
-	 	libscf.3lib		\
-	 	libsctp.3lib		\
-	 	libsec.3lib		\
-	 	libsecdb.3lib		\
-	 	libsendfile.3lib	\
-	 	libsip.3lib		\
-	 	libslp.3lib		\
-	 	libsocket.3lib		\
-	 	libstmf.3lib		\
-	 	libsys.3lib		\
-	 	libsysevent.3lib	\
-	 	libtecla.3lib		\
-	 	libthread.3lib		\
-	 	libtnfctl.3lib		\
-	 	libtsalarm.3lib		\
-	 	libtsnet.3lib		\
-	 	libtsol.3lib		\
-	 	libumem.3lib		\
-	 	libuuid.3lib		\
-	 	libvolmgt.3lib		\
-		libvnd.3lib		\
-	 	libw.3lib		\
-	 	libxnet.3lib		\
-	 	liby.3lib
-=======
 		libproject.3lib		\
 		libpthread.3lib		\
 		libresolv.3lib		\
@@ -141,11 +107,11 @@
 		libtsol.3lib		\
 		libumem.3lib		\
 		libuuid.3lib		\
+		libvnd.3lib		\
 		libvolmgt.3lib		\
 		libw.3lib		\
 		libxnet.3lib		\
 		liby.3lib
->>>>>>> 343622ca
 
 MANLINKS=	SMHBA_GetAdapterAttributes.3lib			\
 		SMHBA_GetAdapterPortAttributes.3lib		\
