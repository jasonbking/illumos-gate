.\" SPDX-License-Identifier: BSD-2-Clause
.\"
.\" Copyright (c) 2021 John H. Baldwin <jhb@FreeBSD.org>
.\"
.\" Redistribution and use in source and binary forms, with or without
.\" modification, are permitted provided that the following conditions
.\" are met:
.\" 1. Redistributions of source code must retain the above copyright
.\"    notice, this list of conditions and the following disclaimer.
.\" 2. Redistributions in binary form must reproduce the above copyright
.\"    notice, this list of conditions and the following disclaimer in the
.\"    documentation and/or other materials provided with the distribution.
.\"
.\" THIS SOFTWARE IS PROVIDED BY THE AUTHOR AND CONTRIBUTORS ``AS IS'' AND
.\" ANY EXPRESS OR IMPLIED WARRANTIES, INCLUDING, BUT NOT LIMITED TO, THE
.\" IMPLIED WARRANTIES OF MERCHANTABILITY AND FITNESS FOR A PARTICULAR PURPOSE
.\" ARE DISCLAIMED.  IN NO EVENT SHALL THE AUTHOR OR CONTRIBUTORS BE LIABLE
.\" FOR ANY DIRECT, INDIRECT, INCIDENTAL, SPECIAL, EXEMPLARY, OR CONSEQUENTIAL
.\" DAMAGES (INCLUDING, BUT NOT LIMITED TO, PROCUREMENT OF SUBSTITUTE GOODS
.\" OR SERVICES; LOSS OF USE, DATA, OR PROFITS; OR BUSINESS INTERRUPTION)
.\" HOWEVER CAUSED AND ON ANY THEORY OF LIABILITY, WHETHER IN CONTRACT, STRICT
.\" LIABILITY, OR TORT (INCLUDING NEGLIGENCE OR OTHERWISE) ARISING IN ANY WAY
.\" OUT OF THE USE OF THIS SOFTWARE, EVEN IF ADVISED OF THE POSSIBILITY OF
.\" SUCH DAMAGE.
.\"
.\" Portions Copyright 2022 OmniOS Community Edition (OmniOSce) Association.
.\"
.Dd November 5, 2022
.Dt BHYVE_CONFIG 5
.Os
.Sh NAME
.Nm bhyve_config
.Nd "bhyve configuration variables"
.Sh DESCRIPTION
.Xr bhyve 8
uses a hierarchical tree of configuration variables to describe global and
per-device settings.
Internal nodes in this tree do not have a value,
only leaf nodes have values.
This manual describes the configuration variables understood by
.Xr bhyve 8 .
If additional variables are defined,
.Xr bhyve 8
will ignore them and will not emit errors for unknown variables.
However, these additional variables can be referenced by other
variables as described below.
.Sh VARIABLE VALUES
Configuration variable values are stored as strings.
A configuration variable value may refer to one or more other
configuration values by name.
Instances of the pattern
.Sq % Ns Pq Ar var
are replaced by the value of the configuration variable
.Va var .
To avoid unwanted expansion,
.Sq %
characters can be escaped by a leading
.Sq % .
For example,
if a configuration variable
.Va disk
uses the value
.Pa /dev/zvol/bhyve/%(name) ,
then the final value of the
.Va disk
variable will be set to the path of a ZFS volume whose name matches
the name of the virtual machine on the pool
.Pa bhyve .
.Pp
Some configuration variables may be interpreted as a boolean value.
For those variables the following case-insensitive values may be used to
indicate true:
.Pp
.Bl -bullet -offset indent -compact
.It
true
.It
on
.It
yes
.It
1
.El
.Pp
The following values may be used to indicate false:
.Pp
.Bl -bullet -offset indent -compact
.It
false
.It
off
.It
no
.It
0
.El
.Pp
Some configuration variables may be interpreted as an integer.
For those variables,
any syntax supported by
.Xr strtoul 3C
may be used.
.Sh GLOBAL SETTINGS
.Ss Architecture Neutral Settings
.Bl -column "memory.guest_in_core" "integer" "Default"
.It Sy Name Ta Sy Format Ta Sy Default Ta Sy Description
.It Va name Ta string Ta Ta
The name of the VM.
.It Va cpus Ta integer Ta 1 Ta
The total number of virtual CPUs.
.It Va cores Ta integer Ta 1 Ta
The number of virtual cores in each virtual socket.
.It Va threads Ta integer Ta 1 Ta
The number of virtual CPUs in each virtual core.
.It Va sockets Ta integer Ta 1 Ta
The number of virtual sockets.
.It Va memory.size Ta string Ta 256M Ta
Guest physical memory size.
The size argument may be suffixed with one of K, M, G or T (either upper
or lower case) to indicate a multiple of kibibytes, mebibytes, gibibytes,
or tebibytes.
If no suffix is given, the value is assumed to be in mebibytes.
.It Va memory.wired Ta bool Ta false Ta
Wire guest memory.
.It Va acpi_tables Ta bool Ta false Ta
Generate ACPI tables; these tables are
.Em not
used on illumos.
.It Va destroy_on_poweroff Ta bool Ta false Ta
Destroy the VM on guest-initiated power-off.
.It Va gdb.address Ta string Ta localhost Ta
Hostname, IP address, or IPv6 address for the debug server.
.It Va gdb.port Ta integer Ta 0 Ta
TCP port number for the debug server.
If this is set to a non-zero value, a debug server
will listen for connections on this port.
.It Va gdb.wait Ta bool Ta false Ta
If the debug server is enabled, wait for a debugger to connect
before starting the guest.
.It Va keyboard.layout Ta string Ta Ta
Specify the keyboard layout name with the file name in
.Pa /usr/share/bhyve/kbdlayout .
This value only works when loaded with UEFI mode for VNC, and when a VNC client
that doesn't support the QEMU Extended Key Event Message us used.
.It Va rtc.use_localtime Ta bool Ta true Ta
The real time clock uses the local time of the host.
If this is set to false, the real time clock uses UTC.
.It Va uuid Ta string Ta Ta
The universally unique identifier (UUID) to use in the guest's
System Management BIOS System Information structure.
If an explicit value is not set, a valid UUID is generated from
the host's hostname and the VM name.
.It Va virtio_msix Ta bool Ta true Ta
Use MSI-X interrupts for PCI VirtIO devices.
If set to false, MSI interrupts are used instead.
.It Va config.dump Ta bool Ta false Ta
If this value is set to true then, after parsing command line options,
.Xr bhyve 8
will write all of its configuration variables to
.Dv stdout
and exit.
No VM will be started.
.It Va privileges.debug Ta bool Ta false Ta
Enable debug messages relating to privilege management.
These messages are sent to
.Dv stdout .
.It Va rfb.debug Ta bool Ta false Ta
Enable debug messages relating to the RFB
.Pq VNC
server.
<<<<<<< HEAD
These messages are sent to
.Dv stderr .
=======
>>>>>>> 51463258
.It Va viona.debug Ta bool Ta false Ta
Enable debug messages relating to the accelerated virtio network device.
These messages are sent to
.Dv stdout .
.It Va xhci.debug Ta bool Ta false Ta
Enable debug messages relating to the emulated XHCI
.Pq USB
controller.
These messages are sent to
.Dv stderr .
.It Va debug.persist Ta bool Ta false Ta
A debugging option that causes the VM to persist after it terminates.
This can be used, for example, to keep a zone up after VM termination so that
the VM can be inspected with the
.Fl b
option of
.Xr mdb 1 .
.It Va bios.vendor Ta string Ta BHYVE Ta
This value is used for the guest's System Management BIOS System Information
structure.
.It Va bios.version Ta string Ta 14.0 Ta
This value is used for the guest's System Management BIOS System Information
structure.
.It Va bios.release_date Ta string Ta 10/17/2021 Ta
This value is used for the guest's System Management BIOS System Information
structure.
.It Va system.family_name Ta string Ta Virtual Machine Ta
Family the computer belongs to.
This value is used for the guest's System Management BIOS System Information
structure.
.It Va system.manufacturer Ta string Ta illumos Ta
This value is used for the guest's System Management BIOS System Information
structure.
.It Va system.product_name Ta string Ta BHYVE Ta
This value is used for the guest's System Management BIOS System Information
structure.
.It Va system.serial_number Ta string Ta None Ta
This value is used for the guest's System Management BIOS System Information
structure.
.It Va system.sku Ta string Ta None Ta
Stock keeping unit of the computer.
It's also called product ID or purchase order number.
This value is used for the guest's System Management BIOS System Information
structure.
.It Va system.version Ta string Ta 1.0 Ta
This value is used for the guest's System Management BIOS System Information
structure.
.It Va board.manufacturer Ta string Ta illumos Ta
This value is used for the guest's System Management BIOS System Information
structure.
.It Va board.product_name Ta string Ta BHYVE Ta
This value is used for the guest's System Management BIOS System Information
structure.
.It Va board.version Ta string Ta 1.0 Ta
This value is used for the guest's System Management BIOS System Information
structure.
.It Va board.serial_number Ta string Ta None Ta
This value is used for the guest's System Management BIOS System Information
structure.
.It Va board.asset_tag Ta string Ta None Ta
This value is used for the guest's System Management BIOS System Information
structure.
.It Va board.location Ta string Ta None Ta
Describes the board's location within the chassis.
This value is used for the guest's System Management BIOS System Information
structure.
.It Va chassis.manufacturer Ta string Ta illumos Ta
This value is used for the guest's System Management BIOS System Information
structure.
.It Va chassis.version Ta string Ta 1.0 Ta
This value is used for the guest's System Management BIOS System Information
structure.
.It Va chassis.serial_number Ta string Ta None Ta
This value is used for the guest's System Management BIOS System Information
structure.
.It Va chassis.asset_tag Ta string Ta None Ta
This value is used for the guest's System Management BIOS System Information
structure.
.It Va chassis.sku Ta string Ta None Ta
Stock keeping unit of the chassis.
It's also called product ID or purchase order number.
This value is used for the guest's System Management BIOS System Information
structure.
.It Va smbios.family Ta string Ta Virtual Machine Ta
Legacy alias for
.Va system.family_name ,
do not use in new configurations.
.It Va smbios.manufacturer Ta string Ta illumos Ta
Legacy alias for
.Va system.manufacturer ,
do not use in new configurations.
.It Va smbios.product Ta string Ta BHYVE Ta
Legacy alias for
.Va system.product_name ,
do not use in new configurations.
.It Va smbios.serial Ta string Ta None Ta
Legacy alias for
.Va system.serial_number ,
do not use in new configurations.
.It Va smbios.sku Ta string Ta None Ta
Legacy alias for
.Va system.sku ,
do not use in new configurations.
.It Va smbios.version Ta string Ta 1.0 Ta
Legacy alias for
.Va system.version ,
do not use in new configurations.
.El
.Ss x86-Specific Settings
.Bl -column "x86.vmexit_on_pause" "integer" "Default"
.It Sy Name Ta Sy Format Ta Sy Default Ta Sy Description
.It Va x86.mptable Ta bool Ta true Ta
Generate an MPTable.
.It Va x86.x2apic Ta bool Ta false Ta
Configure guest's local APICs in x2APIC mode.
.It Va x86.strictio Ta bool Ta false Ta
Exit if a guest accesses an I/O port that is not emulated.
By default, writes are ignored and reads return all bits set.
.It Va x86.strictmsr Ta bool Ta true Ta
Inject a general protection fault if a guest accesses a Model Specific
Register (MSR) that is not emulated.
If this is false, writes are ignored and reads return zero.
.It Va x86.vmexit_on_hlt Ta bool Ta false Ta
Force a VM exit when a guest CPU executes the
.Dv HLT
instruction.
This allows idle guest CPUs to yield the host CPU.
.It Va x86.vmexit_on_pause Ta bool Ta false Ta
Force a VM exit when a guest CPU executes the
.Dv PAUSE
instruction.
.El
.Sh DEVICE SETTINGS
Device settings are stored under a device node.
The device node's name is set by the parent bus of the device.
.Ss PCI Device Settings
PCI devices are described by a device node named
.Dq pci . Ns Ar bus . Ns Ar slot . Ns Ar function
where each of
.Ar bus ,
.Ar slot ,
and
.Ar function
are formatted as decimal values with no padding.
All PCI device nodes must contain a configuration variable named
.Dq device
which specifies the device model to use.
The following PCI device models are supported:
.Bl -tag -width indent
.It Li hostbridge
Provide a simple PCI-Host bridge device.
This is usually configured at pci0:0:0 and is required by most guest
operating systems.
.It Li ahci
AHCI storage controller.
.It Li e1000
Intel e82545 network interface.
.It Li fbuf
VGA framebuffer device attached to VNC server.
.It Li lpc
LPC PCI-ISA bridge with COM1-COM4 16550 serial ports,
a boot ROM,
and an optional debug/test device.
This device must be configured on bus 0.
.It Li nvme
NVM Express (NVMe) controller.
.It Li passthru
PCI pass-through device.
.It Li uart
PCI 16550 serial device.
.It Li virtio-9p
VirtIO 9p (VirtFS) interface.
.It Li virtio-blk
VirtIO block storage interface.
.It Li virtio-console
VirtIO console interface.
.It Li virtio-net-viona
Accelerated VirtIO network interface.
.It Li net-viona
Legacy VirtIO network interface.
.It Li virtio-rnd
VirtIO random number generator interface.
.It Li xhci
Extensible Host Controller Interface (XHCI) USB controller.
.El
.Ss USB Device Settings
USB controller devices contain zero or more child USB devices
attached to slots.
Each USB device stores its settings in a node named
.Dq slot. Ns Va N
under the controller's device node.
.Va N
is the number of the slot to which the USB device is attached.
Note that USB slot numbers begin at 1.
All USB device nodes must contain a configuration variable named
.Dq device
which specifies the device model to use.
The following USB device models are supported:
.Bl -tag -width indent
.It Li tablet
A USB tablet device which provides precise cursor synchronization
when using VNC.
.El
.Ss Block Device Settings
Block devices use the following settings to configure their backing store.
These settings are stored in the configuration node of the respective device.
.Bl -column "sectorsize" "logical[/physical]" "Default"
.It Sy Name Ta Sy Format Ta Sy Default Ta Sy Description
.It path Ta string Ta Ta
The path of the file or disk device to use as the backing store.
.It nocache Ta bool Ta false Ta
Disable caching on the backing file by opening the backing file with
.Dv O_DIRECT .
.It nodelete Ta bool Ta false Ta
Disable emulation of guest trim requests via
.Dv DIOCGDELETE
requests.
.It sync Ta bool Ta false Ta
Write changes to the backing file with synchronous writes.
.It direct Ta bool Ta false Ta
An alias for
.Va sync .
.It ro Ta bool Ta false Ta
Disable writes to the backing file.
.It sectorsize Ta Va logical Ns Op / Ns Va physical Ta Ta
Specify the logical and physical sector size of the emulated disk.
If the physical size is not specified, it is set to be equal to the logical
size.
.El
.Ss virtio-net-viona Network Backend Settings
Viona network devices use the following settings to configure their backend.
.Bl -column "feature_flags" "string" "Default"
.It Sy Name Ta Sy Format Ta Sy Default Ta Sy Description
.It vnic Ta string Ta Ta
The VNIC to use for the network connection.
.It feature_mask Ta integer Ta 0 Ta
Specify a mask to apply to the virtio features advertised to the guest.
.El
.Ss Other Network Backend Settings
Other network devices use the following settings to configure their backend.
.Bl -column "feature_flags" "string" "Default"
.It Sy Name Ta Sy Format Ta Sy Default Ta Sy Description
.It vnic Ta string Ta Ta
The VNIC to use for the network connection.
.It promiscphys Ta bool Ta false Ta
Enable promiscuous mode at the physical level.
.It promiscsap Ta bool Ta true Ta
Enable promiscuous mode at the SAP level.
.It promiscmulti Ta bool Ta true Ta
Enable promiscuous mode for all multicast addresses.
.It promiscrxonly Ta bool Ta true Ta
The selected promiscuous modes are only enabled for received traffic.
.El
.Ss UART Device Settings
.Bl -column "Name" "Format" "Default"
.It Sy Name Ta Sy Format Ta Sy Default Ta Sy Description
.It Va path Ta path Ta Ta
Backend device for the serial port.
Either the pathname of a character device or
.Dq stdio
to use standard input and output of the
.Xr bhyve 8
process.
.El
.Ss Host Bridge Settings
Host Bridge devices use the following settings.
When configuring parameters, either the
.Va model
by itself, or both of
.Va vendor
and
.Va devid
must be specified.
.Bl -column "vendor" "integer" "Default"
.It Sy Name Ta Sy Format Ta Sy Default Ta Sy Description
.It Va model Ta string Ta netapp Ta
Specify a hostbridge model to emulate.
Valid model strings, and their associated vendor and device IDs are:
.Sy amd Pq 0x1022/0x7432 ,
.Sy netapp Pq 0x1275/0x1275 ,
.Sy i440fx Pq 0x8086/0x1237
and
.Sy q35 Pq 0x8086/0x29b0 .
.It Va vendor Ta integer Ta 0x1275 Ta
PCI vendor ID.
.It Va devid Ta integer Ta 0x1275 Ta
PCI device ID.
.El
.Ss AHCI Controller Settings
AHCI controller devices contain zero or more ports each of which
provides a storage device.
Each port stores its settings in a node named
.Dq port. Ns Va N
under the controller's device node.
The
.Va N
values are formatted as successive decimal values starting with 0.
In addition to the block device settings described above, each
port supports the following settings:
.Bl -column "model" "integer" "generated"
.It Sy Name Ta Sy Format Ta Sy Default Ta Sy Description
.It Va type Ta string Ta Ta
The type of storage device to emulate.
Must be set to either
.Dq cd
or
.Dq hd .
.It Va nmrr Ta integer Ta 0 Ta
Nominal Media Rotation Rate, also known as RPM.
A value 1 of indicates a device with no rate such as a Solid State Disk.
.It Va ser Ta string Ta generated Ta
Serial number of up to twenty characters.
A default serial number is generated using a hash of the backing
store's pathname.
.It Va rev Ta string Ta 001 Ta
Revision number of up to eight characters.
.It Va model Ta string Ta Ta
Model number of up to forty characters.
Separate default model strings are used for
.Dq cd
and
.Dq hd
device types.
.El
.Ss Frame Buffer Settings
.Bl -column "password" "[IP:]port" "127.0.0.1:5900"
.It Sy Name Ta Sy Format Ta Sy Default Ta Sy Description
.It Va wait Ta bool Ta false Ta
Wait for a remote connection before starting the VM.
.It Va rfb Ta Oo Ar IP Ns \&: Oc Ns Ar port Ta 127.0.0.1:5900 Ta
TCP address to listen on for remote connections.
The IP address must be given as a numeric address.
IPv6 addresses must be enclosed in square brackets and
support scoped identifiers as described in
.Xr getaddrinfo 3SOCKET .
A bare port number may be given in which case the IPv4
localhost address is used.
.It Va unix Ta string Ta Ta
UNIX socket to listen on for VNC connections.
.It Va vga Ta string Ta io Ta
VGA configuration.
More details are provided in
.Xr bhyve 8 .
.It Va w Ta integer Ta 1024 Ta
Frame buffer width in pixels.
.It Va h Ta integer Ta 768 Ta
Frame buffer height in pixels.
.It Va password Ta string Ta Ta
Password to use for VNC authentication.
This type of authentication is known to be cryptographically weak and is not
intended for use on untrusted networks.
.El
.Ss LPC Device Settings
The LPC bridge stores its configuration under a top-level
.Va lpc
node rather than under the PCI LPC device's node.
The following nodes are available under
.Va lpc :
.Bl -column "pc-testdev" "Format" "Default"
.It Sy Name Ta Sy Format Ta Sy Default Ta Sy Description
.It Va bootrom Ta path Ta Ta
Path to a boot ROM.
The contents of this file are copied into the guest's
memory ending just before the 4GB physical address.
If a boot ROM is present, a firmware interface device is
also enabled for use by the boot ROM.
.It Va bootvars Ta path Ta Ta
Path to boot variables file.
The contents of this file are copied beneath the boot ROM.
Firmware can write to it to save variables.
Variables will be persistent across guest reboots.
.It Va com1 Ta node Ta Ta
Settings for the COM1 serial port device.
.It Va com2 Ta node Ta Ta
Settings for the COM2 serial port device.
.It Va com3 Ta node Ta Ta
Settings for the COM3 serial port device.
.It Va com4 Ta node Ta Ta
Settings for the COM4 serial port device.
.It Va pc-testdev Ta bool Ta false Ta
Enable the PC debug/test device.
.El
.Ss NVMe Controller Settings
Each NVMe controller supports a single storage device.
The device can be backed either by a memory disk described by the
.Va ram
variable, or a block device using the block device settings described above.
In addition, each controller supports the following settings:
.Bl -column "ioslots" "Format" "Default"
.It Sy Name Ta Sy Format Ta Sy Default Ta Sy Description
.It Va maxq Ta integer Ta 16 Ta
Maximum number of I/O submission and completion queue pairs.
.It Va qsz Ta integer Ta 2058 Ta
Number of elements in each I/O queue.
.It Va ioslots Ta integer Ta 8 Ta
Maximum number of concurrent I/O requests.
.It Va sectsz Ta integer Ta Ta
Sector size.
Can be one of 512, 4096, or 8192.
Devices backed by a memory disk use 4096 as the default.
Devices backed by a block device use the block device's sector size
as the default.
.It Va ser Ta string Ta Ta
Serial number of up to twenty characters.
A default serial number is generated using a hash of the device's PCI address.
.It Va eui64 Ta integer Ta Ta
IEEE Extended Unique Identifier.
If an EUI is not provided, a default is generated using a checksum of the
device's PCI address.
.It Va dsm Ta string Ta auto Ta
Whether or not to advertise Dataset Management (DSM) support.
One of
.Dq auto ,
.Dq enable ,
or
.Dq disable .
The
.Dq auto
setting only advertises support if the backing store supports
resource freeing, for example via TRIM.
.It Va ram Ta integer Ta Ta
If set, allocate a memory disk as the backing store.
The value of this variable is the size of the memory disk in megabytes.
.El
.Ss PCI Passthrough Settings
.Bl -column "Name" "integer" "Default"
.It Sy Name Ta Sy Format Ta Sy Default Ta Sy Description
.It Va path Ta string Ta Ta
Path to a PCI passthrough device in the form
.Pa /dev/ppt Ns Ar N
where
.Ar N
is the device number.
.It Va rom Ta path Ta Ta
ROM file of the device which will be executed by OVMF to initialise the device.
.El
.Ss VirtIO 9p Settings
Each VirtIO 9p device exposes a single filesystem from a host path.
.Bl -column "sharename" "Format" "Default"
.It Sy Name Ta Sy Format Ta Sy Default Ta Sy Description
.It Va sharename Ta string Ta Ta
The share name exposed to the guest.
.It Va path Ta path Ta Ta
The path of a directory on the host to export to the guest.
.It Va ro Ta bool Ta false Ta
If true, the guest filesystem is read-only.
.El
.Ss VirtIO Block Device Settings
In addition to the block device settings described above, each
VirtIO block device supports the following settings:
.Bl -column "model" "integer" "generated"
.It Sy Name Ta Sy Format Ta Sy Default Ta Sy Description
.It Va ser Ta string Ta generated Ta
Serial number of up to twenty characters.
A default serial number is generated using a hash of the backing
store's pathname.
.El
.Ss VirtIO Console Device Settings
Each VirtIO Console device contains one or more console ports.
Each port stores its settings in a node named
.Dq port. Ns Va N
under the controller's device node.
The
.Va N
values are formatted as successive decimal values starting with 0.
Each port supports the following settings:
.Bl -column "Name" "Format" "Default"
.It Sy Name Ta Sy Format Ta Sy Default Ta Sy Description
.It Va name Ta string Ta Ta
The name of the port exposed to the guest.
.It Va path Ta path Ta Ta
The path of a UNIX domain socket providing the host connection for the port.
.El
.Sh SEE ALSO
.Xr strtoul 3C ,
.Xr getaddrinfo 3SOCKET ,
.Xr bhyve 8<|MERGE_RESOLUTION|>--- conflicted
+++ resolved
@@ -168,11 +168,8 @@
 Enable debug messages relating to the RFB
 .Pq VNC
 server.
-<<<<<<< HEAD
 These messages are sent to
 .Dv stderr .
-=======
->>>>>>> 51463258
 .It Va viona.debug Ta bool Ta false Ta
 Enable debug messages relating to the accelerated virtio network device.
 These messages are sent to
