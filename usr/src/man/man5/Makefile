--- conflicted
+++ resolved
@@ -14,12 +14,8 @@
 # Copyright (c) 2012 by Delphix. All rights reserved.
 # Copyright 2014 Nexenta Systems, Inc.
 # Copyright 2014 Garrett D'Amore <garrett@damore.org>
-<<<<<<< HEAD
 # Copyright 2016, Joyent, Inc.
-=======
-# Copyright (c) 2015, Joyent, Inc.  All rights reserved.
 # Copyright 2018 Gary Mills
->>>>>>> 5250bfb8
 #
 
 include		$(SRC)/Makefile.master
