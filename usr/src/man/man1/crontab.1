--- conflicted
+++ resolved
@@ -41,11 +41,8 @@
 .\"
 .\"
 .\" Copyright 1989 AT&T
-<<<<<<< HEAD
 .\" Copyright (c) 2009, Sun Microsystems, Inc. All Rights Reserved
 .\" Copyright (c) 2011, Joyent, Inc. All Rights Reserved
-=======
->>>>>>> 84f79254
 .\" Portions Copyright (c) 1992, X/Open Company Limited All Rights Reserved
 .\" Copyright (c) 2009, Sun Microsystems, Inc. All Rights Reserved
 .\"
