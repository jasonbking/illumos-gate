#
# This file and its contents are supplied under the terms of the
# Common Development and Distribution License ("CDDL"), version 1.0.
# You may only use this file in accordance with the terms of version
# 1.0 of the CDDL.
#
# A full copy of the text of the CDDL should have accompanied this
# source.  A copy of the CDDL is also available via the Internet
# at http://www.illumos.org/license/CDDL.
#

#
# Copyright 2011, Richard Lowe
<<<<<<< HEAD
# Copyright 2012 OmniTI Computer Consulting, Inc.  All rights reserved.
=======
# Copyright 2013 Nexenta Systems, Inc.  All rights reserved.
#
>>>>>>> bfe5cd09

include		$(SRC)/Makefile.master

MANSECT= 	1

MANFILES=	acctcom.1			\
	 	adb.1				\
	 	addbib.1			\
	 	alias.1				\
	 	allocate.1			\
	 	amt.1				\
	 	appcert.1			\
	 	apptrace.1			\
	 	apropos.1			\
	 	ar.1				\
	 	arch.1				\
	 	asa.1				\
	 	at.1				\
	 	atq.1				\
	 	atrm.1				\
	 	audioconvert.1			\
	 	audioctl.1			\
	 	audioplay.1			\
	 	audiorecord.1			\
	 	audiotest.1			\
	 	auths.1				\
	 	awk.1				\
	 	banner.1			\
	 	basename.1			\
	 	bc.1				\
	 	bdiff.1				\
	 	bfs.1				\
	 	break.1				\
	 	builtin.1			\
	 	cal.1				\
	 	calendar.1			\
	 	cancel.1			\
	 	cat.1				\
	 	cd.1				\
	 	cdrw.1				\
	 	checknr.1			\
	 	chgrp.1				\
	 	chkey.1				\
	 	chmod.1				\
	 	chown.1				\
	 	ckdate.1			\
	 	ckgid.1				\
	 	ckint.1				\
	 	ckitem.1			\
	 	ckkeywd.1			\
	 	ckpath.1			\
	 	ckrange.1			\
	 	ckstr.1				\
	 	cksum.1				\
	 	cktime.1			\
	 	ckuid.1				\
	 	ckyorn.1			\
	 	clear.1				\
	 	cmp.1				\
	 	col.1				\
	 	comm.1				\
	 	command.1			\
	 	compress.1			\
	 	cp.1				\
	 	cpio.1				\
	 	cputrack.1			\
	 	crle.1				\
	 	crontab.1			\
	 	crypt.1				\
	 	csh.1				\
	 	csplit.1			\
	 	ctags.1				\
	 	ctrun.1				\
	 	ctstat.1			\
	 	ctwatch.1			\
	 	cut.1				\
	 	date.1				\
	 	dc.1				\
	 	deallocate.1			\
	 	deroff.1			\
	 	dhcpinfo.1			\
	 	diff.1				\
	 	diff3.1				\
	 	diffmk.1			\
	 	digest.1			\
	 	dircmp.1			\
	 	dis.1				\
	 	disown.1			\
	 	dispgid.1			\
	 	dispuid.1			\
	 	dos2unix.1			\
	 	download.1			\
	 	dpost.1				\
	 	du.1				\
	 	dump.1				\
	 	dumpcs.1			\
	 	echo.1				\
	 	ed.1				\
	 	egrep.1				\
	 	eject.1				\
	 	elfdump.1			\
	 	elfedit.1			\
	 	elfsign.1			\
	 	elfwrap.1			\
	 	enable.1			\
	 	encrypt.1			\
	 	enhance.1			\
	 	env.1				\
	 	eqn.1				\
	 	exec.1				\
	 	exit.1				\
	 	expand.1			\
	 	expr.1				\
	 	exstr.1				\
	 	factor.1			\
	 	fdformat.1			\
	 	fgrep.1				\
	 	file.1				\
	 	filebench.1			\
	 	filesync.1			\
	 	find.1				\
	 	finger.1			\
	 	fmt.1				\
	 	fmtmsg.1			\
	 	fold.1				\
	 	ftp.1				\
	 	ftpcount.1			\
	 	ftpwho.1			\
	 	gcore.1				\
	 	gencat.1			\
	 	genmsg.1			\
	 	getconf.1			\
	 	getfacl.1			\
	 	getlabel.1			\
	 	getopt.1			\
	 	getoptcvt.1			\
	 	getopts.1			\
	 	gettext.1			\
	 	gettxt.1			\
	 	getzonepath.1			\
	 	glob.1				\
	 	gprof.1				\
	 	grep.1				\
	 	groups.1			\
	 	hash.1				\
	 	head.1				\
	 	history.1			\
	 	hostid.1			\
	 	hostname.1			\
	 	iconv.1				\
	 	indxbib.1			\
	 	Intro.1				\
	 	ipcrm.1				\
	 	ipcs.1				\
	 	isainfo.1			\
	 	isalist.1			\
	 	jobs.1				\
	 	join.1				\
	 	kbd.1				\
	 	kdestroy.1			\
	 	keylogin.1			\
	 	keylogout.1			\
	 	kill.1				\
	 	kinit.1				\
	 	klist.1				\
	 	kmdb.1				\
	 	kmfcfg.1			\
	 	kpasswd.1			\
	 	krb5-config.1			\
	 	ksh93.1				\
	 	ktutil.1			\
	 	lari.1				\
	 	last.1				\
	 	lastcomm.1			\
	 	ld.1				\
	 	ldap.1				\
	 	ldapdelete.1			\
	 	ldaplist.1			\
	 	ldapmodify.1			\
	 	ldapmodrdn.1			\
	 	ldapsearch.1			\
	 	ldd.1				\
	 	ld.so.1.1			\
	 	let.1				\
	 	lex.1				\
	 	lgrpinfo.1			\
	 	limit.1				\
	 	line.1				\
	 	list_devices.1			\
	 	listusers.1			\
	 	ln.1				\
	 	loadkeys.1			\
	 	locale.1			\
	 	localedef.1			\
	 	logger.1			\
	 	login.1				\
	 	logname.1			\
	 	logout.1			\
	 	look.1				\
	 	lookbib.1			\
	 	lorder.1			\
	 	lp.1				\
	 	lpstat.1			\
	 	ls.1				\
	 	m4.1				\
	 	mac.1				\
	 	mach.1				\
	 	madv.so.1.1			\
	 	mail.1				\
	 	mailcompat.1			\
	 	mailq.1				\
	 	mailstats.1			\
	 	mailx.1				\
	 	makekey.1			\
	 	man.1				\
	 	mconnect.1			\
	 	mcs.1				\
	 	mdb.1				\
	 	mesg.1				\
	 	mkdir.1				\
	 	mkmsgs.1			\
	 	mktemp.1			\
	 	moe.1				\
	 	more.1				\
	 	mpss.so.1.1			\
	 	msgcc.1				\
	 	msgcpp.1			\
	 	msgcvt.1			\
	 	msgfmt.1			\
	 	msggen.1			\
	 	msgget.1			\
	 	mt.1				\
	 	mv.1				\
	 	nawk.1				\
	 	nc.1				\
	 	nca.1				\
	 	ncab2clf.1			\
	 	ncakmod.1			\
	 	newform.1			\
	 	newgrp.1			\
	 	news.1				\
	 	newtask.1			\
	 	nice.1				\
	 	nl.1				\
	 	nm.1				\
	 	nohup.1				\
	 	nroff.1				\
	 	od.1				\
	 	on.1				\
	 	optisa.1			\
	 	pack.1				\
	 	pagesize.1			\
	 	pargs.1				\
	 	passwd.1			\
	 	paste.1				\
	 	pathchk.1			\
	 	pax.1				\
	 	pfexec.1			\
	 	pg.1				\
	 	pgrep.1				\
	 	pkginfo.1			\
	 	pkgmk.1				\
	 	pkgparam.1			\
	 	pkgproto.1			\
	 	pkgtrans.1			\
	 	pktool.1			\
	 	plabel.1			\
	 	plgrp.1				\
	 	plimit.1			\
	 	pmadvise.1			\
	 	pmap.1				\
	 	postio.1			\
	 	postprint.1			\
	 	postreverse.1			\
	 	ppgsz.1				\
	 	ppriv.1				\
	 	pr.1				\
	 	praliases.1			\
	 	prctl.1				\
	 	preap.1				\
	 	prex.1				\
	 	print.1				\
	 	printf.1			\
	 	priocntl.1			\
	 	proc.1				\
	 	prof.1				\
	 	profiles.1			\
	 	projects.1			\
	 	ps.1				\
	 	ptree.1				\
	 	pvs.1				\
	 	pwd.1				\
	 	ranlib.1			\
	 	rcapstat.1			\
	 	rcp.1				\
	 	rdist.1				\
	 	read.1				\
	 	readonly.1			\
	 	refer.1				\
	 	regcmp.1			\
	 	renice.1			\
	 	rev.1				\
	 	rlogin.1			\
	 	rm.1				\
	 	rmformat.1			\
	 	rmmount.1			\
	 	roffbib.1			\
	 	roles.1				\
	 	rpcgen.1			\
	 	rsh.1				\
	 	runat.1				\
	 	rup.1				\
	 	ruptime.1			\
	 	rusers.1			\
	 	rwho.1				\
	 	sar.1				\
	 	scp.1				\
	 	script.1			\
	 	sdiff.1				\
	 	sed.1				\
	 	set.1				\
	 	setfacl.1			\
	 	setlabel.1			\
	 	setpgrp.1			\
	 	sftp.1				\
	 	shcomp.1			\
	 	shell_builtins.1		\
	 	shift.1				\
	 	size.1				\
	 	sleep.1				\
	 	smbutil.1			\
	 	soelim.1			\
	 	sort.1				\
	 	sortbib.1			\
	 	sotruss.1			\
	 	spell.1				\
	 	split.1				\
	 	srchtxt.1			\
	 	ssh.1				\
	 	ssh-add.1			\
	 	ssh-agent.1			\
	 	ssh-http-proxy-connect.1	\
	 	ssh-keygen.1			\
	 	ssh-keyscan.1			\
	 	ssh-socks5-proxy-connect.1	\
	 	strchg.1			\
	 	strings.1			\
	 	strip.1				\
	 	stty.1				\
	 	sum.1				\
	 	suspend.1			\
	 	svcprop.1			\
	 	svcs.1				\
	 	symorder.1			\
	 	sys-suspend.1			\
	 	tabs.1				\
	 	tail.1				\
	 	talk.1				\
	 	tar.1				\
	 	tbl.1				\
	 	tcopy.1				\
	 	tee.1				\
	 	telnet.1			\
	 	test.1				\
	 	tftp.1				\
	 	time.1				\
	 	times.1				\
	 	timex.1				\
	 	tip.1				\
	 	tnfdump.1			\
	 	tnfxtract.1			\
	 	touch.1				\
	 	tput.1				\
	 	tr.1				\
	 	trap.1				\
	 	troff.1				\
	 	true.1				\
	 	truss.1				\
	 	tsort.1				\
	 	tty.1				\
	 	type.1				\
	 	typeset.1			\
	 	ul.1				\
	 	umask.1				\
	 	uname.1				\
	 	unifdef.1			\
	 	uniq.1				\
	 	units.1				\
	 	unix2dos.1			\
	 	uptime.1			\
	 	vacation.1			\
	 	vgrind.1			\
	 	volcheck.1			\
	 	volrmmount.1			\
	 	w.1				\
	 	wait.1				\
	 	wc.1				\
		whatis.1			\
	 	which.1				\
	 	who.1				\
	 	whocalls.1			\
	 	whois.1				\
	 	write.1				\
	 	xargs.1				\
	 	xgettext.1			\
	 	xstr.1				\
	 	yacc.1				\
	 	yes.1				\
	 	ypcat.1				\
	 	ypmatch.1			\
	 	yppasswd.1			\
	 	ypwhich.1			\
	 	zlogin.1			\
	 	zonename.1

MANLINKS=	batch.1		\
	 	bg.1		\
	 	case.1		\
	 	chdir.1		\
	 	checkeq.1	\
	 	continue.1	\
	 	decrypt.1	\
	 	dirname.1	\
	 	dirs.1		\
	 	disable.1	\
	 	dumpkeys.1	\
		edit.1		\
	 	errange.1	\
		errdate.1	\
		errgid.1	\
		errint.1	\
		erritem.1	\
		errpath.1	\
		errstr.1	\
		errtime.1	\
		erruid.1	\
		erryorn.1	\
		eval.1		\
		export.1	\
		false.1		\
		fc.1		\
		fg.1		\
		for.1		\
		foreach.1	\
		function.1	\
		goto.1		\
		hashcheck.1	\
		hashmake.1	\
		hashstat.1	\
		helpdate.1	\
		helpgid.1	\
		helpint.1	\
		helpitem.1	\
		helppath.1	\
		helprange.1	\
		helpstr.1	\
		helptime.1	\
		helpuid.1	\
		helpyorn.1	\
		hist.1		\
		if.1		\
		intro.1		\
		jsh.1		\
		ksh.1		\
		ldapadd.1	\
		neqn.1		\
		notify.1	\
		onintr.1	\
		page.1		\
		pcat.1		\
		pcred.1		\
		pfcsh.1		\
		pfiles.1	\
		pfksh.1		\
		pflags.1	\
		pfsh.1		\
		pkill.1		\
		pldd.1		\
		popd.1		\
		prun.1		\
		psig.1		\
		pstack.1	\
		pstop.1		\
		ptime.1		\
		pushd.1		\
		pwait.1		\
		pwdx.1		\
		red.1		\
		rehash.1	\
		remote_shell.1	\
		remsh.1		\
		repeat.1	\
		return.1	\
		rksh.1		\
		rksh93.1	\
		rmail.1		\
		rmdir.1		\
		rmumount.1	\
		select.1	\
		setenv.1	\
		settime.1	\
		sh.1		\
		snca.1		\
		source.1	\
		spellin.1	\
		stop.1		\
		strconf.1	\
		switch.1	\
		ulimit.1	\
		unalias.1	\
		uncompress.1	\
		unexpand.1	\
		unhash.1	\
		unlimit.1	\
		unpack.1	\
		unset.1		\
		unsetenv.1	\
		until.1		\
		valdate.1	\
		valgid.1	\
		valint.1	\
		valpath.1	\
		valrange.1	\
		valstr.1	\
		valtime.1	\
		valuid.1	\
		valyorn.1	\
		vax.1		\
		vedit.1		\
		whence.1	\
		while.1		\
		zcat.1

intro.1		:= LINKSRC = Intro.1

unalias.1	:= LINKSRC = alias.1

batch.1		:= LINKSRC = at.1

dirname.1	:= LINKSRC = basename.1

continue.1	:= LINKSRC = break.1

chdir.1		:= LINKSRC = cd.1
dirs.1		:= LINKSRC = cd.1
popd.1		:= LINKSRC = cd.1
pushd.1		:= LINKSRC = cd.1

errdate.1	:= LINKSRC = ckdate.1
helpdate.1	:= LINKSRC = ckdate.1
valdate.1	:= LINKSRC = ckdate.1

errgid.1	:= LINKSRC = ckgid.1
helpgid.1	:= LINKSRC = ckgid.1
valgid.1	:= LINKSRC = ckgid.1

errint.1	:= LINKSRC = ckint.1
helpint.1	:= LINKSRC = ckint.1
valint.1	:= LINKSRC = ckint.1

erritem.1	:= LINKSRC = ckitem.1
helpitem.1	:= LINKSRC = ckitem.1

errpath.1	:= LINKSRC = ckpath.1
helppath.1	:= LINKSRC = ckpath.1
valpath.1	:= LINKSRC = ckpath.1

errange.1	:= LINKSRC = ckrange.1
helprange.1	:= LINKSRC = ckrange.1
valrange.1	:= LINKSRC = ckrange.1

errstr.1	:= LINKSRC = ckstr.1
helpstr.1	:= LINKSRC = ckstr.1
valstr.1	:= LINKSRC = ckstr.1

errtime.1	:= LINKSRC = cktime.1
helptime.1	:= LINKSRC = cktime.1
valtime.1	:= LINKSRC = cktime.1

erruid.1	:= LINKSRC = ckuid.1
helpuid.1	:= LINKSRC = ckuid.1
valuid.1	:= LINKSRC = ckuid.1

erryorn.1	:= LINKSRC = ckyorn.1
helpyorn.1	:= LINKSRC = ckyorn.1
valyorn.1	:= LINKSRC = ckyorn.1

uncompress.1	:= LINKSRC = compress.1
zcat.1		:= LINKSRC = compress.1

red.1		:= LINKSRC = ed.1

disable.1	:= LINKSRC = enable.1

decrypt.1	:= LINKSRC = encrypt.1

checkeq.1	:= LINKSRC = eqn.1
neqn.1		:= LINKSRC = eqn.1

eval.1		:= LINKSRC = exec.1
source.1	:= LINKSRC = exec.1

goto.1		:= LINKSRC = exit.1
return.1	:= LINKSRC = exit.1

unexpand.1	:= LINKSRC = expand.1

hashstat.1	:= LINKSRC = hash.1
rehash.1	:= LINKSRC = hash.1
unhash.1	:= LINKSRC = hash.1

fc.1		:= LINKSRC = history.1
hist.1		:= LINKSRC = history.1

bg.1		:= LINKSRC = jobs.1
fg.1		:= LINKSRC = jobs.1
notify.1	:= LINKSRC = jobs.1
stop.1		:= LINKSRC = jobs.1

jsh.1		:= LINKSRC = ksh93.1
ksh.1		:= LINKSRC = ksh93.1
rksh.1		:= LINKSRC = ksh93.1
rksh93.1	:= LINKSRC = ksh93.1
sh.1		:= LINKSRC = ksh93.1

ldapadd.1	:= LINKSRC = ldapmodify.1

ulimit.1	:= LINKSRC = limit.1
unlimit.1	:= LINKSRC = limit.1

dumpkeys.1	:= LINKSRC = loadkeys.1

i286.1		:= LINKSRC = machid.1
i386.1		:= LINKSRC = machid.1
i486.1		:= LINKSRC = machid.1
i860.1		:= LINKSRC = machid.1
iAPX286.1	:= LINKSRC = machid.1
pdp11.1		:= LINKSRC = machid.1
sparc.1		:= LINKSRC = machid.1
sun.1		:= LINKSRC = machid.1
u370.1		:= LINKSRC = machid.1
u3b.1		:= LINKSRC = machid.1
u3b15.1		:= LINKSRC = machid.1
u3b2.1		:= LINKSRC = machid.1
u3b5.1		:= LINKSRC = machid.1
vax.1		:= LINKSRC = machid.1

<<<<<<< HEAD
rmail.1		:= SOSRC = man1/mail.1
=======
rmail.1		:= LINKSRC = mail.1

page.1		:= LINKSRC = more.1
>>>>>>> bfe5cd09

snca.1		:= LINKSRC = nca.1

pcat.1		:= LINKSRC = pack.1
unpack.1	:= LINKSRC = pack.1

pfcsh.1		:= LINKSRC = pfexec.1
pfksh.1		:= LINKSRC = pfexec.1
pfsh.1		:= LINKSRC = pfexec.1

pkill.1		:= LINKSRC = pgrep.1

pcred.1		:= LINKSRC = proc.1
pfiles.1	:= LINKSRC = proc.1
pflags.1	:= LINKSRC = proc.1
pldd.1		:= LINKSRC = proc.1
prun.1		:= LINKSRC = proc.1
psig.1		:= LINKSRC = proc.1
pstack.1	:= LINKSRC = proc.1
pstop.1		:= LINKSRC = proc.1
ptime.1		:= LINKSRC = proc.1
pwait.1		:= LINKSRC = proc.1
pwdx.1		:= LINKSRC = proc.1

rmdir.1		:= LINKSRC = rm.1

rmumount.1	:= LINKSRC = rmmount.1

remote_shell.1	:= LINKSRC = rsh.1
remsh.1		:= LINKSRC = rsh.1

export.1	:= LINKSRC = set.1
setenv.1	:= LINKSRC = set.1
unset.1		:= LINKSRC = set.1
unsetenv.1	:= LINKSRC = set.1

case.1		:= LINKSRC = shell_builtins.1
for.1		:= LINKSRC = shell_builtins.1
foreach.1	:= LINKSRC = shell_builtins.1
function.1	:= LINKSRC = shell_builtins.1
if.1		:= LINKSRC = shell_builtins.1
repeat.1	:= LINKSRC = shell_builtins.1
select.1	:= LINKSRC = shell_builtins.1
switch.1	:= LINKSRC = shell_builtins.1
until.1		:= LINKSRC = shell_builtins.1
while.1		:= LINKSRC = shell_builtins.1

hashcheck.1	:= LINKSRC = spell.1
hashmake.1	:= LINKSRC = spell.1
spellin.1	:= LINKSRC = spell.1

strconf.1	:= LINKSRC = strchg.1

settime.1	:= LINKSRC = touch.1

onintr.1	:= LINKSRC = trap.1

false.1		:= LINKSRC = true.1

whence.1	:= LINKSRC = typeset.1

# Links to usr/has/man

edit.1		:= LINKSRC = ../../../has/man/man1has/edit.1has

vedit.1		:= LINKSRC = ../../../has/man/man1has/vi.1has

.KEEP_STATE:

include		$(SRC)/man/Makefile.man

install:	$(ROOTMANFILES) $(ROOTMANLINKS)<|MERGE_RESOLUTION|>--- conflicted
+++ resolved
@@ -11,12 +11,9 @@
 
 #
 # Copyright 2011, Richard Lowe
-<<<<<<< HEAD
 # Copyright 2012 OmniTI Computer Consulting, Inc.  All rights reserved.
-=======
 # Copyright 2013 Nexenta Systems, Inc.  All rights reserved.
 #
->>>>>>> bfe5cd09
 
 include		$(SRC)/Makefile.master
 
@@ -664,13 +661,9 @@
 u3b5.1		:= LINKSRC = machid.1
 vax.1		:= LINKSRC = machid.1
 
-<<<<<<< HEAD
-rmail.1		:= SOSRC = man1/mail.1
-=======
 rmail.1		:= LINKSRC = mail.1
 
 page.1		:= LINKSRC = more.1
->>>>>>> bfe5cd09
 
 snca.1		:= LINKSRC = nca.1
 
