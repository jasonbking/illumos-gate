'\" te
.\" Copyright (c) 2008, Sun Microsystems, Inc. All Rights Reserved
.\" Portions Copyright 2008 Chad Mynhier
.\" Copyright 2012 DEY Storage Systems, Inc.  All rights reserved.
<<<<<<< HEAD
.\" Copyright 2013 (c) Joyent, Inc.  All rights reserved.
=======
.\" Copyright 2016 Joyent, Inc.
>>>>>>> 5ffb0c9b
.\" The contents of this file are subject to the terms of the Common Development and Distribution License (the "License").  You may not use this file except in compliance with the License.
.\" You can obtain a copy of the license at usr/src/OPENSOLARIS.LICENSE or http://www.opensolaris.org/os/licensing.  See the License for the specific language governing permissions and limitations under the License.
.\" When distributing Covered Code, include this CDDL HEADER in each file and include the License file at usr/src/OPENSOLARIS.LICENSE.  If applicable, add the following below this CDDL HEADER, with the fields enclosed by brackets "[]" replaced with your own identifying information: Portions Copyright [yyyy] [name of copyright owner]
.TH PROC 1 "Apr 01, 2013"
.SH NAME
proc, pflags, pcred, pldd, psig, pstack, pfiles, pwdx, pstop, prun, pwait,
ptime \- proc tools
.SH SYNOPSIS
.LP
.nf
\fB/usr/bin/pflags\fR [\fB-r\fR] \fIpid\fR | \fIcore\fR [/\fIlwp\fR] ...
.fi

.LP
.nf
\fB/usr/bin/pcred\fR [\fIpid\fR | \fIcore\fR]...
.fi

.LP
.nf
\fB/usr/bin/pcred\fR [\fB-u\fR \fIuser/uid\fR] [\fB-g\fR \fIgroup/gid\fR] [\fB-G\fR \fIgrouplist\fR] pid...
.fi

.LP
.nf
\fB/usr/bin/pcred\fR \fB-l\fR \fIlogin\fR \fIpid\fR...
.fi

.LP
.nf
\fB/usr/bin/pldd\fR [\fB-Fl\fR] [\fIpid\fR | \fIcore\fR]...
.fi

.LP
.nf
\fB/usr/bin/psig\fR [\fB-n\fR] \fIpid\fR...
.fi

.LP
.nf
\fB/usr/bin/pstack\fR [\fB-F\fR] \fIpid\fR | \fIcore\fR [/\fIlwp\fR] ...
.fi

.LP
.nf
\fB/usr/bin/pfiles\fR [\fB-Fn\fR] \fIpid\fR | \fIcore\fR...
.fi

.LP
.nf
\fB/usr/bin/pwdx\fR \fIpid\fR...
.fi

.LP
.nf
\fB/usr/bin/pstop\fR \fIpid\fR[/\fIlwp\fR] ...
.fi

.LP
.nf
\fB/usr/bin/prun\fR \fIpid\fR[/\fIlwp\fR] ...
.fi

.LP
.nf
\fB/usr/bin/pwait\fR [\fB-v\fR] \fIpid\fR...
.fi

.LP
.nf
\fB/usr/bin/ptime\fR [\fB-Fm\fR] \fB-p pidlist\fR
.fi

.LP
.nf
\fB/usr/bin/ptime\fR [\fB-m\fR]\fIcommand\fR [\fIarg\fR]...
.fi

.SH DESCRIPTION
.LP
The proc tools are utilities that exercise features of \fB/proc\fR (see
\fBproc\fR(4)). Most of them take a list of process-ids (\fIpid\fR). The tools
that do take process-ids also accept \fB/proc/\fR\fInnn\fR as a process-id, so
the shell expansion \fB/proc/*\fR can be used to specify all processes in the
system.
.sp
.LP
Some of the proc tools can also be applied to core files (see \fBcore\fR(4)).
The tools that apply to core files accept a list of either process \fBID\fRs or
names of core files or both.
.sp
.LP
Some of the \fBproc\fR tools can operate on individual threads. Users can
examine only selected threads by appending \fI/thread-id\fR to the process-id
or core. Multiple threads can be selected using the \fB-\fR and \fB,\fR
delimiters. For example \fB/1,2,7-9\fR examines threads \fB1\fR, \fB2\fR,
\fB7\fR, \fB8\fR, and \fB9\fR.
.sp
.LP
See \fBWARNINGS\fR.
.sp
.ne 2
.na
\fB\fBpflags\fR\fR
.ad
.RS 10n
Print the \fB/proc\fR tracing flags, the pending and held signals, and other
\fB/proc\fR status information for each process or specified lwps in each
process.
.RE

.sp
.ne 2
.na
\fB\fBpcred\fR\fR
.ad
.RS 10n
Print or set the credentials (effective, real, saved \fBUID\fRs and \fBGID\fRs)
of each process.
.RE

.sp
.ne 2
.na
\fB\fBpldd\fR\fR
.ad
.RS 10n
List the dynamic libraries linked into each process, including shared objects
explicitly attached using \fBdlopen\fR(3C). See also \fBldd\fR(1).
.RE

.sp
.ne 2
.na
\fB\fBpsig\fR\fR
.ad
.RS 10n
List the signal actions and handlers of each process. See
\fBsignal.h\fR(3HEAD).
.RE

.sp
.ne 2
.na
\fB\fBpstack\fR\fR
.ad
.RS 10n
Print a hex+symbolic stack trace for each process or specified lwps in each
process.
.RE

.sp
.ne 2
.na
\fB\fBpfiles\fR\fR
.ad
.RS 10n
Report \fBfstat\fR(2) and \fBfcntl\fR(2) information for all open files in each
process. For network endpoints, the local (and peer if connected) address
information is also provided. For sockets, the socket type, socket options and
send and receive buffer sizes are also provided. In addition, a path to the
file is reported if the information is available from \fB/proc/pid/path\fR.
This is not necessarily the same name used to open the file. See \fBproc\fR(4)
for more information.
.RE

.sp
.ne 2
.na
\fB\fBpwdx\fR\fR
.ad
.RS 10n
Print the current working directory of each process.
.RE

.sp
.ne 2
.na
\fB\fBpstop\fR\fR
.ad
.RS 10n
Stop each process or the specified lwps (\fBPR_REQUESTED\fR stop).
.RE

.sp
.ne 2
.na
\fB\fBprun\fR\fR
.ad
.RS 10n
Set running each process or the specified lwps (the inverse of \fBpstop\fR).
.RE

.sp
.ne 2
.na
\fB\fBpwait\fR\fR
.ad
.RS 10n
Wait for all of the specified processes to terminate.
.RE

.sp
.ne 2
.na
\fB\fBptime\fR\fR
.ad
.RS 10n
Time the \fIcommand\fR, like \fBtime\fR(1), but using microstate accounting for
reproducible precision. Unlike \fBtime\fR(1), children of the command are not
timed.
.sp
If the \fB-p\fR \fIpidlist\fR version is used, display a snapshot of timing
<<<<<<< HEAD
statistics for the specified processes. The \fIpidlist\fR may either be a comma
delineated list or a space delineated list. Space delineated lists must be
properly quoted to assure that they are in a single argument.
=======
statistics for the specified processes. The \fIpidlist\fR may have a single
process or be a comma or space delineated list. If a space delineated list is
used, callers will need to ensure that it is properly quoted or escaped for
their shell.
>>>>>>> 5ffb0c9b
.RE

.SH OPTIONS
.LP
The following general options are supported:
.sp
.ne 2
.na
\fB\fB-F\fR\fR
.ad
.RS 6n
Force. Grabs the target process even if another process has control.
.RE

.sp
.ne 2
.na
\fB\fB-n\fR\fR
.ad
.RS 6n
(\fBpsig\fR and \fBpfiles\fR only) Sets non-verbose mode. \fBpsig\fR displays
signal handler addresses rather than names. \fBpfiles\fR does not display
verbose information for each file descriptor. Instead, \fBpfiles\fR limits its
output to the information that would be retrieved if the process applied
\fBfstat\fR(2) to each of its file descriptors.
.RE

.sp
.ne 2
.na
\fB\fB-r\fR\fR
.ad
.RS 6n
(\fBpflags\fR only) If the process is stopped, displays its machine registers.
.RE

.sp
.ne 2
.na
\fB\fB-v\fR\fR
.ad
.RS 6n
(\fBpwait\fR only) Verbose. Reports terminations to standard output.
.RE

.sp
.LP
In addition to the general options, \fBpcred\fR supports the following options:
.sp
.ne 2
.na
\fB\fB-g\fR \fIgroup/gid\fR\fR
.ad
.RS 16n
Sets the real, effective, and saved group ids (\fBGID\fRs) of the target
processes to the specified value.
.RE

.sp
.ne 2
.na
\fB\fB-G\fR \fIgrouplist\fR\fR
.ad
.RS 16n
Sets the supplementary \fBGID\fRs of the target process to the specified list
of groups. The supplementary groups should be specified as a comma-separated
list of group names ids. An empty list clears the supplementary group list of
the target processes.
.RE

.sp
.ne 2
.na
\fB\fB-l\fR \fIlogin\fR\fR
.ad
.RS 16n
Sets the real, effective, and saved \fBUID\fRs of the target processes to the
\fBUID\fR of the specified login. Sets the real, effective, and saved
\fBGID\fRs of the target processes to the \fBGID\fR of the specified login.
Sets the supplementary group list to the supplementary groups list of the
specified login.
.RE

.sp
.ne 2
.na
\fB\fB-u\fR \fIuser/uid\fR\fR
.ad
.RS 16n
Sets the real, effective, and saved user ids (\fBUID\fRs) of the target
processes to the specified value.
.RE

.sp
.LP
In addition to the general options, \fBpldd\fR supports the following option:
.sp
.ne 2
.na
\fB\fB-l\fR\fR
.ad
.RS 6n
Shows unresolved dynamic linker map names.
.RE

.sp
.LP
In addition to the general options, \fBptime\fR supports the following options:
.sp
.ne 2
.na
\fB\fB-m\fR\fR
.ad
.RS 10n
Display the full set of microstate accounting statistics.
.sp
The displayed fields are as follows:
.sp
.ne 2
.na
\fB\fBreal\fR\fR
.ad
.RS 8n
Wall clock time.
.RE

.sp
.ne 2
.na
\fB\fBuser\fR\fR
.ad
.RS 8n
User level CPU time.
.RE

.sp
.ne 2
.na
\fB\fBsys\fR\fR
.ad
.RS 8n
System call CPU time.
.RE

.sp
.ne 2
.na
\fB\fBtrap\fR\fR
.ad
.RS 8n
Other system trap CPU time.
.RE

.sp
.ne 2
.na
\fB\fBtflt\fR\fR
.ad
.RS 8n
Text page fault sleep time.
.RE

.sp
.ne 2
.na
\fB\fBdflt\fR\fR
.ad
.RS 8n
Data page fault sleep time.
.RE

.sp
.ne 2
.na
\fB\fBkflt\fR\fR
.ad
.RS 8n
Kernel page fault sleep time.
.RE

.sp
.ne 2
.na
\fB\fBlock\fR\fR
.ad
.RS 8n
User lock wait sleep time.
.RE

.sp
.ne 2
.na
\fB\fBslp\fR\fR
.ad
.RS 8n
All other sleep time.
.RE

.sp
.ne 2
.na
\fB\fBlat\fR\fR
.ad
.RS 8n
CPU latency (wait) time.
.RE

.sp
.ne 2
.na
\fB\fBstop\fR\fR
.ad
.RS 8n
Stopped time.
.RE

.RE

.sp
.ne 2
.na
\fB\fB-p\fR \fIpid\fR\fR
.ad
.RS 10n
Displays a snapshot of timing statistics for the specified \fIpid\fR.
.RE

.sp
.LP
To set the credentials of another process, a process must have sufficient
privilege to change its user and group ids to those specified according to the
rules laid out in \fBsetuid\fR(2) and it must have sufficient privilege to
control the target process.
.SH USAGE
.LP
These proc tools stop their target processes while inspecting them and
reporting the results: \fBpfiles\fR, \fBpldd\fR, and \fBpstack\fR. A process
can do nothing while it is stopped. Thus, for example, if the X server is
inspected by one of these proc tools running in a window under the X server's
control, the whole window system can become deadlocked because the proc tool
would be attempting to print its results to a window that cannot be refreshed.
Logging in from from another system using \fBrlogin\fR(1) and killing the
offending proc tool would clear up the deadlock in this case.
.sp
.LP
See \fBWARNINGS\fR.
.sp
.LP
Caution should be exercised when using the \fB-F\fR flag. Imposing two
controlling processes on one victim process can lead to chaos. Safety is
assured only if the primary controlling process, typically a debugger, has
stopped the victim process and the primary controlling process is doing nothing
at the moment of application of the \fBproc\fR tool in question.
.sp
.LP
Some of the proc tools can also be applied to core files, as shown by the
synopsis above. A core file is a snapshot of a process's state and is produced
by the kernel prior to terminating a process with a signal or by the
\fBgcore\fR(1) utility. Some of the proc tools can need to derive the name of
the executable corresponding to the process which dumped core or the names of
shared libraries associated with the process. These files are needed, for
example, to provide symbol table information for \fBpstack\fR(1). If the proc
tool in question is unable to locate the needed executable or shared library,
some symbol information is unavailable for display. Similarly, if a core file
from one operating system release is examined on a different operating system
release, the run-time link-editor debugging interface (\fBlibrtld_db\fR) cannot
be able to initialize. In this case, symbol information for shared libraries is
not available.
.SH EXIT STATUS
.LP
The following exit values are returned:
.sp
.ne 2
.na
\fB\fB0\fR\fR
.ad
.RS 12n
Successful operation.
.RE

.sp
.ne 2
.na
\fBnon-zero\fR
.ad
.RS 12n
An error has occurred.
.RE

.SH FILES
.ne 2
.na
\fB\fB/proc/*\fR\fR
.ad
.RS 11n
process files
.RE

.SH ATTRIBUTES
.LP
See \fBattributes\fR(5) for descriptions of the following attributes:
.sp

.sp
.TS
box;
c | c
l | l .
ATTRIBUTE TYPE	ATTRIBUTE VALUE
_
Interface Stability	See below.
.TE

.sp
.LP
The human readable output is Uncommitted. The options are Committed.
.SH SEE ALSO
.LP
\fBgcore\fR(1), \fBldd\fR(1), \fBpargs\fR(1), \fBpauxv\fR(1), \fBpenv\fR(1),
\fBpgrep\fR(1), \fBpkill\fR(1), \fBplimit\fR(1), \fBpmap\fR(1), \fBpreap\fR(1),
\fBps\fR(1), \fBptree\fR(1), \fBppgsz\fR(1), \fBpwd\fR(1), \fBrlogin\fR(1),
\fBtime\fR(1), \fBtruss\fR(1), \fBwait\fR(1), \fBfcntl\fR(2), \fBfstat\fR(2),
\fBsetuid\fR(2), \fBdlopen\fR(3C), \fBsignal.h\fR(3HEAD), \fBcore\fR(4),
\fBproc\fR(4), \fBprocess\fR(4), \fBattributes\fR(5), \fBzones\fR(5)
.SH WARNINGS
.LP
The following \fBproc\fR tools stop their target processes while inspecting
them and reporting the results: \fBpfiles\fR, \fBpldd\fR, and \fBpstack\fR.
However, even if \fBpstack\fR operates on an individual thread, it stops the
whole process.
.sp
.LP
A process or thread can do nothing while it is stopped. Stopping a heavily used
process or thread in a production environment, even for a short amount of time,
can cause severe bottlenecks and even hangs of these processes or threads,
causing them to be unavailable to users. Some databases could also terminate
abnormally. Thus, for example, a database server under heavy load could hang
when one of the database processes or threads is traced using the above
mentioned \fBproc\fR tools. Because of this, stopping a UNIX process or thread
in a production environment should be avoided.
.sp
.LP
A process or thread being stopped by these tools can be identified by issuing
\fB/usr/bin/ps\fR \fB-eflL\fR and looking for "\fBT\fR" in the first column.
Notice that certain processes, for example "\fBsched\fR", can show the
"\fBT\fR" status by default most of the time.
.sp
.LP
The process ID returned for locked files on network file systems might not be
meaningful.<|MERGE_RESOLUTION|>--- conflicted
+++ resolved
@@ -2,11 +2,7 @@
 .\" Copyright (c) 2008, Sun Microsystems, Inc. All Rights Reserved
 .\" Portions Copyright 2008 Chad Mynhier
 .\" Copyright 2012 DEY Storage Systems, Inc.  All rights reserved.
-<<<<<<< HEAD
-.\" Copyright 2013 (c) Joyent, Inc.  All rights reserved.
-=======
 .\" Copyright 2016 Joyent, Inc.
->>>>>>> 5ffb0c9b
 .\" The contents of this file are subject to the terms of the Common Development and Distribution License (the "License").  You may not use this file except in compliance with the License.
 .\" You can obtain a copy of the license at usr/src/OPENSOLARIS.LICENSE or http://www.opensolaris.org/os/licensing.  See the License for the specific language governing permissions and limitations under the License.
 .\" When distributing Covered Code, include this CDDL HEADER in each file and include the License file at usr/src/OPENSOLARIS.LICENSE.  If applicable, add the following below this CDDL HEADER, with the fields enclosed by brackets "[]" replaced with your own identifying information: Portions Copyright [yyyy] [name of copyright owner]
@@ -220,16 +216,10 @@
 timed.
 .sp
 If the \fB-p\fR \fIpidlist\fR version is used, display a snapshot of timing
-<<<<<<< HEAD
-statistics for the specified processes. The \fIpidlist\fR may either be a comma
-delineated list or a space delineated list. Space delineated lists must be
-properly quoted to assure that they are in a single argument.
-=======
 statistics for the specified processes. The \fIpidlist\fR may have a single
 process or be a comma or space delineated list. If a space delineated list is
 used, callers will need to ensure that it is properly quoted or escaped for
 their shell.
->>>>>>> 5ffb0c9b
 .RE
 
 .SH OPTIONS
