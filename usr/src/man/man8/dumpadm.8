'\" te
.\" Copyright (c) 2008, Sun Microsystems, Inc. All Rights Reserved
.\" Copyright 2015 Nexenta Systems, Inc.  All Rights Reserved.
.\" Copyright (c) 2013 by Delphix. All rights reserved.
<<<<<<< HEAD
.\" Copyright 2019 Joyent, Inc.
.\" The contents of this file are subject to the terms of the Common Development and Distribution License (the "License").  You may not use this file except in compliance with the License.
.\" You can obtain a copy of the license at usr/src/OPENSOLARIS.LICENSE or http://www.opensolaris.org/os/licensing.  See the License for the specific language governing permissions and limitations under the License.
.\" When distributing Covered Code, include this CDDL HEADER in each file and include the License file at usr/src/OPENSOLARIS.LICENSE.  If applicable, add the following below this CDDL HEADER, with the fields enclosed by brackets "[]" replaced with your own identifying information: Portions Copyright [yyyy] [name of copyright owner]
.TH DUMPADM 8 "Jun 15, 2019"
=======
.\" Copyright 2024 MNX Cloud, Inc.
.\" The contents of this file are subject to the terms of the Common Development and Distribution License (the "License").  You may not use this file except in compliance with the License.
.\" You can obtain a copy of the license at usr/src/OPENSOLARIS.LICENSE or http://www.opensolaris.org/os/licensing.  See the License for the specific language governing permissions and limitations under the License.
.\" When distributing Covered Code, include this CDDL HEADER in each file and include the License file at usr/src/OPENSOLARIS.LICENSE.  If applicable, add the following below this CDDL HEADER, with the fields enclosed by brackets "[]" replaced with your own identifying information: Portions Copyright [yyyy] [name of copyright owner]
.TH DUMPADM 8 "Aug 05, 2024"
>>>>>>> c2cbc6b8
.SH NAME
dumpadm \- configure operating system crash dump
.SH SYNOPSIS
.nf
<<<<<<< HEAD
\fB/usr/sbin/dumpadm\fR [\fB-enuy\fR] [\fB-c\fR \fIcontent-type\fR] [\fB-d\fR \fIdump-device\fR]
     [\fB-k\fR \fIkey-file\fR] [\fB-m\fR \fImin\fRk | \fImin\fRm | \fImin\fR%] [\fB-s\fR \fIsavecore-dir\fR]
=======
\fB/usr/sbin/dumpadm\fR [\fB-Henpuy\fR] [\fB-c\fR \fIcontent-type\fR] [\fB-d\fR \fIdump-device\fR]
     [\fB-m\fR \fImin\fRk | \fImin\fRm | \fImin\fR%] [\fB-s\fR \fIsavecore-dir\fR]
>>>>>>> c2cbc6b8
     [\fB-r\fR \fIroot-dir\fR] [\fB-z\fR on | off]
.fi

.SH DESCRIPTION
The \fBdumpadm\fR program is an administrative command that manages the
configuration of the operating system crash dump facility. A crash dump is a
disk copy of the physical memory of the computer at the time of a fatal system
error. When a fatal operating system error occurs, a message describing the
error is printed to the console. The operating system then generates a crash
dump by writing the contents of physical memory to a predetermined dump device,
which is typically a local disk partition. The dump device can be configured by
way of \fBdumpadm\fR. Once the crash dump has been written to the dump device,
the system will reboot.
.sp
.LP
Fatal operating system errors can be caused by bugs in the operating system,
its associated device drivers and loadable modules, or by faulty hardware.
Whatever the cause, the crash dump itself provides invaluable information to
your support engineer to aid in diagnosing the problem. As such, it is vital
that the crash dump be retrieved and given to your support provider. Following
an operating system crash, the \fBsavecore\fR(8) utility is executed
automatically during boot to retrieve the crash dump from the dump device, and
write it to the file system. The directory in which the crash
dump is saved on reboot can also be configured using \fBdumpadm\fR.
.sp
.LP
A crash dump is always compressed on the dump device. The dump is decompressed
by the \fBsavecore\fR(8) utility, which can optionally store the dump in its
compressed state, thereby deferring decompression to a subsequent invocation
of \fBsavecore\fR. This behavior is controlled by the \fB-z\fR option.
When compression is turned on, the \fBsavecore\fR(8) utility writes one file
to the file system named \fIvmdump.X\fR. If compression is disabled, it instead
writes two files named \fIunix.X\fR and \fIvmcore.X\fR. In the uncompressed
case, both data files form the \fIsaved crash dump\fR. In both cases X is an
integer identifying the dump.
.sp
.LP
Crash dump encryption may be optionally enabled via the \fB-k\fR option, which
specifies a file that contains an encryption key. When crash dump encryption
is enabled, the contents of kernel memory as stored in the dump device will be
encrypted. Decryption of a kernel crash dump must occur when the dump is
extracted via \fBsavecore\fR (to which the encryption key must be separately
provided). Decompression can only occur on a decrypted dump; when dump
encryption is enabled, \fBsavecore\fR must store the dump in its compressed
state. Note that \fBsavecore\fR cannot extract an encrypted dump without also
decrypting it; when dump encryption is enabled, the operator should be sure
to only operate \fBsavecore\fR on a directory that is separately encrypted
or otherwise secured. Finally, note that \fBdumpadm\fR does not store the
crash dump encryption key persistently: upon system reset, crash dump
encryption is always disabled.
.sp
.LP
For systems with a UFS root file system, the default dump device is  configured
to be an appropriate swap partition. Swap partitions are disk partitions
reserved as virtual memory backing store for the operating system. Thus, no
permanent information resides in swap to be overwritten by the dump. See
\fBswap\fR(8). For systems with a ZFS root file system, dedicated ZFS volumes
are used for swap and dump areas. For further information about setting up a
dump area with ZFS,  see the \fIZFS Administration Guide\fR. To view the
current dump  configuration, use the \fBdumpadm\fR command with no arguments:
.sp
.in +2
.nf
example# \fBdumpadm\fR

      Dump content: kernel pages
       Dump device: /dev/dsk/c0t0d0s1 (swap)
Savecore directory: /var/crash/saturn
  Savecore enabled: yes
   Save compressed: on
    Dump encrypted: no
.fi
.in -2
.sp

.sp
.LP
When no options are specified, \fBdumpadm\fR prints the current crash dump
configuration. The example shows the set of default values: the dump content is
set to kernel memory pages only, the dump device is a swap disk partition, the
directory for \fBsavecore\fR files is set to
\fB/var/crash/\fR\fIhostname\fR\fB,\fR \fBsavecore\fR is set to run
automatically on reboot, and compression is turned on.
.sp
.LP
When one or more options are specified, \fBdumpadm\fR verifies that your
changes are valid, and if so, reconfigures the crash dump parameters and
displays the resulting configuration. You must be \fBroot\fR to view or change
dump parameters.
.SH OPTIONS
The following options are supported:
.sp
.ne 2
.na
\fB\fB-H\fR\fR
.ad
.sp .6
.RS 4n
Do not print headers. This option is often paired with \fB-p\fR and only works
for the dump estimate size option, \fB-e\fR.
.RE

.sp
.ne 2
.na
\fB\fB-c\fR \fIcontent-type\fR\fR
.ad
.sp .6
.RS 4n
Modify the dump configuration so that the crash dump consists of the specified
dump content. The content should be one of the following:
.sp
.ne 2
.na
\fB\fBkernel\fR\fR
.ad
.sp .6
.RS 4n
Kernel memory pages only.
.RE

.sp
.ne 2
.na
\fB\fBall\fR\fR
.ad
.sp .6
.RS 4n
All memory pages.
.RE

.sp
.ne 2
.na
\fB\fBcurproc\fR\fR
.ad
.sp .6
.RS 4n
Kernel memory pages, and the memory pages of the process whose thread was
currently executing on the CPU on which the crash dump was initiated. If the
thread executing on that CPU is a kernel thread not associated with any user
process, only kernel pages will be dumped.
.RE

.RE

.sp
.ne 2
.na
\fB\fB-d\fR \fIdump-device\fR\fR
.ad
.sp .6
.RS 4n
Modify the dump configuration to use the specified dump device. The dump device
may be one of the following:
.sp
.ne 2
.na
\fB\fIdump-device\fR\fR
.ad
.sp .6
.RS 4n
A specific dump device specified as an absolute pathname, such as
\fB/dev/dsk/\fR\fIcNtNdNsN\fR when the system is running a UFS root file
system. Or, specify a ZFS volume, such as \fB/dev/zvol/dsk/rpool/dump\fR, when
the system is running a ZFS root file system.
.RE

.sp
.ne 2
.na
\fB\fBswap\fR\fR
.ad
.sp .6
.RS 4n
If the special token \fBswap\fR is specified as the dump device, \fBdumpadm\fR
examines the  active swap entries and selects the most appropriate entry to
configure as the dump device. See \fBswap\fR(8). Refer to the \fBNOTES\fR
below for details of the algorithm  used to select an appropriate swap entry.
When the system is first installed with a UFS root file system, \fBdumpadm\fR
uses the value for \fBswap\fR to determine the initial dump device setting. A
given ZFS volume cannot be configured for both the swap area and the dump
device.
.RE

.sp
.ne 2
.na
\fB\fBnone\fR\fR
.ad
.sp .6
.RS 4n
If the special token \fBnone\fR is specified, the active dump device is removed
and crash dumps are disabled.
.RE

.RE

.sp
.ne 2
.na
\fB\fB-e\fR\fR
.ad
.sp .6
.RS 4n
Estimates the size of the dump for the current running system.
.RE

.sp
.ne 2
.na
\fB\fB-k\fR \fIkey-file\fR\fR
.ad
.sp .6
.RS 4n
Specifies that the dump should be encrypted based on the key found in
\fIkey-file\fR. Note that any invocations of \fBsavecore\fR will need to
specify the same key to be able to correctly retrieve the dump.
.RE

.sp
.ne 2
.na
\fB\fB-m\fR \fImin\fR\fBk\fR | \fImin\fR\fBm\fR | \fImin\fR\fB%\fR\fR
.ad
.sp .6
.RS 4n
Create a \fBminfree\fR file in the current savecore directory indicating that
\fBsavecore\fR should maintain at least the specified amount of free space in
the file system where the savecore directory is located. The \fBmin\fR argument
can be one of the following:
.sp
.ne 2
.na
\fB\fBk\fR\fR
.ad
.sp .6
.RS 4n
A positive integer suffixed with the unit \fBk\fR specifying kilobytes.
.RE

.sp
.ne 2
.na
\fB\fBm\fR\fR
.ad
.sp .6
.RS 4n
A positive integer suffixed with the unit \fBm\fR specifying megabytes.
.RE

.sp
.ne 2
.na
\fB\fB%\fR\fR
.ad
.sp .6
.RS 4n
A % symbol, indicating that the \fBminfree\fR value should be computed as the
specified percentage of the total current size of the file system containing
the savecore directory.
.RE

The \fBsavecore\fR command will consult the \fBminfree\fR file, if present,
prior to writing the dump files. If the size of these files would decrease the
amount of free disk space below the \fBminfree\fR threshold, no dump files are
written and an error message is logged. The administrator should immediately
clean up the savecore directory to provide adequate free space, and re-execute
the \fBsavecore\fR command manually. The administrator can also specify an
alternate directory on the \fBsavecore\fR command-line.
.RE

.sp
.ne 2
.na
\fB\fB-n\fR\fR
.ad
.sp .6
.RS 4n
Modify the dump configuration to not run \fBsavecore\fR automatically on
reboot. This is not the recommended system configuration; if the dump device is
a swap partition, the dump data will be overwritten as the system begins to
swap. If \fBsavecore\fR is not executed shortly after boot, crash dump
retrieval may not be possible.
.RE

.sp
.ne 2
.na
\fB\fB-p\fR\fR
.ad
.sp .6
.RS 4n
Display numbers in parsable (exact) values and can only be used with \fB-e\fR.
.RE

.sp
.ne 2
.na
\fB\fB-r\fR \fIroot-dir\fR\fR
.ad
.sp .6
.RS 4n
Specify an alternate root directory relative to which \fBdumpadm\fR should
create files. If no \fB-r\fR argument is specified, the default root directory
\fB/\fR is used.
.RE

.sp
.ne 2
.na
\fB\fB-s\fR \fIsavecore-dir\fR\fR
.ad
.sp .6
.RS 4n
Modify the dump configuration to use the specified directory to save files
written by \fBsavecore\fR. The directory should be an absolute path and exist
on the system. If upon reboot the directory does not exist, it will be created
prior to the execution of \fBsavecore\fR. See the \fBNOTES\fR section below for
a discussion of security issues relating to access to the savecore directory.
The default savecore directory is \fB/var/crash/\fIhostname\fR\fR where
\fIhostname\fR is the output of the \fB-n\fR option to the \fBuname\fR(1)
command.
.RE

.sp
.ne 2
.na
\fB\fB-u\fR\fR
.ad
.sp .6
.RS 4n
Forcibly update the kernel dump configuration based on the contents of
\fB/etc/dumpadm.conf\fR. Normally this option is used only on reboot when
starting \fBsvc:/system/dumpadm:default\fR, when the \fBdumpadm\fR settings
from the previous boot must be restored. Your dump configuration is saved in
the configuration file for this purpose. If the configuration file is missing
or contains invalid values for any dump properties, the default values are
substituted. Following the update, the configuration file is resynchronized
with the kernel dump configuration.
.RE

.sp
.ne 2
.na
\fB\fB-y\fR\fR
.ad
.sp .6
.RS 4n
Modify the dump configuration to automatically run \fBsavecore\fR on reboot.
This is the default for this dump setting.
.RE

.sp
.ne 2
.na
\fB\fB-z on | off\fR\fR
.ad
.sp .6
.RS 4n
Turns crash dump compression \fBon\fR or \fBoff\fR.
.RE

.SH EXAMPLES
\fBExample 1 \fRReconfiguring The Dump Device To A Dedicated Dump Device:
.sp
.LP
The following command reconfigures the dump device to a dedicated dump device:

.sp
.in +2
.nf
example# dumpadm -d /dev/dsk/c0t2d0s2

           Dump content: kernel pages
            Dump device: /dev/dsk/c0t2d0s2 (dedicated)
     Savecore directory: /var/crash/saturn
       Savecore enabled: yes
        Save compressed: on
         Dump encrypted: no
.fi
.in -2
.sp
\fBExample 2\fR Show estimated size of dump device:
.sp
.LP
The following commands will output the estimated dump device size,
usable for humans and in scripts.

.sp
.in +2
.nf
example# dumpadm -e
Estimated dump size: 15.2G
.sp
example# dumpadm -ep
Estimated dump size: 16364603392
.sp
example# dumpadm -epH
16364605440
.fi
.in -2
.sp
.SH EXIT STATUS
The following exit values are returned:
.sp
.ne 2
.na
\fB\fB0\fR\fR
.ad
.sp .6
.RS 4n
Dump configuration is valid and the specified modifications, if any, were made
successfully.
.RE

.sp
.ne 2
.na
\fB\fB1\fR\fR
.ad
.sp .6
.RS 4n
A fatal error occurred in either obtaining or modifying the dump configuration.
.RE

.sp
.ne 2
.na
\fB\fB2\fR\fR
.ad
.sp .6
.RS 4n
Invalid command line options were specified.
.RE

.SH FILES
.ne 2
.na
\fB\fB/dev/dump\fR\fR
.ad
.sp .6
.RS 4n
Dump device.
.RE

.sp
.ne 2
.na
\fB\fB/etc/dumpadm.conf\fR\fR
.ad
.sp .6
.RS 4n
Contains configuration parameters for \fBdumpadm\fR. Modifiable only through
that command.
.RE

.sp
.ne 2
.na
\fB\fIsavecore-directory\fR\fB/minfree\fR\fR
.ad
.sp .6
.RS 4n
Contains minimum amount of free space for \fIsavecore-directory\fR. See
\fBsavecore\fR(8).
.RE

.SH SEE ALSO
.BR svcs (1),
.BR uname (1),
.BR attributes (7),
.BR smf (7),
.BR savecore (8),
.BR svcadm (8),
.BR swap (8)
.SH NOTES
The system crash dump service is managed by the service management facility,
\fBsmf\fR(7), under the service identifier:
.sp
.in +2
.nf
svc:/system/dumpadm:default
.fi
.in -2
.sp

.sp
.LP
Administrative actions on this service, such as enabling, disabling, or
requesting restart, can be performed using \fBsvcadm\fR(8). The service's
status can be queried using the \fBsvcs\fR(1) command.
.SS "Dump Device Selection"
When the special \fBswap\fR token is specified as the argument to \fBdumpadm\fR
\fB-d\fR the utility will attempt to configure the most appropriate swap device
as the dump device. \fBdumpadm\fR configures the largest swap block device as
the dump device; if no block devices are available for swap, the largest swap
entry is configured as the dump device. If no swap entries are present, or none
can be configured as the dump device, a warning message will be displayed.
While local and remote swap files can be configured as the dump device, this is
not recommended.
.SS "Dump Device/Swap Device Interaction (UFS File Systems Only)"
In the event that the dump device is also a swap device, and the swap device is
deleted by the administrator using the \fBswap\fR \fB-d\fR command, the
\fBswap\fR command will automatically invoke \fBdumpadm\fR \fB-d\fR \fBswap\fR
in order to attempt to configure another appropriate swap device as the dump
device. If no swap devices remain or none can be configured as the dump device,
the crash dump will be disabled and a warning message will be displayed.
Similarly, if the crash dump is disabled and the administrator adds a new swap
device using the \fBswap\fR \fB-a\fR command, \fBdumpadm\fR \fB-d\fR \fBswap\fR
will be invoked to re-enable the crash dump using the new swap device.
.sp
.LP
Once \fBdumpadm\fR \fB-d\fR \fBswap\fR has been issued, the new dump device is
stored in the configuration file for subsequent reboots. If a larger or more
appropriate swap device is added by the administrator, the dump device is not
changed; the administrator must re-execute \fBdumpadm\fR \fB-d\fR \fBswap\fR to
reselect the most appropriate device fom the new list of swap devices.
.SS "Minimum Free Space"
If the \fBdumpadm\fR \fB-m\fR option is used to create a \fBminfree\fR file
based on a percentage of the total size of the file system containing the
savecore directory, this value is not automatically recomputed if the file
system subsequently changes size.  In this case, the administrator must
re-execute \fBdumpadm\fR \fB-m\fR to recompute the \fBminfree\fR value. If no
such file exists in the savecore directory, \fBsavecore\fR will default to a
free space threshold of one megabyte. If no free space threshold is desired, a
minfree file containing size 0 can be created.
.SS "Security Issues"
If, upon reboot, the specified savecore directory is not present, it will be
created prior to the execution of \fBsavecore\fR with permissions 0700 (read,
write, execute by owner only) and owner \fBroot\fR. It is recommended that
alternate savecore directories also be created with similar permissions, as the
operating system crash dump files themselves may contain secure information.<|MERGE_RESOLUTION|>--- conflicted
+++ resolved
@@ -2,30 +2,18 @@
 .\" Copyright (c) 2008, Sun Microsystems, Inc. All Rights Reserved
 .\" Copyright 2015 Nexenta Systems, Inc.  All Rights Reserved.
 .\" Copyright (c) 2013 by Delphix. All rights reserved.
-<<<<<<< HEAD
 .\" Copyright 2019 Joyent, Inc.
-.\" The contents of this file are subject to the terms of the Common Development and Distribution License (the "License").  You may not use this file except in compliance with the License.
-.\" You can obtain a copy of the license at usr/src/OPENSOLARIS.LICENSE or http://www.opensolaris.org/os/licensing.  See the License for the specific language governing permissions and limitations under the License.
-.\" When distributing Covered Code, include this CDDL HEADER in each file and include the License file at usr/src/OPENSOLARIS.LICENSE.  If applicable, add the following below this CDDL HEADER, with the fields enclosed by brackets "[]" replaced with your own identifying information: Portions Copyright [yyyy] [name of copyright owner]
-.TH DUMPADM 8 "Jun 15, 2019"
-=======
 .\" Copyright 2024 MNX Cloud, Inc.
 .\" The contents of this file are subject to the terms of the Common Development and Distribution License (the "License").  You may not use this file except in compliance with the License.
 .\" You can obtain a copy of the license at usr/src/OPENSOLARIS.LICENSE or http://www.opensolaris.org/os/licensing.  See the License for the specific language governing permissions and limitations under the License.
 .\" When distributing Covered Code, include this CDDL HEADER in each file and include the License file at usr/src/OPENSOLARIS.LICENSE.  If applicable, add the following below this CDDL HEADER, with the fields enclosed by brackets "[]" replaced with your own identifying information: Portions Copyright [yyyy] [name of copyright owner]
 .TH DUMPADM 8 "Aug 05, 2024"
->>>>>>> c2cbc6b8
 .SH NAME
 dumpadm \- configure operating system crash dump
 .SH SYNOPSIS
 .nf
-<<<<<<< HEAD
-\fB/usr/sbin/dumpadm\fR [\fB-enuy\fR] [\fB-c\fR \fIcontent-type\fR] [\fB-d\fR \fIdump-device\fR]
+\fB/usr/sbin/dumpadm\fR [\fB-Henpuy\fR] [\fB-c\fR \fIcontent-type\fR] [\fB-d\fR \fIdump-device\fR]
      [\fB-k\fR \fIkey-file\fR] [\fB-m\fR \fImin\fRk | \fImin\fRm | \fImin\fR%] [\fB-s\fR \fIsavecore-dir\fR]
-=======
-\fB/usr/sbin/dumpadm\fR [\fB-Henpuy\fR] [\fB-c\fR \fIcontent-type\fR] [\fB-d\fR \fIdump-device\fR]
-     [\fB-m\fR \fImin\fRk | \fImin\fRm | \fImin\fR%] [\fB-s\fR \fIsavecore-dir\fR]
->>>>>>> c2cbc6b8
      [\fB-r\fR \fIroot-dir\fR] [\fB-z\fR on | off]
 .fi
 
