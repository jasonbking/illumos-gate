--- conflicted
+++ resolved
@@ -19,11 +19,7 @@
 # Copyright 2020 Joyent, Inc.
 # Copyright 2021 OmniOS Community Edition (OmniOSce) Association.
 # Copyright 2022 Garrett D'Amore
-<<<<<<< HEAD
-# Copyright 2023 Peter Tribble
 # Copyright 2023 MNX Cloud, Inc.
-=======
->>>>>>> bc19178a
 # Copyright 2024 Oxide Computer Company
 # Copyright 2025 Peter Tribble
 #
