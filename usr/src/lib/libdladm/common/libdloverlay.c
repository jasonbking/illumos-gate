/*
 * This file and its contents are supplied under the terms of the
 * Common Development and Distribution License ("CDDL"), version 1.0.
 * You may only use this file in accordance with the terms of version
 * 1.0 of the CDDL.
 *
 * A full copy of the text of the CDDL should have accompanied this
 * source.  A copy of the CDDL is also available via the Internet at
 * http://www.illumos.org/license/CDDL.
 */

/*
 * Copyright (c) 2015 Joyent, Inc.
 * Copyright 2020 OmniOS Community Edition (OmniOSce) Association.
 */

#include <libdladm_impl.h>
#include <libdllink.h>
#include <libdloverlay.h>
#include <sys/dld.h>
#include <sys/overlay.h>
#include <strings.h>
#include <unistd.h>
#include <stdlib.h>
#include <errno.h>
#include <netinet/in.h>
#include <arpa/inet.h>
#include <limits.h>
#include <libscf.h>
#include <libvarpd_client.h>

#define	VARPD_PROPERTY_NAME	"varpd/id"
#define	VARPD_SERVICE		"network/varpd:default"

static const char *dladm_overlay_doorpath = "/var/run/varpd/varpd.door";

static boolean_t
varpd_svc_isonline(void)
{
	boolean_t isonline = B_FALSE;
	char *s;

	if ((s = smf_get_state(VARPD_SERVICE)) != NULL) {
		if (strcmp(s, SCF_STATE_STRING_ONLINE) == 0)
			isonline = B_TRUE;
		free(s);
	}

	return (isonline);
}

#define	MAX_WAIT_TIME	15

static dladm_status_t
<<<<<<< HEAD
varpd_enable_service()
=======
varpd_enable_service(void)
>>>>>>> faa2068d
{
	uint_t i;

	if (varpd_svc_isonline())
		return (DLADM_STATUS_OK);

	if (smf_enable_instance(VARPD_SERVICE, 0) == -1) {
		if (scf_error() == SCF_ERROR_PERMISSION_DENIED)
			return (DLADM_STATUS_DENIED);
		return (DLADM_STATUS_NOTFOUND);
	}

	/*
	 * Wait up to MAX_WAIT_TIME seconds for the service
	 */
	for (i = 0; i < MAX_WAIT_TIME; i++) {
		if (varpd_svc_isonline())
			return (DLADM_STATUS_OK);
		(void) sleep(1);
	}
	return (DLADM_STATUS_FAILED);
}

static int
dladm_overlay_count_cb(dladm_handle_t handle, datalink_id_t linkid, void *arg)
{
	(*(uint32_t *)arg)++;
	return (DLADM_WALK_CONTINUE);
}

/*
 * Disable the varpd service if there are no overlays left.
 */
static void
varpd_disable_service_when_no_overlays(dladm_handle_t handle)
{
	uint32_t cnt = 0;

	/*
	 * Get the number of the existing overlays. If there are no overlays
	 * left, disable the service.
	 */

	(void) dladm_walk_datalink_id(dladm_overlay_count_cb, handle,
	    &cnt, DATALINK_CLASS_OVERLAY, DATALINK_ANY_MEDIATYPE,
	    DLADM_OPT_ACTIVE);

	if (cnt == 0)
		(void) smf_disable_instance(VARPD_SERVICE, 0);
}

typedef struct dladm_overlay_propinfo {
	boolean_t dop_isvarpd;
	union {
		overlay_ioc_propinfo_t *dop_overlay;
		varpd_client_prop_handle_t *dop_varpd;
	} dop_un;
} dladm_overlay_propinfo_t;

dladm_status_t
dladm_overlay_prop_info(dladm_overlay_propinfo_handle_t phdl,
    const char **namep, uint_t *typep, uint_t *protp, const void **defp,
    uint32_t *sizep, const mac_propval_range_t **possp)
{
	dladm_overlay_propinfo_t *infop = (dladm_overlay_propinfo_t *)phdl;
	overlay_ioc_propinfo_t *oinfop = infop->dop_un.dop_overlay;

	if (infop->dop_isvarpd == B_FALSE) {
		if (namep != NULL)
			*namep = oinfop->oipi_name;
		if (typep != NULL)
			*typep = oinfop->oipi_type;
		if (protp != NULL)
			*protp = oinfop->oipi_prot;
		if (defp != NULL)
			*defp = oinfop->oipi_default;
		if (sizep != NULL)
			*sizep = oinfop->oipi_defsize;
		if (possp != NULL) {
			*possp = (const mac_propval_range_t *)oinfop->oipi_poss;
		}

	} else {
		int ret;
		ret = libvarpd_c_prop_info(infop->dop_un.dop_varpd, namep,
		    typep, protp, defp, sizep, possp);
		if (ret != 0)
			return (dladm_errno2status(ret));

	}

	return (DLADM_STATUS_OK);
}

static dladm_status_t
dladm_overlay_parse_prop(overlay_prop_type_t type, void *buf, uint32_t *sizep,
    const char *val)
{
	int ret;
	int64_t ival;
	uint64_t uval;
	char *eptr;
	struct in6_addr ipv6;
	struct in_addr ip;

	switch (type) {
	case OVERLAY_PROP_T_INT:
		errno = 0;
		ival = strtol(val, &eptr, 10);
		if ((ival == 0 && errno == EINVAL) ||
		    ((ival == LONG_MAX || ival == LONG_MIN) &&
		    errno == ERANGE))
			return (DLADM_STATUS_BADARG);
		bcopy(&ival, buf, sizeof (int64_t));
		*sizep = sizeof (int64_t);
		break;
	case OVERLAY_PROP_T_UINT:
		errno = 0;
		uval = strtol(val, &eptr, 10);
		if ((uval == 0 && errno == EINVAL) ||
		    (uval == ULONG_MAX && errno == ERANGE))
			return (DLADM_STATUS_BADARG);
		bcopy(&uval, buf, sizeof (uint64_t));
		*sizep = sizeof (uint64_t);
		break;
	case OVERLAY_PROP_T_STRING:
		ret = strlcpy((char *)buf, val, OVERLAY_PROP_SIZEMAX);
		if (ret >= OVERLAY_PROP_SIZEMAX)
			return (DLADM_STATUS_BADARG);
		*sizep = ret + 1;
		break;
	case OVERLAY_PROP_T_IP:
		/*
		 * Always try to parse the IP as an IPv6 address. If that fails,
		 * try to interpret it as an IPv4 address and transform it into
		 * an IPv6 mapped IPv4 address.
		 */
		if (inet_pton(AF_INET6, val, &ipv6) != 1) {
			if (inet_pton(AF_INET, val, &ip) != 1)
				return (DLADM_STATUS_BADARG);

			IN6_INADDR_TO_V4MAPPED(&ip, &ipv6);
		}
		bcopy(&ipv6, buf, sizeof (struct in6_addr));
		*sizep = sizeof (struct in6_addr);
		break;
	default:
		abort();
	}

	return (DLADM_STATUS_OK);
}

<<<<<<< HEAD
static dladm_status_t
i_dladm_overlay_setprop_db(dladm_handle_t handle, datalink_id_t linkid,
    uint_t type, const char *prop_name, char *const *prop_val,
    uint8_t *buf, uint32_t size)
{
	dladm_conf_t	conf;
	dladm_status_t	status;

	status = dladm_open_conf(handle, linkid, &conf);
	if (status != DLADM_STATUS_OK)
		return (status);

	/* Store everything as a string for now */

	status = dladm_set_conf_field(handle, conf, prop_name, DLADM_TYPE_STR,
	    prop_val[0]);
	if (status == DLADM_STATUS_OK)
		status = dladm_write_conf(handle, conf);

done:
	dladm_destroy_conf(handle, conf);
	return (status);
}

/* ARGSUSED */
static dladm_status_t
dladm_overlay_varpd_setprop(dladm_handle_t handle,
    varpd_client_handle_t *chdl, uint64_t inst, datalink_id_t linkid,
    const char *name, char *const *valp, uint_t cnt, uint_t flags)
=======
static dladm_status_t
i_dladm_overlay_setprop_db(dladm_handle_t handle, datalink_id_t linkid,
    const char *name, char *const *valp, uint_t cnt)
{
	dladm_conf_t	conf;
	dladm_status_t	status;

	if (linkid == DATALINK_INVALID_LINKID ||
	    name == NULL || valp == NULL || cnt != 1) {
		return (DLADM_STATUS_BADARG);
	}

	status = dladm_open_conf(handle, linkid, &conf);
	if (status != DLADM_STATUS_OK)
		return (status);

	status = dladm_set_conf_field(handle, conf, name, DLADM_TYPE_STR,
	    valp[0]);
	if (status == DLADM_STATUS_OK)
		status = dladm_write_conf(handle, conf);

	dladm_destroy_conf(handle, conf);
	return (status);
}

static dladm_status_t
dladm_overlay_varpd_setprop(dladm_handle_t handle,
    varpd_client_handle_t *chdl, uint64_t inst, datalink_id_t linkid,
    const char *name, char *const *valp, uint_t cnt)
>>>>>>> faa2068d
{
	int ret;
	uint32_t size;
	uint8_t buf[LIBVARPD_PROP_SIZEMAX];
	varpd_client_prop_handle_t *phdl;
	uint_t type;
	dladm_status_t status;

	if ((ret = libvarpd_c_prop_handle_alloc(chdl, inst, &phdl)) != 0)
		return (dladm_errno2status(ret));

	if ((ret = libvarpd_c_prop_info_fill_by_name(phdl, name)) != 0) {
		libvarpd_c_prop_handle_free(phdl);
		return (dladm_errno2status(ret));
	}

	if ((ret = libvarpd_c_prop_info(phdl, NULL, &type, NULL, NULL, NULL,
	    NULL)) != 0) {
		libvarpd_c_prop_handle_free(phdl);
		return (dladm_errno2status(ret));
	}

	if ((status = dladm_overlay_parse_prop(type, buf, &size, valp[0])) !=
	    DLADM_STATUS_OK) {
		libvarpd_c_prop_handle_free(phdl);
		return (status);
	}

	status = DLADM_STATUS_OK;
	ret = libvarpd_c_prop_set(phdl, buf, size);
	libvarpd_c_prop_handle_free(phdl);
	if (ret != 0)
		status = dladm_errno2status(ret);

	if (status != DLADM_STATUS_OK)
		return (status);

<<<<<<< HEAD
	if (flags & DLADM_OPT_PERSIST)
		status = i_dladm_overlay_setprop_db(handle, linkid,
		    type, name, valp, buf, size);

=======
>>>>>>> faa2068d
	return (status);
}

static dladm_status_t
dladm_overlay_setprop(dladm_handle_t handle, datalink_id_t linkid,
    const char *name, char *const *valp, uint_t cnt, uint_t flags)
{
	int			ret;
	dladm_status_t		status;
	overlay_ioc_propinfo_t	info;
	overlay_ioc_prop_t	prop;

	if (linkid == DATALINK_INVALID_LINKID ||
	    name == NULL || valp == NULL || cnt != 1)
		return (DLADM_STATUS_BADARG);

	bzero(&info, sizeof (overlay_ioc_propinfo_t));
	info.oipi_linkid = linkid;
	info.oipi_id = -1;
	if (strlcpy(info.oipi_name, name, OVERLAY_PROP_NAMELEN) >=
	    OVERLAY_PROP_NAMELEN)
		return (DLADM_STATUS_BADARG);

	status = DLADM_STATUS_OK;
	ret = ioctl(dladm_dld_fd(handle), OVERLAY_IOC_PROPINFO, &info);
	if (ret != 0)
		status = dladm_errno2status(errno);

	if (status != DLADM_STATUS_OK)
		return (status);

	prop.oip_linkid = linkid;
	prop.oip_id = info.oipi_id;
	prop.oip_name[0] = '\0';
	if ((status = dladm_overlay_parse_prop(info.oipi_type, prop.oip_value,
	    &prop.oip_size, valp[0])) != DLADM_STATUS_OK)
		return (status);

	status = DLADM_STATUS_OK;
	ret = ioctl(dladm_dld_fd(handle), OVERLAY_IOC_SETPROP, &prop);
	if (ret != 0)
		status = dladm_errno2status(errno);

	if (status != DLADM_STATUS_OK)
		return (status);

<<<<<<< HEAD
	if (flags & DLADM_OPT_PERSIST)
		status = i_dladm_overlay_setprop_db(handle, linkid,
		    info.oipi_type, name, valp, prop.oip_value, prop.oip_size);

=======
>>>>>>> faa2068d
	return (status);
}

/*
 * Tell the user about any unset required properties.
 */
static int
dladm_overlay_activate_cb(dladm_handle_t handle, datalink_id_t linkid,
    dladm_overlay_propinfo_handle_t phdl, void *arg)
{
	dladm_status_t status;
	uint8_t buf[DLADM_OVERLAY_PROP_SIZEMAX];
	uint_t prot;
	size_t size = sizeof (buf);
	const char *name;
	dladm_errlist_t *errs = arg;

	if ((status = dladm_overlay_prop_info(phdl, &name, NULL, &prot, NULL,
	    NULL, NULL)) != DLADM_STATUS_OK)
		return (status);

	if ((prot & OVERLAY_PROP_PERM_REQ) == 0)
		return (DLADM_WALK_CONTINUE);

	if (dladm_overlay_get_prop(handle, linkid, phdl, buf, &size) !=
	    DLADM_STATUS_OK)
		return (DLADM_WALK_CONTINUE);

	if (size == 0)
		(void) dladm_errlist_append(errs, "unset required property: %s",
		    name);

	return (DLADM_WALK_CONTINUE);
}

/*
 * We need to clean up the world here. The problem is that we may or may not
 * actually have everything created. While in the normal case, we'd always have
 * an overlay device, assigned datalink id, and a varpd instance, we might not
 * have any of those, except for the datalink instance. Therefore, as long as
 * the id refers to a valid overlay, we should try to clean up as much of the
 * state as possible and most importantly, we need to make sure we delete the
 * datalink id. If we fail to do that, then that name will become lost to time.
 */
dladm_status_t
dladm_overlay_delete(dladm_handle_t handle, datalink_id_t linkid,
    uint32_t flags)
{
	datalink_class_t class;
	overlay_ioc_delete_t oid;
	varpd_client_handle_t *chdl;
	int ret;
	uint64_t varpdid;

<<<<<<< HEAD
	if (flags == 0)
=======
	if (dladm_datalink_id2info(handle, linkid, NULL, &class, NULL,
	    NULL, 0) != DLADM_STATUS_OK) {
>>>>>>> faa2068d
		return (DLADM_STATUS_BADARG);
	}

	if (dladm_datalink_id2info(handle, linkid, NULL, &class, NULL,
	    NULL, 0) != DLADM_STATUS_OK) {
		return (DLADM_STATUS_BADARG);
	}

	if (class != DATALINK_CLASS_OVERLAY)
		return (DLADM_STATUS_BADARG);

	oid.oid_linkid = linkid;
	ret = ioctl(dladm_dld_fd(handle), OVERLAY_IOC_DELETE, &oid);
	if (ret != 0 && errno != ENOENT) {
		return (dladm_errno2status(errno));
	}

	if ((ret = libvarpd_c_create(&chdl, dladm_overlay_doorpath)) != 0) {
		return (dladm_errno2status(ret));
	}

	if ((ret = libvarpd_c_instance_lookup(chdl, linkid, &varpdid)) != 0) {
		if (ret == ENOENT) {
			goto finish;
		}
		(void) libvarpd_c_destroy(chdl);
		return (dladm_errno2status(ret));
	}

	ret = libvarpd_c_instance_destroy(chdl, varpdid);
finish:
	(void) libvarpd_c_destroy(chdl);
	if ((flags & DLADM_OPT_PERSIST) != 0) {
		(void) dladm_remove_conf(handle, linkid);
		(void) dladm_destroy_datalink_id(handle, linkid, flags);
	}

	(void) varpd_disable_service_when_no_overlays(handle);

	return (dladm_errno2status(ret));
}

dladm_status_t
dladm_overlay_get_prop(dladm_handle_t handle, datalink_id_t linkid,
    dladm_overlay_propinfo_handle_t infohdl, void *buf, size_t *sizep)
{
	int ret;
	overlay_ioc_prop_t oip;
	dladm_overlay_propinfo_t *infop = (dladm_overlay_propinfo_t *)infohdl;

	/*
	 * It'd be nice if we had a better or more specific error for this. If
	 * this kind of error becomes common place, let's get a better dladm
	 * error.
	 */
	if (*sizep < DLADM_OVERLAY_PROP_SIZEMAX)
		return (dladm_errno2status(ERANGE));

	if (infop->dop_isvarpd == B_FALSE) {
		bzero(&oip, sizeof (overlay_ioc_prop_t));
		oip.oip_linkid = linkid;
		oip.oip_id = infop->dop_un.dop_overlay->oipi_id;
		ret = ioctl(dladm_dld_fd(handle), OVERLAY_IOC_GETPROP, &oip);
		if (ret != 0)
			return (dladm_errno2status(errno));
		bcopy(oip.oip_value, buf, DLADM_OVERLAY_PROP_SIZEMAX);
		*sizep = oip.oip_size;
	} else {
		uint32_t size = *sizep;

		ret = libvarpd_c_prop_get(infop->dop_un.dop_varpd, buf, &size);
		if (ret != 0)
			return (dladm_errno2status(errno));
		*sizep = size;
	}

	return (DLADM_STATUS_OK);
}

static dladm_status_t
dladm_overlay_walk_varpd_prop(dladm_handle_t handle, datalink_id_t linkid,
    uint64_t varpdid, dladm_overlay_prop_f func, void *arg)
{
	int ret, i;
	varpd_client_handle_t *chdl;
	varpd_client_prop_handle_t *phdl;
	uint_t nprops;
	dladm_status_t status;

	if ((ret = libvarpd_c_create(&chdl, dladm_overlay_doorpath)) != 0)
		return (dladm_errno2status(ret));

	if ((ret = libvarpd_c_prop_handle_alloc(chdl, varpdid, &phdl)) != 0) {
		(void) libvarpd_c_destroy(chdl);
		return (dladm_errno2status(ret));
	}

	if ((ret = libvarpd_c_prop_nprops(chdl, varpdid, &nprops)) != 0) {
		libvarpd_c_prop_handle_free(phdl);
		(void) libvarpd_c_destroy(chdl);
		return (dladm_errno2status(ret));
	}

	status = DLADM_STATUS_OK;
	for (i = 0; i < nprops; i++) {
		dladm_overlay_propinfo_t dop;

		bzero(&dop, sizeof (dop));
		dop.dop_isvarpd = B_TRUE;
		dop.dop_un.dop_varpd = phdl;

		if ((ret = libvarpd_c_prop_info_fill(phdl, i)) != 0) {
			status = dladm_errno2status(ret);
			break;
		}

		ret = func(handle, linkid,
		    (dladm_overlay_propinfo_handle_t)&dop, arg);
		if (ret == DLADM_WALK_TERMINATE)
			break;
	}

	libvarpd_c_prop_handle_free(phdl);
	libvarpd_c_destroy(chdl);

	return (status);
}

dladm_status_t
dladm_overlay_walk_prop(dladm_handle_t handle, datalink_id_t linkid,
    dladm_overlay_prop_f func, void *arg, dladm_errlist_t *errs)
{
	int i, ret;
	char buf[MAXLINKNAMELEN];
	char errmsg[DLADM_STRSIZE];
	datalink_class_t class;
	dladm_status_t info_status;
	overlay_ioc_nprops_t oin;
	overlay_ioc_propinfo_t oipi;
	dladm_overlay_propinfo_t dop;
	uint64_t varpdid = UINT64_MAX;

	if ((info_status = dladm_datalink_id2info(handle, linkid, NULL, &class,
	    NULL, buf, MAXLINKNAMELEN)) != DLADM_STATUS_OK) {
		(void) dladm_errlist_append(errs, "failed to get info for "
		    "datalink id %u: %s",
		    linkid, dladm_status2str(info_status, errmsg));
		return (DLADM_STATUS_BADARG);
	}

	if (class != DATALINK_CLASS_OVERLAY) {
		(void) dladm_errlist_append(errs, "%s is not an overlay", buf);
		return (DLADM_STATUS_BADARG);
	}

	bzero(&oin, sizeof (overlay_ioc_nprops_t));
	oin.oipn_linkid = linkid;
	ret = ioctl(dladm_dld_fd(handle), OVERLAY_IOC_NPROPS, &oin);
	if (ret != 0) {
		(void) dladm_errlist_append(errs, "failed to get "
		    "overlay properties for overlay %s: %s",
		    buf, strerror(errno));
		return (dladm_errno2status(errno));
	}

	for (i = 0; i < oin.oipn_nprops; i++) {
		bzero(&dop, sizeof (dladm_overlay_propinfo_t));
		bzero(&oipi, sizeof (overlay_ioc_propinfo_t));
		oipi.oipi_linkid = linkid;
		oipi.oipi_id = i;
		ret = ioctl(dladm_dld_fd(handle), OVERLAY_IOC_PROPINFO, &oipi);
		if (ret != 0) {
			(void) dladm_errlist_append(errs, "failed to get "
			    "propinfo for overlay %s, property %d: %s",
			    buf, i, strerror(errno));
			return (dladm_errno2status(errno));
		}

		dop.dop_isvarpd = B_FALSE;
		dop.dop_un.dop_overlay = &oipi;
		ret = func(handle, linkid,
		    (dladm_overlay_propinfo_handle_t)&dop, arg);
		if (ret == DLADM_WALK_TERMINATE)
			break;

		if (strcmp(oipi.oipi_name, VARPD_PROPERTY_NAME) == 0) {
			uint8_t buf[DLADM_OVERLAY_PROP_SIZEMAX];
			size_t bufsize = sizeof (buf);
			uint64_t *vp;

			if (dladm_overlay_get_prop(handle, linkid,
			    (dladm_overlay_propinfo_handle_t)&dop, buf,
			    &bufsize) != DLADM_STATUS_OK)
				continue;

			vp = (uint64_t *)buf;
			varpdid = *vp;
		}
	}

	/* Should this really be possible? */
	if (varpdid == UINT64_MAX)
		return (DLADM_STATUS_OK);

	ret = dladm_overlay_walk_varpd_prop(handle, linkid, varpdid, func,
	    arg);
	if (ret != DLADM_STATUS_OK) {
		(void) dladm_errlist_append(errs,
		    "failed to get varpd props for "
		    "overlay %s, varpd id %llu: %s",
		    buf, varpdid, dladm_status2str(info_status, errmsg));
	}
	return (ret);
}

static dladm_status_t
<<<<<<< HEAD
dladm_overlay_persist_conf(dladm_handle_t handle, dladm_overlay_attr_t *attr)
=======
dladm_overlay_persist_config(dladm_handle_t handle, dladm_overlay_attr_t *attr)
>>>>>>> faa2068d
{
	dladm_conf_t conf;
	dladm_status_t status;

	if ((status = dladm_create_conf(handle, attr->oa_name, attr->oa_linkid,
	    DATALINK_CLASS_OVERLAY, DL_ETHER, &conf)) != DLADM_STATUS_OK) {
		return (status);
	}

<<<<<<< HEAD
	status = dladm_set_conf_field(handle, conf, FVLANID,
=======
	status = dladm_set_conf_field(handle, conf, FVNETID,
>>>>>>> faa2068d
	    DLADM_TYPE_UINT64, &attr->oa_vid);
	if (status != DLADM_STATUS_OK)
		goto done;

	status = dladm_set_conf_field(handle, conf, FENCAP,
	    DLADM_TYPE_STR, attr->oa_encap);
	if (status != DLADM_STATUS_OK)
		goto done;

	status = dladm_set_conf_field(handle, conf, FSEARCH,
	    DLADM_TYPE_STR, attr->oa_search);
	if (status != DLADM_STATUS_OK)
		goto done;

	status = dladm_write_conf(handle, conf);

done:
	dladm_destroy_conf(handle, conf);
	return (status);
}

static dladm_status_t
i_dladm_overlay_create_sys(dladm_handle_t handle, dladm_overlay_attr_t *attr)
{
	overlay_ioc_create_t oic;
	dladm_status_t status;
	int ret;

	bzero(&oic, sizeof (oic));
	oic.oic_linkid = attr->oa_linkid;
	oic.oic_vnetid = attr->oa_vid;
	(void) strlcpy(oic.oic_encap, attr->oa_encap, MAXLINKNAMELEN);

	status = DLADM_STATUS_OK;
	ret = ioctl(dladm_dld_fd(handle), OVERLAY_IOC_CREATE, &oic);
	if (ret != 0) {
		/*
		 * It'd be nice if we had private errors so we could better
		 * distinguish between different classes of errors.
		 */
		status = dladm_errno2status(errno);
	}

	return (status);
}
<<<<<<< HEAD

static dladm_status_t
i_dladm_overlay_commit_sys(dladm_handle_t handle, dladm_overlay_attr_t *attr,
    dladm_arg_list_t *props, dladm_errlist_t *errs)
{
	overlay_ioc_activate_t oia;
	varpd_client_handle_t *vch;
	dladm_status_t status;
	size_t slen;
	uint64_t id;
	int ret;
	uint_t i;

=======

static dladm_status_t
i_dladm_overlay_commit_sys(dladm_handle_t handle, dladm_overlay_attr_t *attr,
    dladm_arg_list_t *props, dladm_errlist_t *errs)
{
	overlay_ioc_activate_t oia;
	varpd_client_handle_t *vch;
	dladm_status_t status;
	size_t slen;
	uint64_t id;
	int ret;
	uint_t i;

>>>>>>> faa2068d
	slen = strlen(attr->oa_search);
	for (i = 0; props != NULL && i < props->al_count; i++) {
		dladm_arg_info_t	*aip = &props->al_info[i];

		/*
		 * If it's a property for the search plugin, eg. it has the
		 * prefix '<search>/', then we don't set the property on the
		 * overlay device and instead set it on the varpd instance.
		 */
		if (strncmp(aip->ai_name, attr->oa_search, slen) == 0 &&
		    aip->ai_name[slen] == '/')
			continue;
		status = dladm_overlay_setprop(handle, attr->oa_linkid,
<<<<<<< HEAD
		    aip->ai_name, aip->ai_val, aip->ai_count, attr->oa_flags);
=======
		    aip->ai_name, aip->ai_val, aip->ai_count);
>>>>>>> faa2068d
		if (status != DLADM_STATUS_OK) {
			(void) dladm_errlist_append(errs,
			    "failed to set property %s", aip->ai_name);
			return (status);
		}

		if (attr->oa_flags & DLADM_OPT_PERSIST) {
			status = i_dladm_overlay_setprop_db(handle,
			    attr->oa_linkid, aip->ai_name, aip->ai_val,
			    aip->ai_count);
			if (status != DLADM_STATUS_OK) {
				(void) dladm_errlist_append(errs,
				    "failed to persistently set property %s",
				    aip->ai_name);
				return (status);
			}
		}
	}

	if ((ret = libvarpd_c_create(&vch, dladm_overlay_doorpath)) != 0) {
		(void) dladm_errlist_append(errs,
		    "failed to create libvarpd handle: %s", strerror(ret));
		return (dladm_errno2status(ret));
	}

	if ((ret = libvarpd_c_instance_create(vch, attr->oa_linkid,
	    attr->oa_search, &id)) != 0) {
		(void) dladm_errlist_append(errs,
		    "failed to create varpd instance: %s", strerror(ret));
		libvarpd_c_destroy(vch);
		return (dladm_errno2status(ret));
	}

	for (i = 0; props != NULL && i < props->al_count; i++) {
		dladm_arg_info_t	*aip = &props->al_info[i];

		/*
		 * Skip arguments we've processed already.
		 */
		if (strncmp(aip->ai_name, attr->oa_search, slen) != 0 ||
		    aip->ai_name[slen] != '/')
			continue;

		ret = dladm_overlay_varpd_setprop(handle, vch, id,
<<<<<<< HEAD
		    attr->oa_linkid, aip->ai_name, aip->ai_val, aip->ai_count,
		    attr->oa_flags);
=======
		    attr->oa_linkid, aip->ai_name, aip->ai_val, aip->ai_count);
>>>>>>> faa2068d
		if (ret != 0) {
			(void) dladm_errlist_append(errs,
			    "failed to set varpd prop: %s\n", aip->ai_name);
			(void) libvarpd_c_instance_destroy(vch, id);
			libvarpd_c_destroy(vch);
			return (dladm_errno2status(ret));
		}

		if (attr->oa_flags & DLADM_OPT_PERSIST) {
			status = i_dladm_overlay_setprop_db(handle,
			    attr->oa_linkid, aip->ai_name, aip->ai_val,
			    aip->ai_count);
			if (status != DLADM_STATUS_OK) {
				(void) dladm_errlist_append(errs, "failed to "
				    "persistently set varpd prop: %s\n",
				    aip->ai_name);
				(void) libvarpd_c_instance_destroy(vch, id);
				libvarpd_c_destroy(vch);
				return (status);
			}
		}
	}

	if ((ret = libvarpd_c_instance_activate(vch, id)) != 0) {
		(void) dladm_errlist_append(errs,
		    "failed to activate varpd instance: %s", strerror(ret));
		(void) dladm_overlay_walk_varpd_prop(handle, attr->oa_linkid,
		    id, dladm_overlay_activate_cb, errs);
		(void) libvarpd_c_instance_destroy(vch, id);
		libvarpd_c_destroy(vch);
		return (dladm_errno2status(ret));

	}

	bzero(&oia, sizeof (oia));
	oia.oia_linkid = attr->oa_linkid;
	status = DLADM_STATUS_OK;
	ret = ioctl(dladm_dld_fd(handle), OVERLAY_IOC_ACTIVATE, &oia);
	if (ret != 0) {
		ret = errno;
		(void) dladm_errlist_append(errs, "failed to activate "
		    "device: %s", strerror(ret));
		(void) libvarpd_c_instance_destroy(vch, id);
		(void) dladm_overlay_walk_prop(handle, attr->oa_linkid,
		    dladm_overlay_activate_cb, errs, errs);
		status = dladm_errno2status(ret);
	}

	libvarpd_c_destroy(vch);

	return (status);
}

dladm_status_t
dladm_overlay_create(dladm_handle_t handle, const char *name,
    const char *encap, const char *search, uint64_t vid,
    dladm_arg_list_t *props, dladm_errlist_t *errs, uint32_t flags)
{
	dladm_status_t status;
	datalink_id_t linkid;
	dladm_overlay_attr_t attr;
<<<<<<< HEAD

	status = dladm_create_datalink_id(handle, name, DATALINK_CLASS_OVERLAY,
	    DL_ETHER, flags, &linkid);
	if (status != DLADM_STATUS_OK)
		return (status);

	status = varpd_enable_service();
=======
	char errmsg[DLADM_STRSIZE];

	if (strlcpy(attr.oa_name, name, sizeof (attr.oa_name)) >=
	    sizeof (attr.oa_name)) {
		return (DLADM_STATUS_BADARG);
	}
	if (strlcpy(attr.oa_encap, encap, sizeof (attr.oa_encap)) >=
	    sizeof (attr.oa_encap)) {
		return (DLADM_STATUS_BADARG);
	}
	if (strlcpy(attr.oa_search, search, sizeof (attr.oa_search)) >=
	    sizeof (attr.oa_search)) {
		return (DLADM_STATUS_BADARG);
	}

	status = varpd_enable_service();
	if (status != DLADM_STATUS_OK)
		return (status);

	status = dladm_create_datalink_id(handle, name, DATALINK_CLASS_OVERLAY,
	    DL_ETHER, flags, &linkid);
>>>>>>> faa2068d
	if (status != DLADM_STATUS_OK)
		return (status);

	attr.oa_linkid = linkid;
<<<<<<< HEAD
	attr.oa_name = name;
	attr.oa_encap = encap;
	attr.oa_search = search;
=======
>>>>>>> faa2068d
	attr.oa_vid = vid;
	attr.oa_flags = flags;

	status = i_dladm_overlay_create_sys(handle, &attr);

	if (status != DLADM_STATUS_OK) {
		(void) dladm_destroy_datalink_id(handle, linkid, flags);
		return (status);
	}

<<<<<<< HEAD
	if ((flags & DLADM_OPT_PERSIST) != 0)
		status = dladm_overlay_persist_conf(handle, &attr);

	if (status == DLADM_STATUS_OK)
		status = i_dladm_overlay_commit_sys(handle, &attr, props, errs);

	if (status != DLADM_STATUS_OK) {
		(void) dladm_overlay_delete(handle, linkid, flags);
		(void) dladm_destroy_datalink_id(handle, linkid, flags);
	}

=======
	if ((flags & DLADM_OPT_PERSIST) != 0) {
		status = dladm_overlay_persist_config(handle, &attr);
		if (status != DLADM_STATUS_OK) {
			(void) dladm_errlist_append(errs, "failed to create "
			    "persistent configuration for %s: %s",
			    attr.oa_name, dladm_status2str(status, errmsg));
		}
	}

	if (status == DLADM_STATUS_OK)
		status = i_dladm_overlay_commit_sys(handle, &attr, props, errs);

	if (status != DLADM_STATUS_OK) {
		(void) dladm_overlay_delete(handle, linkid, flags);
		(void) dladm_destroy_datalink_id(handle, linkid, flags);
	}

>>>>>>> faa2068d
	return (status);
}

typedef struct overlay_walk_cb {
	dladm_handle_t		owc_handle;
	datalink_id_t		owc_linkid;
	void			*owc_arg;
	dladm_overlay_cache_f	owc_func;
	uint_t			owc_mode;
	uint_t			owc_dest;
} overlay_walk_cb_t;

static int
dladm_overlay_walk_cache_cb(varpd_client_handle_t *chdl, uint64_t varpdid,
    const struct ether_addr *key, const varpd_client_cache_entry_t *entry,
    void *arg)
{
	overlay_walk_cb_t *owc = arg;
	dladm_overlay_point_t point;

	bzero(&point, sizeof (dladm_overlay_point_t));
	point.dop_dest = owc->owc_dest;
	point.dop_mac = entry->vcp_mac;
	point.dop_flags = entry->vcp_flags;
	point.dop_ip = entry->vcp_ip;
	point.dop_port = entry->vcp_port;

	if (owc->owc_mode == OVERLAY_TARGET_POINT)
		point.dop_flags |= DLADM_OVERLAY_F_DEFAULT;

	if (owc->owc_func(owc->owc_handle, owc->owc_linkid, key, &point,
	    owc->owc_arg) == DLADM_WALK_TERMINATE)
		return (1);
	return (0);
}

dladm_status_t
dladm_overlay_walk_cache(dladm_handle_t handle, datalink_id_t linkid,
    dladm_overlay_cache_f func, void *arg)
{
	int ret;
	uint_t mode, dest;
	uint64_t varpdid;
	varpd_client_handle_t *chdl;
	overlay_walk_cb_t cbarg;

	if ((ret = libvarpd_c_create(&chdl, dladm_overlay_doorpath)) != 0)
		return (dladm_errno2status(ret));

	if ((ret = libvarpd_c_instance_lookup(chdl, linkid, &varpdid)) != 0) {
		libvarpd_c_destroy(chdl);
		return (dladm_errno2status(ret));
	}

	if ((ret = libvarpd_c_instance_target_mode(chdl, varpdid,
	    &dest, &mode)) != 0) {
		libvarpd_c_destroy(chdl);
		return (dladm_errno2status(ret));
	}

	cbarg.owc_handle = handle;
	cbarg.owc_linkid = linkid;
	cbarg.owc_arg = arg;
	cbarg.owc_func = func;
	cbarg.owc_dest = dest;
	cbarg.owc_mode = mode;
	ret = libvarpd_c_instance_cache_walk(chdl, varpdid,
	    dladm_overlay_walk_cache_cb, &cbarg);
	libvarpd_c_destroy(chdl);

	return (dladm_errno2status(ret));
}

dladm_status_t
dladm_overlay_cache_flush(dladm_handle_t handle, datalink_id_t linkid)
{
	int ret;
	uint64_t varpdid;
	varpd_client_handle_t *chdl;

	if ((ret = libvarpd_c_create(&chdl, dladm_overlay_doorpath)) != 0)
		return (dladm_errno2status(ret));

	if ((ret = libvarpd_c_instance_lookup(chdl, linkid, &varpdid)) != 0) {
		libvarpd_c_destroy(chdl);
		return (dladm_errno2status(ret));
	}

	ret = libvarpd_c_instance_cache_flush(chdl, varpdid);
	libvarpd_c_destroy(chdl);

	return (dladm_errno2status(ret));
}

dladm_status_t
dladm_overlay_cache_delete(dladm_handle_t handle, datalink_id_t linkid,
    const struct ether_addr *key)
{
	int ret;
	uint64_t varpdid;
	varpd_client_handle_t *chdl;

	if ((ret = libvarpd_c_create(&chdl, dladm_overlay_doorpath)) != 0)
		return (dladm_errno2status(ret));

	if ((ret = libvarpd_c_instance_lookup(chdl, linkid, &varpdid)) != 0) {
		libvarpd_c_destroy(chdl);
		return (dladm_errno2status(ret));
	}

	ret = libvarpd_c_instance_cache_delete(chdl, varpdid, key);
	libvarpd_c_destroy(chdl);

	return (dladm_errno2status(ret));
}

dladm_status_t
dladm_overlay_cache_set(dladm_handle_t handle, datalink_id_t linkid,
    const struct ether_addr *key, char *val)
{
	int ret;
	uint_t dest;
	uint64_t varpdid;
	char *ip, *port = NULL;
	varpd_client_handle_t *chdl;
	varpd_client_cache_entry_t vcp;


	if ((ret = libvarpd_c_create(&chdl, dladm_overlay_doorpath)) != 0)
		return (dladm_errno2status(ret));

	if ((ret = libvarpd_c_instance_lookup(chdl, linkid, &varpdid)) != 0) {
		libvarpd_c_destroy(chdl);
		return (dladm_errno2status(ret));
	}

	if ((ret = libvarpd_c_instance_target_mode(chdl, varpdid,
	    &dest, NULL)) != 0) {
		libvarpd_c_destroy(chdl);
		return (dladm_errno2status(ret));
	}

	/*
	 * Mode tells us what we should expect in val. It we have more than one
	 * thing listed, the canonical format of it right now is mac,ip:port.
	 */
	bzero(&vcp, sizeof (varpd_client_cache_entry_t));

	if (strcasecmp(val, "drop") == 0) {
		vcp.vcp_flags = OVERLAY_TARGET_CACHE_DROP;
		goto send;
	}

	if (dest & OVERLAY_PLUGIN_D_ETHERNET) {
		if (ether_aton_r(val, &vcp.vcp_mac) == NULL) {
			libvarpd_c_destroy(chdl);
			return (dladm_errno2status(EINVAL));
		}
	}

	if (dest & OVERLAY_PLUGIN_D_IP) {
		if (dest & OVERLAY_PLUGIN_D_ETHERNET) {
			if ((ip = strchr(val, ',')) == NULL) {
				libvarpd_c_destroy(chdl);
				return (dladm_errno2status(ret));
			}
			ip++;
		} else {
			ip = val;
		}

		if (dest & OVERLAY_PLUGIN_D_PORT) {
			if ((port = strchr(val, ':')) == NULL) {
				libvarpd_c_destroy(chdl);
				return (dladm_errno2status(ret));
			}
			*port = '\0';
			port++;
		}

		/* Try v6, then fall back to v4 */
		ret = inet_pton(AF_INET6, ip, &vcp.vcp_ip);
		if (ret == -1)
			abort();
		if (ret == 0) {
			struct in_addr v4;

			ret = inet_pton(AF_INET, ip, &v4);
			if (ret == -1)
				abort();
			if (ret == 0) {
				libvarpd_c_destroy(chdl);
				return (dladm_errno2status(ret));
			}
			IN6_INADDR_TO_V4MAPPED(&v4, &vcp.vcp_ip);
		}
	}

	if (dest & OVERLAY_PLUGIN_D_PORT) {
		char *eptr;
		unsigned long l;
		if (port == NULL && (dest & OVERLAY_PLUGIN_D_ETHERNET)) {
			if ((port = strchr(val, ',')) == NULL) {
				libvarpd_c_destroy(chdl);
				return (dladm_errno2status(EINVAL));
			}
		} else if (port == NULL)
			port = val;

		errno = 0;
		l = strtoul(port, &eptr, 10);
		if (errno != 0 || *eptr != '\0') {
			libvarpd_c_destroy(chdl);
			return (dladm_errno2status(EINVAL));
		}
		if (l == 0 || l > UINT16_MAX) {
			libvarpd_c_destroy(chdl);
			return (dladm_errno2status(EINVAL));
		}
		vcp.vcp_port = l;
	}

send:
	ret = libvarpd_c_instance_cache_set(chdl, varpdid, key, &vcp);

	libvarpd_c_destroy(chdl);
	return (dladm_errno2status(ret));
}

dladm_status_t
dladm_overlay_cache_get(dladm_handle_t handle, datalink_id_t linkid,
    const struct ether_addr *key, dladm_overlay_point_t *point)
{
	int ret;
	uint_t dest, mode;
	uint64_t varpdid;
	varpd_client_handle_t *chdl;
	varpd_client_cache_entry_t entry;

	if ((ret = libvarpd_c_create(&chdl, dladm_overlay_doorpath)) != 0)
		return (dladm_errno2status(ret));

	if ((ret = libvarpd_c_instance_lookup(chdl, linkid, &varpdid)) != 0) {
		libvarpd_c_destroy(chdl);
		return (dladm_errno2status(ret));
	}

	if ((ret = libvarpd_c_instance_target_mode(chdl, varpdid,
	    &dest, &mode)) != 0) {
		libvarpd_c_destroy(chdl);
		return (dladm_errno2status(ret));
	}

	ret = libvarpd_c_instance_cache_get(chdl, varpdid, key, &entry);
	if (ret == 0) {
		point->dop_dest = dest;
		point->dop_mac = entry.vcp_mac;
		point->dop_flags = entry.vcp_flags;
		point->dop_ip = entry.vcp_ip;
		point->dop_port = entry.vcp_port;
		if (mode == OVERLAY_TARGET_POINT)
			point->dop_flags |= DLADM_OVERLAY_F_DEFAULT;
	}

	libvarpd_c_destroy(chdl);
	return (dladm_errno2status(ret));
}

dladm_status_t
dladm_overlay_status(dladm_handle_t handle, datalink_id_t linkid,
    dladm_overlay_status_f func, void *arg)
{
	int ret;
	dladm_status_t status;
	overlay_ioc_status_t ois;
	dladm_overlay_status_t dos;

	ois.ois_linkid = linkid;
	status = DLADM_STATUS_OK;
	ret = ioctl(dladm_dld_fd(handle), OVERLAY_IOC_STATUS, &ois);
	if (ret != 0)
		status = dladm_errno2status(errno);
	if (status != DLADM_STATUS_OK)
		return (status);

	dos.dos_degraded = ois.ois_status == OVERLAY_I_DEGRADED ? B_TRUE :
	    B_FALSE;
	(void) strlcpy(dos.dos_fmamsg, ois.ois_message,
	    sizeof (dos.dos_fmamsg));
	func(handle, linkid, &dos, arg);
	return (DLADM_STATUS_OK);
}

<<<<<<< HEAD
static void
i_dladm_overlay_attr_free(dladm_handle_t handle, dladm_overlay_attr_t *attr)
{
	free((char *)attr->oa_name);
	free((char *)attr->oa_encap);
	free((char *)attr->oa_search);
}

=======
/*
 * dladm_parse_args() usually creates a dladm_arg_list_t by tokenising a
 * delimited string and storing pointers to pieces of that string in the
 * dladm_arg_info_t structure. Those pointers do not need to be individually
 * freed.
 *
 * This function deals with property lists which have instead been built from
 * the persistent datalink configuration database, in order to bring up an
 * overlay at boot time. In this case, the properties have been retrieved
 * one-by-one, duplicated with strdup(), and added to the list. When the list
 * is finished with, this function takes care of freeing the memory.
 */
>>>>>>> faa2068d
static void
i_dladm_overlay_props_free(dladm_handle_t handle, dladm_arg_list_t *props)
{
	uint_t i, j;

	for (i = 0; props != NULL && i < props->al_count; i++) {
		dladm_arg_info_t *aip = &props->al_info[i];

<<<<<<< HEAD
=======
		/* For ai_name, we need to cast away the 'const' qualifier. */
>>>>>>> faa2068d
		free((char *)aip->ai_name);
		for (j = 0; j < aip->ai_count; j++)
			free(aip->ai_val[j]);
	}
	free(props);
}

static dladm_status_t
<<<<<<< HEAD
i_dladm_overlay_info_persist(dladm_handle_t handle, datalink_id_t linkid,
    dladm_overlay_attr_t *attrp, dladm_arg_list_t **props)
{
	dladm_conf_t conf;
	dladm_status_t status;
	char buf[MAXLINELEN];
	char last_attr[MAXLINKATTRLEN];
	char attr[MAXLINKATTRLEN];
	char attrval[MAXLINKATTRVALLEN];
	size_t attrsz;
	dladm_arg_list_t *list;
=======
i_dladm_overlay_fetch_persistent_config(dladm_handle_t handle,
    datalink_id_t linkid, dladm_overlay_attr_t *attrp,
    dladm_arg_list_t **props)
{
	dladm_conf_t conf;
	dladm_status_t status;
	char attr[MAXLINKATTRLEN], last_attr[MAXLINKATTRLEN];
	char attrval[OVERLAY_PROP_SIZEMAX];
	size_t attrsz;
	dladm_arg_list_t *list = NULL;
>>>>>>> faa2068d

	*props = NULL;

	if ((status = dladm_getsnap_conf(handle, linkid, &conf)) !=
<<<<<<< HEAD
	    DLADM_STATUS_OK)
		return (status);

	attrp->oa_linkid = linkid;

	status = dladm_get_conf_field(handle, conf, FVLANID, &attrp->oa_vid,
=======
	    DLADM_STATUS_OK) {
		return (status);
	}

	attrp->oa_linkid = linkid;

	status = dladm_get_conf_field(handle, conf, FVNETID, &attrp->oa_vid,
>>>>>>> faa2068d
	    sizeof (attrp->oa_vid));
	if (status != DLADM_STATUS_OK)
		goto done;

<<<<<<< HEAD
	status = dladm_get_conf_field(handle, conf, FENCAP, buf, sizeof (buf));
	if (status != DLADM_STATUS_OK)
		goto done;
	if ((attrp->oa_encap = strdup(buf)) == NULL) {
		status = dladm_errno2status(errno);
		goto done;
	}

	status = dladm_get_conf_field(handle, conf, FSEARCH, buf, sizeof (buf));
	if (status != DLADM_STATUS_OK)
		goto done;
	if ((attrp->oa_search = strdup(buf)) == NULL) {
		status = dladm_errno2status(errno);
		goto done;
	}
=======
	status = dladm_get_conf_field(handle, conf, FENCAP,
	    attrp->oa_encap, sizeof (attrp->oa_encap));
	if (status != DLADM_STATUS_OK)
		goto done;

	status = dladm_get_conf_field(handle, conf, FSEARCH,
	    attrp->oa_search, sizeof (attrp->oa_search));
	if (status != DLADM_STATUS_OK)
		goto done;
>>>>>>> faa2068d

	list = calloc(1, sizeof (dladm_arg_list_t));

	*last_attr = '\0';
	while (dladm_getnext_conf_linkprop(handle, conf, last_attr,
<<<<<<< HEAD
	    attr, attrval, MAXLINKATTRVALLEN, &attrsz) == DLADM_STATUS_OK) {
		dladm_arg_info_t *aip;

		(void) strlcpy(last_attr, attr, MAXLINKATTRLEN);
		if (strchr(attr, '/') == NULL)
			continue;

		status = dladm_get_conf_field(handle, conf, attr, buf,
		    sizeof (buf));
		if (status != DLADM_STATUS_OK)
			break;

=======
	    attr, attrval, sizeof (attrval), &attrsz) == DLADM_STATUS_OK) {
		dladm_arg_info_t *aip;

		(void) strlcpy(last_attr, attr, sizeof (last_attr));
		if (strchr(attr, '/') == NULL)
			continue;

>>>>>>> faa2068d
		aip = &list->al_info[list->al_count];
		bzero(aip, sizeof (dladm_arg_info_t));
		if ((aip->ai_name = strdup(attr)) == NULL) {
			status = dladm_errno2status(errno);
			break;
		}
<<<<<<< HEAD
		if ((aip->ai_val[0] = strdup(buf)) == NULL) {
=======
		if ((aip->ai_val[0] = strdup(attrval)) == NULL) {
>>>>>>> faa2068d
			status = dladm_errno2status(errno);
			break;
		}
		aip->ai_count = 1;
		list->al_count++;
		if (list->al_count >= DLADM_MAX_ARG_CNT) {
			status = DLADM_STATUS_TOOMANYELEMENTS;
			break;
		}
	}

done:

<<<<<<< HEAD
	if (status == DLADM_STATUS_OK)
		*props = list;
	else
		i_dladm_overlay_props_free(handle, list);

	dladm_destroy_conf(handle, conf);

	return (status);
}

typedef struct dladm_overlay_up_arg_s {
	dladm_status_t	status;
=======
	dladm_destroy_conf(handle, conf);

	if (status != DLADM_STATUS_OK) {
		if (list != NULL)
			i_dladm_overlay_props_free(handle, list);
		return (status);
	}

	*props = list;
	return (DLADM_STATUS_OK);
}

typedef struct dladm_overlay_up_arg_s {
>>>>>>> faa2068d
	dladm_errlist_t	*errlist;
} dladm_overlay_up_arg_t;

static int
i_dladm_overlay_up(dladm_handle_t handle, datalink_id_t linkid, void *arg)
{
	dladm_overlay_up_arg_t *argp = arg;
<<<<<<< HEAD
	dladm_status_t *statusp = &argp->status;
	dladm_status_t status;
	dladm_overlay_attr_t attr;
	dladm_arg_list_t *props;

	status = varpd_enable_service();
	if (status != DLADM_STATUS_OK)
		return (DLADM_WALK_TERMINATE);

	bzero(&attr, sizeof (attr));

	status = i_dladm_overlay_info_persist(handle, linkid, &attr, &props);
	if (status != DLADM_STATUS_OK) {
		*statusp = status;
=======
	dladm_errlist_t *errs = argp->errlist;
	datalink_class_t class;
	dladm_status_t status;
	dladm_overlay_attr_t attr;
	dladm_arg_list_t *props;
	char errmsg[DLADM_STRSIZE];

	bzero(&attr, sizeof (attr));

	status = dladm_datalink_id2info(handle, linkid, NULL, &class,
	    NULL, attr.oa_name, sizeof (attr.oa_name));
	if (status != DLADM_STATUS_OK) {
		(void) dladm_errlist_append(errs, "failed to get info for "
		    "datalink id %u: %s",
		    linkid, dladm_status2str(status, errmsg));
		return (DLADM_STATUS_BADARG);
	}

	if (class != DATALINK_CLASS_OVERLAY) {
		(void) dladm_errlist_append(errs, "%s is not an overlay",
		    attr.oa_name);
		return (DLADM_STATUS_BADARG);
	}

	status = varpd_enable_service();
	if (status != DLADM_STATUS_OK) {
		(void) dladm_errlist_append(errs, "failed to enable svc:/%s",
		    VARPD_SERVICE);
		return (DLADM_WALK_TERMINATE);
	}

	status = i_dladm_overlay_fetch_persistent_config(handle, linkid,
	    &attr, &props);
	if (status != DLADM_STATUS_OK) {
		(void) dladm_errlist_append(errs, "failed to retrieve "
		    "persistent configuration for %s: %s",
		    attr.oa_name, dladm_status2str(status, errmsg));
>>>>>>> faa2068d
		return (DLADM_WALK_CONTINUE);
	}

	status = i_dladm_overlay_create_sys(handle, &attr);
<<<<<<< HEAD
	if (status != DLADM_STATUS_OK)
		goto out;

	status = i_dladm_overlay_commit_sys(handle, &attr, props,
	    argp->errlist);
	if (status != DLADM_STATUS_OK) {
		*statusp = status;
=======
	if (status != DLADM_STATUS_OK) {
		(void) dladm_errlist_append(errs,
		    "failed to create overlay device %s: %s",
		    attr.oa_name, dladm_status2str(status, errmsg));
		goto out;
	}

	status = i_dladm_overlay_commit_sys(handle, &attr, props, errs);
	if (status != DLADM_STATUS_OK) {
		(void) dladm_errlist_append(errs,
		    "failed to set properties for overlay device %s: %s",
		    attr.oa_name, dladm_status2str(status, errmsg));
>>>>>>> faa2068d
		dladm_overlay_delete(handle, linkid, 0);
		goto out;
	}

	status = dladm_up_datalink_id(handle, linkid);
<<<<<<< HEAD

out:
	i_dladm_overlay_attr_free(handle, &attr);
=======
	if (status != DLADM_STATUS_OK) {
		(void) dladm_errlist_append(errs,
		    "failed to bring datalink up for overlay device %s: %s",
		    attr.oa_name, dladm_status2str(status, errmsg));
		dladm_overlay_delete(handle, linkid, 0);
		goto out;
	}

out:
>>>>>>> faa2068d
	i_dladm_overlay_props_free(handle, props);

	return (DLADM_WALK_CONTINUE);
}

dladm_status_t
dladm_overlay_up(dladm_handle_t handle, datalink_id_t linkid,
    dladm_errlist_t *errs)
{
	dladm_overlay_up_arg_t overlay_arg = {
<<<<<<< HEAD
		.status		= DLADM_STATUS_OK,
=======
>>>>>>> faa2068d
		.errlist	= errs
	};

	if (linkid == DATALINK_ALL_LINKID) {
		(void) dladm_walk_datalink_id(i_dladm_overlay_up, handle,
		    &overlay_arg, DATALINK_CLASS_OVERLAY,
		    DATALINK_ANY_MEDIATYPE, DLADM_OPT_PERSIST);
	} else {
		(void) i_dladm_overlay_up(handle, linkid, &overlay_arg);
	}
<<<<<<< HEAD
	return (overlay_arg.status);
=======

	if (dladm_errlist_count(errs) == 0)
		return (DLADM_STATUS_OK);

	return (DLADM_STATUS_FAILED);
>>>>>>> faa2068d
}<|MERGE_RESOLUTION|>--- conflicted
+++ resolved
@@ -52,11 +52,7 @@
 #define	MAX_WAIT_TIME	15
 
 static dladm_status_t
-<<<<<<< HEAD
-varpd_enable_service()
-=======
 varpd_enable_service(void)
->>>>>>> faa2068d
 {
 	uint_t i;
 
@@ -210,37 +206,6 @@
 	return (DLADM_STATUS_OK);
 }
 
-<<<<<<< HEAD
-static dladm_status_t
-i_dladm_overlay_setprop_db(dladm_handle_t handle, datalink_id_t linkid,
-    uint_t type, const char *prop_name, char *const *prop_val,
-    uint8_t *buf, uint32_t size)
-{
-	dladm_conf_t	conf;
-	dladm_status_t	status;
-
-	status = dladm_open_conf(handle, linkid, &conf);
-	if (status != DLADM_STATUS_OK)
-		return (status);
-
-	/* Store everything as a string for now */
-
-	status = dladm_set_conf_field(handle, conf, prop_name, DLADM_TYPE_STR,
-	    prop_val[0]);
-	if (status == DLADM_STATUS_OK)
-		status = dladm_write_conf(handle, conf);
-
-done:
-	dladm_destroy_conf(handle, conf);
-	return (status);
-}
-
-/* ARGSUSED */
-static dladm_status_t
-dladm_overlay_varpd_setprop(dladm_handle_t handle,
-    varpd_client_handle_t *chdl, uint64_t inst, datalink_id_t linkid,
-    const char *name, char *const *valp, uint_t cnt, uint_t flags)
-=======
 static dladm_status_t
 i_dladm_overlay_setprop_db(dladm_handle_t handle, datalink_id_t linkid,
     const char *name, char *const *valp, uint_t cnt)
@@ -270,7 +235,6 @@
 dladm_overlay_varpd_setprop(dladm_handle_t handle,
     varpd_client_handle_t *chdl, uint64_t inst, datalink_id_t linkid,
     const char *name, char *const *valp, uint_t cnt)
->>>>>>> faa2068d
 {
 	int ret;
 	uint32_t size;
@@ -308,19 +272,12 @@
 	if (status != DLADM_STATUS_OK)
 		return (status);
 
-<<<<<<< HEAD
-	if (flags & DLADM_OPT_PERSIST)
-		status = i_dladm_overlay_setprop_db(handle, linkid,
-		    type, name, valp, buf, size);
-
-=======
->>>>>>> faa2068d
 	return (status);
 }
 
 static dladm_status_t
 dladm_overlay_setprop(dladm_handle_t handle, datalink_id_t linkid,
-    const char *name, char *const *valp, uint_t cnt, uint_t flags)
+    const char *name, char *const *valp, uint_t cnt)
 {
 	int			ret;
 	dladm_status_t		status;
@@ -361,13 +318,6 @@
 	if (status != DLADM_STATUS_OK)
 		return (status);
 
-<<<<<<< HEAD
-	if (flags & DLADM_OPT_PERSIST)
-		status = i_dladm_overlay_setprop_db(handle, linkid,
-		    info.oipi_type, name, valp, prop.oip_value, prop.oip_size);
-
-=======
->>>>>>> faa2068d
 	return (status);
 }
 
@@ -422,15 +372,6 @@
 	int ret;
 	uint64_t varpdid;
 
-<<<<<<< HEAD
-	if (flags == 0)
-=======
-	if (dladm_datalink_id2info(handle, linkid, NULL, &class, NULL,
-	    NULL, 0) != DLADM_STATUS_OK) {
->>>>>>> faa2068d
-		return (DLADM_STATUS_BADARG);
-	}
-
 	if (dladm_datalink_id2info(handle, linkid, NULL, &class, NULL,
 	    NULL, 0) != DLADM_STATUS_OK) {
 		return (DLADM_STATUS_BADARG);
@@ -644,11 +585,7 @@
 }
 
 static dladm_status_t
-<<<<<<< HEAD
-dladm_overlay_persist_conf(dladm_handle_t handle, dladm_overlay_attr_t *attr)
-=======
 dladm_overlay_persist_config(dladm_handle_t handle, dladm_overlay_attr_t *attr)
->>>>>>> faa2068d
 {
 	dladm_conf_t conf;
 	dladm_status_t status;
@@ -658,11 +595,7 @@
 		return (status);
 	}
 
-<<<<<<< HEAD
-	status = dladm_set_conf_field(handle, conf, FVLANID,
-=======
 	status = dladm_set_conf_field(handle, conf, FVNETID,
->>>>>>> faa2068d
 	    DLADM_TYPE_UINT64, &attr->oa_vid);
 	if (status != DLADM_STATUS_OK)
 		goto done;
@@ -708,7 +641,6 @@
 
 	return (status);
 }
-<<<<<<< HEAD
 
 static dladm_status_t
 i_dladm_overlay_commit_sys(dladm_handle_t handle, dladm_overlay_attr_t *attr,
@@ -722,21 +654,6 @@
 	int ret;
 	uint_t i;
 
-=======
-
-static dladm_status_t
-i_dladm_overlay_commit_sys(dladm_handle_t handle, dladm_overlay_attr_t *attr,
-    dladm_arg_list_t *props, dladm_errlist_t *errs)
-{
-	overlay_ioc_activate_t oia;
-	varpd_client_handle_t *vch;
-	dladm_status_t status;
-	size_t slen;
-	uint64_t id;
-	int ret;
-	uint_t i;
-
->>>>>>> faa2068d
 	slen = strlen(attr->oa_search);
 	for (i = 0; props != NULL && i < props->al_count; i++) {
 		dladm_arg_info_t	*aip = &props->al_info[i];
@@ -750,11 +667,7 @@
 		    aip->ai_name[slen] == '/')
 			continue;
 		status = dladm_overlay_setprop(handle, attr->oa_linkid,
-<<<<<<< HEAD
-		    aip->ai_name, aip->ai_val, aip->ai_count, attr->oa_flags);
-=======
 		    aip->ai_name, aip->ai_val, aip->ai_count);
->>>>>>> faa2068d
 		if (status != DLADM_STATUS_OK) {
 			(void) dladm_errlist_append(errs,
 			    "failed to set property %s", aip->ai_name);
@@ -799,12 +712,7 @@
 			continue;
 
 		ret = dladm_overlay_varpd_setprop(handle, vch, id,
-<<<<<<< HEAD
-		    attr->oa_linkid, aip->ai_name, aip->ai_val, aip->ai_count,
-		    attr->oa_flags);
-=======
 		    attr->oa_linkid, aip->ai_name, aip->ai_val, aip->ai_count);
->>>>>>> faa2068d
 		if (ret != 0) {
 			(void) dladm_errlist_append(errs,
 			    "failed to set varpd prop: %s\n", aip->ai_name);
@@ -866,47 +774,31 @@
 	dladm_status_t status;
 	datalink_id_t linkid;
 	dladm_overlay_attr_t attr;
-<<<<<<< HEAD
+	char errmsg[DLADM_STRSIZE];
+
+	if (strlcpy(attr.oa_name, name, sizeof (attr.oa_name)) >=
+	    sizeof (attr.oa_name)) {
+		return (DLADM_STATUS_BADARG);
+	}
+	if (strlcpy(attr.oa_encap, encap, sizeof (attr.oa_encap)) >=
+	    sizeof (attr.oa_encap)) {
+		return (DLADM_STATUS_BADARG);
+	}
+	if (strlcpy(attr.oa_search, search, sizeof (attr.oa_search)) >=
+	    sizeof (attr.oa_search)) {
+		return (DLADM_STATUS_BADARG);
+	}
+
+	status = varpd_enable_service();
+	if (status != DLADM_STATUS_OK)
+		return (status);
 
 	status = dladm_create_datalink_id(handle, name, DATALINK_CLASS_OVERLAY,
 	    DL_ETHER, flags, &linkid);
 	if (status != DLADM_STATUS_OK)
 		return (status);
 
-	status = varpd_enable_service();
-=======
-	char errmsg[DLADM_STRSIZE];
-
-	if (strlcpy(attr.oa_name, name, sizeof (attr.oa_name)) >=
-	    sizeof (attr.oa_name)) {
-		return (DLADM_STATUS_BADARG);
-	}
-	if (strlcpy(attr.oa_encap, encap, sizeof (attr.oa_encap)) >=
-	    sizeof (attr.oa_encap)) {
-		return (DLADM_STATUS_BADARG);
-	}
-	if (strlcpy(attr.oa_search, search, sizeof (attr.oa_search)) >=
-	    sizeof (attr.oa_search)) {
-		return (DLADM_STATUS_BADARG);
-	}
-
-	status = varpd_enable_service();
-	if (status != DLADM_STATUS_OK)
-		return (status);
-
-	status = dladm_create_datalink_id(handle, name, DATALINK_CLASS_OVERLAY,
-	    DL_ETHER, flags, &linkid);
->>>>>>> faa2068d
-	if (status != DLADM_STATUS_OK)
-		return (status);
-
 	attr.oa_linkid = linkid;
-<<<<<<< HEAD
-	attr.oa_name = name;
-	attr.oa_encap = encap;
-	attr.oa_search = search;
-=======
->>>>>>> faa2068d
 	attr.oa_vid = vid;
 	attr.oa_flags = flags;
 
@@ -917,19 +809,6 @@
 		return (status);
 	}
 
-<<<<<<< HEAD
-	if ((flags & DLADM_OPT_PERSIST) != 0)
-		status = dladm_overlay_persist_conf(handle, &attr);
-
-	if (status == DLADM_STATUS_OK)
-		status = i_dladm_overlay_commit_sys(handle, &attr, props, errs);
-
-	if (status != DLADM_STATUS_OK) {
-		(void) dladm_overlay_delete(handle, linkid, flags);
-		(void) dladm_destroy_datalink_id(handle, linkid, flags);
-	}
-
-=======
 	if ((flags & DLADM_OPT_PERSIST) != 0) {
 		status = dladm_overlay_persist_config(handle, &attr);
 		if (status != DLADM_STATUS_OK) {
@@ -947,7 +826,6 @@
 		(void) dladm_destroy_datalink_id(handle, linkid, flags);
 	}
 
->>>>>>> faa2068d
 	return (status);
 }
 
@@ -1241,16 +1119,6 @@
 	return (DLADM_STATUS_OK);
 }
 
-<<<<<<< HEAD
-static void
-i_dladm_overlay_attr_free(dladm_handle_t handle, dladm_overlay_attr_t *attr)
-{
-	free((char *)attr->oa_name);
-	free((char *)attr->oa_encap);
-	free((char *)attr->oa_search);
-}
-
-=======
 /*
  * dladm_parse_args() usually creates a dladm_arg_list_t by tokenising a
  * delimited string and storing pointers to pieces of that string in the
@@ -1263,7 +1131,6 @@
  * one-by-one, duplicated with strdup(), and added to the list. When the list
  * is finished with, this function takes care of freeing the memory.
  */
->>>>>>> faa2068d
 static void
 i_dladm_overlay_props_free(dladm_handle_t handle, dladm_arg_list_t *props)
 {
@@ -1272,10 +1139,7 @@
 	for (i = 0; props != NULL && i < props->al_count; i++) {
 		dladm_arg_info_t *aip = &props->al_info[i];
 
-<<<<<<< HEAD
-=======
 		/* For ai_name, we need to cast away the 'const' qualifier. */
->>>>>>> faa2068d
 		free((char *)aip->ai_name);
 		for (j = 0; j < aip->ai_count; j++)
 			free(aip->ai_val[j]);
@@ -1284,19 +1148,6 @@
 }
 
 static dladm_status_t
-<<<<<<< HEAD
-i_dladm_overlay_info_persist(dladm_handle_t handle, datalink_id_t linkid,
-    dladm_overlay_attr_t *attrp, dladm_arg_list_t **props)
-{
-	dladm_conf_t conf;
-	dladm_status_t status;
-	char buf[MAXLINELEN];
-	char last_attr[MAXLINKATTRLEN];
-	char attr[MAXLINKATTRLEN];
-	char attrval[MAXLINKATTRVALLEN];
-	size_t attrsz;
-	dladm_arg_list_t *list;
-=======
 i_dladm_overlay_fetch_persistent_config(dladm_handle_t handle,
     datalink_id_t linkid, dladm_overlay_attr_t *attrp,
     dladm_arg_list_t **props)
@@ -1307,19 +1158,10 @@
 	char attrval[OVERLAY_PROP_SIZEMAX];
 	size_t attrsz;
 	dladm_arg_list_t *list = NULL;
->>>>>>> faa2068d
 
 	*props = NULL;
 
 	if ((status = dladm_getsnap_conf(handle, linkid, &conf)) !=
-<<<<<<< HEAD
-	    DLADM_STATUS_OK)
-		return (status);
-
-	attrp->oa_linkid = linkid;
-
-	status = dladm_get_conf_field(handle, conf, FVLANID, &attrp->oa_vid,
-=======
 	    DLADM_STATUS_OK) {
 		return (status);
 	}
@@ -1327,28 +1169,15 @@
 	attrp->oa_linkid = linkid;
 
 	status = dladm_get_conf_field(handle, conf, FVNETID, &attrp->oa_vid,
->>>>>>> faa2068d
 	    sizeof (attrp->oa_vid));
+	/* OmniOS used to store the virtual network ID under the VLAN ID */
+	if (status != DLADM_STATUS_OK) {
+		status = dladm_get_conf_field(handle, conf, FVLANID,
+		    &attrp->oa_vid, sizeof (attrp->oa_vid));
+	}
 	if (status != DLADM_STATUS_OK)
 		goto done;
 
-<<<<<<< HEAD
-	status = dladm_get_conf_field(handle, conf, FENCAP, buf, sizeof (buf));
-	if (status != DLADM_STATUS_OK)
-		goto done;
-	if ((attrp->oa_encap = strdup(buf)) == NULL) {
-		status = dladm_errno2status(errno);
-		goto done;
-	}
-
-	status = dladm_get_conf_field(handle, conf, FSEARCH, buf, sizeof (buf));
-	if (status != DLADM_STATUS_OK)
-		goto done;
-	if ((attrp->oa_search = strdup(buf)) == NULL) {
-		status = dladm_errno2status(errno);
-		goto done;
-	}
-=======
 	status = dladm_get_conf_field(handle, conf, FENCAP,
 	    attrp->oa_encap, sizeof (attrp->oa_encap));
 	if (status != DLADM_STATUS_OK)
@@ -1358,26 +1187,11 @@
 	    attrp->oa_search, sizeof (attrp->oa_search));
 	if (status != DLADM_STATUS_OK)
 		goto done;
->>>>>>> faa2068d
 
 	list = calloc(1, sizeof (dladm_arg_list_t));
 
 	*last_attr = '\0';
 	while (dladm_getnext_conf_linkprop(handle, conf, last_attr,
-<<<<<<< HEAD
-	    attr, attrval, MAXLINKATTRVALLEN, &attrsz) == DLADM_STATUS_OK) {
-		dladm_arg_info_t *aip;
-
-		(void) strlcpy(last_attr, attr, MAXLINKATTRLEN);
-		if (strchr(attr, '/') == NULL)
-			continue;
-
-		status = dladm_get_conf_field(handle, conf, attr, buf,
-		    sizeof (buf));
-		if (status != DLADM_STATUS_OK)
-			break;
-
-=======
 	    attr, attrval, sizeof (attrval), &attrsz) == DLADM_STATUS_OK) {
 		dladm_arg_info_t *aip;
 
@@ -1385,18 +1199,13 @@
 		if (strchr(attr, '/') == NULL)
 			continue;
 
->>>>>>> faa2068d
 		aip = &list->al_info[list->al_count];
 		bzero(aip, sizeof (dladm_arg_info_t));
 		if ((aip->ai_name = strdup(attr)) == NULL) {
 			status = dladm_errno2status(errno);
 			break;
 		}
-<<<<<<< HEAD
-		if ((aip->ai_val[0] = strdup(buf)) == NULL) {
-=======
 		if ((aip->ai_val[0] = strdup(attrval)) == NULL) {
->>>>>>> faa2068d
 			status = dladm_errno2status(errno);
 			break;
 		}
@@ -1410,20 +1219,6 @@
 
 done:
 
-<<<<<<< HEAD
-	if (status == DLADM_STATUS_OK)
-		*props = list;
-	else
-		i_dladm_overlay_props_free(handle, list);
-
-	dladm_destroy_conf(handle, conf);
-
-	return (status);
-}
-
-typedef struct dladm_overlay_up_arg_s {
-	dladm_status_t	status;
-=======
 	dladm_destroy_conf(handle, conf);
 
 	if (status != DLADM_STATUS_OK) {
@@ -1437,7 +1232,6 @@
 }
 
 typedef struct dladm_overlay_up_arg_s {
->>>>>>> faa2068d
 	dladm_errlist_t	*errlist;
 } dladm_overlay_up_arg_t;
 
@@ -1445,22 +1239,6 @@
 i_dladm_overlay_up(dladm_handle_t handle, datalink_id_t linkid, void *arg)
 {
 	dladm_overlay_up_arg_t *argp = arg;
-<<<<<<< HEAD
-	dladm_status_t *statusp = &argp->status;
-	dladm_status_t status;
-	dladm_overlay_attr_t attr;
-	dladm_arg_list_t *props;
-
-	status = varpd_enable_service();
-	if (status != DLADM_STATUS_OK)
-		return (DLADM_WALK_TERMINATE);
-
-	bzero(&attr, sizeof (attr));
-
-	status = i_dladm_overlay_info_persist(handle, linkid, &attr, &props);
-	if (status != DLADM_STATUS_OK) {
-		*statusp = status;
-=======
 	dladm_errlist_t *errs = argp->errlist;
 	datalink_class_t class;
 	dladm_status_t status;
@@ -1498,20 +1276,10 @@
 		(void) dladm_errlist_append(errs, "failed to retrieve "
 		    "persistent configuration for %s: %s",
 		    attr.oa_name, dladm_status2str(status, errmsg));
->>>>>>> faa2068d
 		return (DLADM_WALK_CONTINUE);
 	}
 
 	status = i_dladm_overlay_create_sys(handle, &attr);
-<<<<<<< HEAD
-	if (status != DLADM_STATUS_OK)
-		goto out;
-
-	status = i_dladm_overlay_commit_sys(handle, &attr, props,
-	    argp->errlist);
-	if (status != DLADM_STATUS_OK) {
-		*statusp = status;
-=======
 	if (status != DLADM_STATUS_OK) {
 		(void) dladm_errlist_append(errs,
 		    "failed to create overlay device %s: %s",
@@ -1524,17 +1292,11 @@
 		(void) dladm_errlist_append(errs,
 		    "failed to set properties for overlay device %s: %s",
 		    attr.oa_name, dladm_status2str(status, errmsg));
->>>>>>> faa2068d
 		dladm_overlay_delete(handle, linkid, 0);
 		goto out;
 	}
 
 	status = dladm_up_datalink_id(handle, linkid);
-<<<<<<< HEAD
-
-out:
-	i_dladm_overlay_attr_free(handle, &attr);
-=======
 	if (status != DLADM_STATUS_OK) {
 		(void) dladm_errlist_append(errs,
 		    "failed to bring datalink up for overlay device %s: %s",
@@ -1544,7 +1306,6 @@
 	}
 
 out:
->>>>>>> faa2068d
 	i_dladm_overlay_props_free(handle, props);
 
 	return (DLADM_WALK_CONTINUE);
@@ -1555,10 +1316,6 @@
     dladm_errlist_t *errs)
 {
 	dladm_overlay_up_arg_t overlay_arg = {
-<<<<<<< HEAD
-		.status		= DLADM_STATUS_OK,
-=======
->>>>>>> faa2068d
 		.errlist	= errs
 	};
 
@@ -1569,13 +1326,9 @@
 	} else {
 		(void) i_dladm_overlay_up(handle, linkid, &overlay_arg);
 	}
-<<<<<<< HEAD
-	return (overlay_arg.status);
-=======
 
 	if (dladm_errlist_count(errs) == 0)
 		return (DLADM_STATUS_OK);
 
 	return (DLADM_STATUS_FAILED);
->>>>>>> faa2068d
 }