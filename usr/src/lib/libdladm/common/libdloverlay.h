--- conflicted
+++ resolved
@@ -31,15 +31,9 @@
 
 typedef struct dladm_overlay_attr {
 	datalink_id_t		oa_linkid;
-<<<<<<< HEAD
-	const char 		*oa_name;
-	const char		*oa_encap;
-	const char		*oa_search;
-=======
 	char			oa_name[MAXLINKNAMELEN];
 	char			oa_encap[OVERLAY_PROP_SIZEMAX];
 	char			oa_search[OVERLAY_PROP_SIZEMAX];
->>>>>>> faa2068d
 	uint64_t		oa_vid;
 	uint32_t		oa_flags;
 } dladm_overlay_attr_t;
