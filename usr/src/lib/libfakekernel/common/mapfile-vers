--- conflicted
+++ resolved
@@ -13,11 +13,7 @@
 # Copyright 2015 Nexenta Systems, Inc.  All rights reserved.
 # Copyright (c) 2017, Joyent, Inc.
 # Copyright 2017 RackTop Systems.
-<<<<<<< HEAD
-# Copyright 2019, Joyent, Inc.
-=======
 # Copyright 2019 Joyent, Inc.
->>>>>>> 251a62bc
 #
 
 #
