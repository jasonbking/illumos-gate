#
# CDDL HEADER START
#
# The contents of this file are subject to the terms of the
# Common Development and Distribution License (the "License").
# You may not use this file except in compliance with the License.
#
# You can obtain a copy of the license at usr/src/OPENSOLARIS.LICENSE
# or http://www.opensolaris.org/os/licensing.
# See the License for the specific language governing permissions
# and limitations under the License.
#
# When distributing Covered Code, include this CDDL HEADER in each
# file and include the License file at usr/src/OPENSOLARIS.LICENSE.
# If applicable, add the following below this CDDL HEADER, with the
# fields enclosed by brackets "[]" replaced with your own identifying
# information: Portions Copyright [yyyy] [name of copyright owner]
#
# CDDL HEADER END
#
# Copyright 2019 OmniOS Community Edition (OmniOSce) Association.
# Copyright 2015 Gary Mills
# Copyright 2015 Igor Kozhukhov <ikozhukhov@gmail.com>
# Copyright 2016 RackTop Systems.
# Copyright (c) 1989, 2010, Oracle and/or its affiliates. All rights reserved.
# Copyright 2019, Joyent, Inc.
#
#
# Definitions common to libraries.
#
# include global definitions; SRC should be defined in the shell.
# SRC is needed until RFE 1026993 is implemented.

include		$(SRC)/Makefile.master

LORDER=		lorder
TSORT=		tsort

#
# By default, we define the source directory for libraries to be
# one level up from the ISA-specific directory, where the code is
# actually built.  Many libraries define a 'common' directory to
# contain the source.  These libraries must redefine SRCDIR as:
#	SRCDIR = ../common
# Other variations are possible (../port, ../src, etc).
#
SRCDIR =	..

#
# We define MAPFILES here for the benefit of most libraries, those that
# follow the convention of having source files and other common files
# in the $(SRCDIR) directory.  Libraries that do not follow this
# convention must define MAPFILES, or MAPFILEDIR for themselves.
# Libraries that do follow this convention but that need supplemental
# ISA-specific mapfiles can augment MAPFILES like this:
#	MAPFILES += mapfile-vers
#
MAPFILEDIR =	$(SRCDIR)
MAPFILES =	$(MAPFILEDIR)/mapfile-vers

#
# If HDRDIR is left unset, then it's possible for the $(ROOTHDRDIR)/%
# install rule in lib/Makefile.targ to generate false matches if there
# are any common directory names between / and /usr/include (`xfn' is
# one common example).  To prevent this, we set HDRDIR to a directory
# name that will almost surely not exist on the build machine.
#
HDRDIR=		/__nonexistent_directory__

#
# We don't build archive (*.a) libraries by default anymore.
# If a component of the build needs to build an archive library
# for its own internal purposes, it can define LIBS for itself
# after including Makefile.lib, like this:
#	LIBS = $(LIBRARY)
# or:
#	LIBS = $(LIBRARYCCC)
# Archive libraries must not be installed in the proto area.
#
LIBS=
MACHLIBS=	$(LIBS:%=$(MACH)/%)
MACHLIBS64=	$(LIBS:%=$(MACH64)/%)
DYNLIB=		$(LIBRARY:.a=.so$(VERS))
DYNLIBPSR=	$(LIBRARY:.a=_psr.so$(VERS))
DYNLIBCCC=	$(LIBRARYCCC:.a=.so$(VERS))
LIBLINKS=	$(LIBRARY:.a=.so)
LIBLINKSCCC=	$(LIBRARYCCC:.a=.so)
LIBNAME=	$(LIBRARY:lib%.a=%)
LIBLINKPATH=
LIBNULL=	null.a
ROOTHDRDIR=	$(ROOT)/usr/include
ROOTLIBDIR=	$(ROOT)/usr/lib
ROOTLIBDIR64=	$(ROOT)/usr/lib/$(MACH64)
ROOTFS_LIBDIR=	$(ROOT)/lib
ROOTFS_LIBDIR64=	$(ROOT)/lib/$(MACH64)
ROOTHDRS=	$(HDRS:%=$(ROOTHDRDIR)/%)
HDRSRCS=	$(HDRS:%=$(HDRDIR)/%)
CHECKHDRS=	$(HDRSRCS:%.h=%.check)
ROOTLIBS=	$(LIBS:%=$(ROOTLIBDIR)/%)
ROOTLIBS64=	$(LIBS:%=$(ROOTLIBDIR64)/%)
ROOTFS_LIBS=	$(DYNLIB:%=$(ROOTFS_LIBDIR)/%)
ROOTFS_LIBS64=	$(DYNLIB:%=$(ROOTFS_LIBDIR64)/%)
ROOTLINKS=	$(ROOTLIBDIR)/$(LIBLINKS)
ROOTLINKS64=	$(ROOTLIBDIR64)/$(LIBLINKS)
ROOTFS_LINKS=	$(ROOTFS_LIBDIR)/$(LIBLINKS)
ROOTFS_LINKS64=	$(ROOTFS_LIBDIR64)/$(LIBLINKS)
ROOTLINKSCCC=	$(ROOTLIBDIR)/$(LIBLINKSCCC)
ROOTLINKSCCC64=	$(ROOTLIBDIR64)/$(LIBLINKSCCC)
ROOTFS_LINKSCCC=	$(ROOTFS_LIBDIR)/$(LIBLINKSCCC)
ROOTFS_LINKSCCC64=	$(ROOTFS_LIBDIR64)/$(LIBLINKSCCC)

# Demo rules
DEMOFILES=
DEMOFILESRCDIR=		common
ROOTDEMODIRBASE=	__nonexistent_directory__
ROOTDEMODIRS=
ROOTDEMOFILES=	$(DEMOFILES:%=$(ROOTDEMODIRBASE)/%)
$(ROOTDEMODIRS) :=	DIRMODE =	755

ARFLAGS=	r
SONAME=		$(DYNLIB)

# For most libraries, we should be able to resolve all symbols at link time,
# either within the library or as dependencies, all text should be pure, and
# combining relocations into one relocation table reduces startup costs.
# All options are tunable to allow overload/omission from lower makefiles.
<<<<<<< HEAD

#
# DTrace related rules
#
# These allow for multiple USDT providers to be specified by a library.
# If a library needs to break up the set of objects that are passed to
# the dtrace -G invocation, then they can place the following in heir
# Makefile.com:
#
# pics/<provider>.o	:= USDT_G_PICS = <files>
#
# <provider> should be replaced with the basename of one of the USDT
# providers specified in USDT_PROVIDERS in their Makefile.com.
#
USDT_HEADERS=	$(USDT_PROVIDERS:%.d=%_impl.h)
USDT_PICS=	$(USDT_PROVIDERS:%.d=pics/%.o)
USDT_G_PICS=	$(PICS)


HSONAME=	-h$(SONAME)
=======
HSONAME=	-Wl,-h$(SONAME)
>>>>>>> 92c32cca
DYNFLAGS=	$(HSONAME) $(ZTEXT) $(ZDEFS) $(BDIRECT) \
		$(MAPFILES:%=-Wl,-M%) $(MAPFILE.PGA:%=-Wl,-M%) $(MAPFILE.NED:%=-Wl,-M%) \
		$(LDCHECKS)

LDLIBS=		$(LDLIBS.lib)

OBJS=		$(OBJECTS:%=objs/%)
PICS=		$(OBJECTS:%=pics/%)

# Declare that all library .o's can all be made in parallel.
# The DUMMY target is for those instances where OBJS and PICS
# are empty (to avoid an unconditional .PARALLEL declaration).
.PARALLEL:	$(OBJS) $(PICS) DUMMY

# default value for "portable" source
SRCS=		$(OBJECTS:%.o=$(SRCDIR)/%.c)

# default build of an archive and a shared object,
# overridden locally when extra processing is needed
BUILD.AR=	$(AR) $(ARFLAGS) $@ $(AROBJS)
BUILD.SO=	$(CC) $(CFLAGS) -o $@ $(GSHARED) $(DYNFLAGS) \
		$(PICS) $(EXTPICS) $(USDT_PICS) $(LDLIBS)
BUILD64.SO=	$(CC64) $(CFLAGS64) -o $@ $(GSHARED) $(DYNFLAGS) \
		$(PICS) $(EXTPICS) -L $(ROOTLIBDIR64) $(LDLIBS)
BUILDCCC.SO=	$(CCC) $(CCFLAGS) -o $@ $(GSHARED) $(DYNFLAGS) \
		$(PICS) $(EXTPICS) $(LDLIBS)
BUILDCCC64.SO=	$(CCC64) $(CCFLAGS64) -o $@ $(GSHARED) $(DYNFLAGS) \
		$(PICS) $(EXTPICS) $(LDLIBS) $(CCNEEDED64)

# default dynamic library symlink
INS.liblink=	-$(RM) $@; $(SYMLINK) $(LIBLINKPATH)$(LIBLINKS)$(VERS) $@
INS.liblinkccc=	-$(RM) $@; $(SYMLINK) $(LIBLINKPATH)$(LIBLINKSCCC)$(VERS) $@

# default 64-bit dynamic library symlink
INS.liblink64=	-$(RM) $@; $(SYMLINK) $(LIBLINKPATH)$(LIBLINKS)$(VERS) $@
INS.liblinkccc64= -$(RM) $@; $(SYMLINK) $(LIBLINKPATH)$(LIBLINKSCCC)$(VERS) $@

#
# Default to adding stack protection to all libraries.
#
CFLAGS +=	$(CCSTACKPROTECT)
CFLAGS64 +=	$(CCSTACKPROTECT)
LDLIBS +=	$(LDSTACKPROTECT)

#
# If appropriate, augment POST_PROCESS_O and POST_PROCESS_SO to do CTF
# processing.  We'd like to just conditionally append to POST_PROCESS_O and
# POST_PROCESS_SO, but ParallelMake has a bug which causes the same value to
# sometimes get appended more than once, which will cause ctfconvert to fail.
# So, instead we introduce CTFCONVERT_POST and CTFMERGE_POST, which are always
# appended to POST_PROCESS_O and POST_PROCESS_SO but are no-ops unless CTF
# processing should be done.
#
CTFCONVERT_POST = :
CTFMERGE_POST	= :
POST_PROCESS_O += ; $(CTFCONVERT_POST)
POST_PROCESS_SO += ; $(CTFMERGE_POST)

CTFMERGE_LIB	= $(CTFMERGE) $(CTFMRGFLAGS) -t -f -L VERSION -o $@ $(PICS)

# conditional assignments

$(OBJS)  :=	sparc_CFLAGS += -xregs=no%appl

$(PICS)  :=	sparc_CFLAGS += -xregs=no%appl $(sparc_C_PICFLAGS)
$(PICS)  :=	sparcv9_CFLAGS += -xregs=no%appl $(sparcv9_C_PICFLAGS)
$(PICS)  :=	i386_CFLAGS += $(i386_C_PICFLAGS)
$(PICS)  :=	amd64_CFLAGS += $(amd64_C_PICFLAGS)
$(PICS)  :=	CCFLAGS += $(CC_PICFLAGS)
$(PICS)  :=	CPPFLAGS += -DPIC -D_REENTRANT
$(PICS)  :=	sparcv9_CCFLAGS += -xregs=no%appl $(sparcv9_CC_PICFLAGS)
$(PICS)  :=	amd64_CCFLAGS += $(amd64_CC_PICFLAGS)
$(PICS)  :=	CFLAGS += $(CTF_FLAGS)
$(PICS)	 :=	CFLAGS64 += $(CTF_FLAGS)
$(PICS)  :=	CTFCONVERT_POST = $(CTFCONVERT_O)
$(DYNLIB) :=	CTFMERGE_POST = $(CTFMERGE_LIB)

$(LIBRARY):=	AROBJS = $(OBJS)
$(LIBRARY):=	DIR = objs
$(DYNLIB):=	DIR = pics
$(DYNLIBCCC):=	DIR = pics

SONAMECCC=	$(DYNLIBCCC)
HSONAMECCC=	-Wl,-h$(SONAMECCC)
#
# Keep in sync with the standard DYNFLAGS
#
$(DYNLIBCCC):=	DYNFLAGS = $(HSONAMECCC) $(ZTEXT) $(ZDEFS) \
		$(MAPFILES:%=-Wl,-M%) $(MAPFILE.PGA:%=-Wl,-M%) $(MAPFILE.NED:%=-Wl,-M%) \
		$(BDIRECT) $(NORUNPATH)


# build rule for "portable" source
objs/%.o pics/%.o: %.c
	$(COMPILE.c) -o $@ $<
	$(POST_PROCESS_O)

objs/%.o pics/%.o: %.cc
	$(COMPILE.cc) -o $@ $<
	$(POST_PROCESS_CC_O)

.PRECIOUS: $(LIBS)

# Define the majority text domain in this directory.
TEXT_DOMAIN= SUNW_OST_OSLIB

#
# Target Architecture
#
TARGETMACH=	$(MACH)

#
# Allow people to define their own clobber rules.  Normal makefiles
# shouldn't override this - they should override $(CLOBBERFILES) instead.
#
CLOBBERTARGFILES= $(LIBS) $(DYNLIB) $(CLOBBERFILES)

#
# Define the default ctfdiff invocation used to check a list of types
# supplied by a user of a library. The goal is to validate that a given
# series of types is the same in both a 32-bit and 64-bit artifact. This
# is only defined if we have a 64-bit build to do.
#
TYPECHECK_LIB32 =		$(TYPECHECK_LIB:%=$(MACH)/%)
TYPECHECK_LIB64 =		$(TYPECHECK_LIB:%=$(MACH64)/%)
TYPECHECK_LIST=			$(TYPELIST:%=-T %)
$(BUILD64)TYPECHECK.lib =	$(CTFDIFF) -t -I $(TYPECHECK_LIST) \
	$(TYPECHECK_LIB32) $(TYPECHECK_LIB64)
TYPECHECK =			$(TYPECHECK_LIB:%=%.typecheck)

# Links we need to create for compatibility
COMPATLINKS=
COMPATLINKS64=
ROOTCOMPATLINKS=	$(COMPATLINKS:%=$(ROOT)/%)
ROOTCOMPATLINKS64=	$(COMPATLINKS64:%=$(ROOT)/%)

# So if someone doesn't set the target-specific variable they get a clue what
# went wrong.
COMPATLINKTARGET=	/__you_didnt_use_COMPATLINKS_properly__<|MERGE_RESOLUTION|>--- conflicted
+++ resolved
@@ -124,7 +124,6 @@
 # either within the library or as dependencies, all text should be pure, and
 # combining relocations into one relocation table reduces startup costs.
 # All options are tunable to allow overload/omission from lower makefiles.
-<<<<<<< HEAD
 
 #
 # DTrace related rules
@@ -144,10 +143,7 @@
 USDT_G_PICS=	$(PICS)
 
 
-HSONAME=	-h$(SONAME)
-=======
 HSONAME=	-Wl,-h$(SONAME)
->>>>>>> 92c32cca
 DYNFLAGS=	$(HSONAME) $(ZTEXT) $(ZDEFS) $(BDIRECT) \
 		$(MAPFILES:%=-Wl,-M%) $(MAPFILE.PGA:%=-Wl,-M%) $(MAPFILE.NED:%=-Wl,-M%) \
 		$(LDCHECKS)
