#
# CDDL HEADER START
#
# The contents of this file are subject to the terms of the
# Common Development and Distribution License (the "License").
# You may not use this file except in compliance with the License.
#
# You can obtain a copy of the license at usr/src/OPENSOLARIS.LICENSE
# or http://www.opensolaris.org/os/licensing.
# See the License for the specific language governing permissions
# and limitations under the License.
#
# When distributing Covered Code, include this CDDL HEADER in each
# file and include the License file at usr/src/OPENSOLARIS.LICENSE.
# If applicable, add the following below this CDDL HEADER, with the
# fields enclosed by brackets "[]" replaced with your own identifying
# information: Portions Copyright [yyyy] [name of copyright owner]
#
# CDDL HEADER END
#
# Copyright 2019 OmniOS Community Edition (OmniOSce) Association.
# Copyright 2015 Gary Mills
# Copyright 2015 Igor Kozhukhov <ikozhukhov@gmail.com>
# Copyright 2016 RackTop Systems.
# Copyright (c) 1989, 2010, Oracle and/or its affiliates. All rights reserved.
# Copyright 2019, Joyent, Inc.
#
#
# Definitions common to libraries.
#
# include global definitions; SRC should be defined in the shell.
# SRC is needed until RFE 1026993 is implemented.

include		$(SRC)/Makefile.master

LORDER=		lorder
TSORT=		tsort

#
# By default, we define the source directory for libraries to be
# one level up from the ISA-specific directory, where the code is
# actually built.  Many libraries define a 'common' directory to
# contain the source.  These libraries must redefine SRCDIR as:
#	SRCDIR = ../common
# Other variations are possible (../port, ../src, etc).
#
SRCDIR =	..

#
# We define MAPFILES here for the benefit of most libraries, those that
# follow the convention of having source files and other common files
# in the $(SRCDIR) directory.  Libraries that do not follow this
# convention must define MAPFILES, or MAPFILEDIR for themselves.
# Libraries that do follow this convention but that need supplemental
# ISA-specific mapfiles can augment MAPFILES like this:
#	MAPFILES += mapfile-vers
#
MAPFILEDIR =	$(SRCDIR)
MAPFILES =	$(MAPFILEDIR)/mapfile-vers

#
# If HDRDIR is left unset, then it's possible for the $(ROOTHDRDIR)/%
# install rule in lib/Makefile.targ to generate false matches if there
# are any common directory names between / and /usr/include (`xfn' is
# one common example).  To prevent this, we set HDRDIR to a directory
# name that will almost surely not exist on the build machine.
#
HDRDIR=		/__nonexistent_directory__

#
# We don't build archive (*.a) libraries by default anymore.
# If a component of the build needs to build an archive library
# for its own internal purposes, it can define LIBS for itself
# after including Makefile.lib, like this:
#	LIBS = $(LIBRARY)
# or:
#	LIBS = $(LIBRARYCCC)
# Archive libraries must not be installed in the proto area.
#
LIBS=
MACHLIBS=	$(LIBS:%=$(MACH)/%)
MACHLIBS64=	$(LIBS:%=$(MACH64)/%)
DYNLIB=		$(LIBRARY:.a=.so$(VERS))
DYNLIBPSR=	$(LIBRARY:.a=_psr.so$(VERS))
DYNLIBCCC=	$(LIBRARYCCC:.a=.so$(VERS))
LIBLINKS=	$(LIBRARY:.a=.so)
LIBLINKSCCC=	$(LIBRARYCCC:.a=.so)
LIBNAME=	$(LIBRARY:lib%.a=%)
LIBLINKPATH=
LIBNULL=	null.a
ROOTHDRDIR=	$(ROOT)/usr/include
ROOTLIBDIR=	$(ROOT)/usr/lib
ROOTLIBDIR64=	$(ROOT)/usr/lib/$(MACH64)
ROOTFS_LIBDIR=	$(ROOT)/lib
ROOTFS_LIBDIR64=	$(ROOT)/lib/$(MACH64)
ROOTHDRS=	$(HDRS:%=$(ROOTHDRDIR)/%)
HDRSRCS=	$(HDRS:%=$(HDRDIR)/%)
CHECKHDRS=	$(HDRSRCS:%.h=%.check)
ROOTLIBS=	$(LIBS:%=$(ROOTLIBDIR)/%)
ROOTLIBS64=	$(LIBS:%=$(ROOTLIBDIR64)/%)
ROOTFS_LIBS=	$(DYNLIB:%=$(ROOTFS_LIBDIR)/%)
ROOTFS_LIBS64=	$(DYNLIB:%=$(ROOTFS_LIBDIR64)/%)
ROOTLINKS=	$(ROOTLIBDIR)/$(LIBLINKS)
ROOTLINKS64=	$(ROOTLIBDIR64)/$(LIBLINKS)
ROOTFS_LINKS=	$(ROOTFS_LIBDIR)/$(LIBLINKS)
ROOTFS_LINKS64=	$(ROOTFS_LIBDIR64)/$(LIBLINKS)
ROOTLINKSCCC=	$(ROOTLIBDIR)/$(LIBLINKSCCC)
ROOTLINKSCCC64=	$(ROOTLIBDIR64)/$(LIBLINKSCCC)
ROOTFS_LINKSCCC=	$(ROOTFS_LIBDIR)/$(LIBLINKSCCC)
ROOTFS_LINKSCCC64=	$(ROOTFS_LIBDIR64)/$(LIBLINKSCCC)

# Demo rules
DEMOFILES=
DEMOFILESRCDIR=		common
ROOTDEMODIRBASE=	__nonexistent_directory__
ROOTDEMODIRS=
ROOTDEMOFILES=	$(DEMOFILES:%=$(ROOTDEMODIRBASE)/%)
$(ROOTDEMODIRS) :=	DIRMODE =	755

ARFLAGS=	r
SONAME=		$(DYNLIB)

# For most libraries, we should be able to resolve all symbols at link time,
# either within the library or as dependencies, all text should be pure, and
# combining relocations into one relocation table reduces startup costs.
# All options are tunable to allow overload/omission from lower makefiles.
<<<<<<< HEAD

#
# DTrace related rules
#
# These allow for multiple USDT providers to be specified by a library.
# If a library needs to break up the set of objects that are passed to
# the dtrace -G invocation, then they can place the following in heir
# Makefile.com:
#
# pics/<provider>.o	:= USDT_G_PICS = <files>
#
# <provider> should be replaced with the basename of one of the USDT
# providers specified in USDT_PROVIDERS in their Makefile.com.
#
USDT_HEADERS=	$(USDT_PROVIDERS:%.d=%_impl.h)
USDT_PICS=	$(USDT_PROVIDERS:%.d=pics/%.o)
USDT_G_PICS=	$(PICS)


=======
>>>>>>> 4c7b9a81
HSONAME=	-h$(SONAME)
DYNFLAGS=	$(HSONAME) $(ZTEXT) $(ZDEFS) $(BDIRECT) \
		$(MAPFILES:%=-M%) $(MAPFILE.PGA:%=-M%) $(MAPFILE.NED:%=-M%) \
		$(LDCHECKS)

LDLIBS=		$(LDLIBS.lib)

OBJS=		$(OBJECTS:%=objs/%)
PICS=		$(OBJECTS:%=pics/%)

# Declare that all library .o's can all be made in parallel.
# The DUMMY target is for those instances where OBJS and PICS
# are empty (to avoid an unconditional .PARALLEL declaration).
.PARALLEL:	$(OBJS) $(PICS) DUMMY

# default value for "portable" source
SRCS=		$(OBJECTS:%.o=$(SRCDIR)/%.c)

# default build of an archive and a shared object,
# overridden locally when extra processing is needed
BUILD.AR=	$(AR) $(ARFLAGS) $@ $(AROBJS)
BUILD.SO=	$(CC) $(CFLAGS) -o $@ $(GSHARED) $(DYNFLAGS) \
		$(PICS) $(EXTPICS) $(USDT_PICS) $(LDLIBS)
BUILD64.SO=	$(CC64) $(CFLAGS64) -o $@ $(GSHARED) $(DYNFLAGS) \
		$(PICS) $(EXTPICS) $(USDT_PICS) -L $(ROOTLIBDIR64) $(LDLIBS)
BUILDCCC.SO=	$(CCC) $(CCFLAGS) -o $@ $(GSHARED) $(DYNFLAGS) \
		$(PICS) $(EXTPICS) $(LDLIBS)
BUILDCCC64.SO=	$(CCC64) $(CCFLAGS64) -o $@ $(GSHARED) $(DYNFLAGS) \
		$(PICS) $(EXTPICS) $(LDLIBS) $(CCNEEDED64)

# default dynamic library symlink
INS.liblink=	-$(RM) $@; $(SYMLINK) $(LIBLINKPATH)$(LIBLINKS)$(VERS) $@
INS.liblinkccc=	-$(RM) $@; $(SYMLINK) $(LIBLINKPATH)$(LIBLINKSCCC)$(VERS) $@

# default 64-bit dynamic library symlink
INS.liblink64=	-$(RM) $@; $(SYMLINK) $(LIBLINKPATH)$(LIBLINKS)$(VERS) $@
INS.liblinkccc64= -$(RM) $@; $(SYMLINK) $(LIBLINKPATH)$(LIBLINKSCCC)$(VERS) $@

#
# If appropriate, augment POST_PROCESS_O and POST_PROCESS_SO to do CTF
# processing.  We'd like to just conditionally append to POST_PROCESS_O and
# POST_PROCESS_SO, but ParallelMake has a bug which causes the same value to
# sometimes get appended more than once, which will cause ctfconvert to fail.
# So, instead we introduce CTFCONVERT_POST and CTFMERGE_POST, which are always
# appended to POST_PROCESS_O and POST_PROCESS_SO but are no-ops unless CTF
# processing should be done.
#
CTFCONVERT_POST = :
CTFMERGE_POST	= :
POST_PROCESS_O += ; $(CTFCONVERT_POST)
POST_PROCESS_SO += ; $(CTFMERGE_POST)

CTFMERGE_LIB	= $(CTFMERGE) $(CTFMRGFLAGS) -t -f -L VERSION -o $@ $(PICS)

# conditional assignments

$(OBJS)  :=	sparc_CFLAGS += -xregs=no%appl

$(PICS)  :=	sparc_CFLAGS += -xregs=no%appl $(sparc_C_PICFLAGS)
$(PICS)  :=	sparcv9_CFLAGS += -xregs=no%appl $(sparcv9_C_PICFLAGS)
$(PICS)  :=	i386_CFLAGS += $(i386_C_PICFLAGS)
$(PICS)  :=	amd64_CFLAGS += $(amd64_C_PICFLAGS)
$(PICS)  :=	CCFLAGS += $(CC_PICFLAGS)
$(PICS)  :=	CPPFLAGS += -DPIC -D_REENTRANT
$(PICS)  :=	sparcv9_CCFLAGS += -xregs=no%appl $(sparcv9_CC_PICFLAGS)
$(PICS)  :=	amd64_CCFLAGS += $(amd64_CC_PICFLAGS)
$(PICS)  :=	CFLAGS += $(CTF_FLAGS)
$(PICS)	 :=	CFLAGS64 += $(CTF_FLAGS)
$(PICS)  :=	CTFCONVERT_POST = $(CTFCONVERT_O)
$(DYNLIB) :=	CTFMERGE_POST = $(CTFMERGE_LIB)

$(LIBRARY):=	AROBJS = $(OBJS)
$(LIBRARY):=	DIR = objs
$(DYNLIB):=	DIR = pics
$(DYNLIBCCC):=	DIR = pics

SONAMECCC=	$(DYNLIBCCC)
HSONAMECCC=	-h $(SONAMECCC)
#
# Keep in sync with the standard DYNFLAGS
#
$(DYNLIBCCC):=	DYNFLAGS = $(HSONAMECCC) $(ZTEXT) $(ZDEFS) \
		$(MAPFILES:%=-M%) $(MAPFILE.PGA:%=-M%) $(MAPFILE.NED:%=-M%) \
		$(BDIRECT) $(NORUNPATH)


# build rule for "portable" source
objs/%.o pics/%.o: %.c
	$(COMPILE.c) -o $@ $<
	$(POST_PROCESS_O)

objs/%.o pics/%.o: %.cc
	$(COMPILE.cc) -o $@ $<
	$(POST_PROCESS_CC_O)

.PRECIOUS: $(LIBS)

# Define the majority text domain in this directory.
TEXT_DOMAIN= SUNW_OST_OSLIB

#
# Target Architecture
#
TARGETMACH=	$(MACH)

#
# Allow people to define their own clobber rules.  Normal makefiles
# shouldn't override this - they should override $(CLOBBERFILES) instead.
#
CLOBBERTARGFILES= $(LIBS) $(DYNLIB) $(CLOBBERFILES)

#
# Define the default ctfdiff invocation used to check a list of types
# supplied by a user of a library. The goal is to validate that a given
# series of types is the same in both a 32-bit and 64-bit artifact. This
# is only defined if we have a 64-bit build to do.
#
TYPECHECK_LIB32 =		$(TYPECHECK_LIB:%=$(MACH)/%)
TYPECHECK_LIB64 =		$(TYPECHECK_LIB:%=$(MACH64)/%)
TYPECHECK_LIST=			$(TYPELIST:%=-T %)
$(BUILD64)TYPECHECK.lib =	$(CTFDIFF) -t -I $(TYPECHECK_LIST) \
	$(TYPECHECK_LIB32) $(TYPECHECK_LIB64)
TYPECHECK =			$(TYPECHECK_LIB:%=%.typecheck)

# Links we need to create for compatibility
COMPATLINKS=
COMPATLINKS64=
ROOTCOMPATLINKS=	$(COMPATLINKS:%=$(ROOT)/%)
ROOTCOMPATLINKS64=	$(COMPATLINKS64:%=$(ROOT)/%)

# So if someone doesn't set the target-specific variable they get a clue what
# went wrong.
COMPATLINKTARGET=	/__you_didnt_use_COMPATLINKS_properly__<|MERGE_RESOLUTION|>--- conflicted
+++ resolved
@@ -124,7 +124,6 @@
 # either within the library or as dependencies, all text should be pure, and
 # combining relocations into one relocation table reduces startup costs.
 # All options are tunable to allow overload/omission from lower makefiles.
-<<<<<<< HEAD
 
 #
 # DTrace related rules
@@ -143,9 +142,6 @@
 USDT_PICS=	$(USDT_PROVIDERS:%.d=pics/%.o)
 USDT_G_PICS=	$(PICS)
 
-
-=======
->>>>>>> 4c7b9a81
 HSONAME=	-h$(SONAME)
 DYNFLAGS=	$(HSONAME) $(ZTEXT) $(ZDEFS) $(BDIRECT) \
 		$(MAPFILES:%=-M%) $(MAPFILE.PGA:%=-M%) $(MAPFILE.NED:%=-M%) \
