--- conflicted
+++ resolved
@@ -163,13 +163,9 @@
 # overridden locally when extra processing is needed
 BUILD.AR=	$(AR) $(ARFLAGS) $@ $(AROBJS)
 BUILD.SO=	$(CC) $(CFLAGS) -o $@ $(GSHARED) $(DYNFLAGS) \
-<<<<<<< HEAD
 		$(PICS) $(EXTPICS) $(USDT_PICS) $(LDLIBS)
-=======
-		$(PICS) $(EXTPICS) $(LDLIBS)
 BUILD64.SO=	$(CC64) $(CFLAGS64) -o $@ $(GSHARED) $(DYNFLAGS) \
-		$(PICS) $(EXTPICS) -L $(ROOTLIBDIR64) $(LDLIBS)
->>>>>>> 9937ff19
+		$(PICS) $(EXTPICS) $(USDT_PICS) -L $(ROOTLIBDIR64) $(LDLIBS)
 BUILDCCC.SO=	$(CCC) $(CCFLAGS) -o $@ $(GSHARED) $(DYNFLAGS) \
 		$(PICS) $(EXTPICS) $(LDLIBS)
 BUILDCCC64.SO=	$(CCC64) $(CCFLAGS64) -o $@ $(GSHARED) $(DYNFLAGS) \
