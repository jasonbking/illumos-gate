--- conflicted
+++ resolved
@@ -618,13 +618,8 @@
 libdiskmgt:	libdevid libdevinfo libadm libefi libkstat libsysevent
 $(INTEL_BLD)libdiskmgt: libfdisk
 libdladm:	libdevinfo libinetutil libscf librcm libexacct libkstat \
-<<<<<<< HEAD
 		libpool varpd
 libdll: 	libast
-=======
-		libpool
-libdll:		libast
->>>>>>> 0b2e8253
 libdlpi:	libinetutil libdladm
 libds:		libsysevent
 libdscfg:	libnsctl libunistat libadm
