/*
 * CDDL HEADER START
 *
 * The contents of this file are subject to the terms of the
 * Common Development and Distribution License (the "License").
 * You may not use this file except in compliance with the License.
 *
 * You can obtain a copy of the license at usr/src/OPENSOLARIS.LICENSE
 * or http://www.opensolaris.org/os/licensing.
 * See the License for the specific language governing permissions
 * and limitations under the License.
 *
 * When distributing Covered Code, include this CDDL HEADER in each
 * file and include the License file at usr/src/OPENSOLARIS.LICENSE.
 * If applicable, add the following below this CDDL HEADER, with the
 * fields enclosed by brackets "[]" replaced with your own identifying
 * information: Portions Copyright [yyyy] [name of copyright owner]
 *
 * CDDL HEADER END
 */

/*
 * Copyright 2008 Sun Microsystems, Inc.  All rights reserved.
 * Use is subject to license terms.
 * Copyright 2013 Joyent, Inc.  All rights reserved.
 * Copyright 2017 OmniOS Community Edition (OmniOSce) Association.
 */

#include "libscf_impl.h"

#include <assert.h>
#include <dlfcn.h>
#include <libintl.h>
#include <pthread.h>
#include <stdarg.h>
#include <stdio.h>
#include <stdlib.h>
#include <string.h>
#include <sys/machelf.h>
#include <thread.h>

#include <ucontext.h>

extern int ndebug;

static struct scf_error_info {
	scf_error_t	ei_code;
	const char	*ei_desc;
} scf_errors[] = {
	{SCF_ERROR_NONE,		"no error"},
	{SCF_ERROR_NOT_BOUND,		"handle not bound"},
	{SCF_ERROR_NOT_SET,		"cannot use unset argument"},
	{SCF_ERROR_NOT_FOUND,		"entity not found"},
	{SCF_ERROR_TYPE_MISMATCH,	"type does not match value"},
	{SCF_ERROR_IN_USE,		"cannot modify while in-use"},
	{SCF_ERROR_CONNECTION_BROKEN,	"connection to repository broken"},
	{SCF_ERROR_INVALID_ARGUMENT,	"invalid argument"},
	{SCF_ERROR_NO_MEMORY,		"no memory available"},
	{SCF_ERROR_CONSTRAINT_VIOLATED,	"required constraint not met"},
	{SCF_ERROR_EXISTS,		"object already exists"},
	{SCF_ERROR_NO_SERVER,		"repository server unavailable"},
	{SCF_ERROR_NO_RESOURCES,	"server has insufficient resources"},
	{SCF_ERROR_PERMISSION_DENIED,	"insufficient privileges for action"},
	{SCF_ERROR_BACKEND_ACCESS,	"backend refused access"},
	{SCF_ERROR_BACKEND_READONLY,	"backend is read-only"},
	{SCF_ERROR_HANDLE_MISMATCH,	"mismatched SCF handles"},
	{SCF_ERROR_HANDLE_DESTROYED,	"object bound to destroyed handle"},
	{SCF_ERROR_VERSION_MISMATCH,	"incompatible SCF version"},
	{SCF_ERROR_DELETED,		"object has been deleted"},
	{SCF_ERROR_TEMPLATE_INVALID,	"template data is invalid"},

	{SCF_ERROR_CALLBACK_FAILED,	"user callback function failed"},

	{SCF_ERROR_INTERNAL,		"internal error"}
};
#define	SCF_NUM_ERRORS	(sizeof (scf_errors) / sizeof (*scf_errors))

/* a SWAG just in case things get out of sync, we can notice */
#define	LOOKS_VALID(e)	\
	((e) >= scf_errors[0].ei_code && \
	    (e) < scf_errors[SCF_NUM_ERRORS - 1].ei_code + 10)

static scf_error_t	_scf_fallback_error = SCF_ERROR_NONE;

#if defined(PTHREAD_ONCE_KEY_NP)

static pthread_key_t	scf_error_key = PTHREAD_ONCE_KEY_NP;

int
scf_setup_error(void)
{
	return (pthread_key_create_once_np(&scf_error_key, NULL) == 0);
}

#else	/* PTHREAD_ONCE_KEY_NP */

/*
 * This old code is here to enable the building of a native version
 * of libscf.so when the build machine has not yet been upgraded
 * to a version of libc that provides pthread_key_create_once_np().
 * It should be deleted when solaris_nevada ships.
 * This code is not MT-safe in a relaxed memory model.
 */

static pthread_key_t	scf_error_key = 0;

int
scf_setup_error(void)
{
	static pthread_mutex_t scf_key_lock = PTHREAD_MUTEX_INITIALIZER;
	static volatile int scf_error_key_setup = 0;

	if (scf_error_key_setup == 0) {
		(void) pthread_mutex_lock(&scf_key_lock);
		if (scf_error_key_setup == 0) {
			if (pthread_key_create(&scf_error_key, NULL) == 0)
				scf_error_key_setup = 1;
		}
		(void) pthread_mutex_unlock(&scf_key_lock);
	}

	return (scf_error_key_setup == 1);
}

#endif	/* PTHREAD_ONCE_KEY_NP */

int
scf_set_error(scf_error_t code)
{
	assert(LOOKS_VALID(code));

	if (scf_setup_error())
		(void) pthread_setspecific(scf_error_key, (void *)code);
	else
		_scf_fallback_error = code;
	return (-1);
}

scf_error_t
scf_error(void)
{
	scf_error_t ret;

	ret = (scf_error_t)pthread_getspecific(scf_error_key);
	if (ret == 0)
		return (_scf_fallback_error);
	assert(LOOKS_VALID(ret));
	return (ret);
}

const char *
scf_strerror(scf_error_t code)
{
	struct scf_error_info *cur, *end;

	cur = scf_errors;
	end = cur + SCF_NUM_ERRORS;

	for (; cur < end; cur++)
		if (code == cur->ei_code)
			return (dgettext(TEXT_DOMAIN, cur->ei_desc));

	return (dgettext(TEXT_DOMAIN, "unknown error"));
}

const char *
scf_get_msg(scf_msg_t msg)
{
	switch (msg) {
	case SCF_MSG_ARGTOOLONG:
		return (dgettext(TEXT_DOMAIN,
		    "Argument '%s' is too long, ignoring\n"));

	case SCF_MSG_PATTERN_NOINSTANCE:
		return (dgettext(TEXT_DOMAIN,
		    "Pattern '%s' doesn't match any instances\n"));

	case SCF_MSG_PATTERN_NOINSTSVC:
		return (dgettext(TEXT_DOMAIN,
		    "Pattern '%s' doesn't match any instances or services\n"));

	case SCF_MSG_PATTERN_NOSERVICE:
		return (dgettext(TEXT_DOMAIN,
		    "Pattern '%s' doesn't match any services\n"));

	case SCF_MSG_PATTERN_NOENTITY:
		return (dgettext(TEXT_DOMAIN,
		    "Pattern '%s' doesn't match any entities\n"));

	case SCF_MSG_PATTERN_MULTIMATCH:
		return (dgettext(TEXT_DOMAIN,
		    "Pattern '%s' matches multiple instances:\n"));

	case SCF_MSG_PATTERN_POSSIBLE:
		return (dgettext(TEXT_DOMAIN, "    %s\n"));

	case SCF_MSG_PATTERN_LEGACY:
		return (dgettext(TEXT_DOMAIN,
		    "Operation not supported for legacy service '%s'\n"));

	case SCF_MSG_PATTERN_MULTIPARTIAL:
		return (dgettext(TEXT_DOMAIN,
<<<<<<< HEAD
		    "Partial FMRI '%s' matches multiple instances\n"));
=======
		    "Partial FMRI '%s' matches multiple instances:\n"));
>>>>>>> 80d5689f

	default:
		abort();
		/* NOTREACHED */
	}

}<|MERGE_RESOLUTION|>--- conflicted
+++ resolved
@@ -200,11 +200,7 @@
 
 	case SCF_MSG_PATTERN_MULTIPARTIAL:
 		return (dgettext(TEXT_DOMAIN,
-<<<<<<< HEAD
-		    "Partial FMRI '%s' matches multiple instances\n"));
-=======
 		    "Partial FMRI '%s' matches multiple instances:\n"));
->>>>>>> 80d5689f
 
 	default:
 		abort();
