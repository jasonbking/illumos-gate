--- conflicted
+++ resolved
@@ -24,11 +24,8 @@
  * Copyright (c) 2005, 2010, Oracle and/or its affiliates. All rights reserved.
  * Copyright (c) 2014, 2016 by Delphix. All rights reserved.
  * Copyright 2016 Igor Kozhukhov <ikozhukhov@gmail.com>
-<<<<<<< HEAD
  * Copyright 2017 Joyent, Inc.
-=======
  * Copyright 2017 RackTop Systems.
->>>>>>> 415a310d
  */
 
 /*
