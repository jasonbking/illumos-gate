--- conflicted
+++ resolved
@@ -24,12 +24,8 @@
  */
 
 /*
-<<<<<<< HEAD
- * Copyright 2011 Nexenta Systems, Inc. All rights reserved.
+ * Copyright 2013 Nexenta Systems, Inc. All rights reserved.
  * Copyright 2011 Joyent, Inc. All rights reserved.
-=======
- * Copyright 2013 Nexenta Systems, Inc. All rights reserved.
->>>>>>> 69962b56
  */
 
 #include <assert.h>
@@ -880,16 +876,8 @@
 			return (zfs_err_to_be_err(g_zfs));
 		}
 
-<<<<<<< HEAD
-	(void) zpool_get_prop(zphp, ZPOOL_PROP_BOOTFS, prop_buf, ZFS_MAXPROPLEN,
-	    NULL, B_FALSE);
-	if (be_has_grub() &&
-	    (be_default_grub_bootfs(rpool, &grub_default_bootfs)
-	    == BE_SUCCESS) && grub_default_bootfs != NULL)
-		if (strcmp(grub_default_bootfs, be_ds) == 0)
-=======
 		(void) zpool_get_prop(zphp, ZPOOL_PROP_BOOTFS, prop_buf,
-		    ZFS_MAXPROPLEN, NULL);
+		    ZFS_MAXPROPLEN, NULL, B_FALSE);
 		if (be_has_grub() && (be_default_grub_bootfs(rpool,
 		    &grub_default_bootfs) == BE_SUCCESS) &&
 		    grub_default_bootfs != NULL)
@@ -898,7 +886,6 @@
 			else
 				be_node->be_active_on_boot = B_FALSE;
 		else if (prop_buf != NULL && strcmp(prop_buf, be_ds) == 0)
->>>>>>> 69962b56
 			be_node->be_active_on_boot = B_TRUE;
 		else
 			be_node->be_active_on_boot = B_FALSE;
