#
# CDDL HEADER START
#
# The contents of this file are subject to the terms of the
# Common Development and Distribution License (the "License").
# You may not use this file except in compliance with the License.
#
# You can obtain a copy of the license at usr/src/OPENSOLARIS.LICENSE
# or http://www.opensolaris.org/os/licensing.
# See the License for the specific language governing permissions
# and limitations under the License.
#
# When distributing Covered Code, include this CDDL HEADER in each
# file and include the License file at usr/src/OPENSOLARIS.LICENSE.
# If applicable, add the following below this CDDL HEADER, with the
# fields enclosed by brackets "[]" replaced with your own identifying
# information: Portions Copyright [yyyy] [name of copyright owner]
#
# CDDL HEADER END
#
#
# Copyright 2006 Sun Microsystems, Inc.  All rights reserved.
# Copyright 2012 OmniTI Computer Consulting, Inc.  All rights reserved.
# Use is subject to license terms.
#

include $(SRC)/Makefile.master

SUBDIRS = \
	libprint \
	libpapi-common \
	libpapi-dynamic \
	libpapi-lpd \
	libipp-core \
	libhttp-core \
	libpapi-ipp \
	libipp-listener
<<<<<<< HEAD
=======

$(ENABLE_IPP_PRINTING) SUBDIRS += mod_ipp
>>>>>>> 14c3be39

all :=                  TARGET = all
clean :=                TARGET = clean
clobber :=              TARGET = clobber
install :=              TARGET = install
install_h :=              TARGET = install_h
lint :=                 TARGET = lint

TEXT_DOMAIN=	SUNW_OST_OSLIB
POFILE= print-lib.po

.KEEP_STATE:

all:	$(TXTS) $(SUBDIRS)

#
# Each message catalog file is generated in each sub
# directory and copied to the usr/src/cmd/lp/ directory.
# Those message catalog files are consolidated into one
# message catalog file.  The consolidated one will be copied
# into the $(ROOT)/catalog/SUNW_OST_OSCMD/ directory.
#

_msg:	$(MSGDOMAIN)
	@$(RM) $(POFILE)
	$(XGETTEXT) -s `/bin/find . -type d -name SCCS -prune -o -type f -name '*.c' -print`
	@/bin/cat messages.po | sed '/domain/d' > $(POFILE)
	@$(RM) messages.po
	$(RM)  $(MSGDOMAIN)/$(POFILE)
	/bin/cp $(POFILE) $(MSGDOMAIN)

install: $(ROOTDIRS) $(ROOTSYMLINKDIRS) $(SUBDIRS)

install_h clean strip lint: $(SUBDIRS)

clobber: $(SUBDIRS) local_clobber

local_clobber:
	$(RM) $(CLOBBERFILES) $(POFILE)

$(SUBDIRS):	FRC
	@cd $@; pwd; $(MAKE) $(TARGET)

FRC:

include $(SRC)/Makefile.msg.targ

# Dependencies
libpapi-dynamic:	libpapi-common
libpapi-lpd:		libpapi-dynamic
libipp-core:		libpapi-common
libpapi-ipp:		libpapi-common libipp-core libhttp-core
libipp-listener:	libpapi-dynamic libipp-core
mod_ipp:		libipp-listener<|MERGE_RESOLUTION|>--- conflicted
+++ resolved
@@ -35,11 +35,6 @@
 	libhttp-core \
 	libpapi-ipp \
 	libipp-listener
-<<<<<<< HEAD
-=======
-
-$(ENABLE_IPP_PRINTING) SUBDIRS += mod_ipp
->>>>>>> 14c3be39
 
 all :=                  TARGET = all
 clean :=                TARGET = clean
