--- conflicted
+++ resolved
@@ -47,10 +47,7 @@
 	custr_append;
 	custr_appendc;
 	custr_append_printf;
-<<<<<<< HEAD
-=======
 	custr_append_vprintf;
->>>>>>> b43d10f2
 	custr_cstr;
 	custr_free;
 	custr_len;
