/*
 * CDDL HEADER START
 *
 * The contents of this file are subject to the terms of the
 * Common Development and Distribution License (the "License").
 * You may not use this file except in compliance with the License.
 *
 * You can obtain a copy of the license at usr/src/OPENSOLARIS.LICENSE
 * or http://www.opensolaris.org/os/licensing.
 * See the License for the specific language governing permissions
 * and limitations under the License.
 *
 * When distributing Covered Code, include this CDDL HEADER in each
 * file and include the License file at usr/src/OPENSOLARIS.LICENSE.
 * If applicable, add the following below this CDDL HEADER, with the
 * fields enclosed by brackets "[]" replaced with your own identifying
 * information: Portions Copyright [yyyy] [name of copyright owner]
 *
 * CDDL HEADER END
 */
/*
 * Copyright (c) 2007, 2010, Oracle and/or its affiliates. All rights reserved.
 * Copyright (c) 2017, Joyent, Inc.
 */
#include <libipmi.h>
#include <stdio.h>
#include <string.h>

#include "ipmi_impl.h"

ipmi_deviceid_t *
ipmi_get_deviceid(ipmi_handle_t *ihp)
{
	ipmi_cmd_t cmd, *resp;
	uint16_t id_prod;

	if (ihp->ih_deviceid != NULL)
		return (ihp->ih_deviceid);

	cmd.ic_netfn = IPMI_NETFN_APP;
	cmd.ic_lun = 0;
	cmd.ic_cmd = IPMI_CMD_GET_DEVICEID;
	cmd.ic_data = NULL;
	cmd.ic_dlen = 0;

	if ((resp = ipmi_send(ihp, &cmd)) == NULL)
		return (NULL);

	if (resp->ic_dlen < sizeof (ipmi_deviceid_t)) {
		(void) ipmi_set_error(ihp, EIPMI_BAD_RESPONSE_LENGTH, NULL);
		return (NULL);
	}

	/*
	 * The devid response data may include additional data beyond the end of
	 * the normal structure, so we copy the entire response.
	 */
	if ((ihp->ih_deviceid = ipmi_alloc(ihp, resp->ic_dlen)) == NULL)
		return (NULL);

	(void) memcpy(ihp->ih_deviceid, resp->ic_data, resp->ic_dlen);
	id_prod = LE_IN16(&ihp->ih_deviceid->id_product);
	(void) memcpy(&ihp->ih_deviceid->id_product, &id_prod,
	    sizeof (id_prod));
	ihp->ih_deviceid_len = resp->ic_dlen;

	return (ihp->ih_deviceid);
}

/*
 * Returns the firmware revision as a string.  This does the work of converting
 * the deviceid data into a human readable string (decoding the BCD values).
 * It also encodes the fact that Sun ILOM includes the additional micro revision
 * at the end of the deviceid information.
 */
const char *
ipmi_firmware_version(ipmi_handle_t *ihp)
{
	ipmi_deviceid_t *dp;
	uint8_t *auxrev;
	size_t len;
	char rev[128];
	int i;

	if (ihp->ih_firmware_rev != NULL)
		return (ihp->ih_firmware_rev);

	if ((dp = ipmi_get_deviceid(ihp)) == NULL)
		return (NULL);

	/*
	 * Start with the major an minor revision numbers
	 */
	(void) snprintf(rev, sizeof (rev), "%d.%d", dp->id_firm_major,
	    ipmi_convert_bcd(dp->id_firm_minor));

	if (ipmi_is_sun_ilom(dp) &&
	    ihp->ih_deviceid_len >= sizeof (ipmi_deviceid_t) + 4) {
		/*
		 * With Sun ILOM we have the micro revision at the end of the
		 * deviceid.  The first two bytes of the aux revision field are
		 * the platform version and release version.
		 */
		auxrev = (uint8_t *)dp + sizeof (ipmi_deviceid_t);
		for (i = 0; i < 2; i++) {
			if (auxrev[i] == 0)
				continue;

			len = strlen(rev);
			(void) snprintf(rev + len, sizeof (rev) - len, ".%u",
			    auxrev[i]);
		}
	}

	if ((ihp->ih_firmware_rev = ipmi_strdup(ihp, rev)) == NULL)
		return (NULL);

	return (ihp->ih_firmware_rev);
}

/*
 * IPMI Get Channel Authentication Capabilities Command
 * See Section 22.13
 *
 * Caller is responsible for free'ing returned ipmi_channel_auth_caps_t
 */
ipmi_channel_auth_caps_t *
ipmi_get_channel_auth_caps(ipmi_handle_t *ihp, uint8_t channel, uint8_t priv)
{
	ipmi_cmd_t cmd, *resp;
	uint8_t msg_data[2];
	ipmi_channel_auth_caps_t *caps;

	if (channel > 0xF) {
		(void) ipmi_set_error(ihp, EIPMI_INVALID_REQUEST, NULL);
		return (NULL);
	}

	msg_data[0] = channel;
	msg_data[1] = priv;

	cmd.ic_netfn = IPMI_NETFN_APP;
	cmd.ic_cmd = IPMI_CMD_GET_CHANNEL_AUTH_CAPS;
	cmd.ic_data = msg_data;
	cmd.ic_dlen = sizeof (msg_data);
	cmd.ic_lun = 0;

	if ((resp = ipmi_send(ihp, &cmd)) == NULL)
		return (NULL);

	if (resp->ic_dlen < sizeof (ipmi_channel_auth_caps_t)) {
		(void) ipmi_set_error(ihp, EIPMI_BAD_RESPONSE_LENGTH, NULL);
		return (NULL);
	}

	if ((caps = ipmi_alloc(ihp, sizeof (ipmi_channel_auth_caps_t)))
	    == NULL)
		/* ipmi errno set */
		return (NULL);

	(void) memcpy(caps, resp->ic_data, sizeof (ipmi_channel_auth_caps_t));

	return (caps);
}

ipmi_channel_info_t *
ipmi_get_channel_info(ipmi_handle_t *ihp, int number)
{
	ipmi_cmd_t cmd, *rsp;
	uint8_t channel;

	if (number > 0xF) {
		(void) ipmi_set_error(ihp, EIPMI_INVALID_REQUEST, NULL);
		return (NULL);
	}

	channel = (uint8_t)number;

	cmd.ic_netfn = IPMI_NETFN_APP;
	cmd.ic_lun = 0;
	cmd.ic_cmd = IPMI_CMD_GET_CHANNEL_INFO;
	cmd.ic_data = &channel;
	cmd.ic_dlen = sizeof (channel);

	if ((rsp = ipmi_send(ihp, &cmd)) == NULL)
		return (NULL);

	if (rsp->ic_dlen < sizeof (ipmi_channel_info_t)) {
		(void) ipmi_set_error(ihp, EIPMI_BAD_RESPONSE_LENGTH, NULL);
		return (NULL);
	}

	return (rsp->ic_data);
}

/*
 * IPMI Chassis Identify Command
 * See Section 28.5
 */
int
ipmi_chassis_identify(ipmi_handle_t *ihp, boolean_t enable)
{
	ipmi_cmd_t cmd;
	uint8_t msg_data[2];

	if (enable) {
		msg_data[0] = 0;
		msg_data[1] = 1;
	} else {
		msg_data[0] = 0;
		msg_data[1] = 0;
	}

	cmd.ic_netfn = IPMI_NETFN_CHASSIS;
	cmd.ic_cmd = IPMI_CMD_CHASSIS_IDENTIFY;
	cmd.ic_data = msg_data;
	cmd.ic_dlen = sizeof (msg_data);
	cmd.ic_lun = 0;

	if (ipmi_send(ihp, &cmd) == NULL)
		return (-1);

	return (0);
}

/*
<<<<<<< HEAD
 * calller is responsible for free'ing returned structure
=======
 * caller is responsible for free'ing returned structure
>>>>>>> d7db73d1
 */
ipmi_chassis_status_t *
ipmi_chassis_status(ipmi_handle_t *ihp)
{
	ipmi_cmd_t cmd, *rsp;
	ipmi_chassis_status_t *chs;

	cmd.ic_netfn = IPMI_NETFN_CHASSIS;
	cmd.ic_lun = 0;
	cmd.ic_cmd = IPMI_CMD_GET_CHASSIS_STATUS;
	cmd.ic_data = NULL;
	cmd.ic_dlen = 0;

	if ((rsp = ipmi_send(ihp, &cmd)) == NULL)
		return (NULL);

	if (rsp->ic_dlen < sizeof (ipmi_chassis_status_t)) {
		(void) ipmi_set_error(ihp, EIPMI_BAD_RESPONSE_LENGTH, NULL);
		return (NULL);
	}

	if ((chs = ipmi_alloc(ihp, sizeof (ipmi_chassis_status_t))) == NULL) {
		/* ipmi errno set */
		return (NULL);
	}

	(void) memcpy(chs, rsp->ic_data, sizeof (ipmi_chassis_status_t));
	return (chs);
}<|MERGE_RESOLUTION|>--- conflicted
+++ resolved
@@ -224,11 +224,7 @@
 }
 
 /*
-<<<<<<< HEAD
- * calller is responsible for free'ing returned structure
-=======
  * caller is responsible for free'ing returned structure
->>>>>>> d7db73d1
  */
 ipmi_chassis_status_t *
 ipmi_chassis_status(ipmi_handle_t *ihp)
