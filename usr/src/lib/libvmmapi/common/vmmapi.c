/*-
 * SPDX-License-Identifier: BSD-2-Clause
 *
 * Copyright (c) 2011 NetApp, Inc.
 * All rights reserved.
 *
 * Redistribution and use in source and binary forms, with or without
 * modification, are permitted provided that the following conditions
 * are met:
 * 1. Redistributions of source code must retain the above copyright
 *    notice, this list of conditions and the following disclaimer.
 * 2. Redistributions in binary form must reproduce the above copyright
 *    notice, this list of conditions and the following disclaimer in the
 *    documentation and/or other materials provided with the distribution.
 *
 * THIS SOFTWARE IS PROVIDED BY NETAPP, INC ``AS IS'' AND
 * ANY EXPRESS OR IMPLIED WARRANTIES, INCLUDING, BUT NOT LIMITED TO, THE
 * IMPLIED WARRANTIES OF MERCHANTABILITY AND FITNESS FOR A PARTICULAR PURPOSE
 * ARE DISCLAIMED.  IN NO EVENT SHALL NETAPP, INC OR CONTRIBUTORS BE LIABLE
 * FOR ANY DIRECT, INDIRECT, INCIDENTAL, SPECIAL, EXEMPLARY, OR CONSEQUENTIAL
 * DAMAGES (INCLUDING, BUT NOT LIMITED TO, PROCUREMENT OF SUBSTITUTE GOODS
 * OR SERVICES; LOSS OF USE, DATA, OR PROFITS; OR BUSINESS INTERRUPTION)
 * HOWEVER CAUSED AND ON ANY THEORY OF LIABILITY, WHETHER IN CONTRACT, STRICT
 * LIABILITY, OR TORT (INCLUDING NEGLIGENCE OR OTHERWISE) ARISING IN ANY WAY
 * OUT OF THE USE OF THIS SOFTWARE, EVEN IF ADVISED OF THE POSSIBILITY OF
 * SUCH DAMAGE.
 */
/*
 * This file and its contents are supplied under the terms of the
 * Common Development and Distribution License ("CDDL"), version 1.0.
 * You may only use this file in accordance with the terms of version
 * 1.0 of the CDDL.
 *
 * A full copy of the text of the CDDL should have accompanied this
 * source.  A copy of the CDDL is also available via the Internet at
 * http://www.illumos.org/license/CDDL.
 *
 * Copyright 2015 Pluribus Networks Inc.
 * Copyright 2019 Joyent, Inc.
 * Copyright 2022 Oxide Computer Company
 */

#include <sys/cdefs.h>

#include <sys/param.h>
#include <sys/sysctl.h>
#include <sys/ioctl.h>
#include <sys/mman.h>
#include <sys/module.h>
#include <sys/_iovec.h>
#include <sys/cpuset.h>

#include <errno.h>
#include <stdbool.h>
#include <stdio.h>
#include <stdlib.h>
#include <assert.h>
#include <string.h>
#include <fcntl.h>
#include <unistd.h>

#include <libutil.h>

#include <machine/vmm.h>
#include <machine/vmm_dev.h>

#include "vmmapi.h"
#include "internal.h"

#define	MB	(1024 * 1024UL)
#define	GB	(1024 * 1024 * 1024UL)

#ifndef __FreeBSD__
/* shim to no-op for now */
#define	MAP_NOCORE		0
#define	MAP_ALIGNED_SUPER	0

/* Rely on PROT_NONE for guard purposes */
#define	MAP_GUARD		(MAP_PRIVATE | MAP_ANON | MAP_NORESERVE)

#define	_Thread_local		__thread
#endif

/*
 * Size of the guard region before and after the virtual address space
 * mapping the guest physical memory. This must be a multiple of the
 * superpage size for performance reasons.
 */
#define	VM_MMAP_GUARD_SIZE	(4 * MB)

#define	PROT_RW		(PROT_READ | PROT_WRITE)
#define	PROT_ALL	(PROT_READ | PROT_WRITE | PROT_EXEC)

struct vmctx {
	int	fd;
	uint32_t lowmem_limit;
	int	memflags;
	size_t	lowmem;
	size_t	highmem;
	char	*baseaddr;
	char	*name;
};

#ifdef	__FreeBSD__
#define	CREATE(x)  sysctlbyname("hw.vmm.create", NULL, NULL, (x), strlen((x)))
#define	DESTROY(x) sysctlbyname("hw.vmm.destroy", NULL, NULL, (x), strlen((x)))
#endif

static int
vm_device_open(const char *name)
{
	int fd, len;
	char *vmfile;

	len = strlen("/dev/vmm/") + strlen(name) + 1;
	vmfile = malloc(len);
	assert(vmfile != NULL);
	snprintf(vmfile, len, "/dev/vmm/%s", name);

	/* Open the device file */
	fd = open(vmfile, O_RDWR, 0);

	free(vmfile);
	return (fd);
}

#ifdef	__FreeBSD__
int
vm_create(const char *name)
{
	/* Try to load vmm(4) module before creating a guest. */
	if (modfind("vmm") < 0)
		kldload("vmm");
	return (CREATE(name));
}
#else
static int
vm_do_ctl(int cmd, void *req)
{
	int ctl_fd;

	ctl_fd = open(VMM_CTL_DEV, O_EXCL | O_RDWR);
	if (ctl_fd < 0) {
		return (-1);
	}

	if (ioctl(ctl_fd, cmd, req) == -1) {
		int err = errno;

		/* Do not lose ioctl errno through the close(2) */
		(void) close(ctl_fd);
		errno = err;
		return (-1);
	}
	(void) close(ctl_fd);

	return (0);
}

int
vm_create(const char *name, uint64_t flags)
{
	struct vm_create_req req;

	(void) strncpy(req.name, name, VM_MAX_NAMELEN);
	req.flags = flags;

	return (vm_do_ctl(VMM_CREATE_VM, &req));
}
#endif

struct vmctx *
vm_open(const char *name)
{
	struct vmctx *vm;
	int saved_errno;

	vm = malloc(sizeof(struct vmctx) + strlen(name) + 1);
	assert(vm != NULL);

	vm->fd = -1;
	vm->memflags = 0;
	vm->lowmem_limit = 3 * GB;
	vm->name = (char *)(vm + 1);
	strcpy(vm->name, name);

	if ((vm->fd = vm_device_open(vm->name)) < 0)
		goto err;

	return (vm);
err:
	saved_errno = errno;
	free(vm);
	errno = saved_errno;
	return (NULL);
}

#ifdef	__FreeBSD__
void
vm_close(struct vmctx *vm)
{
	assert(vm != NULL);

	close(vm->fd);
	free(vm);
}

void
vm_destroy(struct vmctx *vm)
{
	assert(vm != NULL);

	if (vm->fd >= 0)
		close(vm->fd);
	DESTROY(vm->name);

	free(vm);
}
#else
void
vm_close(struct vmctx *vm)
{
	assert(vm != NULL);
	assert(vm->fd >= 0);

	(void) close(vm->fd);

	free(vm);
}

void
vm_destroy(struct vmctx *vm)
{
	assert(vm != NULL);

	if (vm->fd >= 0) {
		(void) ioctl(vm->fd, VM_DESTROY_SELF, 0);
		(void) close(vm->fd);
		vm->fd = -1;
	}

	free(vm);
}
#endif

struct vcpu *
vm_vcpu_open(struct vmctx *ctx, int vcpuid)
{
	struct vcpu *vcpu;

	vcpu = malloc(sizeof(*vcpu));
#ifndef	__FreeBSD__
	if (vcpu == NULL)
		return (vcpu);
#endif
	vcpu->ctx = ctx;
	vcpu->vcpuid = vcpuid;
	return (vcpu);
}

void
vm_vcpu_close(struct vcpu *vcpu)
{
	free(vcpu);
}

int
vcpu_id(struct vcpu *vcpu)
{
	return (vcpu->vcpuid);
}

struct vmctx *
vcpu_ctx(struct vcpu *vcpu)
{
	return (vcpu->ctx);
}

int
vm_parse_memsize(const char *opt, size_t *ret_memsize)
{
	char *endptr;
	size_t optval;
	int error;

	optval = strtoul(opt, &endptr, 0);
	if (*opt != '\0' && *endptr == '\0') {
		/*
		 * For the sake of backward compatibility if the memory size
		 * specified on the command line is less than a megabyte then
		 * it is interpreted as being in units of MB.
		 */
		if (optval < MB)
			optval *= MB;
		*ret_memsize = optval;
		error = 0;
	} else
		error = expand_number(opt, ret_memsize);

	return (error);
}

uint32_t
vm_get_lowmem_limit(struct vmctx *ctx)
{

	return (ctx->lowmem_limit);
}

void
vm_set_lowmem_limit(struct vmctx *ctx, uint32_t limit)
{

	ctx->lowmem_limit = limit;
}

void
vm_set_memflags(struct vmctx *ctx, int flags)
{

	ctx->memflags = flags;
}

int
vm_get_memflags(struct vmctx *ctx)
{

	return (ctx->memflags);
}

/*
 * Map segment 'segid' starting at 'off' into guest address range [gpa,gpa+len).
 */
int
vm_mmap_memseg(struct vmctx *ctx, vm_paddr_t gpa, int segid, vm_ooffset_t off,
    size_t len, int prot)
{
	struct vm_memmap memmap;
	int error, flags;

	memmap.gpa = gpa;
	memmap.segid = segid;
	memmap.segoff = off;
	memmap.len = len;
	memmap.prot = prot;
	memmap.flags = 0;

	if (ctx->memflags & VM_MEM_F_WIRED)
		memmap.flags |= VM_MEMMAP_F_WIRED;

	/*
	 * If this mapping already exists then don't create it again. This
	 * is the common case for SYSMEM mappings created by bhyveload(8).
	 */
	error = vm_mmap_getnext(ctx, &gpa, &segid, &off, &len, &prot, &flags);
	if (error == 0 && gpa == memmap.gpa) {
		if (segid != memmap.segid || off != memmap.segoff ||
		    prot != memmap.prot || flags != memmap.flags) {
			errno = EEXIST;
			return (-1);
		} else {
			return (0);
		}
	}

	error = ioctl(ctx->fd, VM_MMAP_MEMSEG, &memmap);
	return (error);
}

#ifdef	__FreeBSD__
int
vm_get_guestmem_from_ctx(struct vmctx *ctx, char **guest_baseaddr,
    size_t *lowmem_size, size_t *highmem_size)
{

	*guest_baseaddr = ctx->baseaddr;
	*lowmem_size = ctx->lowmem;
	*highmem_size = ctx->highmem;
	return (0);
}
#endif

int
vm_munmap_memseg(struct vmctx *ctx, vm_paddr_t gpa, size_t len)
{
	struct vm_munmap munmap;
	int error;

	munmap.gpa = gpa;
	munmap.len = len;

	error = ioctl(ctx->fd, VM_MUNMAP_MEMSEG, &munmap);
	return (error);
}

int
vm_mmap_getnext(struct vmctx *ctx, vm_paddr_t *gpa, int *segid,
    vm_ooffset_t *segoff, size_t *len, int *prot, int *flags)
{
	struct vm_memmap memmap;
	int error;

	bzero(&memmap, sizeof(struct vm_memmap));
	memmap.gpa = *gpa;
	error = ioctl(ctx->fd, VM_MMAP_GETNEXT, &memmap);
	if (error == 0) {
		*gpa = memmap.gpa;
		*segid = memmap.segid;
		*segoff = memmap.segoff;
		*len = memmap.len;
		*prot = memmap.prot;
		*flags = memmap.flags;
	}
	return (error);
}

/*
 * Return 0 if the segments are identical and non-zero otherwise.
 *
 * This is slightly complicated by the fact that only device memory segments
 * are named.
 */
static int
cmpseg(size_t len, const char *str, size_t len2, const char *str2)
{

	if (len == len2) {
		if ((!str && !str2) || (str && str2 && !strcmp(str, str2)))
			return (0);
	}
	return (-1);
}

static int
vm_alloc_memseg(struct vmctx *ctx, int segid, size_t len, const char *name)
{
	struct vm_memseg memseg;
	size_t n;
	int error;

	/*
	 * If the memory segment has already been created then just return.
	 * This is the usual case for the SYSMEM segment created by userspace
	 * loaders like bhyveload(8).
	 */
	error = vm_get_memseg(ctx, segid, &memseg.len, memseg.name,
	    sizeof(memseg.name));
	if (error)
		return (error);

	if (memseg.len != 0) {
		if (cmpseg(len, name, memseg.len, VM_MEMSEG_NAME(&memseg))) {
			errno = EINVAL;
			return (-1);
		} else {
			return (0);
		}
	}

	bzero(&memseg, sizeof(struct vm_memseg));
	memseg.segid = segid;
	memseg.len = len;
	if (name != NULL) {
		n = strlcpy(memseg.name, name, sizeof(memseg.name));
		if (n >= sizeof(memseg.name)) {
			errno = ENAMETOOLONG;
			return (-1);
		}
	}

	error = ioctl(ctx->fd, VM_ALLOC_MEMSEG, &memseg);
	return (error);
}

int
vm_get_memseg(struct vmctx *ctx, int segid, size_t *lenp, char *namebuf,
    size_t bufsize)
{
	struct vm_memseg memseg;
	size_t n;
	int error;

	memseg.segid = segid;
	error = ioctl(ctx->fd, VM_GET_MEMSEG, &memseg);
	if (error == 0) {
		*lenp = memseg.len;
		n = strlcpy(namebuf, memseg.name, bufsize);
		if (n >= bufsize) {
			errno = ENAMETOOLONG;
			error = -1;
		}
	}
	return (error);
}

static int
#ifdef __FreeBSD__
setup_memory_segment(struct vmctx *ctx, vm_paddr_t gpa, size_t len, char *base)
#else
setup_memory_segment(struct vmctx *ctx, int segid, vm_paddr_t gpa, size_t len,
    char *base)
#endif
{
	char *ptr;
	int error, flags;

	/* Map 'len' bytes starting at 'gpa' in the guest address space */
#ifdef __FreeBSD__
	error = vm_mmap_memseg(ctx, gpa, VM_SYSMEM, gpa, len, PROT_ALL);
#else
	/*
	 * As we use two segments for lowmem/highmem the offset within the
	 * segment is 0 on illumos.
	 */
	error = vm_mmap_memseg(ctx, gpa, segid, 0, len, PROT_ALL);
#endif
	if (error)
		return (error);

	flags = MAP_SHARED | MAP_FIXED;
	if ((ctx->memflags & VM_MEM_F_INCORE) == 0)
		flags |= MAP_NOCORE;

	/* mmap into the process address space on the host */
	ptr = mmap(base + gpa, len, PROT_RW, flags, ctx->fd, gpa);
	if (ptr == MAP_FAILED)
		return (-1);

	return (0);
}

int
vm_setup_memory(struct vmctx *ctx, size_t memsize, enum vm_mmap_style vms)
{
	size_t objsize, len;
	vm_paddr_t gpa;
	char *baseaddr, *ptr;
	int error;

	assert(vms == VM_MMAP_ALL);

	/*
	 * If 'memsize' cannot fit entirely in the 'lowmem' segment then
	 * create another 'highmem' segment above 4GB for the remainder.
	 */
	if (memsize > ctx->lowmem_limit) {
		ctx->lowmem = ctx->lowmem_limit;
		ctx->highmem = memsize - ctx->lowmem_limit;
		objsize = 4*GB + ctx->highmem;
	} else {
		ctx->lowmem = memsize;
		ctx->highmem = 0;
		objsize = ctx->lowmem;
	}

#ifdef __FreeBSD__
	error = vm_alloc_memseg(ctx, VM_SYSMEM, objsize, NULL);
	if (error)
		return (error);
#endif

	/*
	 * Stake out a contiguous region covering the guest physical memory
	 * and the adjoining guard regions.
	 */
	len = VM_MMAP_GUARD_SIZE + objsize + VM_MMAP_GUARD_SIZE;
	ptr = mmap(NULL, len, PROT_NONE, MAP_GUARD | MAP_ALIGNED_SUPER, -1, 0);
	if (ptr == MAP_FAILED)
		return (-1);

	baseaddr = ptr + VM_MMAP_GUARD_SIZE;

#ifdef __FreeBSD__
	if (ctx->highmem > 0) {
		gpa = 4*GB;
		len = ctx->highmem;
		error = setup_memory_segment(ctx, gpa, len, baseaddr);
		if (error)
			return (error);
	}

	if (ctx->lowmem > 0) {
		gpa = 0;
		len = ctx->lowmem;
		error = setup_memory_segment(ctx, gpa, len, baseaddr);
		if (error)
			return (error);
	}
#else
	if (ctx->highmem > 0) {
		error = vm_alloc_memseg(ctx, VM_HIGHMEM, ctx->highmem, NULL);
		if (error)
			return (error);
		gpa = 4*GB;
		len = ctx->highmem;
		error = setup_memory_segment(ctx, VM_HIGHMEM, gpa, len, baseaddr);
		if (error)
			return (error);
	}

	if (ctx->lowmem > 0) {
		error = vm_alloc_memseg(ctx, VM_LOWMEM, ctx->lowmem, NULL);
		if (error)
			return (error);
		gpa = 0;
		len = ctx->lowmem;
		error = setup_memory_segment(ctx, VM_LOWMEM, gpa, len, baseaddr);
		if (error)
			return (error);
	}
#endif

	ctx->baseaddr = baseaddr;

	return (0);
}

/*
 * Returns a non-NULL pointer if [gaddr, gaddr+len) is entirely contained in
 * the lowmem or highmem regions.
 *
 * In particular return NULL if [gaddr, gaddr+len) falls in guest MMIO region.
 * The instruction emulation code depends on this behavior.
 */
void *
vm_map_gpa(struct vmctx *ctx, vm_paddr_t gaddr, size_t len)
{

	if (ctx->lowmem > 0) {
		if (gaddr < ctx->lowmem && len <= ctx->lowmem &&
		    gaddr + len <= ctx->lowmem)
			return (ctx->baseaddr + gaddr);
	}

	if (ctx->highmem > 0) {
                if (gaddr >= 4*GB) {
			if (gaddr < 4*GB + ctx->highmem &&
			    len <= ctx->highmem &&
			    gaddr + len <= 4*GB + ctx->highmem)
				return (ctx->baseaddr + gaddr);
		}
	}

	return (NULL);
}

#ifdef	__FreeBSD__
vm_paddr_t
vm_rev_map_gpa(struct vmctx *ctx, void *addr)
{
	vm_paddr_t offaddr;

	offaddr = (char *)addr - ctx->baseaddr;

	if (ctx->lowmem > 0)
		if (offaddr <= ctx->lowmem)
			return (offaddr);

	if (ctx->highmem > 0)
		if (offaddr >= 4*GB && offaddr < 4*GB + ctx->highmem)
			return (offaddr);

	return ((vm_paddr_t)-1);
}

const char *
vm_get_name(struct vmctx *ctx)
{

	return (ctx->name);
}
#endif /* __FreeBSD__ */

size_t
vm_get_lowmem_size(struct vmctx *ctx)
{

	return (ctx->lowmem);
}

size_t
vm_get_highmem_size(struct vmctx *ctx)
{

	return (ctx->highmem);
}

#ifndef __FreeBSD__
int
vm_get_devmem_offset(struct vmctx *ctx, int segid, off_t *mapoff)
{
	struct vm_devmem_offset vdo;
	int error;

	vdo.segid = segid;
	error = ioctl(ctx->fd, VM_DEVMEM_GETOFFSET, &vdo);
	if (error == 0)
		*mapoff = vdo.offset;

	return (error);
}
#endif

void *
vm_create_devmem(struct vmctx *ctx, int segid, const char *name, size_t len)
{
#ifdef	__FreeBSD__
	char pathname[MAXPATHLEN];
#endif
	size_t len2;
	char *base, *ptr;
	int fd, error, flags;
	off_t mapoff;

	fd = -1;
	ptr = MAP_FAILED;
	if (name == NULL || strlen(name) == 0) {
		errno = EINVAL;
		goto done;
	}

	error = vm_alloc_memseg(ctx, segid, len, name);
	if (error)
		goto done;

#ifdef	__FreeBSD__
	strlcpy(pathname, "/dev/vmm.io/", sizeof(pathname));
	strlcat(pathname, ctx->name, sizeof(pathname));
	strlcat(pathname, ".", sizeof(pathname));
	strlcat(pathname, name, sizeof(pathname));

	fd = open(pathname, O_RDWR);
	if (fd < 0)
		goto done;
#else
	if (vm_get_devmem_offset(ctx, segid, &mapoff) != 0)
		goto done;
#endif

	/*
	 * Stake out a contiguous region covering the device memory and the
	 * adjoining guard regions.
	 */
	len2 = VM_MMAP_GUARD_SIZE + len + VM_MMAP_GUARD_SIZE;
	base = mmap(NULL, len2, PROT_NONE, MAP_GUARD | MAP_ALIGNED_SUPER, -1,
	    0);
	if (base == MAP_FAILED)
		goto done;

	flags = MAP_SHARED | MAP_FIXED;
	if ((ctx->memflags & VM_MEM_F_INCORE) == 0)
		flags |= MAP_NOCORE;

#ifdef	__FreeBSD__
	/* mmap the devmem region in the host address space */
	ptr = mmap(base + VM_MMAP_GUARD_SIZE, len, PROT_RW, flags, fd, 0);
#else
	/* mmap the devmem region in the host address space */
	ptr = mmap(base + VM_MMAP_GUARD_SIZE, len, PROT_RW, flags, ctx->fd,
	    mapoff);
#endif
done:
	if (fd >= 0)
		close(fd);
	return (ptr);
}

#ifdef	__FreeBSD__
static int
vcpu_ioctl(struct vcpu *vcpu, u_long cmd, void *arg)
{
	/*
	 * XXX: fragile, handle with care
	 * Assumes that the first field of the ioctl data
	 * is the vcpuid.
	 */
	*(int *)arg = vcpu->vcpuid;
	return (ioctl(vcpu->cfx->fd, cmd, arg));
}
#else
/*
 * Rather than use the fragile function above, we continue to explicitly set
<<<<<<< HEAD
 * the vcpu field in the command struct, but use the following definition for
 * the invocations, to continue to minimise the upstream diff.
 */
#define	vcpu_ioctl(vcpu, cmd, arg)	ioctl((vcpu)->ctx->fd, (cmd), (arg))
=======
 * the vcpu field in the command struct, and use the following function to
 * wrap the invocations, to continue to minimise the upstream diff.
 */
static int
vcpu_ioctl(struct vcpu *vcpu, u_long cmd, void *arg)
{
	return (ioctl(vcpu->ctx->fd, cmd, arg));
}
>>>>>>> 338664df
#endif

int
vm_set_desc(struct vcpu *vcpu, int reg,
	    uint64_t base, uint32_t limit, uint32_t access)
{
	int error;
	struct vm_seg_desc vmsegdesc;

	bzero(&vmsegdesc, sizeof(vmsegdesc));
	vmsegdesc.cpuid = vcpu->vcpuid;
	vmsegdesc.regnum = reg;
	vmsegdesc.desc.base = base;
	vmsegdesc.desc.limit = limit;
	vmsegdesc.desc.access = access;

	error = vcpu_ioctl(vcpu, VM_SET_SEGMENT_DESCRIPTOR, &vmsegdesc);
	return (error);
}

int
vm_get_desc(struct vcpu *vcpu, int reg, uint64_t *base, uint32_t *limit,
    uint32_t *access)
{
	int error;
	struct vm_seg_desc vmsegdesc;

	bzero(&vmsegdesc, sizeof(vmsegdesc));
	vmsegdesc.cpuid = vcpu->vcpuid;
	vmsegdesc.regnum = reg;

	error = vcpu_ioctl(vcpu, VM_GET_SEGMENT_DESCRIPTOR, &vmsegdesc);
	if (error == 0) {
		*base = vmsegdesc.desc.base;
		*limit = vmsegdesc.desc.limit;
		*access = vmsegdesc.desc.access;
	}
	return (error);
}

int
vm_get_seg_desc(struct vcpu *vcpu, int reg, struct seg_desc *seg_desc)
{
	int error;

	error = vm_get_desc(vcpu, reg, &seg_desc->base, &seg_desc->limit,
	    &seg_desc->access);
	return (error);
}

int
vm_set_register(struct vcpu *vcpu, int reg, uint64_t val)
{
	int error;
	struct vm_register vmreg;

	bzero(&vmreg, sizeof(vmreg));
	vmreg.cpuid = vcpu->vcpuid;
	vmreg.regnum = reg;
	vmreg.regval = val;

	error = vcpu_ioctl(vcpu, VM_SET_REGISTER, &vmreg);
	return (error);
}

int
vm_get_register(struct vcpu *vcpu, int reg, uint64_t *ret_val)
{
	int error;
	struct vm_register vmreg;

	bzero(&vmreg, sizeof(vmreg));
	vmreg.cpuid = vcpu->vcpuid;
	vmreg.regnum = reg;

	error = vcpu_ioctl(vcpu, VM_GET_REGISTER, &vmreg);
	*ret_val = vmreg.regval;
	return (error);
}

int
vm_set_register_set(struct vcpu *vcpu, unsigned int count,
    const int *regnums, uint64_t *regvals)
{
	int error;
	struct vm_register_set vmregset;

	bzero(&vmregset, sizeof(vmregset));
	vmregset.cpuid = vcpu->vcpuid;
	vmregset.count = count;
	vmregset.regnums = regnums;
	vmregset.regvals = regvals;

	error = vcpu_ioctl(vcpu, VM_SET_REGISTER_SET, &vmregset);
	return (error);
}

int
vm_get_register_set(struct vcpu *vcpu, unsigned int count,
    const int *regnums, uint64_t *regvals)
{
	int error;
	struct vm_register_set vmregset;

	bzero(&vmregset, sizeof(vmregset));
	vmregset.cpuid = vcpu->vcpuid;
	vmregset.count = count;
	vmregset.regnums = regnums;
	vmregset.regvals = regvals;

	error = vcpu_ioctl(vcpu, VM_GET_REGISTER_SET, &vmregset);
	return (error);
}

#ifdef	__FreeBSD__
int
vm_run(struct vcpu *vcpu, struct vm_exit *vmexit)
{
	int error;
	struct vm_run vmrun;

	bzero(&vmrun, sizeof(vmrun));

	error = vcpu_ioctl(vcpu, VM_RUN, &vmrun);
	bcopy(&vmrun.vm_exit, vmexit, sizeof(struct vm_exit));
	return (error);
}
#else
int
vm_run(struct vcpu *vcpu, const struct vm_entry *vm_entry,
    struct vm_exit *vm_exit)
{
	struct vm_entry entry;

	bcopy(vm_entry, &entry, sizeof (entry));
	entry.cpuid = vcpu->vcpuid;
	entry.exit_data = vm_exit;

	return (vcpu_ioctl(vcpu, VM_RUN, &entry));
}
#endif

int
vm_suspend(struct vmctx *ctx, enum vm_suspend_how how)
{
	struct vm_suspend vmsuspend;

	bzero(&vmsuspend, sizeof(vmsuspend));
	vmsuspend.how = how;
#ifndef __FreeBSD__
	/*
	 * The existing userspace does not (currently) inject targeted
	 * triple-fault suspend states, so it does not need to specify source.
	 */
	vmsuspend.source = -1;
#endif /* __FreeBSD__ */
	return (ioctl(ctx->fd, VM_SUSPEND, &vmsuspend));
}

#ifdef __FreeBSD__
int
vm_reinit(struct vmctx *ctx)
{

	return (ioctl(ctx->fd, VM_REINIT, 0));
}
#else
int
vm_reinit(struct vmctx *ctx, uint64_t flags)
{
	struct vm_reinit reinit = {
		.flags = flags
	};

	return (ioctl(ctx->fd, VM_REINIT, &reinit));
}
#endif

int
vm_inject_exception(struct vcpu *vcpu, int vector, int errcode_valid,
    uint32_t errcode, int restart_instruction)
{
	struct vm_exception exc;

	exc.cpuid = vcpu->vcpuid;
	exc.vector = vector;
	exc.error_code = errcode;
	exc.error_code_valid = errcode_valid;
	exc.restart_instruction = restart_instruction;

	return (vcpu_ioctl(vcpu, VM_INJECT_EXCEPTION, &exc));
}

#ifndef __FreeBSD__
void
vm_inject_fault(struct vcpu *vcpu, int vector, int errcode_valid,
    int errcode)
{
	int error;
	struct vm_exception exc;

	exc.cpuid = vcpu->vcpuid;
	exc.vector = vector;
	exc.error_code = errcode;
	exc.error_code_valid = errcode_valid;
	exc.restart_instruction = 1;
	error = vcpu_ioctl(vcpu, VM_INJECT_EXCEPTION, &exc);

	assert(error == 0);
}
#endif /* __FreeBSD__ */

int
vm_apicid2vcpu(struct vmctx *ctx __unused, int apicid)
{
	/*
	 * The apic id associated with the 'vcpu' has the same numerical value
	 * as the 'vcpu' itself.
	 */
	return (apicid);
}

int
vm_lapic_irq(struct vcpu *vcpu, int vector)
{
	struct vm_lapic_irq vmirq;

	bzero(&vmirq, sizeof(vmirq));
	vmirq.cpuid = vcpu->vcpuid;
	vmirq.vector = vector;

	return (vcpu_ioctl(vcpu, VM_LAPIC_IRQ, &vmirq));
}

int
vm_lapic_local_irq(struct vcpu *vcpu, int vector)
{
	struct vm_lapic_irq vmirq;

	bzero(&vmirq, sizeof(vmirq));
	vmirq.cpuid = vcpu->vcpuid;
	vmirq.vector = vector;

	return (vcpu_ioctl(vcpu, VM_LAPIC_LOCAL_IRQ, &vmirq));
}

int
vm_lapic_msi(struct vmctx *ctx, uint64_t addr, uint64_t msg)
{
	struct vm_lapic_msi vmmsi;

	bzero(&vmmsi, sizeof(vmmsi));
	vmmsi.addr = addr;
	vmmsi.msg = msg;

	return (ioctl(ctx->fd, VM_LAPIC_MSI, &vmmsi));
}

int
vm_ioapic_assert_irq(struct vmctx *ctx, int irq)
{
	struct vm_ioapic_irq ioapic_irq;

	bzero(&ioapic_irq, sizeof(struct vm_ioapic_irq));
	ioapic_irq.irq = irq;

	return (ioctl(ctx->fd, VM_IOAPIC_ASSERT_IRQ, &ioapic_irq));
}

int
vm_ioapic_deassert_irq(struct vmctx *ctx, int irq)
{
	struct vm_ioapic_irq ioapic_irq;

	bzero(&ioapic_irq, sizeof(struct vm_ioapic_irq));
	ioapic_irq.irq = irq;

	return (ioctl(ctx->fd, VM_IOAPIC_DEASSERT_IRQ, &ioapic_irq));
}

int
vm_ioapic_pulse_irq(struct vmctx *ctx, int irq)
{
	struct vm_ioapic_irq ioapic_irq;

	bzero(&ioapic_irq, sizeof(struct vm_ioapic_irq));
	ioapic_irq.irq = irq;

	return (ioctl(ctx->fd, VM_IOAPIC_PULSE_IRQ, &ioapic_irq));
}

int
vm_ioapic_pincount(struct vmctx *ctx, int *pincount)
{

	return (ioctl(ctx->fd, VM_IOAPIC_PINCOUNT, pincount));
}

int
vm_readwrite_kernemu_device(struct vcpu *vcpu, vm_paddr_t gpa,
    bool write, int size, uint64_t *value)
{
	struct vm_readwrite_kernemu_device irp = {
		.vcpuid = vcpu->vcpuid,
		.access_width = fls(size) - 1,
		.gpa = gpa,
		.value = write ? *value : ~0ul,
	};
	long cmd = (write ? VM_SET_KERNEMU_DEV : VM_GET_KERNEMU_DEV);
	int rc;

	rc = vcpu_ioctl(vcpu, cmd, &irp);
	if (rc == 0 && !write)
		*value = irp.value;
	return (rc);
}

int
vm_isa_assert_irq(struct vmctx *ctx, int atpic_irq, int ioapic_irq)
{
	struct vm_isa_irq isa_irq;

	bzero(&isa_irq, sizeof(struct vm_isa_irq));
	isa_irq.atpic_irq = atpic_irq;
	isa_irq.ioapic_irq = ioapic_irq;

	return (ioctl(ctx->fd, VM_ISA_ASSERT_IRQ, &isa_irq));
}

int
vm_isa_deassert_irq(struct vmctx *ctx, int atpic_irq, int ioapic_irq)
{
	struct vm_isa_irq isa_irq;

	bzero(&isa_irq, sizeof(struct vm_isa_irq));
	isa_irq.atpic_irq = atpic_irq;
	isa_irq.ioapic_irq = ioapic_irq;

	return (ioctl(ctx->fd, VM_ISA_DEASSERT_IRQ, &isa_irq));
}

int
vm_isa_pulse_irq(struct vmctx *ctx, int atpic_irq, int ioapic_irq)
{
	struct vm_isa_irq isa_irq;

	bzero(&isa_irq, sizeof(struct vm_isa_irq));
	isa_irq.atpic_irq = atpic_irq;
	isa_irq.ioapic_irq = ioapic_irq;

	return (ioctl(ctx->fd, VM_ISA_PULSE_IRQ, &isa_irq));
}

int
vm_isa_set_irq_trigger(struct vmctx *ctx, int atpic_irq,
    enum vm_intr_trigger trigger)
{
	struct vm_isa_irq_trigger isa_irq_trigger;

	bzero(&isa_irq_trigger, sizeof(struct vm_isa_irq_trigger));
	isa_irq_trigger.atpic_irq = atpic_irq;
	isa_irq_trigger.trigger = trigger;

	return (ioctl(ctx->fd, VM_ISA_SET_IRQ_TRIGGER, &isa_irq_trigger));
}

int
vm_inject_nmi(struct vcpu *vcpu)
{
	struct vm_nmi vmnmi;

	bzero(&vmnmi, sizeof(vmnmi));
	vmnmi.cpuid = vcpu->vcpuid;

	return (vcpu_ioctl(vcpu, VM_INJECT_NMI, &vmnmi));
}

static const char *capstrmap[] = {
	[VM_CAP_HALT_EXIT]  = "hlt_exit",
	[VM_CAP_MTRAP_EXIT] = "mtrap_exit",
	[VM_CAP_PAUSE_EXIT] = "pause_exit",
#ifdef __FreeBSD__
	[VM_CAP_UNRESTRICTED_GUEST] = "unrestricted_guest",
#endif
	[VM_CAP_ENABLE_INVPCID] = "enable_invpcid",
	[VM_CAP_BPT_EXIT] = "bpt_exit",
};

int
vm_capability_name2type(const char *capname)
{
	int i;

	for (i = 0; i < (int)nitems(capstrmap); i++) {
		if (strcmp(capstrmap[i], capname) == 0)
			return (i);
	}

	return (-1);
}

const char *
vm_capability_type2name(int type)
{
	if (type >= 0 && type < (int)nitems(capstrmap))
		return (capstrmap[type]);

	return (NULL);
}

int
vm_get_capability(struct vcpu *vcpu, enum vm_cap_type cap,
		  int *retval)
{
	int error;
	struct vm_capability vmcap;

	bzero(&vmcap, sizeof(vmcap));
	vmcap.cpuid = vcpu->vcpuid;
	vmcap.captype = cap;

	error = vcpu_ioctl(vcpu, VM_GET_CAPABILITY, &vmcap);
	*retval = vmcap.capval;
	return (error);
}

int
vm_set_capability(struct vcpu *vcpu, enum vm_cap_type cap, int val)
{
	struct vm_capability vmcap;

	bzero(&vmcap, sizeof(vmcap));
	vmcap.cpuid = vcpu->vcpuid;
	vmcap.captype = cap;
	vmcap.capval = val;

	return (vcpu_ioctl(vcpu, VM_SET_CAPABILITY, &vmcap));
}

#ifdef __FreeBSD__
int
vm_assign_pptdev(struct vmctx *ctx, int bus, int slot, int func)
{
	struct vm_pptdev pptdev;

	bzero(&pptdev, sizeof(pptdev));
	pptdev.bus = bus;
	pptdev.slot = slot;
	pptdev.func = func;

	return (ioctl(ctx->fd, VM_BIND_PPTDEV, &pptdev));
}

int
vm_unassign_pptdev(struct vmctx *ctx, int bus, int slot, int func)
{
	struct vm_pptdev pptdev;

	bzero(&pptdev, sizeof(pptdev));
	pptdev.bus = bus;
	pptdev.slot = slot;
	pptdev.func = func;

	return (ioctl(ctx->fd, VM_UNBIND_PPTDEV, &pptdev));
}

int
vm_map_pptdev_mmio(struct vmctx *ctx, int bus, int slot, int func,
		   vm_paddr_t gpa, size_t len, vm_paddr_t hpa)
{
	struct vm_pptdev_mmio pptmmio;

	bzero(&pptmmio, sizeof(pptmmio));
	pptmmio.bus = bus;
	pptmmio.slot = slot;
	pptmmio.func = func;
	pptmmio.gpa = gpa;
	pptmmio.len = len;
	pptmmio.hpa = hpa;

	return (ioctl(ctx->fd, VM_MAP_PPTDEV_MMIO, &pptmmio));
}

int
vm_unmap_pptdev_mmio(struct vmctx *ctx, int bus, int slot, int func,
		     vm_paddr_t gpa, size_t len)
{
	struct vm_pptdev_mmio pptmmio;

	bzero(&pptmmio, sizeof(pptmmio));
	pptmmio.bus = bus;
	pptmmio.slot = slot;
	pptmmio.func = func;
	pptmmio.gpa = gpa;
	pptmmio.len = len;

	return (ioctl(ctx->fd, VM_UNMAP_PPTDEV_MMIO, &pptmmio));
}

int
vm_setup_pptdev_msi(struct vmctx *ctx, int bus, int slot, int func,
    uint64_t addr, uint64_t msg, int numvec)
{
	struct vm_pptdev_msi pptmsi;

	bzero(&pptmsi, sizeof(pptmsi));
	pptmsi.bus = bus;
	pptmsi.slot = slot;
	pptmsi.func = func;
	pptmsi.msg = msg;
	pptmsi.addr = addr;
	pptmsi.numvec = numvec;

	return (ioctl(ctx->fd, VM_PPTDEV_MSI, &pptmsi));
}

int
vm_setup_pptdev_msix(struct vmctx *ctx, int bus, int slot, int func,
    int idx, uint64_t addr, uint64_t msg, uint32_t vector_control)
{
	struct vm_pptdev_msix pptmsix;

	bzero(&pptmsix, sizeof(pptmsix));
	pptmsix.bus = bus;
	pptmsix.slot = slot;
	pptmsix.func = func;
	pptmsix.idx = idx;
	pptmsix.msg = msg;
	pptmsix.addr = addr;
	pptmsix.vector_control = vector_control;

	return ioctl(ctx->fd, VM_PPTDEV_MSIX, &pptmsix);
}

int
vm_disable_pptdev_msix(struct vmctx *ctx, int bus, int slot, int func)
{
	struct vm_pptdev ppt;

	bzero(&ppt, sizeof(ppt));
	ppt.bus = bus;
	ppt.slot = slot;
	ppt.func = func;

	return ioctl(ctx->fd, VM_PPTDEV_DISABLE_MSIX, &ppt);
}

#else /* __FreeBSD__ */

int
vm_assign_pptdev(struct vmctx *ctx, int pptfd)
{
	struct vm_pptdev pptdev;

	pptdev.pptfd = pptfd;
	return (ioctl(ctx->fd, VM_BIND_PPTDEV, &pptdev));
}

int
vm_unassign_pptdev(struct vmctx *ctx, int pptfd)
{
	struct vm_pptdev pptdev;

	pptdev.pptfd = pptfd;
	return (ioctl(ctx->fd, VM_UNBIND_PPTDEV, &pptdev));
}

int
vm_map_pptdev_mmio(struct vmctx *ctx, int pptfd, vm_paddr_t gpa, size_t len,
    vm_paddr_t hpa)
{
	struct vm_pptdev_mmio pptmmio;

	pptmmio.pptfd = pptfd;
	pptmmio.gpa = gpa;
	pptmmio.len = len;
	pptmmio.hpa = hpa;
	return (ioctl(ctx->fd, VM_MAP_PPTDEV_MMIO, &pptmmio));
}

int
vm_unmap_pptdev_mmio(struct vmctx *ctx, int pptfd, vm_paddr_t gpa, size_t len)
{
	struct vm_pptdev_mmio pptmmio;

	bzero(&pptmmio, sizeof(pptmmio));
	pptmmio.pptfd = pptfd;
	pptmmio.gpa = gpa;
	pptmmio.len = len;

	return (ioctl(ctx->fd, VM_UNMAP_PPTDEV_MMIO, &pptmmio));
}

int
vm_setup_pptdev_msi(struct vmctx *ctx, int pptfd, uint64_t addr,
    uint64_t msg, int numvec)
{
	struct vm_pptdev_msi pptmsi;

	pptmsi.pptfd = pptfd;
	pptmsi.msg = msg;
	pptmsi.addr = addr;
	pptmsi.numvec = numvec;
	return (ioctl(ctx->fd, VM_PPTDEV_MSI, &pptmsi));
}

int
vm_setup_pptdev_msix(struct vmctx *ctx, int pptfd, int idx,
    uint64_t addr, uint64_t msg, uint32_t vector_control)
{
	struct vm_pptdev_msix pptmsix;

	pptmsix.pptfd = pptfd;
	pptmsix.idx = idx;
	pptmsix.msg = msg;
	pptmsix.addr = addr;
	pptmsix.vector_control = vector_control;
	return ioctl(ctx->fd, VM_PPTDEV_MSIX, &pptmsix);
}

int
vm_get_pptdev_limits(struct vmctx *ctx, int pptfd, int *msi_limit,
    int *msix_limit)
{
	struct vm_pptdev_limits pptlimits;
	int error;

	bzero(&pptlimits, sizeof (pptlimits));
	pptlimits.pptfd = pptfd;
	error = ioctl(ctx->fd, VM_GET_PPTDEV_LIMITS, &pptlimits);

	*msi_limit = pptlimits.msi_limit;
	*msix_limit = pptlimits.msix_limit;
	return (error);
}

int
vm_disable_pptdev_msix(struct vmctx *ctx, int pptfd)
{
	struct vm_pptdev pptdev;

	pptdev.pptfd = pptfd;
	return (ioctl(ctx->fd, VM_PPTDEV_DISABLE_MSIX, &pptdev));
}
#endif /* __FreeBSD__ */

uint64_t *
vm_get_stats(struct vcpu *vcpu, struct timeval *ret_tv,
	     int *ret_entries)
{
	static _Thread_local uint64_t *stats_buf;
	static _Thread_local uint32_t stats_count;
	uint64_t *new_stats;
	struct vm_stats vmstats;
	uint32_t count, index;
	bool have_stats;

	have_stats = false;
	vmstats.cpuid = vcpu->vcpuid;
	count = 0;
	for (index = 0;; index += nitems(vmstats.statbuf)) {
		vmstats.index = index;
		if (vcpu_ioctl(vcpu, VM_STATS_IOC, &vmstats) != 0)
			break;
		if (stats_count < index + vmstats.num_entries) {
			new_stats = reallocarray(stats_buf,
			    index + vmstats.num_entries, sizeof(uint64_t));
			if (new_stats == NULL) {
				errno = ENOMEM;
				return (NULL);
			}
			stats_count = index + vmstats.num_entries;
			stats_buf = new_stats;
		}
		memcpy(stats_buf + index, vmstats.statbuf,
		    vmstats.num_entries * sizeof(uint64_t));
		count += vmstats.num_entries;
		have_stats = true;

		if (vmstats.num_entries != nitems(vmstats.statbuf))
			break;
	}
	if (have_stats) {
		if (ret_entries)
			*ret_entries = count;
		if (ret_tv)
			*ret_tv = vmstats.tv;
		return (stats_buf);
	} else {
		return (NULL);
	}
}

const char *
vm_get_stat_desc(struct vmctx *ctx, int index)
{
	static struct vm_stat_desc statdesc;

	statdesc.index = index;
	if (ioctl(ctx->fd, VM_STAT_DESC, &statdesc) == 0)
		return (statdesc.desc);
	else
		return (NULL);
}

int
vm_get_x2apic_state(struct vcpu *vcpu, enum x2apic_state *state)
{
	int error;
	struct vm_x2apic x2apic;

	bzero(&x2apic, sizeof(x2apic));
	x2apic.cpuid = vcpu->vcpuid;

	error = vcpu_ioctl(vcpu, VM_GET_X2APIC_STATE, &x2apic);
	*state = x2apic.state;
	return (error);
}

int
vm_set_x2apic_state(struct vcpu *vcpu, enum x2apic_state state)
{
	int error;
	struct vm_x2apic x2apic;

	bzero(&x2apic, sizeof(x2apic));
	x2apic.cpuid = vcpu->vcpuid;
	x2apic.state = state;

	error = vcpu_ioctl(vcpu, VM_SET_X2APIC_STATE, &x2apic);

	return (error);
}

#ifndef __FreeBSD__
int
vcpu_reset(struct vcpu *vcpu)
{
	struct vm_vcpu_reset vvr;

	vvr.vcpuid = vcpu->vcpuid;
	vvr.kind = VRK_RESET;

	return (vcpu_ioctl(vcpu, VM_RESET_CPU, &vvr));
}
#else /* __FreeBSD__ */
/*
 * From Intel Vol 3a:
 * Table 9-1. IA-32 Processor States Following Power-up, Reset or INIT
 */
int
vcpu_reset(struct vcpu *vcpu)
{
	int error;
	uint64_t rflags, rip, cr0, cr4, zero, desc_base, rdx;
	uint32_t desc_access, desc_limit;
	uint16_t sel;

	zero = 0;

	rflags = 0x2;
	error = vm_set_register(vcpu, VM_REG_GUEST_RFLAGS, rflags);
	if (error)
		goto done;

	rip = 0xfff0;
	if ((error = vm_set_register(vcpu, VM_REG_GUEST_RIP, rip)) != 0)
		goto done;

	/*
	 * According to Intels Software Developer Manual CR0 should be
	 * initialized with CR0_ET | CR0_NW | CR0_CD but that crashes some
	 * guests like Windows.
	 */
	cr0 = CR0_NE;
	if ((error = vm_set_register(vcpu, VM_REG_GUEST_CR0, cr0)) != 0)
		goto done;

	if ((error = vm_set_register(vcpu, VM_REG_GUEST_CR2, zero)) != 0)
		goto done;

	if ((error = vm_set_register(vcpu, VM_REG_GUEST_CR3, zero)) != 0)
		goto done;

	cr4 = 0;
	if ((error = vm_set_register(vcpu, VM_REG_GUEST_CR4, cr4)) != 0)
		goto done;

	/*
	 * CS: present, r/w, accessed, 16-bit, byte granularity, usable
	 */
	desc_base = 0xffff0000;
	desc_limit = 0xffff;
	desc_access = 0x0093;
	error = vm_set_desc(vcpu, VM_REG_GUEST_CS,
			    desc_base, desc_limit, desc_access);
	if (error)
		goto done;

	sel = 0xf000;
	if ((error = vm_set_register(vcpu, VM_REG_GUEST_CS, sel)) != 0)
		goto done;

	/*
	 * SS,DS,ES,FS,GS: present, r/w, accessed, 16-bit, byte granularity
	 */
	desc_base = 0;
	desc_limit = 0xffff;
	desc_access = 0x0093;
	error = vm_set_desc(vcpu, VM_REG_GUEST_SS,
			    desc_base, desc_limit, desc_access);
	if (error)
		goto done;

	error = vm_set_desc(vcpu, VM_REG_GUEST_DS,
			    desc_base, desc_limit, desc_access);
	if (error)
		goto done;

	error = vm_set_desc(vcpu, VM_REG_GUEST_ES,
			    desc_base, desc_limit, desc_access);
	if (error)
		goto done;

	error = vm_set_desc(vcpu, VM_REG_GUEST_FS,
			    desc_base, desc_limit, desc_access);
	if (error)
		goto done;

	error = vm_set_desc(vcpu, VM_REG_GUEST_GS,
			    desc_base, desc_limit, desc_access);
	if (error)
		goto done;

	sel = 0;
	if ((error = vm_set_register(vcpu, VM_REG_GUEST_SS, sel)) != 0)
		goto done;
	if ((error = vm_set_register(vcpu, VM_REG_GUEST_DS, sel)) != 0)
		goto done;
	if ((error = vm_set_register(vcpu, VM_REG_GUEST_ES, sel)) != 0)
		goto done;
	if ((error = vm_set_register(vcpu, VM_REG_GUEST_FS, sel)) != 0)
		goto done;
	if ((error = vm_set_register(vcpu, VM_REG_GUEST_GS, sel)) != 0)
		goto done;

	if ((error = vm_set_register(vcpu, VM_REG_GUEST_EFER, zero)) != 0)
		goto done;

	/* General purpose registers */
	rdx = 0xf00;
	if ((error = vm_set_register(vcpu, VM_REG_GUEST_RAX, zero)) != 0)
		goto done;
	if ((error = vm_set_register(vcpu, VM_REG_GUEST_RBX, zero)) != 0)
		goto done;
	if ((error = vm_set_register(vcpu, VM_REG_GUEST_RCX, zero)) != 0)
		goto done;
	if ((error = vm_set_register(vcpu, VM_REG_GUEST_RDX, rdx)) != 0)
		goto done;
	if ((error = vm_set_register(vcpu, VM_REG_GUEST_RSI, zero)) != 0)
		goto done;
	if ((error = vm_set_register(vcpu, VM_REG_GUEST_RDI, zero)) != 0)
		goto done;
	if ((error = vm_set_register(vcpu, VM_REG_GUEST_RBP, zero)) != 0)
		goto done;
	if ((error = vm_set_register(vcpu, VM_REG_GUEST_RSP, zero)) != 0)
		goto done;
	if ((error = vm_set_register(vcpu, VM_REG_GUEST_R8, zero)) != 0)
		goto done;
	if ((error = vm_set_register(vcpu, VM_REG_GUEST_R9, zero)) != 0)
		goto done;
	if ((error = vm_set_register(vcpu, VM_REG_GUEST_R10, zero)) != 0)
		goto done;
	if ((error = vm_set_register(vcpu, VM_REG_GUEST_R11, zero)) != 0)
		goto done;
	if ((error = vm_set_register(vcpu, VM_REG_GUEST_R12, zero)) != 0)
		goto done;
	if ((error = vm_set_register(vcpu, VM_REG_GUEST_R13, zero)) != 0)
		goto done;
	if ((error = vm_set_register(vcpu, VM_REG_GUEST_R14, zero)) != 0)
		goto done;
	if ((error = vm_set_register(vcpu, VM_REG_GUEST_R15, zero)) != 0)
		goto done;

	/* GDTR, IDTR */
	desc_base = 0;
	desc_limit = 0xffff;
	desc_access = 0;
	error = vm_set_desc(vcpu, VM_REG_GUEST_GDTR,
			    desc_base, desc_limit, desc_access);
	if (error != 0)
		goto done;

	error = vm_set_desc(vcpu, VM_REG_GUEST_IDTR,
			    desc_base, desc_limit, desc_access);
	if (error != 0)
		goto done;

	/* TR */
	desc_base = 0;
	desc_limit = 0xffff;
	desc_access = 0x0000008b;
	error = vm_set_desc(vcpu, VM_REG_GUEST_TR, 0, 0, desc_access);
	if (error)
		goto done;

	sel = 0;
	if ((error = vm_set_register(vcpu, VM_REG_GUEST_TR, sel)) != 0)
		goto done;

	/* LDTR */
	desc_base = 0;
	desc_limit = 0xffff;
	desc_access = 0x00000082;
	error = vm_set_desc(vcpu, VM_REG_GUEST_LDTR, desc_base,
			    desc_limit, desc_access);
	if (error)
		goto done;

	sel = 0;
	if ((error = vm_set_register(vcpu, VM_REG_GUEST_LDTR, 0)) != 0)
		goto done;

	if ((error = vm_set_register(vcpu, VM_REG_GUEST_DR6,
		 0xffff0ff0)) != 0)
		goto done;
	if ((error = vm_set_register(vcpu, VM_REG_GUEST_DR7, 0x400)) !=
	    0)
		goto done;

	if ((error = vm_set_register(vcpu, VM_REG_GUEST_INTR_SHADOW,
		 zero)) != 0)
		goto done;

	error = 0;
done:
	return (error);
}
#endif /* __FreeBSD__ */

int
vm_get_gpa_pmap(struct vmctx *ctx, uint64_t gpa, uint64_t *pte, int *num)
{
	int error, i;
	struct vm_gpa_pte gpapte;

	bzero(&gpapte, sizeof(gpapte));
	gpapte.gpa = gpa;

	error = ioctl(ctx->fd, VM_GET_GPA_PMAP, &gpapte);

	if (error == 0) {
		*num = gpapte.ptenum;
		for (i = 0; i < gpapte.ptenum; i++)
			pte[i] = gpapte.pte[i];
	}

	return (error);
}

int
vm_get_hpet_capabilities(struct vmctx *ctx, uint32_t *capabilities)
{
	int error;
	struct vm_hpet_cap cap;

	bzero(&cap, sizeof(struct vm_hpet_cap));
	error = ioctl(ctx->fd, VM_GET_HPET_CAPABILITIES, &cap);
	if (capabilities != NULL)
		*capabilities = cap.capabilities;
	return (error);
}

int
vm_gla2gpa(struct vcpu *vcpu, struct vm_guest_paging *paging,
    uint64_t gla, int prot, uint64_t *gpa, int *fault)
{
	struct vm_gla2gpa gg;
	int error;

	bzero(&gg, sizeof(struct vm_gla2gpa));
	gg.vcpuid = vcpu->vcpuid;
	gg.prot = prot;
	gg.gla = gla;
	gg.paging = *paging;

	error = vcpu_ioctl(vcpu, VM_GLA2GPA, &gg);
	if (error == 0) {
		*fault = gg.fault;
		*gpa = gg.gpa;
	}
	return (error);
}

int
vm_gla2gpa_nofault(struct vcpu *vcpu, struct vm_guest_paging *paging,
    uint64_t gla, int prot, uint64_t *gpa, int *fault)
{
	struct vm_gla2gpa gg;
	int error;

	bzero(&gg, sizeof(struct vm_gla2gpa));
	gg.vcpuid = vcpu->vcpuid;
	gg.prot = prot;
	gg.gla = gla;
	gg.paging = *paging;

	error = vcpu_ioctl(vcpu, VM_GLA2GPA_NOFAULT, &gg);
	if (error == 0) {
		*fault = gg.fault;
		*gpa = gg.gpa;
	}
	return (error);
}

#ifndef min
#define	min(a,b)	(((a) < (b)) ? (a) : (b))
#endif

int
vm_copy_setup(struct vcpu *vcpu, struct vm_guest_paging *paging,
    uint64_t gla, size_t len, int prot, struct iovec *iov, int iovcnt,
    int *fault)
{
	void *va;
	uint64_t gpa, off;
	int error, i, n;

	for (i = 0; i < iovcnt; i++) {
		iov[i].iov_base = 0;
		iov[i].iov_len = 0;
	}

	while (len) {
		assert(iovcnt > 0);
		error = vm_gla2gpa(vcpu, paging, gla, prot, &gpa, fault);
		if (error || *fault)
			return (error);

		off = gpa & PAGE_MASK;
		n = MIN(len, PAGE_SIZE - off);

		va = vm_map_gpa(vcpu->ctx, gpa, n);
		if (va == NULL)
			return (EFAULT);

		iov->iov_base = va;
		iov->iov_len = n;
		iov++;
		iovcnt--;

		gla += n;
		len -= n;
	}
	return (0);
}

void
vm_copy_teardown(struct iovec *iov __unused, int iovcnt __unused)
{
	/*
	 * Intentionally empty.  This is used by the instruction
	 * emulation code shared with the kernel.  The in-kernel
	 * version of this is non-empty.
	 */
}

void
vm_copyin(struct iovec *iov, void *vp, size_t len)
{
	const char *src;
	char *dst;
	size_t n;

	dst = vp;
	while (len) {
		assert(iov->iov_len);
		n = min(len, iov->iov_len);
		src = iov->iov_base;
		bcopy(src, dst, n);

		iov++;
		dst += n;
		len -= n;
	}
}

void
vm_copyout(const void *vp, struct iovec *iov, size_t len)
{
	const char *src;
	char *dst;
	size_t n;

	src = vp;
	while (len) {
		assert(iov->iov_len);
		n = min(len, iov->iov_len);
		dst = iov->iov_base;
		bcopy(src, dst, n);

		iov++;
		src += n;
		len -= n;
	}
}

static int
vm_get_cpus(struct vmctx *ctx, int which, cpuset_t *cpus)
{
	struct vm_cpuset vm_cpuset;
	int error;

	bzero(&vm_cpuset, sizeof(struct vm_cpuset));
	vm_cpuset.which = which;
	vm_cpuset.cpusetsize = sizeof(cpuset_t);
	vm_cpuset.cpus = cpus;

	error = ioctl(ctx->fd, VM_GET_CPUS, &vm_cpuset);
	return (error);
}

int
vm_active_cpus(struct vmctx *ctx, cpuset_t *cpus)
{

	return (vm_get_cpus(ctx, VM_ACTIVE_CPUS, cpus));
}

#ifdef __FreeBSD__
int
vm_suspended_cpus(struct vmctx *ctx, cpuset_t *cpus)
{

	return (vm_get_cpus(ctx, VM_SUSPENDED_CPUS, cpus));
}
#endif /* __FreeBSD__ */

int
vm_debug_cpus(struct vmctx *ctx, cpuset_t *cpus)
{

	return (vm_get_cpus(ctx, VM_DEBUG_CPUS, cpus));
}

int
vm_activate_cpu(struct vcpu *vcpu)
{
	struct vm_activate_cpu ac;
	int error;

	bzero(&ac, sizeof(struct vm_activate_cpu));
	ac.vcpuid = vcpu->vcpuid;
	error = vcpu_ioctl(vcpu, VM_ACTIVATE_CPU, &ac);
	return (error);
}

int
vm_suspend_all_cpus(struct vmctx *ctx)
{
	struct vm_activate_cpu ac;
	int error;

	bzero(&ac, sizeof(struct vm_activate_cpu));
	ac.vcpuid = -1;
	error = ioctl(ctx->fd, VM_SUSPEND_CPU, &ac);
	return (error);
}

int
vm_suspend_cpu(struct vcpu *vcpu)
{
	struct vm_activate_cpu ac;
	int error;

	bzero(&ac, sizeof(struct vm_activate_cpu));
	ac.vcpuid = vcpu->vcpuid;
	error = vcpu_ioctl(vcpu, VM_SUSPEND_CPU, &ac);
	return (error);
}

int
vm_resume_cpu(struct vcpu *vcpu)
<<<<<<< HEAD
=======
{
	struct vm_activate_cpu ac;
	int error;

	bzero(&ac, sizeof(struct vm_activate_cpu));
	ac.vcpuid = vcpu->vcpuid;
	error = vcpu_ioctl(vcpu, VM_RESUME_CPU, &ac);
	return (error);
}

int
vm_resume_all_cpus(struct vmctx *ctx)
>>>>>>> 338664df
{
	struct vm_activate_cpu ac;
	int error;

	bzero(&ac, sizeof(struct vm_activate_cpu));
<<<<<<< HEAD
	ac.vcpuid = vcpu->vcpuid;
	error = vcpu_ioctl(vcpu, VM_RESUME_CPU, &ac);
	return (error);
}

int
vm_resume_all_cpus(struct vmctx *ctx)
{
	struct vm_activate_cpu ac;
	int error;

	bzero(&ac, sizeof(struct vm_activate_cpu));
=======
>>>>>>> 338664df
	ac.vcpuid = -1;
	error = ioctl(ctx->fd, VM_RESUME_CPU, &ac);
	return (error);
}

int
vm_get_intinfo(struct vcpu *vcpu, uint64_t *info1, uint64_t *info2)
{
	struct vm_intinfo vmii;
	int error;

	bzero(&vmii, sizeof(struct vm_intinfo));
	vmii.vcpuid = vcpu->vcpuid;
	error = vcpu_ioctl(vcpu, VM_GET_INTINFO, &vmii);
	if (error == 0) {
		*info1 = vmii.info1;
		*info2 = vmii.info2;
	}
	return (error);
}

int
vm_set_intinfo(struct vcpu *vcpu, uint64_t info1)
{
	struct vm_intinfo vmii;
	int error;

	bzero(&vmii, sizeof(struct vm_intinfo));
	vmii.vcpuid = vcpu->vcpuid;
	vmii.info1 = info1;
	error = vcpu_ioctl(vcpu, VM_SET_INTINFO, &vmii);
	return (error);
}

int
vm_rtc_write(struct vmctx *ctx, int offset, uint8_t value)
{
	struct vm_rtc_data rtcdata;
	int error;

	bzero(&rtcdata, sizeof(struct vm_rtc_data));
	rtcdata.offset = offset;
	rtcdata.value = value;
	error = ioctl(ctx->fd, VM_RTC_WRITE, &rtcdata);
	return (error);
}

int
vm_rtc_read(struct vmctx *ctx, int offset, uint8_t *retval)
{
	struct vm_rtc_data rtcdata;
	int error;

	bzero(&rtcdata, sizeof(struct vm_rtc_data));
	rtcdata.offset = offset;
	error = ioctl(ctx->fd, VM_RTC_READ, &rtcdata);
	if (error == 0)
		*retval = rtcdata.value;
	return (error);
}

#ifdef __FreeBSD__
int
vm_rtc_settime(struct vmctx *ctx, time_t secs)
{
	struct vm_rtc_time rtctime;
	int error;

	bzero(&rtctime, sizeof(struct vm_rtc_time));
	rtctime.secs = secs;
	error = ioctl(ctx->fd, VM_RTC_SETTIME, &rtctime);
	return (error);
}

int
vm_rtc_gettime(struct vmctx *ctx, time_t *secs)
{
	struct vm_rtc_time rtctime;
	int error;

	bzero(&rtctime, sizeof(struct vm_rtc_time));
	error = ioctl(ctx->fd, VM_RTC_GETTIME, &rtctime);
	if (error == 0)
		*secs = rtctime.secs;
	return (error);
}
#else /* __FreeBSD__ */

int
vm_rtc_settime(struct vmctx *ctx, const timespec_t *ts)
{
	return (ioctl(ctx->fd, VM_RTC_SETTIME, ts));
}

int
vm_rtc_gettime(struct vmctx *ctx, timespec_t *ts)
{
	return (ioctl(ctx->fd, VM_RTC_GETTIME, ts));
}

#endif /* __FreeBSD__ */

int
vm_restart_instruction(void *ctxp, int vcpu __unused)
{
	struct vmctx *ctx = ctxp;
	int arg;

	return (ioctl(ctx->fd, VM_RESTART_INSTRUCTION, &arg));
}

int
vm_set_topology(struct vmctx *ctx,
    uint16_t sockets, uint16_t cores, uint16_t threads, uint16_t maxcpus)
{
	struct vm_cpu_topology topology;

	bzero(&topology, sizeof (struct vm_cpu_topology));
	topology.sockets = sockets;
	topology.cores = cores;
	topology.threads = threads;
	topology.maxcpus = maxcpus;
	return (ioctl(ctx->fd, VM_SET_TOPOLOGY, &topology));
}

int
vm_get_topology(struct vmctx *ctx,
    uint16_t *sockets, uint16_t *cores, uint16_t *threads, uint16_t *maxcpus)
{
	struct vm_cpu_topology topology;
	int error;

	bzero(&topology, sizeof (struct vm_cpu_topology));
	error = ioctl(ctx->fd, VM_GET_TOPOLOGY, &topology);
	if (error == 0) {
		*sockets = topology.sockets;
		*cores = topology.cores;
		*threads = topology.threads;
		*maxcpus = topology.maxcpus;
	}
	return (error);
}

#ifdef	__FreeBSD__
/* Keep in sync with machine/vmm_dev.h. */
static const cap_ioctl_t vm_ioctl_cmds[] = { VM_RUN, VM_SUSPEND, VM_REINIT,
    VM_ALLOC_MEMSEG, VM_GET_MEMSEG, VM_MMAP_MEMSEG, VM_MMAP_MEMSEG,
    VM_MMAP_GETNEXT, VM_MUNMAP_MEMSEG, VM_SET_REGISTER, VM_GET_REGISTER,
    VM_SET_SEGMENT_DESCRIPTOR, VM_GET_SEGMENT_DESCRIPTOR,
    VM_SET_REGISTER_SET, VM_GET_REGISTER_SET,
    VM_SET_KERNEMU_DEV, VM_GET_KERNEMU_DEV,
    VM_INJECT_EXCEPTION, VM_LAPIC_IRQ, VM_LAPIC_LOCAL_IRQ,
    VM_LAPIC_MSI, VM_IOAPIC_ASSERT_IRQ, VM_IOAPIC_DEASSERT_IRQ,
    VM_IOAPIC_PULSE_IRQ, VM_IOAPIC_PINCOUNT, VM_ISA_ASSERT_IRQ,
    VM_ISA_DEASSERT_IRQ, VM_ISA_PULSE_IRQ, VM_ISA_SET_IRQ_TRIGGER,
    VM_SET_CAPABILITY, VM_GET_CAPABILITY, VM_BIND_PPTDEV,
    VM_UNBIND_PPTDEV, VM_MAP_PPTDEV_MMIO, VM_PPTDEV_MSI,
    VM_PPTDEV_MSIX, VM_UNMAP_PPTDEV_MMIO, VM_PPTDEV_DISABLE_MSIX,
    VM_INJECT_NMI, VM_STATS, VM_STAT_DESC,
    VM_SET_X2APIC_STATE, VM_GET_X2APIC_STATE,
    VM_GET_HPET_CAPABILITIES, VM_GET_GPA_PMAP, VM_GLA2GPA,
    VM_GLA2GPA_NOFAULT,
    VM_ACTIVATE_CPU, VM_GET_CPUS, VM_SUSPEND_CPU, VM_RESUME_CPU,
    VM_SET_INTINFO, VM_GET_INTINFO,
    VM_RTC_WRITE, VM_RTC_READ, VM_RTC_SETTIME, VM_RTC_GETTIME,
    VM_RESTART_INSTRUCTION, VM_SET_TOPOLOGY, VM_GET_TOPOLOGY,
    VM_SNAPSHOT_REQ, VM_RESTORE_TIME
};

int
vm_limit_rights(struct vmctx *ctx)
{
	cap_rights_t rights;
	size_t ncmds;

	cap_rights_init(&rights, CAP_IOCTL, CAP_MMAP_RW);
	if (caph_rights_limit(ctx->fd, &rights) != 0)
		return (-1);
	ncmds = nitems(vm_ioctl_cmds);
	if (caph_ioctls_limit(ctx->fd, vm_ioctl_cmds, ncmds) != 0)
		return (-1);
	return (0);
}
#endif

/*
 * Avoid using in new code.  Operations on the fd should be wrapped here so that
 * capability rights can be kept in sync.
 */
int
vm_get_device_fd(struct vmctx *ctx)
{

	return (ctx->fd);
}

#ifndef __FreeBSD__
int
vm_pmtmr_set_location(struct vmctx *ctx, uint16_t ioport)
{
	return (ioctl(ctx->fd, VM_PMTMR_LOCATE, ioport));
}

int
vm_wrlock_cycle(struct vmctx *ctx)
{
	if (ioctl(ctx->fd, VM_WRLOCK_CYCLE, 0) != 0) {
		return (errno);
	}
	return (0);
}

int
vm_get_run_state(struct vcpu *vcpu, enum vcpu_run_state *state,
    uint8_t *sipi_vector)
{
	struct vm_run_state data;

	data.vcpuid = vcpu->vcpuid;
	if (vcpu_ioctl(vcpu, VM_GET_RUN_STATE, &data) != 0) {
		return (errno);
	}

	*state = data.state;
	*sipi_vector = data.sipi_vector;
	return (0);
}

int
vm_set_run_state(struct vcpu *vcpu, enum vcpu_run_state state,
    uint8_t sipi_vector)
{
	struct vm_run_state data;

	data.vcpuid = vcpu->vcpuid;
	data.state = state;
	data.sipi_vector = sipi_vector;
	if (vcpu_ioctl(vcpu, VM_SET_RUN_STATE, &data) != 0) {
		return (errno);
	}

	return (0);
}

int
vm_vcpu_barrier(struct vcpu *vcpu)
{
	if (ioctl(vcpu->ctx->fd, VM_VCPU_BARRIER, vcpu->vcpuid) != 0) {
		return (errno);
	}

	return (0);
}
#endif /* __FreeBSD__ */

#ifdef __FreeBSD__
const cap_ioctl_t *
vm_get_ioctls(size_t *len)
{
	cap_ioctl_t *cmds;

	if (len == NULL) {
		cmds = malloc(sizeof(vm_ioctl_cmds));
		if (cmds == NULL)
			return (NULL);
		bcopy(vm_ioctl_cmds, cmds, sizeof(vm_ioctl_cmds));
		return (cmds);
	}

	*len = nitems(vm_ioctl_cmds);
	return (NULL);
}
#endif /* __FreeBSD__ */<|MERGE_RESOLUTION|>--- conflicted
+++ resolved
@@ -780,12 +780,6 @@
 #else
 /*
  * Rather than use the fragile function above, we continue to explicitly set
-<<<<<<< HEAD
- * the vcpu field in the command struct, but use the following definition for
- * the invocations, to continue to minimise the upstream diff.
- */
-#define	vcpu_ioctl(vcpu, cmd, arg)	ioctl((vcpu)->ctx->fd, (cmd), (arg))
-=======
  * the vcpu field in the command struct, and use the following function to
  * wrap the invocations, to continue to minimise the upstream diff.
  */
@@ -794,7 +788,6 @@
 {
 	return (ioctl(vcpu->ctx->fd, cmd, arg));
 }
->>>>>>> 338664df
 #endif
 
 int
@@ -1978,8 +1971,6 @@
 
 int
 vm_resume_cpu(struct vcpu *vcpu)
-<<<<<<< HEAD
-=======
 {
 	struct vm_activate_cpu ac;
 	int error;
@@ -1992,27 +1983,11 @@
 
 int
 vm_resume_all_cpus(struct vmctx *ctx)
->>>>>>> 338664df
 {
 	struct vm_activate_cpu ac;
 	int error;
 
 	bzero(&ac, sizeof(struct vm_activate_cpu));
-<<<<<<< HEAD
-	ac.vcpuid = vcpu->vcpuid;
-	error = vcpu_ioctl(vcpu, VM_RESUME_CPU, &ac);
-	return (error);
-}
-
-int
-vm_resume_all_cpus(struct vmctx *ctx)
-{
-	struct vm_activate_cpu ac;
-	int error;
-
-	bzero(&ac, sizeof(struct vm_activate_cpu));
-=======
->>>>>>> 338664df
 	ac.vcpuid = -1;
 	error = ioctl(ctx->fd, VM_RESUME_CPU, &ac);
 	return (error);
