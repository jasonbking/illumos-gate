/*
 * This file and its contents are supplied under the terms of the
 * Common Development and Distribution License ("CDDL"), version 1.0.
 * You may only use this file in accordance with the terms of version
 * 1.0 of the CDDL.
 *
 * A full copy of the text of the CDDL should have accompanied this
 * source.  A copy of the CDDL is also available via the Internet at
 * http://www.illumos.org/license/CDDL.
 */

/*
 * Copyright 2019 Joyent, Inc.
 * Copyright 2020 OmniOS Community Edition (OmniOSce) Association.
 */

#ifndef _LIBCTF_IMPL_H
#define	_LIBCTF_IMPL_H

/*
 * Portions of libctf implementations that are only suitable for CTF's userland
 * library, eg. converting and merging related routines.
 */

#include <libelf.h>
#include <libctf.h>
#include <ctf_impl.h>
#include <sys/list.h>

#ifdef __cplusplus
extern "C" {
#endif

typedef struct ctf_convert_filelist {
	list_node_t ccf_node;
<<<<<<< HEAD
	const char *ccf_basename;
=======
	char *ccf_basename;
>>>>>>> a92282e4
} ctf_convert_filelist_t;

struct ctf_convert_handle {
	char *cch_label;
	uint_t cch_flags;
	uint_t cch_nthreads;
	uint_t cch_batchsize;
	ctf_convert_warn_f cch_warncb;
	list_t cch_nodebug;
	void *cch_warncb_arg;
};

typedef int (*ctf_convert_f)(ctf_convert_t *, int, Elf *, ctf_file_t **,
    char *, size_t);
extern int ctf_dwarf_convert(ctf_convert_t *, int, Elf *, ctf_file_t **,
    char *, size_t);

/*
 * Symbol walking
 */
typedef int (*ctf_symtab_f)(const Elf64_Sym *, ulong_t, const char *,
    const char *, boolean_t, void *);
extern int ctf_symtab_iter(ctf_file_t *, ctf_symtab_f, void *);

/*
 * zlib compression routines
 */
extern int ctf_compress(ctf_file_t *fp, void **, size_t *, size_t *);

extern int ctf_diff_self(ctf_diff_t *, ctf_diff_type_f, void *);

/*
 * Internal debugging aids
 */
extern void ctf_phase_dump(ctf_file_t *, const char *, const char *);
extern void ctf_phase_bump(void);

#ifdef __cplusplus
}
#endif

#endif /* _LIBCTF_IMPL_H */<|MERGE_RESOLUTION|>--- conflicted
+++ resolved
@@ -33,11 +33,7 @@
 
 typedef struct ctf_convert_filelist {
 	list_node_t ccf_node;
-<<<<<<< HEAD
-	const char *ccf_basename;
-=======
 	char *ccf_basename;
->>>>>>> a92282e4
 } ctf_convert_filelist_t;
 
 struct ctf_convert_handle {
