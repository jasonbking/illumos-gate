/*
 * CDDL HEADER START
 *
 * The contents of this file are subject to the terms of the
 * Common Development and Distribution License, Version 1.0 only
 * (the "License").  You may not use this file except in compliance
 * with the License.
 *
 * You can obtain a copy of the license at usr/src/OPENSOLARIS.LICENSE
 * or http://www.opensolaris.org/os/licensing.
 * See the License for the specific language governing permissions
 * and limitations under the License.
 *
 * When distributing Covered Code, include this CDDL HEADER in each
 * file and include the License file at usr/src/OPENSOLARIS.LICENSE.
 * If applicable, add the following below this CDDL HEADER, with the
 * fields enclosed by brackets "[]" replaced with your own identifying
 * information: Portions Copyright [yyyy] [name of copyright owner]
 *
 * CDDL HEADER END
 */
/*
 * Copyright 2001-2003 Sun Microsystems, Inc.  All rights reserved.
 * Use is subject to license terms.
 */
/*
 * Copyright (c) 2015, Joyent, Inc.
 */

/*
 * This header file defines the interfaces available from the CTF debugger
 * library, libctf.  This library provides functions that a debugger can
 * use to operate on data in the Compact ANSI-C Type Format (CTF).  This
 * is NOT a public interface, although it may eventually become one in
 * the fullness of time after we gain more experience with the interfaces.
 *
 * In the meantime, be aware that any program linked with libctf in this
 * release of illumos is almost guaranteed to break in the next release.
 *
 * In short, do not user this header file or libctf for any purpose.
 */

#ifndef	_LIBCTF_H
#define	_LIBCTF_H

#include <sys/ctf_api.h>
#include <libelf.h>

#ifdef	__cplusplus
extern "C" {
#endif

/*
 * This flag can be used to enable debug messages.
 */
extern int _libctf_debug;

typedef enum ctf_diff_flag {
	CTF_DIFF_F_IGNORE_INTNAMES = 0x01
} ctf_diff_flag_t;

typedef struct ctf_diff ctf_diff_t;
typedef void (*ctf_diff_type_f)(ctf_file_t *, ctf_id_t, boolean_t, ctf_file_t *,
    ctf_id_t, void *);
typedef void (*ctf_diff_func_f)(ctf_file_t *, ulong_t, boolean_t, ctf_file_t *,
    ulong_t, void *);
typedef void (*ctf_diff_obj_f)(ctf_file_t *, ulong_t, ctf_id_t, boolean_t,
    ctf_file_t *, ulong_t, ctf_id_t, void *);

extern int ctf_diff_init(ctf_file_t *, ctf_file_t *, ctf_diff_t **);
extern uint_t ctf_diff_getflags(ctf_diff_t *);
extern int ctf_diff_setflags(ctf_diff_t *, uint_t);
extern int ctf_diff_types(ctf_diff_t *, ctf_diff_type_f, void *);
extern int ctf_diff_functions(ctf_diff_t *, ctf_diff_func_f, void *);
extern int ctf_diff_objects(ctf_diff_t *, ctf_diff_obj_f, void *);
extern void ctf_diff_fini(ctf_diff_t *);

#define	CTF_CONVERT_F_IGNNONC	0x01
<<<<<<< HEAD
extern ctf_file_t *ctf_elfconvert(int, Elf *, const char *, uint_t, uint_t,
    int *, char *, size_t);
=======
>>>>>>> 2385a442
extern ctf_file_t *ctf_fdconvert(int, const char *, uint_t, uint_t, int *,
    char *, size_t);

typedef struct ctf_merge_handle ctf_merge_t;
extern ctf_merge_t *ctf_merge_init(int, int *);
extern int ctf_merge_add(ctf_merge_t *, ctf_file_t *);
extern int ctf_merge_set_nthreads(ctf_merge_t *, const uint_t);
extern int ctf_merge_label(ctf_merge_t *, const char *);
extern int ctf_merge_uniquify(ctf_merge_t *, ctf_file_t *, const char *);
extern int ctf_merge_merge(ctf_merge_t *, ctf_file_t **);
extern int ctf_merge_dedup(ctf_merge_t *, ctf_file_t **);
extern void ctf_merge_fini(ctf_merge_t *);

#define	CTF_ELFWRITE_F_COMPRESS		0x1
extern int ctf_elffdwrite(ctf_file_t *, int, int, int);
extern int ctf_elfwrite(ctf_file_t *, const char *, const char *, int);

#ifdef	__cplusplus
}
#endif

#endif	/* _LIBCTF_H */<|MERGE_RESOLUTION|>--- conflicted
+++ resolved
@@ -76,11 +76,6 @@
 extern void ctf_diff_fini(ctf_diff_t *);
 
 #define	CTF_CONVERT_F_IGNNONC	0x01
-<<<<<<< HEAD
-extern ctf_file_t *ctf_elfconvert(int, Elf *, const char *, uint_t, uint_t,
-    int *, char *, size_t);
-=======
->>>>>>> 2385a442
 extern ctf_file_t *ctf_fdconvert(int, const char *, uint_t, uint_t, int *,
     char *, size_t);
 
