/*
 * CDDL HEADER START
 *
 * The contents of this file are subject to the terms of the
 * Common Development and Distribution License (the "License").
 * You may not use this file except in compliance with the License.
 *
 * You can obtain a copy of the license at usr/src/OPENSOLARIS.LICENSE
 * or http://www.opensolaris.org/os/licensing.
 * See the License for the specific language governing permissions
 * and limitations under the License.
 *
 * When distributing Covered Code, include this CDDL HEADER in each
 * file and include the License file at usr/src/OPENSOLARIS.LICENSE.
 * If applicable, add the following below this CDDL HEADER, with the
 * fields enclosed by brackets "[]" replaced with your own identifying
 * information: Portions Copyright [yyyy] [name of copyright owner]
 *
 * CDDL HEADER END
 */

/*
 * Copyright 2008 Sun Microsystems, Inc.  All rights reserved.
 * Use is subject to license terms.
 */

/*
 * Copyright 2020 OmniOS Community Edition (OmniOSce) Association.
 */

/*	Copyright (c) 1988 AT&T	*/
/*	  All Rights Reserved	*/

#pragma weak _ptsname = ptsname
#pragma weak _grantpt = grantpt
#pragma weak _unlockpt = unlockpt

#include "lint.h"
#include "libc.h"
#include "mtlib.h"
#include <sys/types.h>
#include <signal.h>
#include <sys/param.h>
#include <sys/mkdev.h>
#include <sys/stream.h>
#include <sys/stropts.h>
#include <sys/wait.h>
#include <sys/signal.h>
#include <errno.h>
#include <fcntl.h>
#include <sys/stat.h>
#include <sys/ptms.h>
#include <string.h>
#include <stdlib.h>
#include <unistd.h>
#include <wait.h>
#include <spawn.h>
#include <grp.h>
#include "tsd.h"

#define	PTSNAME "/dev/pts/"		/* slave name */
#define	PTLEN   32			/* slave name length */
#define	DEFAULT_TTY_GROUP	"tty"	/* slave device group owner */

static void itoa(int, char *);

/*
 *  Check that fd argument is a file descriptor of an opened master.
 *  Do this by sending an ISPTM ioctl message down stream. Ioctl()
 *  will fail if:(1) fd is not a valid file descriptor.(2) the file
 *  represented by fd does not understand ISPTM(not a master device).
 *  If we have a valid master, get its minor number via fstat().
 *  Concatenate it to PTSNAME and return it as the name of the slave
 *  device.
 */
static dev_t
ptsdev(int fd)
{
	struct stat64 status;
	struct strioctl istr;

	istr.ic_cmd = ISPTM;
	istr.ic_len = 0;
	istr.ic_timout = 0;
	istr.ic_dp = NULL;

	if (ioctl(fd, I_STR, &istr) < 0 || fstat64(fd, &status) < 0)
		return (NODEV);

	return (minor(status.st_rdev));
}

char *
ptsname(int fd)
{
	dev_t dev;
	char *sname;

	if ((dev = ptsdev(fd)) == NODEV)
		return (NULL);

	sname = tsdalloc(_T_PTSNAME, PTLEN, NULL);
	if (sname == NULL)
		return (NULL);
	(void) strcpy(sname, PTSNAME);
	itoa(dev, sname + strlen(PTSNAME));

	/*
	 * This lookup will create the /dev/pts node (if the corresponding
	 * pty exists.
	 */
	if (access(sname, F_OK) ==  0)
		return (sname);

	return (NULL);
}

/*
 * Send an ioctl down to the master device requesting the
 * master/slave pair be unlocked.
 */
int
unlockpt(int fd)
{
	struct strioctl istr;

	istr.ic_cmd = UNLKPT;
	istr.ic_len = 0;
	istr.ic_timout = 0;
	istr.ic_dp = NULL;

	if (ioctl(fd, I_STR, &istr) < 0)
		return (-1);

	return (0);
}

/*
 * XPG4v2 requires that open of a slave pseudo terminal device
 * provides the process with an interface that is identical to
<<<<<<< HEAD
 * the terminal interface. For a more detailed discussion,
 * see bugid 4025044.
=======
 * the terminal interface.
>>>>>>> 7d8deab2
 *
 * To satisfy this, in strict XPG4v2 mode, this routine also sends
 * a message down the stream that sets a flag in the kernel module
 * so that additional actions are performed when opening an
 * associated slave PTY device. When this happens, modules are
 * automatically pushed onto the stream to provide terminal
 * semantics and those modules are then informed that they should
 * behave in strict XPG4v2 mode which modifies their behaviour. In
 * particular, in strict XPG4v2 mode, empty blocks will be sent up
 * the master side of the stream rather than being suppressed.
 *
 * Most applications do not expect this behaviour so it is only
 * enabled for programs compiled in strict XPG4v2 mode (see
<<<<<<< HEAD
 * stdlib.h)
=======
 * stdlib.h).
>>>>>>> 7d8deab2
 */
int
__unlockpt_xpg4(int fd)
{
	int ret;

	if ((ret = unlockpt(fd)) == 0) {
		struct strioctl istr;

		istr.ic_cmd = PTSSTTY;
		istr.ic_len = 0;
		istr.ic_timout = 0;
		istr.ic_dp = NULL;

		if (ioctl(fd, I_STR, &istr) < 0)
			ret = -1;
	}

	return (ret);
}

int
grantpt(int fd)
{
	struct strioctl istr;
	pt_own_t pto;
	struct group *gr_name;

	/* validate the file descriptor before proceeding */
	if (ptsdev(fd) == NODEV)
		return (-1);

	pto.pto_ruid = getuid();

	gr_name = getgrnam(DEFAULT_TTY_GROUP);
	if (gr_name)
		pto.pto_rgid = gr_name->gr_gid;
	else
		pto.pto_rgid = getgid();

	istr.ic_cmd = OWNERPT;
	istr.ic_len = sizeof (pt_own_t);
	istr.ic_timout = 0;
	istr.ic_dp = (char *)&pto;

	if (ioctl(fd, I_STR, &istr) != 0) {
		errno = EACCES;
		return (-1);
	}

	return (0);
}

/*
 * Send an ioctl down to the master device requesting the master/slave pair
 * be assigned to the given zone.
 */
int
zonept(int fd, zoneid_t zoneid)
{
	struct strioctl istr;

	istr.ic_cmd = ZONEPT;
	istr.ic_len = sizeof (zoneid);
	istr.ic_timout = 0;
	istr.ic_dp = (char *)&zoneid;

	if (ioctl(fd, I_STR, &istr) != 0) {
		return (-1);
	}
	return (0);
}


static void
itoa(int i, char *ptr)
{
	int dig = 0;
	int tempi;

	tempi = i;
	do {
		dig++;
		tempi /= 10;
	} while (tempi);

	ptr += dig;
	*ptr = '\0';
	while (--dig >= 0) {
		*(--ptr) = i % 10 + '0';
		i /= 10;
	}
}


/*
 * added for SUSv3 standard
 *
 * Open a pseudo-terminal device.  External interface.
 */

int
posix_openpt(int oflag)
{
	return (open("/dev/ptmx", oflag));
}<|MERGE_RESOLUTION|>--- conflicted
+++ resolved
@@ -138,12 +138,7 @@
 /*
  * XPG4v2 requires that open of a slave pseudo terminal device
  * provides the process with an interface that is identical to
-<<<<<<< HEAD
- * the terminal interface. For a more detailed discussion,
- * see bugid 4025044.
-=======
  * the terminal interface.
->>>>>>> 7d8deab2
  *
  * To satisfy this, in strict XPG4v2 mode, this routine also sends
  * a message down the stream that sets a flag in the kernel module
@@ -157,11 +152,7 @@
  *
  * Most applications do not expect this behaviour so it is only
  * enabled for programs compiled in strict XPG4v2 mode (see
-<<<<<<< HEAD
- * stdlib.h)
-=======
  * stdlib.h).
->>>>>>> 7d8deab2
  */
 int
 __unlockpt_xpg4(int fd)
