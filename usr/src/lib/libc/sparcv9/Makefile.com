--- conflicted
+++ resolved
@@ -25,11 +25,8 @@
 # Copyright (c) 2013, OmniTI Computer Consulting, Inc. All rights reserved.
 # Copyright 2013 Garrett D'Amore <garrett@damore.org>
 # Copyright 2018 Nexenta Systems, Inc.
-<<<<<<< HEAD
 # Copyright 2018 Joyent, Inc.
-=======
 # Copyright 2019 OmniOS Community Edition (OmniOSce) Association.
->>>>>>> 2a1fd0ff
 #
 
 LIBCDIR=	$(SRC)/lib/libc
