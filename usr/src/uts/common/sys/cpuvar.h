--- conflicted
+++ resolved
@@ -390,11 +390,8 @@
 #define	CPU_DISP_DONTSTEAL	0x01	/* CPU undergoing context swtch */
 #define	CPU_DISP_HALTED		0x02	/* CPU halted waiting for interrupt */
 
-<<<<<<< HEAD
 /* Note: inside ifdef: _KERNEL || _KMEMUSER || _BOOT */
 
-=======
->>>>>>> 0250bb16
 /*
  * Macros for manipulating sets of CPUs as a bitmap.  Note that this
  * bitmap may vary in size depending on the maximum CPU id a specific
@@ -421,7 +418,6 @@
 
 extern cpuset_t	*cpuset_alloc(int);
 extern void	cpuset_free(cpuset_t *);
-<<<<<<< HEAD
 
 /*
  * Functions for manipulating cpusets.  These were previously considered
@@ -451,37 +447,6 @@
 #if defined(_MACHDEP)
 
 /*
-=======
-
-/*
- * Functions for manipulating cpusets.  These were previously considered
- * private when some cpuset_t handling was performed in the CPUSET_* macros.
- * They are now acceptable to use in non-_MACHDEP code.
- */
-extern void	cpuset_all(cpuset_t *);
-extern void	cpuset_all_but(cpuset_t *, const uint_t);
-extern int	cpuset_isnull(const cpuset_t *);
-extern int	cpuset_isequal(const cpuset_t *, const cpuset_t *);
-extern void	cpuset_only(cpuset_t *, const uint_t);
-extern long	cpu_in_set(const cpuset_t *, const uint_t);
-extern void	cpuset_add(cpuset_t *, const uint_t);
-extern void	cpuset_del(cpuset_t *, const uint_t);
-extern uint_t	cpuset_find(const cpuset_t *);
-extern void	cpuset_bounds(const cpuset_t *, uint_t *, uint_t *);
-extern void	cpuset_atomic_del(cpuset_t *, const uint_t);
-extern void	cpuset_atomic_add(cpuset_t *, const uint_t);
-extern long	cpuset_atomic_xadd(cpuset_t *, const uint_t);
-extern long	cpuset_atomic_xdel(cpuset_t *, const uint_t);
-extern void	cpuset_or(cpuset_t *, cpuset_t *);
-extern void	cpuset_xor(cpuset_t *, cpuset_t *);
-extern void	cpuset_and(cpuset_t *, cpuset_t *);
-extern void	cpuset_zero(cpuset_t *);
-
-
-#if defined(_MACHDEP)
-
-/*
->>>>>>> 0250bb16
  * Prior to the cpuset_t restructuring, the CPUSET_* macros contained
  * significant logic, rather than directly invoking the backend functions.
  * They are maintained here so that existing _MACHDEP code can use them.
@@ -524,7 +489,6 @@
 
 #define	CPUSET_ATOMIC_DEL(set, cpu)	cpuset_atomic_del(&(set), cpu)
 #define	CPUSET_ATOMIC_ADD(set, cpu)	cpuset_atomic_add(&(set), cpu)
-<<<<<<< HEAD
 
 #define	CPUSET_ATOMIC_XADD(set, cpu, result)	\
 	(result) = cpuset_atomic_xadd(&(set), cpu)
@@ -540,50 +504,17 @@
 
 #define	CPUSET_ZERO(set)	cpuset_zero(&(set))
 
-#endif /* _MACHDEP */
-#endif /* _KERNEL || _KMEMUSER || _BOOT */
-
-#define	CPU_CPR_OFFLINE		0x0
-#define	CPU_CPR_ONLINE		0x1
-#define	CPU_CPR_IS_OFFLINE(cpu)	(((cpu)->cpu_cpr_flags & CPU_CPR_ONLINE) == 0)
-#define	CPU_CPR_IS_ONLINE(cpu)	((cpu)->cpu_cpr_flags & CPU_CPR_ONLINE)
-#define	CPU_SET_CPR_FLAGS(cpu, flag)	((cpu)->cpu_cpr_flags |= flag)
-
-#if defined(_KERNEL) || defined(_KMEMUSER)
+#endif /* defined(_MACHDEP) */
+
 
 extern cpuset_t cpu_seqid_inuse;
 
-=======
-
-#define	CPUSET_ATOMIC_XADD(set, cpu, result)	\
-	(result) = cpuset_atomic_xadd(&(set), cpu)
-
-#define	CPUSET_ATOMIC_XDEL(set, cpu, result)	\
-	(result) = cpuset_atomic_xdel(&(set), cpu)
-
-#define	CPUSET_OR(set1, set2)	cpuset_or(&(set1), &(set2))
-
-#define	CPUSET_XOR(set1, set2)	cpuset_xor(&(set1), &(set2))
-
-#define	CPUSET_AND(set1, set2)	cpuset_and(&(set1), &(set2))
-
-#define	CPUSET_ZERO(set)	cpuset_zero(&(set))
-
-#endif /* defined(_MACHDEP) */
-
-
-extern cpuset_t cpu_seqid_inuse;
-
->>>>>>> 0250bb16
 extern struct cpu	*cpu[];		/* indexed by CPU number */
 extern struct cpu	**cpu_seq;	/* indexed by sequential CPU id */
 extern cpu_t		*cpu_list;	/* list of CPUs */
 extern cpu_t		*cpu_active;	/* list of active CPUs */
 extern cpuset_t		cpu_active_set;	/* cached set of active CPUs */
-<<<<<<< HEAD
 extern cpuset_t		cpu_available;	/* cached set of available CPUs */
-=======
->>>>>>> 0250bb16
 extern int		ncpus;		/* number of CPUs present */
 extern int		ncpus_online;	/* number of CPUs not quiesced */
 extern int		max_ncpus;	/* max present before ncpus is known */
@@ -650,15 +581,12 @@
 #define	CPU_NEW_GENERATION(cp)	((cp)->cpu_generation++)
 
 #endif /* defined(_KERNEL) || defined(_KMEMUSER) */
-<<<<<<< HEAD
-=======
 
 #define	CPU_CPR_OFFLINE		0x0
 #define	CPU_CPR_ONLINE		0x1
 #define	CPU_CPR_IS_OFFLINE(cpu)	(((cpu)->cpu_cpr_flags & CPU_CPR_ONLINE) == 0)
 #define	CPU_CPR_IS_ONLINE(cpu)	((cpu)->cpu_cpr_flags & CPU_CPR_ONLINE)
 #define	CPU_SET_CPR_FLAGS(cpu, flag)	((cpu)->cpu_cpr_flags |= flag)
->>>>>>> 0250bb16
 
 /*
  * CPU support routines (not for genassym.c)
