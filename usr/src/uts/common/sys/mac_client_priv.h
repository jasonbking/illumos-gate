/*
 * CDDL HEADER START
 *
 * The contents of this file are subject to the terms of the
 * Common Development and Distribution License (the "License").
 * You may not use this file except in compliance with the License.
 *
 * You can obtain a copy of the license at usr/src/OPENSOLARIS.LICENSE
 * or http://www.opensolaris.org/os/licensing.
 * See the License for the specific language governing permissions
 * and limitations under the License.
 *
 * When distributing Covered Code, include this CDDL HEADER in each
 * file and include the License file at usr/src/OPENSOLARIS.LICENSE.
 * If applicable, add the following below this CDDL HEADER, with the
 * fields enclosed by brackets "[]" replaced with your own identifying
 * information: Portions Copyright [yyyy] [name of copyright owner]
 *
 * CDDL HEADER END
 */

/*
 * Copyright 2010 Sun Microsystems, Inc.  All rights reserved.
 * Use is subject to license terms.
<<<<<<< HEAD
 * Copyright 2015 Joyent, Inc.
=======
 * Copyright 2018 Joyent, Inc.
>>>>>>> 7d8deab2
 */

/*
 * This file contains *private* MAC API definitions. This header file
 * should only be included by kernel components which are part of the
 * GLDv3 stack (dld, dls, aggr, softmac).
 */

#ifndef	_SYS_MAC_CLIENT_PRIV_H
#define	_SYS_MAC_CLIENT_PRIV_H

#include <sys/mac.h>
#include <sys/mac_flow.h>

#ifdef	__cplusplus
extern "C" {
#endif

#ifdef	_KERNEL

#ifdef DEBUG
#define	MAC_PERIM_HELD(mph)		mac_perim_held(mph)
#else
#define	MAC_PERIM_HELD(mph)
#endif

extern boolean_t mac_rx_bypass_set(mac_client_handle_t, mac_direct_rx_t,
    void *);
extern void mac_rx_bypass_enable(mac_client_handle_t);
extern void mac_rx_bypass_disable(mac_client_handle_t);

extern const mac_info_t *mac_info(mac_handle_t);
extern boolean_t mac_info_get(const char *, mac_info_t *);
extern boolean_t mac_promisc_get(mac_handle_t);

extern int mac_start(mac_handle_t);
extern void mac_stop(mac_handle_t);

extern void mac_ioctl(mac_handle_t, queue_t *, mblk_t *);
extern link_state_t mac_link_get(mac_handle_t);
extern void mac_resource_set(mac_client_handle_t, mac_resource_add_t, void *);
extern dev_info_t *mac_devinfo_get(mac_handle_t);
extern void *mac_driver(mac_handle_t);
extern boolean_t mac_capab_get(mac_handle_t, mac_capab_t, void *);
extern boolean_t mac_sap_verify(mac_handle_t, uint32_t, uint32_t *);
extern mblk_t *mac_header(mac_handle_t, const uint8_t *, uint32_t, mblk_t *,
    size_t);
extern int mac_header_info(mac_handle_t, mblk_t *, mac_header_info_t *);
extern int mac_vlan_header_info(mac_handle_t, mblk_t *, mac_header_info_t *);
extern mblk_t *mac_header_cook(mac_handle_t, mblk_t *);
extern mblk_t *mac_header_uncook(mac_handle_t, mblk_t *);

extern void mac_resource_set_common(mac_client_handle_t,
    mac_resource_add_t, mac_resource_remove_t, mac_resource_quiesce_t,
    mac_resource_restart_t, mac_resource_bind_t, void *);

extern	void mac_perim_enter_by_mh(mac_handle_t, mac_perim_handle_t *);
extern	int mac_perim_enter_by_macname(const char *, mac_perim_handle_t *);
extern	int mac_perim_enter_by_linkid(datalink_id_t, mac_perim_handle_t *);
extern	void mac_perim_exit(mac_perim_handle_t);
extern	boolean_t mac_perim_held(mac_handle_t);

extern	uint16_t mac_client_vid(mac_client_handle_t);
extern int mac_vnic_unicast_set(mac_client_handle_t, const uint8_t *);
extern boolean_t mac_client_is_vlan_vnic(mac_client_handle_t);

extern void mac_client_poll_enable(mac_client_handle_t);
extern void mac_client_poll_disable(mac_client_handle_t);

/*
 * Flow-related APIs for MAC clients.
 */

extern void mac_link_init_flows(mac_client_handle_t);
extern void mac_link_release_flows(mac_client_handle_t);
extern int mac_link_flow_add(datalink_id_t, char *, flow_desc_t *,
    mac_resource_props_t *);
extern int mac_link_flow_remove(char *);
extern int mac_link_flow_modify(char *, mac_resource_props_t *);
extern boolean_t mac_link_has_flows(mac_client_handle_t);

typedef struct {
	char			fi_flow_name[MAXFLOWNAMELEN];
	datalink_id_t		fi_link_id;
	flow_desc_t		fi_flow_desc;
	mac_resource_props_t	fi_resource_props;
} mac_flowinfo_t;

extern int mac_link_flow_walk(datalink_id_t,
    int (*)(mac_flowinfo_t *, void *), void *);
extern int mac_link_flow_info(char *, mac_flowinfo_t *);

extern void mac_rx_client_quiesce(mac_client_handle_t);
extern void mac_rx_client_restart(mac_client_handle_t);
extern void mac_tx_client_quiesce(mac_client_handle_t);
extern void mac_tx_client_condemn(mac_client_handle_t);
extern void mac_tx_client_restart(mac_client_handle_t);
extern void mac_srs_perm_quiesce(mac_client_handle_t, boolean_t);
extern uint_t mac_hwrings_idx_get(mac_handle_t, uint_t, mac_group_handle_t *,
    mac_ring_handle_t *, mac_ring_type_t);
extern int mac_hwrings_get(mac_client_handle_t, mac_group_handle_t *,
    mac_ring_handle_t *, mac_ring_type_t);
extern uint_t mac_hwring_getinfo(mac_ring_handle_t);
extern void mac_hwring_set_passthru(mac_ring_handle_t, mac_rx_t, void *,
    mac_resource_handle_t);
extern void mac_hwring_clear_passthru(mac_ring_handle_t);
extern void mac_client_set_flow_cb(mac_client_handle_t, mac_rx_t, void *);
extern void mac_client_clear_flow_cb(mac_client_handle_t);

extern void mac_hwring_setup(mac_ring_handle_t, mac_resource_handle_t,
    mac_ring_handle_t);
extern void mac_hwring_teardown(mac_ring_handle_t);
extern int mac_hwring_disable_intr(mac_ring_handle_t);
extern int mac_hwring_enable_intr(mac_ring_handle_t);
extern int mac_hwring_start(mac_ring_handle_t);
extern void mac_hwring_stop(mac_ring_handle_t);
extern int mac_hwring_activate(mac_ring_handle_t);
extern void mac_hwring_quiesce(mac_ring_handle_t);
extern mblk_t *mac_hwring_poll(mac_ring_handle_t, int);
extern mblk_t *mac_hwring_tx(mac_ring_handle_t, mblk_t *);
extern int mac_hwring_getstat(mac_ring_handle_t, uint_t, uint64_t *);
extern mblk_t *mac_hwring_send_priv(mac_client_handle_t,
    mac_ring_handle_t, mblk_t *);
extern void mac_hwring_set_default(mac_handle_t, mac_ring_handle_t);

#define	MAC_HWRING_POLL(ring, bytes)			\
	(((ring)->mr_info.mri_poll)			\
	((ring)->mr_info.mri_driver, (bytes)))

extern int mac_hwgroup_addmac(mac_group_handle_t, const uint8_t *);
extern int mac_hwgroup_remmac(mac_group_handle_t, const uint8_t *);
extern int mac_hwgroup_addvlan(mac_group_handle_t, uint16_t);
extern int mac_hwgroup_remvlan(mac_group_handle_t, uint16_t);

extern boolean_t mac_has_hw_vlan(mac_handle_t);

extern uint_t mac_get_num_rx_groups(mac_handle_t);
extern int mac_set_promisc(mac_handle_t, boolean_t);

extern void mac_set_upper_mac(mac_client_handle_t, mac_handle_t,
    mac_resource_props_t *);

extern int mac_mark_exclusive(mac_handle_t);
extern void mac_unmark_exclusive(mac_handle_t);

extern uint_t mac_hwgrp_num(mac_handle_t, int);
extern void mac_get_hwrxgrp_info(mac_handle_t, int, uint_t *, uint_t *,
    uint_t *, uint_t *, uint_t *, char *);
extern void mac_get_hwtxgrp_info(mac_handle_t, int, uint_t *, uint_t *,
    uint_t *, uint_t *, uint_t *, char *);

extern uint_t mac_txavail_get(mac_handle_t);
extern uint_t mac_rxavail_get(mac_handle_t);
extern uint_t mac_txrsvd_get(mac_handle_t);
extern uint_t mac_rxrsvd_get(mac_handle_t);
extern uint_t mac_rxhwlnksavail_get(mac_handle_t);
extern uint_t mac_rxhwlnksrsvd_get(mac_handle_t);
extern uint_t mac_txhwlnksavail_get(mac_handle_t);
extern uint_t mac_txhwlnksrsvd_get(mac_handle_t);

extern int32_t mac_client_intr_cpu(mac_client_handle_t);
extern void mac_client_set_intr_cpu(void *, mac_client_handle_t, int32_t);
extern void *mac_get_devinfo(mac_handle_t);

extern boolean_t mac_is_vnic(mac_handle_t);
extern boolean_t mac_is_overlay(mac_handle_t);
extern uint32_t mac_no_notification(mac_handle_t);

extern int mac_set_prop(mac_handle_t, mac_prop_id_t, char *, void *, uint_t);
extern int mac_get_prop(mac_handle_t, mac_prop_id_t, char *, void *, uint_t);
extern int mac_prop_info(mac_handle_t, mac_prop_id_t, char *, void *,
    uint_t, mac_propval_range_t *, uint_t *);
extern boolean_t mac_prop_check_size(mac_prop_id_t, uint_t, boolean_t);

extern uint64_t mac_pseudo_rx_ring_stat_get(mac_ring_handle_t, uint_t);
extern uint64_t mac_pseudo_tx_ring_stat_get(mac_ring_handle_t, uint_t);

#endif	/* _KERNEL */

#ifdef	__cplusplus
}
#endif

#endif /* _SYS_MAC_CLIENT_PRIV_H */<|MERGE_RESOLUTION|>--- conflicted
+++ resolved
@@ -22,11 +22,7 @@
 /*
  * Copyright 2010 Sun Microsystems, Inc.  All rights reserved.
  * Use is subject to license terms.
-<<<<<<< HEAD
- * Copyright 2015 Joyent, Inc.
-=======
  * Copyright 2018 Joyent, Inc.
->>>>>>> 7d8deab2
  */
 
 /*
