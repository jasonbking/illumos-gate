/*
 * CDDL HEADER START
 *
 * The contents of this file are subject to the terms of the
 * Common Development and Distribution License (the "License").
 * You may not use this file except in compliance with the License.
 *
 * You can obtain a copy of the license at usr/src/OPENSOLARIS.LICENSE
 * or http://www.opensolaris.org/os/licensing.
 * See the License for the specific language governing permissions
 * and limitations under the License.
 *
 * When distributing Covered Code, include this CDDL HEADER in each
 * file and include the License file at usr/src/OPENSOLARIS.LICENSE.
 * If applicable, add the following below this CDDL HEADER, with the
 * fields enclosed by brackets "[]" replaced with your own identifying
 * information: Portions Copyright [yyyy] [name of copyright owner]
 *
 * CDDL HEADER END
 */

/*
 * Copyright (c) 2008, 2010, Oracle and/or its affiliates. All rights reserved.
 * Copyright (c) 2018, Joyent, Inc.
 * Copyright 2020 RackTop Systems, Inc.
 */

#ifndef	_SYS_MAC_PROVIDER_H
#define	_SYS_MAC_PROVIDER_H

#include <sys/types.h>
#include <sys/ddi.h>
#include <sys/sunddi.h>
#include <sys/stream.h>
#include <sys/mkdev.h>
#include <sys/mac.h>
#include <sys/mac_flow.h>

/*
 * MAC Provider Interface
 */

#ifdef	__cplusplus
extern "C" {
#endif

/*
 * MAC version identifiers. Drivers compiled against the stable V1 version
 * of the API should register with MAC_VERSION_V1. ON drivers should use
 * MAC_VERSION. This is used by mac_alloc() mac_register() to
 * verify that incompatible drivers don't register.
 */
#define	MAC_VERSION_V1	0x1
#define	MAC_VERSION	MAC_VERSION_V1

/*
 * Possible values for ETHER_STAT_XCVR_INUSE statistic.
 */

#define	XCVR_UNDEFINED		0
#define	XCVR_NONE		1
#define	XCVR_10			2
#define	XCVR_100T4		3
#define	XCVR_100X		4
#define	XCVR_100T2		5
#define	XCVR_1000X		6
#define	XCVR_1000T		7

#ifdef	_KERNEL

/*
 * Definitions for MAC Drivers Capabilities
 */
/*
 * MAC layer capabilities.  These capabilities are handled by the drivers'
 * mc_capab_get() callbacks.  Some capabilities require the driver to fill
 * in a given data structure, and others are simply boolean capabilities.
 * Note that capability values must be powers of 2 so that consumers and
 * providers of this interface can keep track of which capabilities they
 * care about by keeping a bitfield of these things around somewhere.
 */
typedef enum {
	/*
	 * Public Capabilities (MAC_VERSION_V1)
	 */
	MAC_CAPAB_HCKSUM	= 0x00000001, /* data is a uint32_t */
	MAC_CAPAB_LSO		= 0x00000008, /* data is mac_capab_lso_t */

	/*
	 * Reserved capabilities, do not use
	 */
	MAC_CAPAB_RESERVED1	= 0x00000002,
	MAC_CAPAB_RESERVED2	= 0x00000004,

	/*
	 * Private driver capabilities
	 */
	MAC_CAPAB_RINGS		= 0x00000010, /* data is mac_capab_rings_t */
	MAC_CAPAB_SHARES	= 0x00000020, /* data is mac_capab_share_t */
	MAC_CAPAB_MULTIFACTADDR = 0x00000040, /* mac_data_multifactaddr_t */

	/*
	 * Private driver capabilities for use by the GLDv3 framework only
	 */
	MAC_CAPAB_VNIC		= 0x00010000, /* data is mac_capab_vnic_t */
	MAC_CAPAB_ANCHOR_VNIC	= 0x00020000, /* boolean only, no data */
	MAC_CAPAB_AGGR		= 0x00040000, /* data is mac_capab_aggr_t */
	MAC_CAPAB_NO_NATIVEVLAN	= 0x00080000, /* boolean only, no data */
	MAC_CAPAB_NO_ZCOPY	= 0x00100000, /* boolean only, no data */
	MAC_CAPAB_LEGACY	= 0x00200000, /* data is mac_capab_legacy_t */
	MAC_CAPAB_VRRP		= 0x00400000, /* data is mac_capab_vrrp_t */
	MAC_CAPAB_OVERLAY	= 0x00800000, /* boolean only, no data */
<<<<<<< HEAD
	MAC_CAPAB_TRANSCEIVER	= 0x01000000, /* mac_capab_transciever_t */
=======
	MAC_CAPAB_TRANSCEIVER	= 0x01000000, /* mac_capab_transceiver_t */
>>>>>>> ca783257
	MAC_CAPAB_LED		= 0x02000000  /* data is mac_capab_led_t */
} mac_capab_t;

/*
 * LSO capability
 */
typedef struct lso_basic_tcp_ipv4_s {
	t_uscalar_t	lso_max;		/* maximum payload */
} lso_basic_tcp_ipv4_t;

typedef struct lso_basic_tcp_ipv6_s {
	t_uscalar_t	lso_max;		/* maximum payload */
} lso_basic_tcp_ipv6_t;

/*
 * Currently supported flags for LSO.
 */
#define	LSO_TX_BASIC_TCP_IPV4	0x01		/* TCPv4 LSO capability */
#define	LSO_TX_BASIC_TCP_IPV6	0x02		/* TCPv6 LSO capability */

/*
 * Future LSO capabilities can be added at the end of the mac_capab_lso_t.
 * When such capability is added to the GLDv3 framework, the size of the
 * mac_capab_lso_t it allocates and passes to the drivers increases. Older
 * drivers wil access only the (upper) sections of that structure, that is the
 * sections carrying the capabilities they understand. This ensures the
 * interface can be safely extended in a binary compatible way.
 */
typedef	struct mac_capab_lso_s {
	t_uscalar_t		lso_flags;
	lso_basic_tcp_ipv4_t	lso_basic_tcp_ipv4;
	lso_basic_tcp_ipv6_t	lso_basic_tcp_ipv6;
	/* Add future lso capabilities here */
} mac_capab_lso_t;

/*
 * Multiple Factory MAC Addresses Capability
 */
typedef struct mac_capab_multifactaddr_s {
	/*
	 * Number of factory addresses
	 */
	uint_t		mcm_naddr;

	/*
	 * Callbacks to query all the factory addresses.
	 */
	void		(*mcm_getaddr)(void *, uint_t, uint8_t *);
} mac_capab_multifactaddr_t;

/*
 * Info and callbacks of legacy devices.
 */
typedef struct mac_capab_legacy_s {
	/*
	 * Notifications that the legacy device does not support.
	 */
	uint32_t	ml_unsup_note;
	/*
	 * dev_t of the legacy device; can be held to force attach.
	 */
	dev_t		ml_dev;
	boolean_t	(*ml_active_set)(void *);
	void		(*ml_active_clear)(void *);
	int		(*ml_fastpath_disable)(void *);
	void		(*ml_fastpath_enable)(void *);
} mac_capab_legacy_t;

typedef struct __mac_prop_info_handle *mac_prop_info_handle_t;

/*
 * MAC driver entry point types.
 */
typedef int		(*mac_getstat_t)(void *, uint_t, uint64_t *);
typedef	int		(*mac_start_t)(void *);
typedef void		(*mac_stop_t)(void *);
typedef int		(*mac_setpromisc_t)(void *, boolean_t);
typedef int		(*mac_multicst_t)(void *, boolean_t, const uint8_t *);
typedef int		(*mac_unicst_t)(void *, const uint8_t *);
typedef void		(*mac_ioctl_t)(void *, queue_t *, mblk_t *);
typedef void		(*mac_resources_t)(void *);
typedef mblk_t		*(*mac_tx_t)(void *, mblk_t *);
typedef	boolean_t	(*mac_getcapab_t)(void *, mac_capab_t, void *);
typedef	int		(*mac_open_t)(void *);
typedef void		(*mac_close_t)(void *);
typedef	int		(*mac_set_prop_t)(void *, const char *, mac_prop_id_t,
			    uint_t, const void *);
typedef	int		(*mac_get_prop_t)(void *, const char *, mac_prop_id_t,
			    uint_t, void *);
typedef void		(*mac_prop_info_t)(void *, const char *, mac_prop_id_t,
			    mac_prop_info_handle_t);

/*
 * Driver callbacks. The following capabilities are optional, and if
 * implemented by the driver, must have a corresponding MC_ flag set
 * in the mc_callbacks field.
 *
 * Any future additions to this list must also be accompanied by an
 * associated mc_callbacks flag so that the framework can grow without
 * affecting the binary compatibility of the interface.
 */
typedef struct mac_callbacks_s {
	uint_t		mc_callbacks;	/* Denotes which callbacks are set */
	mac_getstat_t	mc_getstat;	/* Get the value of a statistic */
	mac_start_t	mc_start;	/* Start the device */
	mac_stop_t	mc_stop;	/* Stop the device */
	mac_setpromisc_t mc_setpromisc;	/* Enable or disable promiscuous mode */
	mac_multicst_t	mc_multicst;	/* Enable or disable a multicast addr */
	mac_unicst_t	mc_unicst;	/* Set the unicast MAC address */
	mac_tx_t	mc_tx;		/* Transmit a packet */
	void		*mc_reserved;	/* Reserved, do not use */
	mac_ioctl_t	mc_ioctl;	/* Process an unknown ioctl */
	mac_getcapab_t	mc_getcapab;	/* Get capability information */
	mac_open_t	mc_open;	/* Open the device */
	mac_close_t	mc_close;	/* Close the device */
	mac_set_prop_t	mc_setprop;
	mac_get_prop_t	mc_getprop;
	mac_prop_info_t	mc_propinfo;
} mac_callbacks_t;

/*
 * Flags for mc_callbacks.  Requiring drivers to set the flags associated
 * with optional callbacks initialized in the structure allows the mac
 * module to add optional callbacks in the future without requiring drivers
 * to recompile.
 */
#define	MC_RESERVED	0x0001
#define	MC_IOCTL	0x0002
#define	MC_GETCAPAB	0x0004
#define	MC_OPEN		0x0008
#define	MC_CLOSE	0x0010
#define	MC_SETPROP	0x0020
#define	MC_GETPROP	0x0040
#define	MC_PROPINFO	0x0080
#define	MC_PROPERTIES	(MC_SETPROP | MC_GETPROP | MC_PROPINFO)

/*
 * Virtualization Capabilities
 */

/*
 * The type of ring classification. This is used by MAC to determine
 * what, if any, processing it has to do upon receiving traffic on a
 * particular Rx ring.
 *
 * MAC_NO_CLASSIFIER
 *
 *	No classification has been set. No traffic should cross an Rx
 *	ring in this state.
 *
 * MAC_SW_CLASSIFIER
 *
 *	The driver delivers traffic for multiple clients to this ring.
 *	All traffic must be software classified by MAC to guarantee
 *	delivery to the correct client. This classification type may
 *	be chosen for several reasons.
 *
 *	o The driver provides only one group and there are multiple
 *	  clients using the MAC.
 *
 *	o The driver provides some hardware filtering but not enough
 *	  to fully classify the traffic. E.g., a VLAN VNIC requires L2
 *	  unicast address filtering as well as VLAN filtering, but
 *	  some drivers may only support the former.
 *
 *	o The ring belongs to the default group. The default group
 *	  acts as a spillover for all clients that can't reserve an
 *	  exclusive group. It also handles multicast traffic for all
 *	  clients. For these reasons, the default group's rings are
 *	  always software classified.
 *
 * MAC_HW_CLASSIFIER
 *
 *	The driver delivers traffic for a single MAC client across
 *	this ring. With this guarantee, MAC can simply pass the
 *	traffic up the stack or even allow polling of the ring.
 *
 * MAC_PASSTHRU_CLASSIFIER
 *
 *	The ring is in "passthru" mode. In this mode we bypass all of
 *	the typical MAC processing and pass the traffic directly to
 *	the mr_pt_fn callback, see mac_rx_common(). This is used in
 *	cases where there is another module acting as MAC provider on
 *	behalf of the driver. E.g., link aggregations use this mode to
 *	take full control of the port's rings; allowing it to enforce
 *	LACP protocols and aggregate rings across discrete drivers.
 */
typedef enum {
	MAC_NO_CLASSIFIER = 0,
	MAC_SW_CLASSIFIER,
	MAC_HW_CLASSIFIER,
	MAC_PASSTHRU_CLASSIFIER
} mac_classify_type_t;

typedef	void	(*mac_rx_func_t)(void *, mac_resource_handle_t, mblk_t *,
    boolean_t);

/*
 * The virtualization level conveys the extent of the NIC hardware assistance
 * for traffic steering employed for virtualization:
 *
 * MAC_VIRT_NONE:	No assist for v12n.
 *
 * MAC_VIRT_LEVEL1:	Multiple Rx rings with MAC address level
 *			classification between groups of rings.
 *			Requires the support of the MAC_CAPAB_RINGS
 *			capability.
 *
 * MAC_VIRT_HIO:	Hybrid I/O capable MAC. Require the support
 *			of the MAC_CAPAB_SHARES capability.
 */
#define	MAC_VIRT_NONE		0x0
#define	MAC_VIRT_LEVEL1		0x1
#define	MAC_VIRT_HIO		0x2

typedef enum {
	MAC_RING_TYPE_RX = 1,	/* Receive ring */
	MAC_RING_TYPE_TX	/* Transmit ring */
} mac_ring_type_t;

/*
 * The value VLAN_ID_NONE (VID 0) means a client does not have
 * membership to any VLAN. However, this statement is true for both
 * untagged packets and priority tagged packets leading to confusion
 * over what semantic is intended. To the provider, VID 0 is a valid
 * VID when priority tagging is in play. To MAC and everything above
 * VLAN_ID_NONE almost universally implies untagged traffic. Thus, we
 * convert VLAN_ID_NONE to a sentinel value (MAC_VLAN_UNTAGGED) at the
 * border between MAC and MAC provider. This informs the provider that
 * the client is interested in untagged traffic and the provider
 * should set any relevant bits to receive such traffic.
 *
 * Currently, the API between MAC and the provider passes the VID as a
 * unit16_t. In the future this could actually be the entire TCI mask
 * (PCP, DEI, and VID). This current scheme is safe in that potential
 * future world as well; as 0xFFFF is not a valid TCI (the 0xFFF VID
 * is reserved and never transmitted across networks).
 */
#define	MAC_VLAN_UNTAGGED		UINT16_MAX
#define	MAC_VLAN_UNTAGGED_VID(vid)	\
	(((vid) == VLAN_ID_NONE) ? MAC_VLAN_UNTAGGED : (vid))

/*
 * Grouping type of a ring group
 *
 * MAC_GROUP_TYPE_STATIC: The ring group can not be re-grouped.
 * MAC_GROUP_TYPE_DYNAMIC: The ring group support dynamic re-grouping
 */
typedef enum {
	MAC_GROUP_TYPE_STATIC = 1,	/* Static ring group */
	MAC_GROUP_TYPE_DYNAMIC		/* Dynamic ring group */
} mac_group_type_t;

typedef	struct __mac_ring_driver	*mac_ring_driver_t;
typedef	struct __mac_group_driver	*mac_group_driver_t;

typedef	struct mac_ring_info_s mac_ring_info_t;
typedef	struct mac_group_info_s mac_group_info_t;

typedef void	(*mac_get_ring_t)(void *, mac_ring_type_t, const int, const int,
    mac_ring_info_t *, mac_ring_handle_t);
typedef void	(*mac_get_group_t)(void *, mac_ring_type_t, const int,
    mac_group_info_t *, mac_group_handle_t);

typedef void	(*mac_group_add_ring_t)(mac_group_driver_t,
    mac_ring_driver_t, mac_ring_type_t);
typedef void	(*mac_group_rem_ring_t)(mac_group_driver_t,
    mac_ring_driver_t, mac_ring_type_t);

/*
 * Multiple Rings Capability
 */
typedef struct	mac_capab_rings_s {
	mac_ring_type_t		mr_type;	/* Ring type: Rx vs Tx */
	mac_group_type_t	mr_group_type;	/* Dynamic vs static grouping */
	uint_t			mr_rnum;	/* Number of rings */
	uint_t			mr_gnum;	/* Number of ring groups */
	mac_get_ring_t		mr_rget;	/* Get ring from driver */
	mac_get_group_t		mr_gget;	/* Get ring group from driver */
	mac_group_add_ring_t	mr_gaddring;	/* Add ring into a group */
	mac_group_rem_ring_t	mr_gremring;	/* Remove ring from a group */
} mac_capab_rings_t;

/*
 * Common ring functions and driver interfaces
 */
typedef	int	(*mac_ring_start_t)(mac_ring_driver_t, uint64_t);
typedef	void	(*mac_ring_stop_t)(mac_ring_driver_t);

typedef	mblk_t	*(*mac_ring_send_t)(void *, mblk_t *);
typedef	mblk_t	*(*mac_ring_poll_t)(void *, int);

typedef int	(*mac_ring_stat_t)(mac_ring_driver_t, uint_t, uint64_t *);

typedef struct mac_ring_info_s {
	mac_ring_driver_t	mri_driver;
	mac_ring_start_t	mri_start;
	mac_ring_stop_t		mri_stop;
	mac_intr_t		mri_intr;
	union {
		mac_ring_send_t	send;
		mac_ring_poll_t	poll;
	} mrfunion;
	mac_ring_stat_t		mri_stat;

	/*
	 * mri_flags will have some bits set to indicate some special
	 * property/feature of a ring like serialization needed for a
	 * Tx ring or packets should always need enqueuing on Rx side,
	 * etc.
	 */
	uint_t			mri_flags;
} mac_ring_info_s;

#define	mri_tx			mrfunion.send
#define	mri_poll		mrfunion.poll

/*
 * #defines for mri_flags. The flags are temporary flags that are provided
 * only to workaround issues in specific drivers, and they will be
 * removed in the future.
 *
 * These are consumed only by sun4v and neptune (nxge).
 */
#define	MAC_RING_TX_SERIALIZE		0x1
#define	MAC_RING_RX_ENQUEUE		0x2

typedef	int	(*mac_group_start_t)(mac_group_driver_t);
typedef	void	(*mac_group_stop_t)(mac_group_driver_t);
typedef	int	(*mac_add_mac_addr_t)(void *, const uint8_t *);
typedef	int	(*mac_rem_mac_addr_t)(void *, const uint8_t *);
typedef int	(*mac_add_vlan_filter_t)(mac_group_driver_t, uint16_t);
typedef int	(*mac_rem_vlan_filter_t)(mac_group_driver_t, uint16_t);

struct mac_group_info_s {
	mac_group_driver_t	mgi_driver;	/* Driver reference */
	mac_group_start_t	mgi_start;	/* Start the group */
	mac_group_stop_t	mgi_stop;	/* Stop the group */
	uint_t			mgi_count;	/* Count of rings */
	mac_intr_t		mgi_intr;	/* Optional per-group intr */

	/* Only used for Rx groups */
	mac_add_mac_addr_t	mgi_addmac;	/* Add a MAC address */
	mac_rem_mac_addr_t	mgi_remmac;	/* Remove a MAC address */
	mac_add_vlan_filter_t	mgi_addvlan;	/* Add a VLAN filter */
	mac_rem_vlan_filter_t	mgi_remvlan;	/* Remove a VLAN filter */
};

/*
 * Share management functions.
 */
typedef uint64_t mac_share_handle_t;

/*
 * Allocate and free a share. Returns ENOSPC if all shares have been
 * previously allocated.
 */
typedef int (*mac_alloc_share_t)(void *, mac_share_handle_t *);
typedef void (*mac_free_share_t)(mac_share_handle_t);

/*
 * Bind and unbind a share. Binding a share allows a domain
 * to have direct access to the groups and rings associated with
 * that share.
 */
typedef int (*mac_bind_share_t)(mac_share_handle_t, uint64_t, uint64_t *);
typedef void (*mac_unbind_share_t)(mac_share_handle_t);

/*
 * Return information on about a share.
 */
typedef void (*mac_share_query_t)(mac_share_handle_t, mac_ring_type_t,
    mac_ring_handle_t *, uint_t *);

/*
 * Basic idea, bind previously created ring groups to shares
 * for them to be exported (or shared) by another domain.
 * These interfaces bind/unbind the ring group to a share.
 * The groups and their rings will be shared with the guest
 * as soon as the share is bound.
 */
typedef int (*mac_share_add_group_t)(mac_share_handle_t,
    mac_group_driver_t);
typedef int (*mac_share_rem_group_t)(mac_share_handle_t,
    mac_group_driver_t);

typedef struct  mac_capab_share_s {
	uint_t			ms_snum;	/* Number of shares (vr's) */
	void			*ms_handle;	/* Handle to driver. */
	mac_alloc_share_t	ms_salloc;	/* Get a share from driver. */
	mac_free_share_t	ms_sfree;	/* Return a share to driver. */
	mac_share_add_group_t	ms_sadd;	/* Add a group to the share. */
	mac_share_rem_group_t	ms_sremove;	/* Remove group from share. */
	mac_share_query_t	ms_squery;	/* Query share constraints */
	mac_bind_share_t	ms_sbind;	/* Bind a share */
	mac_unbind_share_t	ms_sunbind;	/* Unbind a share */
} mac_capab_share_t;

typedef struct mac_capab_vrrp_s {
	/* IPv6 or IPv4? */
	int		mcv_af;
} mac_capab_vrrp_t;

/*
 * Transceiver capability
 */
typedef struct mac_transceiver_info mac_transceiver_info_t;

typedef struct mac_capab_transceiver {
	uint_t	mct_flags;
	uint_t	mct_ntransceivers;
	int	(*mct_info)(void *, uint_t, mac_transceiver_info_t *);
	int	(*mct_read)(void *, uint_t, uint_t, void *, size_t, off_t,
		    size_t *);
} mac_capab_transceiver_t;

/*
 * LED capability
 */
typedef struct mac_capab_led {
	uint_t		mcl_flags;
	mac_led_mode_t	mcl_modes;
	int		(*mcl_set)(void *, mac_led_mode_t, uint_t);
} mac_capab_led_t;

/*
 * MAC registration interface
 */
typedef struct mac_register_s {
	uint_t			m_version;	/* set by mac_alloc() */
	const char		*m_type_ident;
	void			*m_driver;	/* Driver private data */
	dev_info_t		*m_dip;
	uint_t			m_instance;
	uint8_t			*m_src_addr;
	uint8_t			*m_dst_addr;
	mac_callbacks_t		*m_callbacks;
	uint_t			m_min_sdu;
	uint_t			m_max_sdu;
	void			*m_pdata;
	size_t			m_pdata_size;
	char			**m_priv_props;
	uint32_t		m_margin;
	uint32_t		m_v12n;		/* Virtualization level */
	uint_t			m_multicast_sdu;
} mac_register_t;

/*
 * Driver interface functions.
 */
extern mac_protect_t		*mac_protect_get(mac_handle_t);
extern void			mac_sdu_get(mac_handle_t, uint_t *, uint_t *);
extern void			mac_sdu_get2(mac_handle_t, uint_t *, uint_t *,
				    uint_t *);
extern int			mac_maxsdu_update(mac_handle_t, uint_t);
extern int			mac_maxsdu_update2(mac_handle_t, uint_t,
				    uint_t);

extern mac_register_t		*mac_alloc(uint_t);
extern void			mac_free(mac_register_t *);
extern int			mac_register(mac_register_t *, mac_handle_t *);
extern int			mac_disable_nowait(mac_handle_t);
extern int			mac_disable(mac_handle_t);
extern int			mac_unregister(mac_handle_t);
extern void			mac_rx(mac_handle_t, mac_resource_handle_t,
				    mblk_t *);
extern void			mac_rx_ring(mac_handle_t, mac_ring_handle_t,
				    mblk_t *, uint64_t);
extern void			mac_link_update(mac_handle_t, link_state_t);
extern void			mac_link_redo(mac_handle_t, link_state_t);
extern void			mac_unicst_update(mac_handle_t,
				    const uint8_t *);
extern void			mac_dst_update(mac_handle_t, const uint8_t *);
extern void			mac_tx_update(mac_handle_t);
extern void			mac_tx_ring_update(mac_handle_t,
				    mac_ring_handle_t);
extern void			mac_capab_update(mac_handle_t);
extern int			mac_pdata_update(mac_handle_t, void *,
				    size_t);
extern void			mac_multicast_refresh(mac_handle_t,
				    mac_multicst_t, void *, boolean_t);
extern void			mac_unicst_refresh(mac_handle_t, mac_unicst_t,
				    void *);
extern void			mac_promisc_refresh(mac_handle_t,
				    mac_setpromisc_t, void *);
extern boolean_t		mac_margin_update(mac_handle_t, uint32_t);
extern void			mac_margin_get(mac_handle_t, uint32_t *);
extern int			mac_margin_remove(mac_handle_t, uint32_t);
extern int			mac_margin_add(mac_handle_t, uint32_t *,
				    boolean_t);
extern void			mac_init_ops(struct dev_ops *, const char *);
extern void			mac_fini_ops(struct dev_ops *);
extern int			mac_devt_to_instance(dev_t);
extern minor_t			mac_private_minor(void);
extern void			mac_ring_intr_set(mac_ring_handle_t,
				    ddi_intr_handle_t);


extern mactype_register_t	*mactype_alloc(uint_t);
extern void			mactype_free(mactype_register_t *);
extern int			mactype_register(mactype_register_t *);
extern int			mactype_unregister(const char *);

extern boolean_t		mac_unicst_verify(mac_handle_t,
				    const uint8_t *, uint_t);

extern int			mac_group_add_ring(mac_group_handle_t, int);
extern void			mac_group_rem_ring(mac_group_handle_t,
				    mac_ring_handle_t);
extern mac_ring_handle_t	mac_find_ring(mac_group_handle_t, int);

extern void			mac_prop_info_set_default_uint8(
				    mac_prop_info_handle_t, uint8_t);
extern void			mac_prop_info_set_default_str(
				    mac_prop_info_handle_t, const char *);
extern void			mac_prop_info_set_default_uint64(
				    mac_prop_info_handle_t, uint64_t);
extern void			mac_prop_info_set_default_uint32(
				    mac_prop_info_handle_t, uint32_t);
extern void			mac_prop_info_set_default_link_flowctrl(
				    mac_prop_info_handle_t, link_flowctrl_t);
extern void			mac_prop_info_set_default_fec(
				    mac_prop_info_handle_t, link_fec_t);
extern void			mac_prop_info_set_range_uint32(
				    mac_prop_info_handle_t,
				    uint32_t, uint32_t);
extern void			mac_prop_info_set_perm(mac_prop_info_handle_t,
				    uint8_t);

extern void			mac_hcksum_get(const mblk_t *, uint32_t *,
				    uint32_t *, uint32_t *, uint32_t *,
				    uint32_t *);
extern void			mac_hcksum_set(mblk_t *, uint32_t, uint32_t,
				    uint32_t, uint32_t, uint32_t);
extern void			mac_hcksum_clone(const mblk_t *, mblk_t *);

extern void			mac_lso_get(mblk_t *, uint32_t *, uint32_t *);

extern void			mac_transceiver_info_set_present(
				    mac_transceiver_info_t *,
				    boolean_t);
extern void			mac_transceiver_info_set_usable(
				    mac_transceiver_info_t *,
				    boolean_t);

/*
 * This represents a provisional set of currently illumos-private APIs to get
 * information about a mblk_t chain's type. This is an evolving interface.
 */
typedef enum mac_ether_offload_flags {
	MEOI_L2INFO_SET		= 1 << 0,
	MEOI_VLAN_TAGGED	= 1 << 1,
	MEOI_L3INFO_SET		= 1 << 2,
	MEOI_L4INFO_SET		= 1 << 3
} mac_ether_offload_flags_t;

typedef struct mac_ether_offload_info {
	mac_ether_offload_flags_t	meoi_flags;	/* What's valid? */
	size_t		meoi_len;	/* Total message length */
	uint8_t		meoi_l2hlen;	/* How long is the Ethernet header? */
	uint16_t	meoi_l3proto;	/* What's the Ethertype */
	uint8_t		meoi_l3hlen;	/* How long is the header? */
	uint8_t		meoi_l4proto;	/* What is the payload type? */
	uint8_t		meoi_l4hlen;	/* How long is the L4 header */
} mac_ether_offload_info_t;

extern int			mac_ether_offload_info(mblk_t *,
				    mac_ether_offload_info_t *);


#endif	/* _KERNEL */

#ifdef	__cplusplus
}
#endif

#endif /* _SYS_MAC_PROVIDER_H */<|MERGE_RESOLUTION|>--- conflicted
+++ resolved
@@ -110,11 +110,7 @@
 	MAC_CAPAB_LEGACY	= 0x00200000, /* data is mac_capab_legacy_t */
 	MAC_CAPAB_VRRP		= 0x00400000, /* data is mac_capab_vrrp_t */
 	MAC_CAPAB_OVERLAY	= 0x00800000, /* boolean only, no data */
-<<<<<<< HEAD
-	MAC_CAPAB_TRANSCEIVER	= 0x01000000, /* mac_capab_transciever_t */
-=======
 	MAC_CAPAB_TRANSCEIVER	= 0x01000000, /* mac_capab_transceiver_t */
->>>>>>> ca783257
 	MAC_CAPAB_LED		= 0x02000000  /* data is mac_capab_led_t */
 } mac_capab_t;
 
