--- conflicted
+++ resolved
@@ -62,12 +62,8 @@
 extern pgcnt_t	fastscan;
 extern pgcnt_t	pushes;		/* number of pages pushed to swap device */
 extern uint64_t	low_mem_scan;	/* num times page scan due to low memory */
-<<<<<<< HEAD
 extern uint64_t	zone_cap_scan;	/* num times page scan due to zone cap */
-extern uint64_t	n_throttle;	/* num times page create throttled */
-=======
 extern volatile uint64_t n_throttle; /* num times page create throttled */
->>>>>>> 338664df
 
 /* writable copies of tunables */
 extern pgcnt_t	maxpgio;	/* max paging i/o per sec before start swaps */
