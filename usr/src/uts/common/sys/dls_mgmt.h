/*
 * CDDL HEADER START
 *
 * The contents of this file are subject to the terms of the
 * Common Development and Distribution License (the "License").
 * You may not use this file except in compliance with the License.
 *
 * You can obtain a copy of the license at usr/src/OPENSOLARIS.LICENSE
 * or http://www.opensolaris.org/os/licensing.
 * See the License for the specific language governing permissions
 * and limitations under the License.
 *
 * When distributing Covered Code, include this CDDL HEADER in each
 * file and include the License file at usr/src/OPENSOLARIS.LICENSE.
 * If applicable, add the following below this CDDL HEADER, with the
 * fields enclosed by brackets "[]" replaced with your own identifying
 * information: Portions Copyright [yyyy] [name of copyright owner]
 *
 * CDDL HEADER END
 */
/*
 * Copyright (c) 2008, 2010, Oracle and/or its affiliates. All rights reserved.
<<<<<<< HEAD
 * Copyright 2016 Joyent, Inc.
=======
 * Copyright 2015, Joyent, Inc.
 * Copyright 2023 Oxide Computer Company
>>>>>>> aa33dce4
 */

#ifndef	_DLS_MGMT_H
#define	_DLS_MGMT_H

#include <sys/types.h>
#include <sys/param.h>
#include <sys/zone.h>

/*
 * Data-Link Services Module
 */

#ifdef	__cplusplus
extern "C" {
#endif

typedef enum {
	DATALINK_CLASS_PHYS		= 0x01,
	DATALINK_CLASS_VLAN		= 0x02,
	DATALINK_CLASS_AGGR		= 0x04,
	DATALINK_CLASS_VNIC		= 0x08,
	DATALINK_CLASS_ETHERSTUB	= 0x10,
	DATALINK_CLASS_SIMNET		= 0x20,
	DATALINK_CLASS_BRIDGE		= 0x40,
	DATALINK_CLASS_IPTUN		= 0x80,
	DATALINK_CLASS_PART		= 0x100,
	DATALINK_CLASS_OVERLAY		= 0x200,
	DATALINK_CLASS_MISC		= 0x400
} datalink_class_t;

#define	DATALINK_CLASS_ALL	(DATALINK_CLASS_PHYS |	\
	DATALINK_CLASS_VLAN | DATALINK_CLASS_AGGR | DATALINK_CLASS_VNIC | \
	DATALINK_CLASS_ETHERSTUB | DATALINK_CLASS_SIMNET | \
	DATALINK_CLASS_BRIDGE | DATALINK_CLASS_IPTUN | DATALINK_CLASS_PART | \
	DATALINK_CLASS_OVERLAY | DATALINK_CLASS_MISC)

/*
 * A combination of flags and media.
 *   flags is the higher 32 bits, and if it is 0x01, it indicates all media
 *   types can be accepted; otherwise, only the given media type (specified
 *   in the lower 32 bits) is accepted.
 */
typedef uint64_t	datalink_media_t;

#define	DATALINK_ANY_MEDIATYPE		\
	((datalink_media_t)(((datalink_media_t)0x01) << 32))

#define	DATALINK_MEDIA_ACCEPTED(dmedia, media)				\
	(((uint32_t)(((dmedia) >> 32) & 0xfffffffful) & 0x01) ?		\
	B_TRUE : ((uint32_t)((dmedia) & 0xfffffffful) == (media)))

#define	MAXLINKATTRLEN		32
#define	MAXLINKATTRVALLEN	1024

/*
 * Link attributes used by the kernel.
 */
/*
 * The major number and instance number of the underlying physical device
 * are kept as FPHYMAJ and FPHYINST (major, instance + 1).
 *
 * Set for physical links only.
 */
#define	FPHYMAJ		"phymaj"	/* uint64_t */
#define	FPHYINST	"phyinst"	/* uint64_t */

/*
 * The devname of the physical link. For example, bge0, ce1. Set for physical
 * links only.
 */
#define	FDEVNAME	"devname"	/* string */

/*
 * The door file for the dlmgmtd (data-link management) daemon.
 */
#define	DLMGMT_TMPFS_DIR	"/etc/svc/volatile/dladm"
#define	DLMGMT_DOOR		DLMGMT_TMPFS_DIR "/dlmgmt_door"

/*
 * Door upcall commands.
 */
#define	DLMGMT_CMD_DLS_CREATE		1
#define	DLMGMT_CMD_DLS_GETATTR		2
#define	DLMGMT_CMD_DLS_DESTROY		3
#define	DLMGMT_CMD_GETNAME		4
#define	DLMGMT_CMD_GETLINKID		5
#define	DLMGMT_CMD_GETNEXT		6
#define	DLMGMT_CMD_DLS_UPDATE		7
#define	DLMGMT_CMD_LINKPROP_INIT	8
#define	DLMGMT_CMD_SETZONEID		9
#define	DLMGMT_CMD_BASE			128

/*
 * Indicate if the link mapping is active, persistent, or transient. A
 * transient link is an active link with a twist -- it is an active
 * link which is destroyed along with the zone rather than reassigned
 * to the GZ.
 */
#define	DLMGMT_ACTIVE		0x01
#define	DLMGMT_PERSIST		0x02
#define	DLMGMT_TRANSIENT	0x04

/* upcall argument */
typedef struct dlmgmt_door_arg {
	uint_t			ld_cmd;
} dlmgmt_door_arg_t;

typedef struct dlmgmt_upcall_arg_create {
	int			ld_cmd;
	datalink_class_t	ld_class;
	uint32_t		ld_media;
	boolean_t		ld_persist;
	uint64_t		ld_phymaj;
	uint64_t		ld_phyinst;
	char			ld_devname[MAXNAMELEN];
} dlmgmt_upcall_arg_create_t;

/*
 * Note: ld_padding is necessary to keep the size of the structure the
 * same on amd64 and i386.  The same note applies to other ld_padding
 * and lr_paddding fields in structures throughout this file.
 */
typedef struct dlmgmt_upcall_arg_destroy {
	int			ld_cmd;
	datalink_id_t		ld_linkid;
	boolean_t		ld_persist;
	int			ld_padding;
} dlmgmt_upcall_arg_destroy_t;

typedef struct dlmgmt_upcall_arg_update {
	int			ld_cmd;
	boolean_t		ld_novanity;
	uint32_t		ld_media;
	uint32_t		ld_padding;
	char			ld_devname[MAXNAMELEN];
} dlmgmt_upcall_arg_update_t;

typedef struct dlmgmt_upcall_arg_getattr {
	int			ld_cmd;
	datalink_id_t		ld_linkid;
	char			ld_attr[MAXLINKATTRLEN];
} dlmgmt_upcall_arg_getattr_t;

typedef struct dlmgmt_door_getname {
	int			ld_cmd;
	datalink_id_t		ld_linkid;
} dlmgmt_door_getname_t;

typedef struct dlmgmt_door_getlinkid {
	int			ld_cmd;
	char			ld_link[MAXLINKNAMELEN];
	zoneid_t		ld_zoneid;
} dlmgmt_door_getlinkid_t;

typedef struct dlmgmt_door_getnext_s {
	int			ld_cmd;
	datalink_id_t		ld_linkid;
	datalink_class_t	ld_class;
	uint32_t		ld_flags;
	datalink_media_t	ld_dmedia;
} dlmgmt_door_getnext_t;

typedef struct dlmgmt_door_linkprop_init {
	int			ld_cmd;
	datalink_id_t		ld_linkid;
} dlmgmt_door_linkprop_init_t;

typedef struct dlmgmt_door_setzoneid {
	int			ld_cmd;
	datalink_id_t		ld_linkid;
	zoneid_t		ld_zoneid;
} dlmgmt_door_setzoneid_t;

/* upcall return value */
typedef struct dlmgmt_retval_s {
	uint_t			lr_err; /* return error code */
} dlmgmt_retval_t;

typedef dlmgmt_retval_t	dlmgmt_destroy_retval_t,
			dlmgmt_linkprop_init_retval_t,
			dlmgmt_setzoneid_retval_t;

struct dlmgmt_linkid_retval_s {
	uint_t			lr_err;
	datalink_id_t		lr_linkid;
	uint32_t		lr_flags;
	datalink_class_t	lr_class;
	uint32_t		lr_media;
	uint32_t		lr_padding;
};

typedef struct dlmgmt_linkid_retval_s	dlmgmt_create_retval_t,
					dlmgmt_update_retval_t,
					dlmgmt_getlinkid_retval_t,
					dlmgmt_getnext_retval_t;

typedef struct dlmgmt_getname_retval_s {
	uint_t			lr_err;
	char			lr_link[MAXLINKNAMELEN];
	datalink_class_t	lr_class;
	uint32_t		lr_media;
	uint32_t		lr_flags;
} dlmgmt_getname_retval_t;

typedef struct dlmgmt_getattr_retval_s {
	uint_t			lr_err;
	uint_t			lr_type;
	uint_t			lr_attrsz;
	uint_t			lr_padding;
	char			lr_attrval[MAXLINKATTRVALLEN];
} dlmgmt_getattr_retval_t;


#ifdef	__cplusplus
}
#endif

#endif	/* _DLS_MGMT_H */<|MERGE_RESOLUTION|>--- conflicted
+++ resolved
@@ -20,12 +20,8 @@
  */
 /*
  * Copyright (c) 2008, 2010, Oracle and/or its affiliates. All rights reserved.
-<<<<<<< HEAD
  * Copyright 2016 Joyent, Inc.
-=======
- * Copyright 2015, Joyent, Inc.
  * Copyright 2023 Oxide Computer Company
->>>>>>> aa33dce4
  */
 
 #ifndef	_DLS_MGMT_H
