/*
 * Copyright (c) 2014 Martin Pieuchot. All rights reserved.
 * Copyright (c) 2010 Hans Petter Selasky. All rights reserved.
 * Copyright (c) 2018, Joyent, Inc.
 *
 * Redistribution and use in source and binary forms, with or without
 * modification, are permitted provided that the following conditions
 * are met:
 * 1. Redistributions of source code must retain the above copyright
 *    notice, this list of conditions and the following disclaimer.
 * 2. Redistributions in binary form must reproduce the above copyright
 *    notice, this list of conditions and the following disclaimer in the
 *    documentation and/or other materials provided with the distribution.
 *
 * THIS SOFTWARE IS PROVIDED BY THE AUTHOR AND CONTRIBUTORS ``AS IS'' AND
 * ANY EXPRESS OR IMPLIED WARRANTIES, INCLUDING, BUT NOT LIMITED TO, THE
 * IMPLIED WARRANTIES OF MERCHANTABILITY AND FITNESS FOR A PARTICULAR PURPOSE
 * ARE DISCLAIMED.  IN NO EVENT SHALL THE AUTHOR OR CONTRIBUTORS BE LIABLE
 * FOR ANY DIRECT, INDIRECT, INCIDENTAL, SPECIAL, EXEMPLARY, OR CONSEQUENTIAL
 * DAMAGES (INCLUDING, BUT NOT LIMITED TO, PROCUREMENT OF SUBSTITUTE GOODS
 * OR SERVICES; LOSS OF USE, DATA, OR PROFITS; OR BUSINESS INTERRUPTION)
 * HOWEVER CAUSED AND ON ANY THEORY OF LIABILITY, WHETHER IN CONTRACT, STRICT
 * LIABILITY, OR TORT (INCLUDING NEGLIGENCE OR OTHERWISE) ARISING IN ANY WAY
 * OUT OF THE USE OF THIS SOFTWARE, EVEN IF ADVISED OF THE POSSIBILITY OF
 * SUCH DAMAGE.
 */

#ifndef _SYS_USB_HCD_XHCI_XHCIREG_H
#define	_SYS_USB_HCD_XHCI_XHCIREG_H

/*
 * xHCI Register and Field Definitions
 */

#ifdef __cplusplus
extern "C" {
#endif

/*
 * xHCI PCI config registers
 */
#define	PCI_XHCI_CBMEM		0x10	/* configuration base MEM */
#define	PCI_XHCI_USBREV		0x60	/* RO USB protocol revision */
#define	PCI_USB_REV_3_0		0x30	/* USB 3.0 */
#define	PCI_XHCI_FLADJ		0x61	/* RW frame length adjust */

#define	PCI_XHCI_INTEL_XUSB2PR	0xD0	/* Intel USB2 Port Routing */
#define	PCI_XHCI_INTEL_USB2PRM	0xD4	/* Intel USB2 Port Routing Mask */
#define	PCI_XHCI_INTEL_USB3_PSSEN 0xD8	/* Intel USB3 Port SuperSpeed Enable */
#define	PCI_XHCI_INTEL_USB3PRM	0xDC	/* Intel USB3 Port Routing Mask */

/*
 * xHCI capability registers
 */
#define	XHCI_CAPLENGTH		0x00	/* RO capability */
#define	XHCI_RESERVED		0x01	/* Reserved */
#define	XHCI_HCIVERSION		0x02	/* RO Interface version number */
#define	XHCI_HCIVERSION_0_9	0x0090	/* xHCI version 0.9 */
#define	XHCI_HCIVERSION_1_0	0x0100	/* xHCI version 1.0 */

#define	XHCI_VERSION_MASK(x)	(((x) >> 16) & 0xffff)

/*
 * Structural Parameters 1 - xHCI 1.1 / 5.3.3
 */
#define	XHCI_HCSPARAMS1		0x04
#define	XHCI_HCS1_DEVSLOT_MAX(x)	((x) & 0xFF)
#define	XHCI_HCS1_IRQ_MAX(x)	(((x) >> 8) & 0x3FF)
#define	XHCI_HCS1_N_PORTS(x)	(((x) >> 24) & 0xFF)

/*
 * Structural Parameters 2 - xHCI 1.1 / 5.3.4
 */
#define	XHCI_HCSPARAMS2		0x08
#define	XHCI_HCS2_IST(x)	((x) & 0x7)
#define	XHCI_HCS2_IST_MICRO(x)	(!((x) & 0x8))
#define	XHCI_HCS2_ERST_MAX(x)	(((x) >> 4) & 0xF)
#define	XHCI_HCS2_SPR(x)	(((x) >> 24) & 0x1)
#define	XHCI_HCS2_SPB_MAX(x)	((((x) >> 16) & 0x3e0) | (((x) >> 27) & 0x1f))

/*
 * Structural Parameters 3 - xHCI 1.1 / 5.3.5
 */
#define	XHCI_HCSPARAMS3		0x0C
#define	XHCI_HCS3_U1_DEL(x)	((x) & 0xFF)
#define	XHCI_HCS3_U2_DEL(x)	(((x) >> 16) & 0xFFFF)

/*
 * Capability Parameters 1 - xHCI 1.1 / 5.3.6
 */
#define	XHCI_HCCPARAMS1		0x10
#define	XHCI_HCC1_FLAGS_MASK(x)	((x) & 0x7FF)
#define	XHCI_HCC1_PSA_SZ_MAX(x)	(((x) >> 12) & 0xF)
#define	XHCI_HCC1_XECP(x)	(((x) >> 16) & 0xFFFF)

/*
 * Capability Parameters 1 - xHCI 1.1 / 5.3.9
 */
#define	XHCI_HCCPARAMS2		0x1C
#define	XHCI_HCC2_FLAGS_MASK(x)	((x) & 0x3F)

#define	XHCI_DBOFF		0x14	/* RO doorbell offset */
#define	XHCI_RTSOFF		0x18	/* RO runtime register space offset */

/*
 * xHCI operational registers.
 * Offset given by XHCI_CAPLENGTH register
 */
#define	XHCI_USBCMD		0x00		/* XHCI command */
#define	XHCI_CMD_RS		0x00000001	/* RW Run/Stop */
#define	XHCI_CMD_HCRST		0x00000002	/* RW HC Reset */
#define	XHCI_CMD_INTE		0x00000004	/* RW Interrupter Enable */
#define	XHCI_CMD_HSEE		0x00000008	/* RW System Error Enable */
#define	XHCI_CMD_LHCRST		0x00000080	/* RW Light HC Reset */
#define	XHCI_CMD_CSS		0x00000100	/* RW Controller Save */
#define	XHCI_CMD_CRS		0x00000200	/* RW Controller Restore */
#define	XHCI_CMD_EWE		0x00000400	/* RW Enable Wrap Event */
#define	XHCI_CMD_EU3S		0x00000800	/* RW Enable U3 MFINDEX Stop */


#define	XHCI_USBSTS		0x04		/* XHCI status */
#define	XHCI_STS_HCH		0x00000001	/* RO - HC Halted */
#define	XHCI_STS_HSE		0x00000004	/* RW - Host System Error */
#define	XHCI_STS_EINT		0x00000008	/* RW - Event Interrupt */
#define	XHCI_STS_PCD		0x00000010	/* RW - Port Change Detect */
#define	XHCI_STS_SSS		0x00000100	/* RO - Save State Status */
#define	XHCI_STS_RSS		0x00000200	/* RO - Restore State Status */
#define	XHCI_STS_SRE		0x00000400	/* RW - Save/Restore Error */
#define	XHCI_STS_CNR		0x00000800	/* RO - Controller Not Ready */
#define	XHCI_STS_HCE		0x00001000	/* RO - HC Error */

#define	XHCI_PAGESIZE		0x08		/* XHCI page size mask */
#define	XHCI_PAGESIZE_4K	0x00000001	/* 4K Page Size */
#define	XHCI_PAGESIZE_8K	0x00000002	/* 8K Page Size */
#define	XHCI_PAGESIZE_16K	0x00000004	/* 16K Page Size */
#define	XHCI_PAGESIZE_32K	0x00000008	/* 32K Page Size */
#define	XHCI_PAGESIZE_64K	0x00000010	/* 64K Page Size */

#define	XHCI_DNCTRL		0x14	/* XHCI device notification control */
#define	XHCI_DNCTRL_MASK(n)	(1U << (n))

#define	XHCI_CRCR		0x18		/* XHCI command ring control */
#define	XHCI_CRCR_RCS		0x00000001	/* RW - consumer cycle state */
#define	XHCI_CRCR_CS		0x00000002	/* RW - command stop */
#define	XHCI_CRCR_CA		0x00000004	/* RW - command abort */
#define	XHCI_CRCR_CRR		0x00000008	/* RW - command ring running */
#define	XHCI_CRCR_MASK		0x0000000F

/*
 * Device context base address pointer register.
 */
#define	XHCI_DCBAAP		0x30

#define	XHCI_CONFIG		0x38
#define	XHCI_CONFIG_SLOTS_MASK	0x000000FF

/*
 * xHCI Port Status Registers and bits. See xHCI 1.1 / 5.4.8.
 */
#define	XHCI_PORTSC(n)		(0x3F0 + (0x10 * (n)))	/* XHCI port status */
#define	XHCI_PS_CCS	0x00000001	/* RO - current connect status */
#define	XHCI_PS_PED	0x00000002	/* RW - port enabled / disabled */
#define	XHCI_PS_OCA	0x00000008	/* RO - over current active */
#define	XHCI_PS_PR	0x00000010	/* RW - port reset */
#define	XHCI_PS_PLS_GET(x)	(((x) >> 5) & 0xF) /* RW - port link state */
#define	XHCI_PS_PLS_SET(x)	(((x) & 0xF) << 5) /* RW - port link state */
#define	XHCI_PS_PP	0x00000200	/* RW - port power */
#define	XHCI_PS_SPEED_GET(x)	(((x) >> 10) & 0xF) /* RO - port speed */
#define	XHCI_PS_PIC_GET(x)	(((x) >> 14) & 0x3) /* RW - port indicator */
#define	XHCI_PS_PIC_SET(x)	(((x) & 0x3) << 14) /* RW - port indicator */
#define	XHCI_PS_LWS	0x00010000	/* RW - port link state write strobe */
#define	XHCI_PS_CSC	0x00020000	/* RW - connect status change */
#define	XHCI_PS_PEC	0x00040000	/* RW - port enable/disable change */
#define	XHCI_PS_WRC	0x00080000	/* RW - warm port reset change */
#define	XHCI_PS_OCC	0x00100000	/* RW - over-current change */
#define	XHCI_PS_PRC	0x00200000	/* RW - port reset change */
#define	XHCI_PS_PLC	0x00400000	/* RW - port link state change */
#define	XHCI_PS_CEC	0x00800000	/* RW - config error change */
#define	XHCI_PS_CAS	0x01000000	/* RO - cold attach status */
#define	XHCI_PS_WCE	0x02000000	/* RW - wake on connect enable */
#define	XHCI_PS_WDE	0x04000000	/* RW - wake on disconnect enable */
#define	XHCI_PS_WOE	0x08000000	/* RW - wake on over-current enable */
#define	XHCI_PS_DR	0x40000000	/* RO - device removable */
#define	XHCI_PS_WPR	0x80000000U	/* RW - warm port reset */
#define	XHCI_PS_CLEAR	0x80FF01FFU	/* command bits */
#define	XHCI_PS_INDPORT(x)	((x) & 0xFF)
#define	XHCI_PS_INDVAL(x)	(((x) & 0xFF00) >> 8)

/*
 * xHCI Port Power Management and Control Register. See xHCI 1.1 / 5.4.9.
 */
#define	XHCI_PORTPMSC(n)	(0x3F4 + (0x10 * (n)))
#define	XHCI_PM3_U1TO_GET(x)	(((x) >> 0) & 0xFF)	/* RW - U1 timeout */
#define	XHCI_PM3_U1TO_SET(x)	(((x) & 0xFF) << 0)	/* RW - U1 timeout */
#define	XHCI_PM3_U2TO_GET(x)	(((x) >> 8) & 0xFF)	/* RW - U2 timeout */
#define	XHCI_PM3_U2TO_SET(x)	(((x) & 0xFF) << 8)	/* RW - U2 timeout */
#define	XHCI_PM3_FLA		0x00010000	/* RW - Force Link PM Accept */
#define	XHCI_PM2_L1S_GET(x)	(((x) >> 0) & 0x7)	/* RO - L1 status */
#define	XHCI_PM2_RWE		0x00000008	/* RW - remote wakup enable */
/* RW - host initiated resume durations */
#define	XHCI_PM2_HIRD_GET(x)	(((x) >> 4) & 0xF)
#define	XHCI_PM2_HIRD_SET(x)	(((x) & 0xF) << 4)
#define	XHCI_PM2_L1SLOT_GET(x)	(((x) >> 8) & 0xFF) /* RW - L1 device slot */
#define	XHCI_PM2_L1SLOT_SET(x)	(((x) & 0xFF) << 8) /* RW - L1 device slot */
#define	XHCI_PM2_HLE		0x00010000	/* RW - hardware LPM enable */
#define	XHCI_PORTLI(n)		(0x3F8 + (0x10 * (n))) /* RO - port link info */
#define	XHCI_PLI3_ERR_GET(x)	(((x) >> 0) & 0xFFFF) /* RO - port link errs */
#define	XHCI_PORTRSV(n)		(0x3FC + (0x10 * (n)))	/* XHCI port reserved */

/*
 * xHCI runtime registers - xHCI 1.1 / 5.5.
 * Offset given by XHCI_CAPLENGTH + XHCI_RTSOFF registers.
 */
#define	XHCI_MFINDEX		0x0000		/* RO - microframe index */
#define	XHCI_MFINDEX_GET(x)	((x) & 0x3FFF)
#define	XHCI_IMAN(n)		(0x0020 + (0x20 * (n)))	/* XHCI interrupt */
							/* management */
#define	XHCI_IMAN_INTR_PEND	0x00000001	/* RW - interrupt pending */
#define	XHCI_IMAN_INTR_ENA	0x00000002	/* RW - interrupt enable */

/*
 * XHCI Interrupt moderation
 */
#define	XHCI_IMOD(n)		(0x0024 + (0x20 * (n)))

/*
 * XHCI event ring segment table size
 */
#define	XHCI_ERSTSZ(n)		(0x0028 + (0x20 * (n)))
#define	XHCI_ERSTS_MASK		0xffff
#define	XHCI_ERSTS_SET(x)	((x) & XHCI_ERSTS_MASK)

/*
 * XHCI event ring segment table BA
 */
#define	XHCI_ERSTBA(n)		(0x0030 + (0x20 * (n)))

/*
 * XHCI event ring dequeue pointer
 */
#define	XHCI_ERDP(n)		(0x0038 + (0x20 * (n)))
#define	XHCI_ERDP_SINDEX(x)	((x) & 0x7)	/* RO - dequeue segment index */
#define	XHCI_ERDP_BUSY		0x00000008	/* RW - event handler busy */

/*
 * XHCI doorbell registers - xHCI 1.1 / 5.6.
 * Offset given by XHCI_CAPLENGTH + XHCI_DBOFF registers
 */
#define	XHCI_DOORBELL(n)	(0x0000 + (4 * (n)))
#define	XHCI_DB_TARGET_GET(x)	((x) & 0xFF)
#define	XHCI_DB_TARGET_SET(x)	((x) & 0xFF)
#define	XHCI_DB_SID_GET(x)	(((x) >> 16) & 0xFFFF)
#define	XHCI_DB_SID_SET(x)	(((x) & 0xFFFF) << 16)

/*
 * XHCI capability IDs - xHCI 1.1 / 7 - Table 146
 */
#define	XHCI_ID_XECP_DONE	0x0000
#define	XHCI_ID_USB_LEGACY	0x0001
#define	XHCI_ID_PROTOCOLS	0x0002
#define	XHCI_ID_POWER_MGMT	0x0003
#define	XHCI_ID_VIRTUALIZATION	0x0004
#define	XHCI_ID_MSG_IRQ		0x0005
#define	XHCI_ID_USB_LOCAL_MEM	0x0006
#define	XHCI_ID_DEBUG		0x000A
#define	XHCI_ID_EXT_MSG_IRQ	0x0011

#define	XHCI_XECP_ID(x)		((x) & 0xFF)
#define	XHCI_XECP_NEXT(x)	(((x) >> 8) & 0xFF)

/*
 * xHCI USB Legacy Support Capability - xHCI 1.1 / 7.1.
 */
#define	XHCI_BIOS_OWNED		(1 << 16)
#define	XHCI_OS_OWNED		(1 << 24)

/*
 * These definitions manipulate the generation of SMIs. Note that the contents
 * of reserved registers are required to be preserved. In addition, Several of
 * the bits require you to write one to clear.
 */
#define	XHCI_XECP_LEGCTLSTS	0x04
#define	XHCI_XECP_SMI_MASK	(0x7 << 1) + (0xff << 5) + (0x7UL << 17)
#define	XHCI_XECP_CLEAR_SMI	(0x7UL << 29)

/*
 * xHCI Supported Protocol Capability. See xHCI 1.1 / 7.2.
 */
#define	XHCI_XECP_PROT_MAJOR(x)		(((x) >> 24) & 0xff)
#define	XHCI_XECP_PROT_MINOR(x)		(((x) >> 16) & 0xff)
#define	XHCI_XECP_PROT_PCOUNT(x)	(((x) >> 8) & 0xff)
#define	XHCI_XECP_PROT_FPORT(x)		((x) & 0xff)

/*
 * xHCI Slot Context definitions - xHCI 1.1 / 6.2.2.
 */
#define	XHCI_SCTX_GET_ROUTE(x)		((x) & 0xfffff)
#define	XHCI_SCTX_SET_ROUTE(x)		((x) & 0xfffff)
#define	XHCI_SCTX_GET_SPEED(x)		(((x) >> 20) & 0xf)
#define	XHCI_SCTX_SET_SPEED(x)		(((x) & 0xf) << 20)
#define	XHCI_SCTX_GET_MTT(x)		(((x) >> 25) & 0x1)
#define	XHCI_SCTX_SET_MTT(x)		(((x) & 0x1) << 25)
#define	XHCI_SCTX_GET_HUB(x)		(((x) >> 26) & 0x1)
#define	XHCI_SCTX_SET_HUB(x)		(((x) & 0x1) << 26)
#define	XHCI_SCTX_GET_DCI(x)		(((x) >> 27) & 0x1f)
#define	XHCI_SCTX_SET_DCI(x)		(((x) & 0x1f) << 27)
#define	XHCI_SCTX_DCI_MASK		(0x1fUL << 27)

#define	XHCI_SCTX_GET_MAX_EL(x)		((x) & 0xffff)
#define	XHCI_SCTX_SET_MAX_EL(x)		((x) & 0xffff)
#define	XHCI_SCTX_GET_RHPORT(x)		(((x) >> 16) & 0xff)
#define	XHCI_SCTX_SET_RHPORT(x)		(((x) & 0xff) << 16)
#define	XHCI_SCTX_GET_NPORTS(x)		(((x) >> 24) & 0xff)
#define	XHCI_SCTX_SET_NPORTS(x)		(((x) & 0xff) << 24)

#define	XHCI_SCTX_GET_TT_HUB_SID(x)	((x) & 0xff)
#define	XHCI_SCTX_SET_TT_HUB_SID(x)	((x) & 0xff)
#define	XHCI_SCTX_GET_TT_PORT_NUM(x)	(((x) >> 8) & 0xff)
#define	XHCI_SCTX_SET_TT_PORT_NUM(x)	(((x) & 0xff) << 8)
#define	XHCI_SCTX_GET_TT_THINK_TIME(x)	(((x) >> 16) & 0x3)
#define	XHCI_SCTX_SET_TT_THINK_TIME(x)	(((x) & 0x3) << 16)
#define	XHCI_SCTX_SET_IRQ_TARGET(x)	(((x) & 0x3ff) << 22)
#define	XHCI_SCTX_GET_IRQ_TARGET(x)	(((x) >> 22) & 0x3ff)

#define	XHCI_SCTX_GET_DEV_ADDR(x)	((x) & 0xff)
#define	XHCI_SCTX_GET_SLOT_STATE(x)	(((x) >> 27) & 0x1f)

#define	XHCI_SLOT_DIS_ENAB	0
#define	XHCI_SLOT_DEFAULT	1
#define	XHCI_SLOT_ADDRESSED	2
#define	XHCI_SLOT_CONFIGURED	3

/*
 * xHCI Slot Context definitions - xHCI 1.1 / 6.2.3.
 */
#define	XHCI_EPCTX_STATE(x)		((x) & 0x7)
#define	XHCI_EP_DISABLED	0x0
#define	XHCI_EP_RUNNING		0x1
#define	XHCI_EP_HALTED		0x2
#define	XHCI_EP_STOPPED		0x3
#define	XHCI_EP_ERROR		0x4
#define	XHCI_EPCTX_SET_MULT(x)		(((x) & 0x3) << 8)
#define	XHCI_EPCTX_GET_MULT(x)		(((x) >> 8) & 0x3)
#define	XHCI_EPCTX_SET_MAXP_STREAMS(x)	(((x) & 0x1F) << 10)
#define	XHCI_EPCTX_GET_MAXP_STREAMS(x)	(((x) >> 10) & 0x1F)
#define	XHCI_EPCTX_SET_LSA(x)		(((x) & 0x1) << 15)
#define	XHCI_EPCTX_GET_LSA(x)		(((x) >> 15) & 0x1)
#define	XHCI_EPCTX_SET_IVAL(x)		(((x) & 0xff) << 16)
#define	XHCI_EPCTX_GET_IVAL(x)		(((x) >> 16) & 0xFF)
#define	XHCI_EPCTX_GET_MAX_ESIT_HI(x)	((((x) >> 24) & 0xFF) << 16)
#define	XHCI_EPCTX_SET_MAX_ESIT_HI(x)	((((x) >> 16) & 0xFF) << 24)

#define	XHCI_EPCTX_GET_CERR(x)		(((x) >> 1) & 0x3)
#define	XHCI_EPCTX_SET_CERR(x)		(((x) & 0x3) << 1)
#define	XHCI_EPCTX_SET_EPTYPE(x)	(((x) & 0x7) << 3)
#define	XHCI_EPCTX_GET_EPTYPE(x)	(((x) >> 3) & 0x7)
#define	XHCI_EPCTX_SET_HID(x)		(((x) & 0x1) << 7)
#define	XHCI_EPCTX_GET_HID(x)		(((x) >> 7) & 0x1)
#define	XHCI_EPCTX_SET_MAXB(x)		(((x) & 0xff) << 8)
#define	XHCI_EPCTX_GET_MAXB(x)		(((x) >> 8) & 0xff)
#define	XHCI_EPCTX_SET_MPS(x)		(((x) & 0xffff) << 16)
#define	XHCI_EPCTX_GET_MPS(x)		(((x) >> 16) & 0xffff)
#define	XHCI_SPEED_FULL		1
#define	XHCI_SPEED_LOW		2
#define	XHCI_SPEED_HIGH		3
#define	XHCI_SPEED_SUPER	4

#define	XHCI_EPCTX_TYPE_ISOCH_OUT	(1)
#define	XHCI_EPCTX_TYPE_BULK_OUT	(2)
#define	XHCI_EPCTX_TYPE_INTR_OUT	(3)
#define	XHCI_EPCTX_TYPE_CTRL		(4)
#define	XHCI_EPCTX_TYPE_ISOCH_IN	(5)
#define	XHCI_EPCTX_TYPE_BULK_IN		(6)
#define	XHCI_EPCTX_TYPE_INTR_IN		(7)

#define	XHCI_EPCTX_AVG_TRB_LEN(x)		((x) & 0xffff)
#define	XHCI_EPCTX_MAX_ESIT_PAYLOAD(x)		(((x) & 0xffff) << 16)
#define	XHCI_EPCTX_GET_MAX_ESIT_PAYLOAD(x)	(((x) >> 16) & 0xffff)

#define	XHCI_INCTX_MASK_DCI(n)	(0x1 << (n))

/*
 * Transfer Request Block definitions.
 */
#define	XHCI_TRB_TYPE_MASK	0xfc00
#define	XHCI_TRB_TYPE(x)	(((x) & XHCI_TRB_TYPE_MASK) >> 10)
#define	XHCI_TRB_PORTID(x)	(((x) & (0xffUL << 24)) >> 24)	/* Port ID */
#define	XHCI_TRB_MAXSIZE	(64 * 1024)

#define	XHCI_TRB_GET_CODE(x)	(((x) >> 24) & 0xff) /* Get TRB code */
#define	XHCI_TRB_TDREM(x)	(((x) & 0x1f) << 17) /* Set TD remaining len. */
#define	XHCI_TRB_GET_TDREM(x)	(((x) >> 17) & 0x1f) /* Get TD remaining len. */
#define	XHCI_TRB_REMAIN(x)	((x) & 0xffffff)	/* Remaining length */
#define	XHCI_TRB_LEN(x)		((x) & 0x1ffff)		/* Transfer length */
#define	XHCI_TRB_INTR(x)	(((x) & 0x3ff) << 22) /* Set MSI-X target */
#define	XHCI_TRB_GET_INTR(x)	(((x) >> 22) & 0x3ff) /* Get MSI-X target */

/*
 * TRB flags that are used between different different TRB types.
 */
#define	XHCI_TRB_CYCLE		(1 << 0)	/* Enqueue point of xfer ring */
#define	XHCI_TRB_ENT		(1 << 1)	/* Evaluate next TRB */
#define	XHCI_TRB_LINKSEG	XHCI_TRB_ENT	/* Link to next segment */
#define	XHCI_TRB_ISP		(1 << 2)	/* Interrupt on short packet */
#define	XHCI_TRB_NOSNOOP	(1 << 3)	/* PCIe no snoop */
#define	XHCI_TRB_CHAIN		(1 << 4)	/* Chained with next TRB */
#define	XHCI_TRB_IOC		(1 << 5)	/* Interrupt On Completion */
#define	XHCI_TRB_IDT		(1 << 6)	/* Immediate Data */
#define	XHCI_TRB_GET_TBC(x)	(((x) >> 7) & 0x3)	/* Get/Set Transfer */
#define	XHCI_TRB_SET_TBC(x)	(((x) & 0x3) << 7)	/* Burst Count */
#define	XHCI_TRB_BSR		(1 << 9)	/* Block Set Address */
#define	XHCI_TRB_DCEP		(1 << 9)	/* Deconfigure endpoint */
#define	XHCI_TRB_TSP		(1 << 9)	/* Transfer State Preserve */
#define	XHCI_TRB_BEI		(1 << 9)	/* Block Event Interrupt */
#define	XHCI_TRB_DIR_IN		(1 << 16)
#define	XHCI_TRB_TRT_OUT	(2 << 16)
#define	XHCI_TRB_TRT_IN		(3 << 16)
#define	XHCI_TRB_GET_CYCLE(x)	((x) & 0x1)
#define	XHCI_TRB_GET_ED(x)	(((x) >> 2) & 0x1)
#define	XHCI_TRB_GET_FLAGS(x)	((x) & 0x1ff)
#define	XHCI_TRB_GET_TYPE(x)	(((x) >> 10) & 0x3f)
#define	XHCI_TRB_GET_EP(x)	(((x) >> 16) & 0x1f)
#define	XHCI_TRB_SET_EP(x)	(((x) & 0x1f) << 16)
#define	XHCI_TRB_GET_STYPE(x)	(((x) >> 16) & 0x1f)
#define	XHCI_TRB_SET_STYPE(x)	(((x) & 0x1f) << 16)
#define	XHCI_TRB_GET_SLOT(x)	(((x) >> 24) & 0xff)
#define	XHCI_TRB_SET_SLOT(x)	(((x) & 0xff) << 24)

/*
 * Isochronous specific fields. See xHCI 1.1 / 6.4.1.3.
 */
#define	XHCI_TRB_GET_TLBPC(x)	(((x) >> 16) & 0xf)
#define	XHCI_TRB_SET_TLBPC(x)	(((x) & 0xf) << 16)
#define	XHCI_TRB_GET_FRAME(x)	(((x) >> 20) & 0x7ff)
#define	XHCI_TRB_SET_FRAME(x)	(((x) & 0x7ff) << 20)
#define	XHCI_TRB_SIA		(1UL << 31)		/* Start Isoch ASAP */

/*
 * TRB Types. See xHCI 1.1 / 6.4.6.
 */

/* Transfer Ring Types */
#define	XHCI_TRB_TYPE_NORMAL	(1 << 10)
#define	XHCI_TRB_TYPE_SETUP	(2 << 10)
#define	XHCI_TRB_TYPE_DATA	(3 << 10)
#define	XHCI_TRB_TYPE_STATUS	(4 << 10)
#define	XHCI_TRB_TYPE_ISOCH	(5 << 10)
#define	XHCI_TRB_TYPE_LINK	(6 << 10)
#define	XHCI_TRB_TYPE_EVENT	(7 << 10)
#define	XHCI_TRB_TYPE_NOOP	(8 << 10)

/* Command ring Types */
#define	XHCI_CMD_ENABLE_SLOT	(9 << 10)
#define	XHCI_CMD_DISABLE_SLOT	(10 << 10)
#define	XHCI_CMD_ADDRESS_DEVICE	(11 << 10)
#define	XHCI_CMD_CONFIG_EP	(12 << 10)
#define	XHCI_CMD_EVAL_CTX	(13 << 10)
#define	XHCI_CMD_RESET_EP	(14 << 10)
#define	XHCI_CMD_STOP_EP	(15 << 10)
#define	XHCI_CMD_SET_TR_DEQ	(16 << 10)
#define	XHCI_CMD_RESET_DEV	(17 << 10)
#define	XHCI_CMD_FEVENT		(18 << 10)
#define	XHCI_CMD_NEG_BW		(19 << 10)
#define	XHCI_CMD_SET_LT		(20 << 10)
#define	XHCI_CMD_GET_BW		(21 << 10)
#define	XHCI_CMD_FHEADER	(22 << 10)
#define	XHCI_CMD_NOOP		(23 << 10)

/* Event ring Types */
#define	XHCI_EVT_XFER		(32 << 10)
#define	XHCI_EVT_CMD_COMPLETE	(33 << 10)
#define	XHCI_EVT_PORT_CHANGE	(34 << 10)
#define	XHCI_EVT_BW_REQUEST	(35 << 10)
#define	XHCI_EVT_DOORBELL	(36 << 10)
#define	XHCI_EVT_HOST_CTRL	(37 << 10)
#define	XHCI_EVT_DEVICE_NOTIFY	(38 << 10)
#define	XHCI_EVT_MFINDEX_WRAP	(39 << 10)

#define	XHCI_RING_TYPE_SHIFT(x)	((x) << 10)

/*
 * TRB Completion Codes. See xHCI 1.1 / 6.4.5.
 */
#define	XHCI_CODE_INVALID	 0	/* Producer didn't update the code. */
#define	XHCI_CODE_SUCCESS	 1	/* Badaboum, plaf, plouf, yeepee! */
#define	XHCI_CODE_DATA_BUF	 2	/* Overrun or underrun */
#define	XHCI_CODE_BABBLE	 3	/* Device is "babbling" */
#define	XHCI_CODE_TXERR		 4	/* USB Transaction error */
#define	XHCI_CODE_TRB		 5	/* Invalid TRB  */
#define	XHCI_CODE_STALL		 6	/* Stall condition */
#define	XHCI_CODE_RESOURCE	 7	/* No resource available for the cmd */
#define	XHCI_CODE_BANDWIDTH	 8	/* Not enough bandwidth  for the cmd */
#define	XHCI_CODE_NO_SLOTS	 9	/* MaxSlots limit reached */
#define	XHCI_CODE_STREAM_TYPE	10	/* Stream Context Type value detected */
#define	XHCI_CODE_SLOT_NOT_ON	11	/* Related device slot is disabled */
#define	XHCI_CODE_ENDP_NOT_ON	12	/* Related enpoint is disabled */
#define	XHCI_CODE_SHORT_XFER	13	/* Short packet */
#define	XHCI_CODE_RING_UNDERRUN	14	/* Empty ring when transmitting isoc */
#define	XHCI_CODE_RING_OVERRUN	15	/* Empty ring when receiving isoc */
#define	XHCI_CODE_VF_RING_FULL	16	/* VF's event ring is full */
#define	XHCI_CODE_PARAMETER	17	/* Context parameter is invalid */
#define	XHCI_CODE_BW_OVERRUN	18	/* TD exceeds the bandwidth */
#define	XHCI_CODE_CONTEXT_STATE	19	/* Transition from illegal ctx state */
#define	XHCI_CODE_NO_PING_RESP	20	/* Unable to complete periodic xfer */
#define	XHCI_CODE_EV_RING_FULL	21	/* Unable to post an evt to the ring */
#define	XHCI_CODE_INCOMPAT_DEV	22	/* Device cannot be accessed */
#define	XHCI_CODE_MISSED_SRV	23	/* Unable to service isoc EP in ESIT */
#define	XHCI_CODE_CMD_RING_STOP	24	/* Command Stop (CS) requested */
#define	XHCI_CODE_CMD_ABORTED	25	/* Command Abort (CA) operation */
#define	XHCI_CODE_XFER_STOPPED	26	/* xfer terminated by a stop endpoint */
#define	XHCI_CODE_XFER_STOPINV	27	/* TRB transfer length invalid */
<<<<<<< HEAD
#define	XHCI_CODE_XFER_STOPSHORT	28 	/* Stopped before end of TD */
=======
#define	XHCI_CODE_XFER_STOPSHORT	28	/* Stopped before end of TD */
>>>>>>> 8b68969e
#define	XHCI_CODE_MELAT		29	/* Max Exit Latency too large */
#define	XHCI_CODE_RESERVED	30
#define	XHCI_CODE_ISOC_OVERRUN	31	/* IN data buffer < Max ESIT Payload */
#define	XHCI_CODE_EVENT_LOST	32	/* Internal overrun - impl. specific */
#define	XHCI_CODE_UNDEFINED	33	/* Fatal error - impl. specific */
#define	XHCI_CODE_INVALID_SID	34	/* Invalid stream ID received */
#define	XHCI_CODE_SEC_BW	35	/* Cannot alloc secondary BW Domain */
#define	XHCI_CODE_SPLITERR	36	/* USB2 split transaction */

#ifdef __cplusplus
}
#endif

#endif /* _SYS_USB_HCD_XHCI_XHCIREG_H */<|MERGE_RESOLUTION|>--- conflicted
+++ resolved
@@ -509,11 +509,7 @@
 #define	XHCI_CODE_CMD_ABORTED	25	/* Command Abort (CA) operation */
 #define	XHCI_CODE_XFER_STOPPED	26	/* xfer terminated by a stop endpoint */
 #define	XHCI_CODE_XFER_STOPINV	27	/* TRB transfer length invalid */
-<<<<<<< HEAD
-#define	XHCI_CODE_XFER_STOPSHORT	28 	/* Stopped before end of TD */
-=======
 #define	XHCI_CODE_XFER_STOPSHORT	28	/* Stopped before end of TD */
->>>>>>> 8b68969e
 #define	XHCI_CODE_MELAT		29	/* Max Exit Latency too large */
 #define	XHCI_CODE_RESERVED	30
 #define	XHCI_CODE_ISOC_OVERRUN	31	/* IN data buffer < Max ESIT Payload */
