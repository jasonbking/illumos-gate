/*
 * CDDL HEADER START
 *
 * The contents of this file are subject to the terms of the
 * Common Development and Distribution License (the "License").
 * You may not use this file except in compliance with the License.
 *
 * You can obtain a copy of the license at usr/src/OPENSOLARIS.LICENSE
 * or http://www.opensolaris.org/os/licensing.
 * See the License for the specific language governing permissions
 * and limitations under the License.
 *
 * When distributing Covered Code, include this CDDL HEADER in each
 * file and include the License file at usr/src/OPENSOLARIS.LICENSE.
 * If applicable, add the following below this CDDL HEADER, with the
 * fields enclosed by brackets "[]" replaced with your own identifying
 * information: Portions Copyright [yyyy] [name of copyright owner]
 *
 * CDDL HEADER END
 */

/*
 * Copyright 2009 Sun Microsystems, Inc.  All rights reserved.
 * Use is subject to license terms.
 */

/*
<<<<<<< HEAD
 * Copyright 2016 Joyent, Inc.
=======
 * Copyright 2020 Joyent, Inc.
>>>>>>> b30f02de
 */

#ifndef	_SYS_TIMER_H
#define	_SYS_TIMER_H

#include <sys/types.h>
#include <sys/proc.h>
#include <sys/thread.h>
#include <sys/param.h>
<<<<<<< HEAD
#include <sys/siginfo.h>
#include <sys/port.h>
=======
>>>>>>> b30f02de

#ifdef	__cplusplus
extern "C" {
#endif

#ifdef	_KERNEL

#define	_TIMER_MAX	32
/*
 * Max timers per process.  This is patchable via /etc/system and can be
 * updated via kmdb.  Sticking to positive powers of 2 is recommended.
<<<<<<< HEAD
=======
 * The default value is 4 * NCPU. Setting timer_max to a value below the
 * default via /etc/system is ignored.
>>>>>>> b30f02de
 */
extern	int	timer_max;

#define	_TIMER_ALLOC_INIT	8	/* initial size for p_itimer array */

/*
 * Bit values for the it_lock field.
 */
#define	ITLK_LOCKED		0x01
#define	ITLK_WANTED		0x02
#define	ITLK_REMOVE		0x04

/*
 * Bit values for the it_flags field.
 */
#define	IT_SIGNAL		0x01
#define	IT_PORT			0x02	/* use event port notification */
#define	IT_CALLBACK		0x04	/* custom callback function */

struct clock_backend;

struct itimer;
typedef struct itimer itimer_t;

struct itimer {
	itimerspec_t	it_itime;
	hrtime_t	it_hrtime;
	ushort_t	it_flags;
	ushort_t	it_lock;
	void		*it_arg;	/* clock backend-specific data */
	struct proc	*it_proc;
	union {
		struct {
			sigqueue_t	*__it_sigq;
			klwp_t		*__it_lwp;
		} __proc;
		void *__it_frontend;
	} __data;			/* timer frontend-specific data */
	kcondvar_t	it_cv;
	int		it_blockers;
	int		it_pending;
	int		it_overrun;
	struct clock_backend *it_backend;
	void		(*it_fire)(itimer_t *);
	kmutex_t	it_mutex;
	union {
		struct {
			void	*_it_portev;	/* port_kevent_t pointer */
			void	*_it_portsrc;	/* port_source_t pointer */
			int	_it_portfd;	/* port file descriptor */
		} _it_ev_port;
		struct {
			void		(*_it_cb_func)(itimer_t *);
			uintptr_t	_it_cb_data[2];
		} _it_ev_cb;
	} _it_ev_data;
};

#define	it_sigq		__data.__proc.__it_sigq
#define	it_lwp		__data.__proc.__it_lwp
#define	it_frontend	__data.__it_frontend
#define	it_portev	_it_ev_data._it_ev_port._it_portev
#define	it_portsrc	_it_ev_data._it_ev_port._it_portsrc
#define	it_portfd	_it_ev_data._it_ev_port._it_portfd
#define	it_cb_func	_it_ev_data._it_ev_cb._it_cb_func
#define	it_cb_data	_it_ev_data._it_ev_cb._it_cb_data

typedef struct clock_backend {
	struct sigevent clk_default;
	int (*clk_clock_settime)(timespec_t *);
	int (*clk_clock_gettime)(timespec_t *);
	int (*clk_clock_getres)(timespec_t *);
	int (*clk_timer_create)(itimer_t *, void (*)(itimer_t *));
	int (*clk_timer_settime)(itimer_t *, int, const struct itimerspec *);
	int (*clk_timer_gettime)(itimer_t *, struct itimerspec *);
	int (*clk_timer_delete)(itimer_t *);
	void (*clk_timer_lwpbind)(itimer_t *);
} clock_backend_t;

extern void clock_add_backend(clockid_t clock, clock_backend_t *backend);
extern clock_backend_t *clock_get_backend(clockid_t clock);

extern void timer_release(struct proc *, itimer_t *);
extern void timer_delete_grabbed(struct proc *, timer_t tid, itimer_t *it);
extern void timer_lwpbind();
extern int timer_setup(clock_backend_t *, struct sigevent *, port_notify_t *,
    itimer_t **, timer_t *);

extern	void	timer_func(sigqueue_t *);
extern	void	timer_exit(void);
extern	void	timer_lwpexit(void);
extern	clock_t	hzto(struct timeval *);
extern	clock_t	timespectohz(timespec_t *, timespec_t);
extern	int64_t	timespectohz64(timespec_t *);
extern	int	itimerspecfix(timespec_t *);
extern	void	timespecadd(timespec_t *, timespec_t *);
extern	void	timespecsub(timespec_t *, timespec_t *);
extern	void	timespecfix(timespec_t *);
extern	int	xgetitimer(uint_t, struct itimerval *, int);
extern	int	xsetitimer(uint_t, struct itimerval *, int);
extern	void	delete_itimer_realprof(void);

#define	timerspecisset(tvp)		((tvp)->tv_sec || (tvp)->tv_nsec)
#define	timerspeccmp(tvp, uvp)		(((tvp)->tv_sec - (uvp)->tv_sec) ? \
	((tvp)->tv_sec - (uvp)->tv_sec):((tvp)->tv_nsec - (uvp)->tv_nsec))
#define	timerspecclear(tvp)		((tvp)->tv_sec = (tvp)->tv_nsec = 0)

struct oldsigevent {
	/* structure definition prior to notification attributes member */
	int		_notify;
	union {
		int		_signo;
		void		(*_notify_function)(union sigval);
	} _un;
	union sigval	_value;
};

#if defined(_SYSCALL32)

struct oldsigevent32 {
	int32_t		_notify;
	union {
		int32_t		_signo;
		caddr32_t	_notify_function;
	} _un;
	union sigval32	_value;
};

#endif	/* _SYSCALL32 */
#endif	/* _KERNEL */

#ifdef	__cplusplus
}
#endif

#endif	/* _SYS_TIMER_H */<|MERGE_RESOLUTION|>--- conflicted
+++ resolved
@@ -25,11 +25,7 @@
  */
 
 /*
-<<<<<<< HEAD
- * Copyright 2016 Joyent, Inc.
-=======
  * Copyright 2020 Joyent, Inc.
->>>>>>> b30f02de
  */
 
 #ifndef	_SYS_TIMER_H
@@ -39,11 +35,8 @@
 #include <sys/proc.h>
 #include <sys/thread.h>
 #include <sys/param.h>
-<<<<<<< HEAD
 #include <sys/siginfo.h>
 #include <sys/port.h>
-=======
->>>>>>> b30f02de
 
 #ifdef	__cplusplus
 extern "C" {
@@ -55,11 +48,8 @@
 /*
  * Max timers per process.  This is patchable via /etc/system and can be
  * updated via kmdb.  Sticking to positive powers of 2 is recommended.
-<<<<<<< HEAD
-=======
  * The default value is 4 * NCPU. Setting timer_max to a value below the
  * default via /etc/system is ignored.
->>>>>>> b30f02de
  */
 extern	int	timer_max;
 
