--- conflicted
+++ resolved
@@ -436,11 +436,7 @@
 					/* with left over data */
 #define	MSG_XPG4_2	0x8000		/* Private: XPG4.2 flag */
 
-<<<<<<< HEAD
-/* Obsolete but kept for compilation compatability. Use IOV_MAX. */
-=======
 /* Obsolete but kept for compilation compatibility. Use IOV_MAX. */
->>>>>>> 95bb2cef
 #define	MSG_MAXIOVLEN	16
 
 #ifdef _KERNEL
