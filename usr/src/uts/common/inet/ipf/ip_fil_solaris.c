/*
 * Copyright (C) 1993-2001, 2003 by Darren Reed.
 *
 * See the IPFILTER.LICENCE file for details on licencing.
 *
 * Copyright (c) 2003, 2010, Oracle and/or its affiliates. All rights reserved.
 *
 * Copyright 2019 Joyent, Inc.
 */

#if !defined(lint)
static const char sccsid[] = "@(#)ip_fil_solaris.c	1.7 07/22/06 (C) 1993-2000 Darren Reed";
static const char rcsid[] = "@(#)$Id: ip_fil_solaris.c,v 2.62.2.19 2005/07/13 21:40:46 darrenr Exp $";
#endif

#include <sys/types.h>
#include <sys/errno.h>
#include <sys/param.h>
#include <sys/cpuvar.h>
#include <sys/open.h>
#include <sys/ioctl.h>
#include <sys/filio.h>
#include <sys/systm.h>
#include <sys/strsubr.h>
#include <sys/strsun.h>
#include <sys/cred.h>
#include <sys/ddi.h>
#include <sys/sunddi.h>
#include <sys/ksynch.h>
#include <sys/kmem.h>
#include <sys/mac_provider.h>
#include <sys/mkdev.h>
#include <sys/protosw.h>
#include <sys/socket.h>
#include <sys/dditypes.h>
#include <sys/cmn_err.h>
#include <sys/zone.h>
#include <net/if.h>
#include <net/af.h>
#include <net/route.h>
#include <netinet/in.h>
#include <netinet/in_systm.h>
#include <netinet/ip.h>
#include <netinet/ip_var.h>
#include <netinet/tcp.h>
#include <netinet/udp.h>
#include <netinet/tcpip.h>
#include <netinet/ip_icmp.h>
#include "netinet/ip_compat.h"
#ifdef	USE_INET6
# include <netinet/icmp6.h>
#endif
#include "netinet/ip_fil.h"
#include "netinet/ip_nat.h"
#include "netinet/ip_frag.h"
#include "netinet/ip_state.h"
#include "netinet/ip_auth.h"
#include "netinet/ip_proxy.h"
#include "netinet/ipf_stack.h"
#ifdef	IPFILTER_LOOKUP
# include "netinet/ip_lookup.h"
#endif
#include <inet/ip_ire.h>

#include <sys/md5.h>
#include <sys/neti.h>

static	int	frzerostats __P((caddr_t, ipf_stack_t *));
static	int	fr_setipfloopback __P((int, ipf_stack_t *));
static	int	fr_enableipf __P((ipf_stack_t *, int));
static	int	fr_send_ip __P((fr_info_t *fin, mblk_t *m, mblk_t **mp));
static	int	ipf_nic_event_v4 __P((hook_event_token_t, hook_data_t, void *));
static	int	ipf_nic_event_v6 __P((hook_event_token_t, hook_data_t, void *));
static	int	ipf_hook __P((hook_data_t, int, int, void *));
static	int	ipf_hook4_in __P((hook_event_token_t, hook_data_t, void *));
static	int	ipf_hook4_out __P((hook_event_token_t, hook_data_t, void *));
static	int	ipf_hook4_loop_out __P((hook_event_token_t, hook_data_t,
    void *));
static	int	ipf_hook4_loop_in __P((hook_event_token_t, hook_data_t, void *));
static	int	ipf_hook4 __P((hook_data_t, int, int, void *));
static	int	ipf_hook6_out __P((hook_event_token_t, hook_data_t, void *));
static	int	ipf_hook6_in __P((hook_event_token_t, hook_data_t, void *));
static	int	ipf_hook6_loop_out __P((hook_event_token_t, hook_data_t,
    void *));
static	int	ipf_hook6_loop_in __P((hook_event_token_t, hook_data_t,
    void *));
static	int     ipf_hook6 __P((hook_data_t, int, int, void *));
static	int	ipf_hookvndl3v4_in __P((hook_event_token_t, hook_data_t,
    void *));
static	int	ipf_hookvndl3v6_in __P((hook_event_token_t, hook_data_t,
    void *));
static	int	ipf_hookvndl3v4_out __P((hook_event_token_t, hook_data_t,
    void *));
static	int	ipf_hookvndl3v6_out __P((hook_event_token_t, hook_data_t,
    void *));

static	int	ipf_hookviona_in __P((hook_event_token_t, hook_data_t, void *));
static	int	ipf_hookviona_out __P((hook_event_token_t, hook_data_t,
    void *));

extern	int	ipf_geniter __P((ipftoken_t *, ipfgeniter_t *, ipf_stack_t *));
extern	int	ipf_frruleiter __P((void *, int, void *, ipf_stack_t *));

static int	ipf_hook_protocol_notify __P((hook_notify_cmd_t, void *,
    const char *, const char *, const char *));
static int	ipf_hook_instance_notify __P((hook_notify_cmd_t, void *,
    const char *, const char *, const char *));

#if SOLARIS2 < 10
#if SOLARIS2 >= 7
u_int		*ip_ttl_ptr = NULL;
u_int		*ip_mtudisc = NULL;
# if SOLARIS2 >= 8
int		*ip_forwarding = NULL;
u_int		*ip6_forwarding = NULL;
# else
u_int		*ip_forwarding = NULL;
# endif
#else
u_long		*ip_ttl_ptr = NULL;
u_long		*ip_mtudisc = NULL;
u_long		*ip_forwarding = NULL;
#endif
#endif

vmem_t	*ipf_minor;	/* minor number arena */
void	*ipf_state;	/* DDI state */

/*
 * GZ-controlled and per-zone stacks:
 *
 * For each non-global zone, we create two ipf stacks: the per-zone stack and
 * the GZ-controlled stack.  The per-zone stack can be controlled and observed
 * from inside the zone or from the global zone.  The GZ-controlled stack can
 * only be controlled and observed from the global zone (though the rules
 * still only affect that non-global zone).
 *
 * The two hooks are always arranged so that the GZ-controlled stack is always
 * "outermost" with respect to the zone.  The traffic flow then looks like
 * this:
 *
 * Inbound:
 *
 *     nic ---> [ GZ-controlled rules ] ---> [ per-zone rules ] ---> zone
 *
 * Outbound:
 *
 *     nic <--- [ GZ-controlled rules ] <--- [ per-zone rules ] <--- zone
 */

/* IPv4 hook names */
char *hook4_nicevents =		"ipfilter_hook4_nicevents";
char *hook4_nicevents_gz =	"ipfilter_hook4_nicevents_gz";
char *hook4_in =		"ipfilter_hook4_in";
char *hook4_in_gz =		"ipfilter_hook4_in_gz";
char *hook4_out =		"ipfilter_hook4_out";
char *hook4_out_gz =		"ipfilter_hook4_out_gz";
char *hook4_loop_in =		"ipfilter_hook4_loop_in";
char *hook4_loop_in_gz =	"ipfilter_hook4_loop_in_gz";
char *hook4_loop_out =		"ipfilter_hook4_loop_out";
char *hook4_loop_out_gz =	"ipfilter_hook4_loop_out_gz";

/* IPv6 hook names */
char *hook6_nicevents =		"ipfilter_hook6_nicevents";
char *hook6_nicevents_gz =	"ipfilter_hook6_nicevents_gz";
char *hook6_in =		"ipfilter_hook6_in";
char *hook6_in_gz =		"ipfilter_hook6_in_gz";
char *hook6_out =		"ipfilter_hook6_out";
char *hook6_out_gz =		"ipfilter_hook6_out_gz";
char *hook6_loop_in =		"ipfilter_hook6_loop_in";
char *hook6_loop_in_gz =	"ipfilter_hook6_loop_in_gz";
char *hook6_loop_out =		"ipfilter_hook6_loop_out";
char *hook6_loop_out_gz =	"ipfilter_hook6_loop_out_gz";

/* vnd IPv4/v6 hook names */
char *hook4_vnd_in =		"ipfilter_hookvndl3v4_in";
char *hook4_vnd_in_gz =		"ipfilter_hookvndl3v4_in_gz";
char *hook6_vnd_in =		"ipfilter_hookvndl3v6_in";
char *hook6_vnd_in_gz =		"ipfilter_hookvndl3v6_in_gz";
char *hook4_vnd_out =		"ipfilter_hookvndl3v4_out";
char *hook4_vnd_out_gz =	"ipfilter_hookvndl3v4_out_gz";
char *hook6_vnd_out =		"ipfilter_hookvndl3v6_out";
char *hook6_vnd_out_gz =	"ipfilter_hookvndl3v6_out_gz";

/* viona hook names */
char *hook_viona_in =		"ipfilter_hookviona_in";
char *hook_viona_in_gz =	"ipfilter_hookviona_in_gz";
char *hook_viona_out =		"ipfilter_hookviona_out";
char *hook_viona_out_gz =	"ipfilter_hookviona_out_gz";

/*
 * For VIONA. The net_{instance,protocol}_notify_register() functions only
 * deal with per-callback-function granularity. We need two wrapper functions
 * for GZ-controlled and per-zone instances.
 */
static int
ipf_hook_instance_notify_gz(hook_notify_cmd_t command, void *arg,
    const char *netid, const char *dummy, const char *instance)
{
	return (ipf_hook_instance_notify(command, arg, netid, dummy, instance));
}

static int
ipf_hook_instance_notify_ngz(hook_notify_cmd_t command, void *arg,
    const char *netid, const char *dummy, const char *instance)
{
	return (ipf_hook_instance_notify(command, arg, netid, dummy, instance));
}

static int
ipf_hook_protocol_notify_gz(hook_notify_cmd_t command, void *arg,
    const char *name, const char *dummy, const char *he_name)
{
	return (ipf_hook_protocol_notify(command, arg, name, dummy, he_name));
}

static int
ipf_hook_protocol_notify_ngz(hook_notify_cmd_t command, void *arg,
    const char *name, const char *dummy, const char *he_name)
{
	return (ipf_hook_protocol_notify(command, arg, name, dummy, he_name));
}

/* ------------------------------------------------------------------------ */
/* Function:    ipldetach                                                   */
/* Returns:     int - 0 == success, else error.                             */
/* Parameters:  Nil                                                         */
/*                                                                          */
/* This function is responsible for undoing anything that might have been   */
/* done in a call to iplattach().  It must be able to clean up from a call  */
/* to iplattach() that did not succeed.  Why might that happen?  Someone    */
/* configures a table to be so large that we cannot allocate enough memory  */
/* for it.                                                                  */
/* ------------------------------------------------------------------------ */
int ipldetach(ifs)
ipf_stack_t *ifs;
{

	ASSERT(RW_WRITE_HELD(&ifs->ifs_ipf_global.ipf_lk));

#if SOLARIS2 < 10

	if (ifs->ifs_fr_control_forwarding & 2) {
		if (ip_forwarding != NULL)
			*ip_forwarding = 0;
#if SOLARIS2 >= 8
		if (ip6_forwarding != NULL)
			*ip6_forwarding = 0;
#endif
	}
#endif

	/*
	 * This lock needs to be dropped around the net_hook_unregister calls
	 * because we can deadlock here with:
	 * W(ipf_global)->R(hook_family)->W(hei_lock) (this code path) vs
	 * R(hook_family)->R(hei_lock)->R(ipf_global) (active hook running)
	 */
	RWLOCK_EXIT(&ifs->ifs_ipf_global);

#define	UNDO_HOOK(_f, _b, _e, _h)					\
	do {								\
		if (ifs->_f != NULL) {					\
			if (ifs->_b) {					\
				int tmp = net_hook_unregister(ifs->_f,	\
					   _e, ifs->_h);		\
				ifs->_b = (tmp != 0 && tmp != ENXIO);	\
				if (!ifs->_b && ifs->_h != NULL) {	\
					hook_free(ifs->_h);		\
					ifs->_h = NULL;			\
				}					\
			} else if (ifs->_h != NULL) {			\
				hook_free(ifs->_h);			\
				ifs->_h = NULL;				\
			}						\
		}							\
		_NOTE(CONSTCOND)					\
	} while (0)

	/*
	 * Remove IPv6 Hooks
	 */
	if (ifs->ifs_ipf_ipv6 != NULL) {
		UNDO_HOOK(ifs_ipf_ipv6, ifs_hook6_physical_in,
			  NH_PHYSICAL_IN, ifs_ipfhook6_in);
		UNDO_HOOK(ifs_ipf_ipv6, ifs_hook6_physical_out,
			  NH_PHYSICAL_OUT, ifs_ipfhook6_out);
		UNDO_HOOK(ifs_ipf_ipv6, ifs_hook6_nic_events,
			  NH_NIC_EVENTS, ifs_ipfhook6_nicevents);
		UNDO_HOOK(ifs_ipf_ipv6, ifs_hook6_loopback_in,
			  NH_LOOPBACK_IN, ifs_ipfhook6_loop_in);
		UNDO_HOOK(ifs_ipf_ipv6, ifs_hook6_loopback_out,
			  NH_LOOPBACK_OUT, ifs_ipfhook6_loop_out);

		if (net_protocol_release(ifs->ifs_ipf_ipv6) != 0)
			goto detach_failed;
		ifs->ifs_ipf_ipv6 = NULL;
        }

	/*
	 * Remove IPv4 Hooks
	 */
	if (ifs->ifs_ipf_ipv4 != NULL) {
		UNDO_HOOK(ifs_ipf_ipv4, ifs_hook4_physical_in,
			  NH_PHYSICAL_IN, ifs_ipfhook4_in);
		UNDO_HOOK(ifs_ipf_ipv4, ifs_hook4_physical_out,
			  NH_PHYSICAL_OUT, ifs_ipfhook4_out);
		UNDO_HOOK(ifs_ipf_ipv4, ifs_hook4_nic_events,
			  NH_NIC_EVENTS, ifs_ipfhook4_nicevents);
		UNDO_HOOK(ifs_ipf_ipv4, ifs_hook4_loopback_in,
			  NH_LOOPBACK_IN, ifs_ipfhook4_loop_in);
		UNDO_HOOK(ifs_ipf_ipv4, ifs_hook4_loopback_out,
			  NH_LOOPBACK_OUT, ifs_ipfhook4_loop_out);

		if (net_protocol_release(ifs->ifs_ipf_ipv4) != 0)
			goto detach_failed;
		ifs->ifs_ipf_ipv4 = NULL;
	}

	/*
	 * Remove VND hooks
	 */
	if (ifs->ifs_ipf_vndl3v4 != NULL) {
		UNDO_HOOK(ifs_ipf_vndl3v4, ifs_hookvndl3v4_physical_in,
		    NH_PHYSICAL_IN, ifs_ipfhookvndl3v4_in);
		UNDO_HOOK(ifs_ipf_vndl3v4, ifs_hookvndl3v4_physical_out,
		    NH_PHYSICAL_OUT, ifs_ipfhookvndl3v4_out);

		if (net_protocol_release(ifs->ifs_ipf_vndl3v4) != 0)
			goto detach_failed;
		ifs->ifs_ipf_vndl3v4 = NULL;
	}

	if (ifs->ifs_ipf_vndl3v6 != NULL) {
		UNDO_HOOK(ifs_ipf_vndl3v6, ifs_hookvndl3v6_physical_in,
		    NH_PHYSICAL_IN, ifs_ipfhookvndl3v6_in);
		UNDO_HOOK(ifs_ipf_vndl3v6, ifs_hookvndl3v6_physical_out,
		    NH_PHYSICAL_OUT, ifs_ipfhookvndl3v6_out);

		if (net_protocol_release(ifs->ifs_ipf_vndl3v6) != 0)
			goto detach_failed;
		ifs->ifs_ipf_vndl3v6 = NULL;
	}

	/*
	 * Remove notification of viona hooks
	 */
	net_instance_notify_unregister(ifs->ifs_netid,
	    ifs->ifs_gz_controlled ? ipf_hook_instance_notify_gz :
	    ipf_hook_instance_notify_ngz);

#undef UNDO_HOOK

	/*
	 * Normally, viona will unregister itself before ipldetach() is called,
	 * so these will be no-ops, but out of caution, we try to make sure
	 * we've removed any of our references.
	 *
	 * For now, the _gz and _ngz versions are both wrappers to what's
	 * below.  Just call it directly, but if that changes fix here as
	 * well.
	 */
	(void) ipf_hook_protocol_notify(HN_UNREGISTER, ifs, Hn_VIONA, NULL,
	    NH_PHYSICAL_IN);
	(void) ipf_hook_protocol_notify(HN_UNREGISTER, ifs, Hn_VIONA, NULL,
	    NH_PHYSICAL_OUT);

	{
		char netidstr[12]; /* Large enough for INT_MAX + NUL */
		(void) snprintf(netidstr, sizeof (netidstr), "%d",
		    ifs->ifs_netid);

		/*
		 * The notify callbacks expect the netid value passed as a
		 * string in the third argument.  To prevent confusion if
		 * traced, we pass the same value the nethook framework would
		 * pass, even though the callback does not currently use the
		 * value.
		 *
		 * For now, the _gz and _ngz versions are both wrappers to
		 * what's below.  Just call it directly, but if that changes
		 * fix here as well.
		 */
		(void) ipf_hook_instance_notify(HN_UNREGISTER, ifs, netidstr,
		    NULL, Hn_VIONA);
	}

#ifdef	IPFDEBUG
	cmn_err(CE_CONT, "ipldetach()\n");
#endif

	WRITE_ENTER(&ifs->ifs_ipf_global);
	fr_deinitialise(ifs);

	(void) frflush(IPL_LOGIPF, 0, FR_INQUE|FR_OUTQUE|FR_INACTIVE, ifs);
	(void) frflush(IPL_LOGIPF, 0, FR_INQUE|FR_OUTQUE, ifs);

	if (ifs->ifs_ipf_locks_done == 1) {
		MUTEX_DESTROY(&ifs->ifs_ipf_timeoutlock);
		MUTEX_DESTROY(&ifs->ifs_ipf_rw);
		RW_DESTROY(&ifs->ifs_ipf_tokens);
		RW_DESTROY(&ifs->ifs_ipf_ipidfrag);
		ifs->ifs_ipf_locks_done = 0;
	}

	if (ifs->ifs_hook4_physical_in || ifs->ifs_hook4_physical_out ||
	    ifs->ifs_hook4_nic_events || ifs->ifs_hook4_loopback_in ||
	    ifs->ifs_hook4_loopback_out || ifs->ifs_hook6_nic_events ||
	    ifs->ifs_hook6_physical_in || ifs->ifs_hook6_physical_out ||
	    ifs->ifs_hook6_loopback_in || ifs->ifs_hook6_loopback_out)
		return -1;

	return 0;

detach_failed:
	WRITE_ENTER(&ifs->ifs_ipf_global);
	return -1;
}

int iplattach(ifs)
ipf_stack_t *ifs;
{
#if SOLARIS2 < 10
	int i;
#endif
	netid_t id = ifs->ifs_netid;

#ifdef	IPFDEBUG
	cmn_err(CE_CONT, "iplattach()\n");
#endif

	ASSERT(RW_WRITE_HELD(&ifs->ifs_ipf_global.ipf_lk));
	ifs->ifs_fr_flags = IPF_LOGGING;
#ifdef _KERNEL
	ifs->ifs_fr_update_ipid = 0;
#else
	ifs->ifs_fr_update_ipid = 1;
#endif
	ifs->ifs_fr_minttl = 4;
	ifs->ifs_fr_icmpminfragmtu = 68;
#if defined(IPFILTER_DEFAULT_BLOCK)
	ifs->ifs_fr_pass = FR_BLOCK|FR_NOMATCH;
#else
	ifs->ifs_fr_pass = (IPF_DEFAULT_PASS)|FR_NOMATCH;
#endif

	bzero((char *)ifs->ifs_frcache, sizeof(ifs->ifs_frcache));
	MUTEX_INIT(&ifs->ifs_ipf_rw, "ipf rw mutex");
	MUTEX_INIT(&ifs->ifs_ipf_timeoutlock, "ipf timeout lock mutex");
	RWLOCK_INIT(&ifs->ifs_ipf_ipidfrag, "ipf IP NAT-Frag rwlock");
	RWLOCK_INIT(&ifs->ifs_ipf_tokens, "ipf token rwlock");
	ifs->ifs_ipf_locks_done = 1;

	if (fr_initialise(ifs) < 0)
		return -1;

	/*
	 * For incoming packets, we want the GZ-controlled hooks to run before
	 * the per-zone hooks, regardless of what order they're are installed.
	 * See the "GZ-controlled and per-zone stacks" comment block at the top
	 * of this file.
	 */
#define HOOK_INIT_GZ_BEFORE(x, fn, n, gzn, a)				\
	HOOK_INIT(x, fn, ifs->ifs_gz_controlled ? gzn : n, ifs);	\
	(x)->h_hint = ifs->ifs_gz_controlled ? HH_BEFORE : HH_AFTER;	\
	(x)->h_hintvalue = (uintptr_t) (ifs->ifs_gz_controlled ? n : gzn);

	HOOK_INIT_GZ_BEFORE(ifs->ifs_ipfhook4_nicevents, ipf_nic_event_v4,
		  hook4_nicevents, hook4_nicevents_gz, ifs);
	HOOK_INIT_GZ_BEFORE(ifs->ifs_ipfhook4_in, ipf_hook4_in,
		  hook4_in, hook4_in_gz, ifs);
	HOOK_INIT_GZ_BEFORE(ifs->ifs_ipfhook4_loop_in, ipf_hook4_loop_in,
		  hook4_loop_in, hook4_loop_in_gz, ifs);

	/*
	 * For outgoing packets, we want the GZ-controlled hooks to run after
	 * the per-zone hooks, regardless of what order they're are installed.
	 * See the "GZ-controlled and per-zone stacks" comment block at the top
	 * of this file.
	 */
#define HOOK_INIT_GZ_AFTER(x, fn, n, gzn, a)				\
	HOOK_INIT(x, fn, ifs->ifs_gz_controlled ? gzn : n, ifs);	\
	(x)->h_hint = ifs->ifs_gz_controlled ? HH_AFTER : HH_BEFORE;	\
	(x)->h_hintvalue = (uintptr_t) (ifs->ifs_gz_controlled ? n : gzn);

	HOOK_INIT_GZ_AFTER(ifs->ifs_ipfhook4_out, ipf_hook4_out,
		  hook4_out, hook4_out_gz, ifs);
	HOOK_INIT_GZ_AFTER(ifs->ifs_ipfhook4_loop_out, ipf_hook4_loop_out,
		  hook4_loop_out, hook4_loop_out_gz, ifs);

	/*
	 * If we hold this lock over all of the net_hook_register calls, we
	 * can cause a deadlock to occur with the following lock ordering:
	 * W(ipf_global)->R(hook_family)->W(hei_lock) (this code path) vs
	 * R(hook_family)->R(hei_lock)->R(ipf_global) (packet path)
	 */
	RWLOCK_EXIT(&ifs->ifs_ipf_global);

	/*
	 * Add IPv4 hooks
	 */
	ifs->ifs_ipf_ipv4 = net_protocol_lookup(id, NHF_INET);
	if (ifs->ifs_ipf_ipv4 == NULL)
		goto hookup_failed;

	ifs->ifs_hook4_nic_events = (net_hook_register(ifs->ifs_ipf_ipv4,
	    NH_NIC_EVENTS, ifs->ifs_ipfhook4_nicevents) == 0);
	if (!ifs->ifs_hook4_nic_events)
		goto hookup_failed;

	ifs->ifs_hook4_physical_in = (net_hook_register(ifs->ifs_ipf_ipv4,
	    NH_PHYSICAL_IN, ifs->ifs_ipfhook4_in) == 0);
	if (!ifs->ifs_hook4_physical_in)
		goto hookup_failed;

	ifs->ifs_hook4_physical_out = (net_hook_register(ifs->ifs_ipf_ipv4,
	    NH_PHYSICAL_OUT, ifs->ifs_ipfhook4_out) == 0);
	if (!ifs->ifs_hook4_physical_out)
		goto hookup_failed;

	if (ifs->ifs_ipf_loopback) {
		ifs->ifs_hook4_loopback_in = (net_hook_register(
		    ifs->ifs_ipf_ipv4, NH_LOOPBACK_IN,
		    ifs->ifs_ipfhook4_loop_in) == 0);
		if (!ifs->ifs_hook4_loopback_in)
			goto hookup_failed;

		ifs->ifs_hook4_loopback_out = (net_hook_register(
		    ifs->ifs_ipf_ipv4, NH_LOOPBACK_OUT,
		    ifs->ifs_ipfhook4_loop_out) == 0);
		if (!ifs->ifs_hook4_loopback_out)
			goto hookup_failed;
	}

	/*
	 * Add IPv6 hooks
	 */
	ifs->ifs_ipf_ipv6 = net_protocol_lookup(id, NHF_INET6);
	if (ifs->ifs_ipf_ipv6 == NULL)
		goto hookup_failed;

	HOOK_INIT_GZ_BEFORE(ifs->ifs_ipfhook6_nicevents, ipf_nic_event_v6,
		  hook6_nicevents, hook6_nicevents_gz, ifs);
	HOOK_INIT_GZ_BEFORE(ifs->ifs_ipfhook6_in, ipf_hook6_in,
		  hook6_in, hook6_in_gz, ifs);
	HOOK_INIT_GZ_BEFORE(ifs->ifs_ipfhook6_loop_in, ipf_hook6_loop_in,
		  hook6_loop_in, hook6_loop_in_gz, ifs);
	HOOK_INIT_GZ_AFTER(ifs->ifs_ipfhook6_out, ipf_hook6_out,
		  hook6_out, hook6_out_gz, ifs);
	HOOK_INIT_GZ_AFTER(ifs->ifs_ipfhook6_loop_out, ipf_hook6_loop_out,
		  hook6_loop_out, hook6_loop_out_gz, ifs);

	ifs->ifs_hook6_nic_events = (net_hook_register(ifs->ifs_ipf_ipv6,
	    NH_NIC_EVENTS, ifs->ifs_ipfhook6_nicevents) == 0);
	if (!ifs->ifs_hook6_nic_events)
		goto hookup_failed;

	ifs->ifs_hook6_physical_in = (net_hook_register(ifs->ifs_ipf_ipv6,
	    NH_PHYSICAL_IN, ifs->ifs_ipfhook6_in) == 0);
	if (!ifs->ifs_hook6_physical_in)
		goto hookup_failed;

	ifs->ifs_hook6_physical_out = (net_hook_register(ifs->ifs_ipf_ipv6,
	    NH_PHYSICAL_OUT, ifs->ifs_ipfhook6_out) == 0);
	if (!ifs->ifs_hook6_physical_out)
		goto hookup_failed;

	if (ifs->ifs_ipf_loopback) {
		ifs->ifs_hook6_loopback_in = (net_hook_register(
		    ifs->ifs_ipf_ipv6, NH_LOOPBACK_IN,
		    ifs->ifs_ipfhook6_loop_in) == 0);
		if (!ifs->ifs_hook6_loopback_in)
			goto hookup_failed;

		ifs->ifs_hook6_loopback_out = (net_hook_register(
		    ifs->ifs_ipf_ipv6, NH_LOOPBACK_OUT,
		    ifs->ifs_ipfhook6_loop_out) == 0);
		if (!ifs->ifs_hook6_loopback_out)
			goto hookup_failed;
	}

	/*
	 * Add VND INET hooks
	 */
	ifs->ifs_ipf_vndl3v4 = net_protocol_lookup(id, NHF_VND_INET);
	if (ifs->ifs_ipf_vndl3v4 == NULL)
		goto hookup_failed;

	HOOK_INIT_GZ_BEFORE(ifs->ifs_ipfhookvndl3v4_in, ipf_hookvndl3v4_in,
	    hook4_vnd_in, hook4_vnd_in_gz, ifs);
	HOOK_INIT_GZ_AFTER(ifs->ifs_ipfhookvndl3v4_out, ipf_hookvndl3v4_out,
	    hook4_vnd_out, hook4_vnd_out_gz, ifs);
	ifs->ifs_hookvndl3v4_physical_in = (net_hook_register(ifs->ifs_ipf_vndl3v4,
	    NH_PHYSICAL_IN, ifs->ifs_ipfhookvndl3v4_in) == 0);
	if (!ifs->ifs_hookvndl3v4_physical_in)
		goto hookup_failed;

	ifs->ifs_hookvndl3v4_physical_out = (net_hook_register(ifs->ifs_ipf_vndl3v4,
	    NH_PHYSICAL_OUT, ifs->ifs_ipfhookvndl3v4_out) == 0);
	if (!ifs->ifs_hookvndl3v4_physical_out)
		goto hookup_failed;


	/*
	 * VND INET6 hooks
	 */
	ifs->ifs_ipf_vndl3v6 = net_protocol_lookup(id, NHF_VND_INET6);
	if (ifs->ifs_ipf_vndl3v6 == NULL)
		goto hookup_failed;

	HOOK_INIT_GZ_BEFORE(ifs->ifs_ipfhookvndl3v6_in, ipf_hookvndl3v6_in,
	    hook6_vnd_in, hook6_vnd_in_gz, ifs);
	HOOK_INIT_GZ_AFTER(ifs->ifs_ipfhookvndl3v6_out, ipf_hookvndl3v6_out,
	    hook6_vnd_out, hook6_vnd_out_gz, ifs);
	ifs->ifs_hookvndl3v6_physical_in = (net_hook_register(ifs->ifs_ipf_vndl3v6,
	    NH_PHYSICAL_IN, ifs->ifs_ipfhookvndl3v6_in) == 0);
	if (!ifs->ifs_hookvndl3v6_physical_in)
		goto hookup_failed;

	ifs->ifs_hookvndl3v6_physical_out = (net_hook_register(ifs->ifs_ipf_vndl3v6,
	    NH_PHYSICAL_OUT, ifs->ifs_ipfhookvndl3v6_out) == 0);
	if (!ifs->ifs_hookvndl3v6_physical_out)
		goto hookup_failed;

	/*
	 * VIONA INET hooks.  While the nethook framework allows us to register
	 * hooks for events that haven't been registered yet, we instead
	 * register and unregister our hooks in response to notifications
	 * about the viona hooks from the nethook framework.  This prevents
	 * problems when the viona module gets unloaded while the ipf module
	 * does not.  If we do not unregister our hooks after the viona module
	 * is unloaded, the viona module cannot later re-register them if it
	 * gets reloaded.  As the ip, vnd, and ipf modules are rarely unloaded
	 * even on DEBUG kernels, they do not experience this issue.
	 *
	 * Today, the per-zone ones don't matter for a BHYVE-branded zone, BUT
	 * the ipf_hook_protocol_notify() function is GZ vs. per-zone aware.
	 * Employ two different versions of ipf_hook_instance_notify(), one for
	 * the GZ-controlled, and one for the per-zone one.
	 */
	if (net_instance_notify_register(id, ifs->ifs_gz_controlled ?
	    ipf_hook_instance_notify_gz : ipf_hook_instance_notify_ngz, ifs) !=
	    0)
		goto hookup_failed;

	/*
	 * Reacquire ipf_global, now it is safe.
	 */
	WRITE_ENTER(&ifs->ifs_ipf_global);

/* Do not use private interface ip_params_arr[] in Solaris 10 */
#if SOLARIS2 < 10

#if SOLARIS2 >= 8
	ip_forwarding = &ip_g_forward;
#endif
	/*
	 * XXX - There is no terminator for this array, so it is not possible
	 * to tell if what we are looking for is missing and go off the end
	 * of the array.
	 */

#if SOLARIS2 <= 8
	for (i = 0; ; i++) {
		if (!strcmp(ip_param_arr[i].ip_param_name, "ip_def_ttl")) {
			ip_ttl_ptr = &ip_param_arr[i].ip_param_value;
		} else if (!strcmp(ip_param_arr[i].ip_param_name,
			    "ip_path_mtu_discovery")) {
			ip_mtudisc = &ip_param_arr[i].ip_param_value;
		}
#if SOLARIS2 < 8
		else if (!strcmp(ip_param_arr[i].ip_param_name,
			    "ip_forwarding")) {
			ip_forwarding = &ip_param_arr[i].ip_param_value;
		}
#else
		else if (!strcmp(ip_param_arr[i].ip_param_name,
			    "ip6_forwarding")) {
			ip6_forwarding = &ip_param_arr[i].ip_param_value;
		}
#endif

		if (ip_mtudisc != NULL && ip_ttl_ptr != NULL &&
#if SOLARIS2 >= 8
		    ip6_forwarding != NULL &&
#endif
		    ip_forwarding != NULL)
			break;
	}
#endif

	if (ifs->ifs_fr_control_forwarding & 1) {
		if (ip_forwarding != NULL)
			*ip_forwarding = 1;
#if SOLARIS2 >= 8
		if (ip6_forwarding != NULL)
			*ip6_forwarding = 1;
#endif
	}

#endif

	return 0;
hookup_failed:
	WRITE_ENTER(&ifs->ifs_ipf_global);
	return -1;
}

/* ------------------------------------------------------------------------ */
/*
 * Called whenever a nethook protocol is registered or unregistered.  Currently
 * only used to add or remove the hooks for viona.
 *
 * While the function signature requires returning int, nothing
 * in usr/src/uts/common/io/hook.c that invokes the callbacks
 * captures the return value (nor is there currently any documentation
 * on what return values should be).  For now at least, we'll return 0
 * on success (or 'not applicable') or an error value.  Even if the
 * nethook framework doesn't use the return address, it can be observed via
 * dtrace if needed.
 */
static int
ipf_hook_protocol_notify(hook_notify_cmd_t command, void *arg,
    const char *name, const char *dummy __unused, const char *he_name)
{
	ipf_stack_t *ifs = arg;
	hook_t **hookpp;
	char *hook_name, *hint_name;
	hook_func_t hookfn;
	boolean_t *hookedp;
	hook_hint_t hint;
	boolean_t out;
	int ret = 0;

	const boolean_t gz = ifs->ifs_gz_controlled;

	/* We currently only care about viona hooks notifications */
	if (strcmp(name, Hn_VIONA) != 0)
		return (0);

	if (strcmp(he_name, NH_PHYSICAL_IN) == 0) {
		out = B_FALSE;
	} else if (strcmp(he_name, NH_PHYSICAL_OUT) == 0) {
		out = B_TRUE;
	} else {
		/*
		 * If we've added more hook events to viona, we must add
		 * the corresponding handling here (even if it's just to
		 * ignore it) to prevent the firewall from not working as
		 * intended.
		 */
		cmn_err(CE_PANIC, "%s: unhandled hook event %s", __func__,
		    he_name);

		return (0);
	}

	if (out) {
		hookpp = &ifs->ifs_ipfhookviona_out;
		hookfn = ipf_hookviona_out;
		hookedp = &ifs->ifs_hookviona_physical_out;
		name = gz ? hook_viona_out_gz : hook_viona_out;
		hint = gz ? HH_AFTER : HH_BEFORE;
		hint_name = gz ? hook_viona_out : hook_viona_out_gz;
	} else {
		hookpp = &ifs->ifs_ipfhookviona_in;
		hookfn = ipf_hookviona_in;
		hookedp = &ifs->ifs_hookviona_physical_in;
		name = gz ? hook_viona_in_gz : hook_viona_in;
		hint = gz ? HH_BEFORE : HH_AFTER;
		hint_name = gz ? hook_viona_in : hook_viona_in_gz;
	}

	switch (command) {
	default:
	case HN_NONE:
		break;
	case HN_REGISTER:
		HOOK_INIT(*hookpp, hookfn, (char *)name, ifs);
		(*hookpp)->h_hint = hint;
		(*hookpp)->h_hintvalue = (uintptr_t)hint_name;
		ret = net_hook_register(ifs->ifs_ipf_viona,
		    (char *)he_name, *hookpp);
		if (ret != 0) {
			cmn_err(CE_NOTE, "%s: could not register hook "
			    "(hook family=%s hook=%s) err=%d", __func__,
			    name, he_name, ret);
			*hookedp = B_FALSE;
			return (ret);
		}
		*hookedp = B_TRUE;
		break;
	case HN_UNREGISTER:
		if (ifs->ifs_ipf_viona == NULL)
			break;

		ret = *hookedp ? net_hook_unregister(ifs->ifs_ipf_viona,
		    (char *)he_name, *hookpp) : 0;
		if ((ret == 0 || ret == ENXIO)) {
			if (*hookpp != NULL) {
				hook_free(*hookpp);
				*hookpp = NULL;
			}
			*hookedp = B_FALSE;
		}
		break;
	}

	return (ret);
}

/*
 * Called whenever a new nethook instance is created.  Currently only used
 * with the Hn_VIONA nethooks.  Similar to ipf_hook_protocol_notify, the out
 * function signature must return an int, though the result is never used.
 * We elect to return 0 on success (or not applicable) or a non-zero value
 * on error.
 */
static int
ipf_hook_instance_notify(hook_notify_cmd_t command, void *arg,
    const char *netid, const char *dummy __unused, const char *instance)
{
	ipf_stack_t *ifs = arg;
	int ret = 0;
	const boolean_t gz = ifs->ifs_gz_controlled;

	/* We currently only care about viona hooks */
	if (strcmp(instance, Hn_VIONA) != 0)
		return (0);

	switch (command) {
	case HN_NONE:
	default:
		return (0);
	case HN_REGISTER:
		ifs->ifs_ipf_viona = net_protocol_lookup(ifs->ifs_netid,
		    NHF_VIONA);

		if (ifs->ifs_ipf_viona == NULL)
			return (EPROTONOSUPPORT);

		ret = net_protocol_notify_register(ifs->ifs_ipf_viona,
		    gz ? ipf_hook_protocol_notify_gz :
		    ipf_hook_protocol_notify_ngz, ifs);
		VERIFY(ret == 0 || ret == ESHUTDOWN);
		break;
	case HN_UNREGISTER:
		if (ifs->ifs_ipf_viona == NULL)
			break;
		VERIFY0(net_protocol_notify_unregister(ifs->ifs_ipf_viona,
		    gz ? ipf_hook_protocol_notify_gz :
		    ipf_hook_protocol_notify_ngz));
		VERIFY0(net_protocol_release(ifs->ifs_ipf_viona));
		ifs->ifs_ipf_viona = NULL;
		break;
	}

	return (ret);
}

static	int	fr_setipfloopback(set, ifs)
int set;
ipf_stack_t *ifs;
{
	if (ifs->ifs_ipf_ipv4 == NULL || ifs->ifs_ipf_ipv6 == NULL)
		return EFAULT;

	if (set && !ifs->ifs_ipf_loopback) {
		ifs->ifs_ipf_loopback = 1;

		ifs->ifs_hook4_loopback_in = (net_hook_register(
		    ifs->ifs_ipf_ipv4, NH_LOOPBACK_IN,
		    ifs->ifs_ipfhook4_loop_in) == 0);
		if (!ifs->ifs_hook4_loopback_in)
			return EINVAL;

		ifs->ifs_hook4_loopback_out = (net_hook_register(
		    ifs->ifs_ipf_ipv4, NH_LOOPBACK_OUT,
		    ifs->ifs_ipfhook4_loop_out) == 0);
		if (!ifs->ifs_hook4_loopback_out)
			return EINVAL;

		ifs->ifs_hook6_loopback_in = (net_hook_register(
		    ifs->ifs_ipf_ipv6, NH_LOOPBACK_IN,
		    ifs->ifs_ipfhook6_loop_in) == 0);
		if (!ifs->ifs_hook6_loopback_in)
			return EINVAL;

		ifs->ifs_hook6_loopback_out = (net_hook_register(
		    ifs->ifs_ipf_ipv6, NH_LOOPBACK_OUT,
		    ifs->ifs_ipfhook6_loop_out) == 0);
		if (!ifs->ifs_hook6_loopback_out)
			return EINVAL;

	} else if (!set && ifs->ifs_ipf_loopback) {
		ifs->ifs_ipf_loopback = 0;

		ifs->ifs_hook4_loopback_in =
		    (net_hook_unregister(ifs->ifs_ipf_ipv4,
		    NH_LOOPBACK_IN, ifs->ifs_ipfhook4_loop_in) != 0);
		if (ifs->ifs_hook4_loopback_in)
			return EBUSY;

		ifs->ifs_hook4_loopback_out =
		    (net_hook_unregister(ifs->ifs_ipf_ipv4,
		    NH_LOOPBACK_OUT, ifs->ifs_ipfhook4_loop_out) != 0);
		if (ifs->ifs_hook4_loopback_out)
			return EBUSY;

		ifs->ifs_hook6_loopback_in =
		    (net_hook_unregister(ifs->ifs_ipf_ipv6,
		    NH_LOOPBACK_IN, ifs->ifs_ipfhook4_loop_in) != 0);
		if (ifs->ifs_hook6_loopback_in)
			return EBUSY;

		ifs->ifs_hook6_loopback_out =
		    (net_hook_unregister(ifs->ifs_ipf_ipv6,
		    NH_LOOPBACK_OUT, ifs->ifs_ipfhook6_loop_out) != 0);
		if (ifs->ifs_hook6_loopback_out)
			return EBUSY;
	}
	return 0;
}


/*
 * Filter ioctl interface.
 */
/*ARGSUSED*/
int iplioctl(dev, cmd, data, mode, cp, rp)
dev_t dev;
int cmd;
#if SOLARIS2 >= 7
intptr_t data;
#else
int *data;
#endif
int mode;
cred_t *cp;
int *rp;
{
	int error = 0, tmp;
	friostat_t fio;
	minor_t unit;
	u_int enable;
	ipf_stack_t *ifs;
	zoneid_t zid;
	ipf_devstate_t *isp;

#ifdef	IPFDEBUG
	cmn_err(CE_CONT, "iplioctl(%x,%x,%x,%d,%x,%d)\n",
		dev, cmd, data, mode, cp, rp);
#endif
	unit = getminor(dev);

	isp = ddi_get_soft_state(ipf_state, unit);
	if (isp == NULL)
		return ENXIO;
	unit = isp->ipfs_minor;

	if (unit == IPL_LOGEV)
		return (ipf_cfwlog_ioctl(dev, cmd, data, mode, cp, rp));

	zid = crgetzoneid(cp);
	if (cmd == SIOCIPFZONESET) {
		if (zid == GLOBAL_ZONEID)
			return fr_setzoneid(isp, (caddr_t) data);
		return EACCES;
	}

        /*
	 * ipf_find_stack returns with a read lock on ifs_ipf_global
	 */
	ifs = ipf_find_stack(zid, isp);
	if (ifs == NULL)
		return ENXIO;

	if (ifs->ifs_fr_running <= 0) {
		if (unit != IPL_LOGIPF) {
			RWLOCK_EXIT(&ifs->ifs_ipf_global);
			return EIO;
		}
		if (cmd != SIOCIPFGETNEXT && cmd != SIOCIPFGET &&
		    cmd != SIOCIPFSET && cmd != SIOCFRENB &&
		    cmd != SIOCGETFS && cmd != SIOCGETFF) {
			RWLOCK_EXIT(&ifs->ifs_ipf_global);
			return EIO;
		}
	}

	if (ifs->ifs_fr_enable_active != 0) {
		RWLOCK_EXIT(&ifs->ifs_ipf_global);
		return EBUSY;
	}

	error = fr_ioctlswitch(unit, (caddr_t)data, cmd, mode, crgetuid(cp),
			       curproc, ifs);
	if (error != -1) {
		RWLOCK_EXIT(&ifs->ifs_ipf_global);
		return error;
	}
	error = 0;

	switch (cmd)
	{
	case SIOCFRENB :
		if (!(mode & FWRITE))
			error = EPERM;
		else {
			error = COPYIN((caddr_t)data, (caddr_t)&enable,
				       sizeof(enable));
			if (error != 0) {
				error = EFAULT;
				break;
			}

			RWLOCK_EXIT(&ifs->ifs_ipf_global);
			WRITE_ENTER(&ifs->ifs_ipf_global);

			/*
			 * We must recheck fr_enable_active here, since we've
			 * dropped ifs_ipf_global from R in order to get it
			 * exclusively.
			 */
			if (ifs->ifs_fr_enable_active == 0) {
				ifs->ifs_fr_enable_active = 1;
				error = fr_enableipf(ifs, enable);
				ifs->ifs_fr_enable_active = 0;
			}
		}
		break;
	case SIOCIPFSET :
		if (!(mode & FWRITE)) {
			error = EPERM;
			break;
		}
		/* FALLTHRU */
	case SIOCIPFGETNEXT :
	case SIOCIPFGET :
		error = fr_ipftune(cmd, (void *)data, ifs);
		break;
	case SIOCSETFF :
		if (!(mode & FWRITE))
			error = EPERM;
		else {
			error = COPYIN((caddr_t)data,
				       (caddr_t)&ifs->ifs_fr_flags,
				       sizeof(ifs->ifs_fr_flags));
			if (error != 0)
				error = EFAULT;
		}
		break;
	case SIOCIPFLP :
		error = COPYIN((caddr_t)data, (caddr_t)&tmp,
			       sizeof(tmp));
		if (error != 0)
			error = EFAULT;
		else
			error = fr_setipfloopback(tmp, ifs);
		break;
	case SIOCGETFF :
		error = COPYOUT((caddr_t)&ifs->ifs_fr_flags, (caddr_t)data,
				sizeof(ifs->ifs_fr_flags));
		if (error != 0)
			error = EFAULT;
		break;
	case SIOCFUNCL :
		error = fr_resolvefunc((void *)data);
		break;
	case SIOCINAFR :
	case SIOCRMAFR :
	case SIOCADAFR :
	case SIOCZRLST :
		if (!(mode & FWRITE))
			error = EPERM;
		else
			error = frrequest(unit, cmd, (caddr_t)data,
					  ifs->ifs_fr_active, 1, ifs);
		break;
	case SIOCINIFR :
	case SIOCRMIFR :
	case SIOCADIFR :
		if (!(mode & FWRITE))
			error = EPERM;
		else
			error = frrequest(unit, cmd, (caddr_t)data,
					  1 - ifs->ifs_fr_active, 1, ifs);
		break;
	case SIOCSWAPA :
		if (!(mode & FWRITE))
			error = EPERM;
		else {
			WRITE_ENTER(&ifs->ifs_ipf_mutex);
			bzero((char *)ifs->ifs_frcache,
			    sizeof (ifs->ifs_frcache));
			error = COPYOUT((caddr_t)&ifs->ifs_fr_active,
					(caddr_t)data,
					sizeof(ifs->ifs_fr_active));
			if (error != 0)
				error = EFAULT;
			else
				ifs->ifs_fr_active = 1 - ifs->ifs_fr_active;
			RWLOCK_EXIT(&ifs->ifs_ipf_mutex);
		}
		break;
	case SIOCGETFS :
		fr_getstat(&fio, ifs);
		error = fr_outobj((void *)data, &fio, IPFOBJ_IPFSTAT);
		break;
	case SIOCFRZST :
		if (!(mode & FWRITE))
			error = EPERM;
		else
			error = fr_zerostats((caddr_t)data, ifs);
		break;
	case	SIOCIPFFL :
		if (!(mode & FWRITE))
			error = EPERM;
		else {
			error = COPYIN((caddr_t)data, (caddr_t)&tmp,
				       sizeof(tmp));
			if (!error) {
				tmp = frflush(unit, 4, tmp, ifs);
				error = COPYOUT((caddr_t)&tmp, (caddr_t)data,
						sizeof(tmp));
				if (error != 0)
					error = EFAULT;
			} else
				error = EFAULT;
		}
		break;
#ifdef USE_INET6
	case	SIOCIPFL6 :
		if (!(mode & FWRITE))
			error = EPERM;
		else {
			error = COPYIN((caddr_t)data, (caddr_t)&tmp,
				       sizeof(tmp));
			if (!error) {
				tmp = frflush(unit, 6, tmp, ifs);
				error = COPYOUT((caddr_t)&tmp, (caddr_t)data,
						sizeof(tmp));
				if (error != 0)
					error = EFAULT;
			} else
				error = EFAULT;
		}
		break;
#endif
	case SIOCSTLCK :
		error = COPYIN((caddr_t)data, (caddr_t)&tmp, sizeof(tmp));
		if (error == 0) {
			ifs->ifs_fr_state_lock = tmp;
			ifs->ifs_fr_nat_lock = tmp;
			ifs->ifs_fr_frag_lock = tmp;
			ifs->ifs_fr_auth_lock = tmp;
		} else
			error = EFAULT;
	break;
#ifdef	IPFILTER_LOG
	case	SIOCIPFFB :
		if (!(mode & FWRITE))
			error = EPERM;
		else {
			tmp = ipflog_clear(unit, ifs);
			error = COPYOUT((caddr_t)&tmp, (caddr_t)data,
				       sizeof(tmp));
			if (error)
				error = EFAULT;
		}
		break;
#endif /* IPFILTER_LOG */
	case SIOCFRSYN :
		if (!(mode & FWRITE))
			error = EPERM;
		else {
			RWLOCK_EXIT(&ifs->ifs_ipf_global);
			WRITE_ENTER(&ifs->ifs_ipf_global);

			frsync(IPFSYNC_RESYNC, 0, NULL, NULL, ifs);
			fr_natifpsync(IPFSYNC_RESYNC, 0, NULL, NULL, ifs);
			fr_nataddrsync(0, NULL, NULL, ifs);
			fr_statesync(IPFSYNC_RESYNC, 0, NULL, NULL, ifs);
			error = 0;
		}
		break;
	case SIOCGFRST :
		error = fr_outobj((void *)data, fr_fragstats(ifs),
				  IPFOBJ_FRAGSTAT);
		break;
	case FIONREAD :
#ifdef	IPFILTER_LOG
		tmp = (int)ifs->ifs_iplused[IPL_LOGIPF];

		error = COPYOUT((caddr_t)&tmp, (caddr_t)data, sizeof(tmp));
		if (error != 0)
			error = EFAULT;
#endif
		break;
	case SIOCIPFITER :
		error = ipf_frruleiter((caddr_t)data, crgetuid(cp),
				       curproc, ifs);
		break;

	case SIOCGENITER :
		error = ipf_genericiter((caddr_t)data, crgetuid(cp),
					curproc, ifs);
		break;

	case SIOCIPFDELTOK :
		error = BCOPYIN((caddr_t)data, (caddr_t)&tmp, sizeof(tmp));
		if (error != 0) {
			error = EFAULT;
		} else {
			error = ipf_deltoken(tmp, crgetuid(cp), curproc, ifs);
		}
		break;

	default :
#ifdef	IPFDEBUG
		cmn_err(CE_NOTE, "Unknown: cmd 0x%x data %p",
			cmd, (void *)data);
#endif
		error = EINVAL;
		break;
	}
	RWLOCK_EXIT(&ifs->ifs_ipf_global);
	return error;
}


static int fr_enableipf(ifs, enable)
ipf_stack_t *ifs;
int enable;
{
	int error;

	if (!enable) {
		error = ipldetach(ifs);
		if (error == 0)
			ifs->ifs_fr_running = -1;
		return error;
	}

	if (ifs->ifs_fr_running > 0)
		return 0;

	error = iplattach(ifs);
	if (error == 0) {
		if (ifs->ifs_fr_timer_id == NULL) {
			int hz = drv_usectohz(500000);

			ifs->ifs_fr_timer_id = timeout(fr_slowtimer,
						       (void *)ifs,
						       hz);
		}
		ifs->ifs_fr_running = 1;
	} else {
		(void) ipldetach(ifs);
	}
	return error;
}


phy_if_t get_unit(name, v, ifs)
char *name;
int v;
ipf_stack_t *ifs;
{
	net_handle_t nif;
 
 	if (v == 4)
		nif = ifs->ifs_ipf_ipv4;
 	else if (v == 6)
		nif = ifs->ifs_ipf_ipv6;
 	else
		return 0;

	return (net_phylookup(nif, name));
}

/*
 * routines below for saving IP headers to buffer
 */
/*ARGSUSED*/
int iplopen(devp, flags, otype, cred)
dev_t *devp;
int flags, otype;
cred_t *cred;
{
	ipf_devstate_t *isp;
	minor_t min = getminor(*devp);
	minor_t minor;

#ifdef	IPFDEBUG
	cmn_err(CE_CONT, "iplopen(%x,%x,%x,%x)\n", devp, flags, otype, cred);
#endif
	if (!(otype & OTYP_CHR))
		return ENXIO;

	if (IPL_LOGMAX < min)
		return ENXIO;

	/* Special-case ipfev: global-zone-open only. */
	if (min == IPL_LOGEV) {
		if (crgetzoneid(cred) != GLOBAL_ZONEID)
			return (ENXIO);
		/*
		 * Else enable the CFW logging of events.
		 * NOTE: For now, we only allow one open at a time.
		 * Use atomic_cas to confirm/deny. And also for now,
		 * assume sizeof (boolean_t) == sizeof (uint_t).
		 *
		 * Per the *_{refrele,REFRELE}() in other parts of inet,
		 * ensure all loads/stores complete before calling cas.
		 * membar_exit() does this.
		 */
		membar_exit();
		if (atomic_cas_uint(&ipf_cfwlog_enabled, 0, 1) != 0)
			return (EBUSY);
	}

	minor = (minor_t)(uintptr_t)vmem_alloc(ipf_minor, 1,
	    VM_BESTFIT | VM_SLEEP);

	if (ddi_soft_state_zalloc(ipf_state, minor) != 0) {
		vmem_free(ipf_minor, (void *)(uintptr_t)minor, 1);
		if (min == IPL_LOGEV) {
			/* See above... */
			membar_exit();
			VERIFY(atomic_cas_uint(&ipf_cfwlog_enabled, 1, 0) == 1);
		}
		return ENXIO;
	}

	*devp = makedevice(getmajor(*devp), minor);
	isp = ddi_get_soft_state(ipf_state, minor);
	VERIFY(isp != NULL);

	isp->ipfs_minor = min;
	isp->ipfs_zoneid = IPFS_ZONE_UNSET;

	return 0;
}


/*ARGSUSED*/
int iplclose(dev, flags, otype, cred)
dev_t dev;
int flags, otype;
cred_t *cred;
{
	minor_t	min = getminor(dev);
	ipf_devstate_t *isp;

#ifdef	IPFDEBUG
	cmn_err(CE_CONT, "iplclose(%x,%x,%x,%x)\n", dev, flags, otype, cred);
#endif

	if (IPL_LOGMAX < min)
		return ENXIO;

	isp = ddi_get_soft_state(ipf_state, min);
	if (isp != NULL && isp->ipfs_minor == IPL_LOGEV) {
		/*
		 * Disable CFW logging.  See iplopen() for details.
		 */
		membar_exit();
		VERIFY(atomic_cas_uint(&ipf_cfwlog_enabled, 1, 0) == 1);
	}

	ddi_soft_state_free(ipf_state, min);
	vmem_free(ipf_minor, (void *)(uintptr_t)min, 1);

	return 0;
}

#ifdef	IPFILTER_LOG
/*
 * iplread/ipllog
 * both of these must operate with at least splnet() lest they be
 * called during packet processing and cause an inconsistancy to appear in
 * the filter lists.
 */
/*ARGSUSED*/
int iplread(dev, uio, cp)
dev_t dev;
register struct uio *uio;
cred_t *cp;
{
	ipf_stack_t *ifs;
	int ret;
	minor_t unit;
	ipf_devstate_t *isp;

	unit = getminor(dev);
	isp = ddi_get_soft_state(ipf_state, unit);
	if (isp == NULL)
		return ENXIO;
	unit = isp->ipfs_minor;

	if (unit == IPL_LOGEV)
		return (ipf_cfwlog_read(dev, uio, cp));

        /*
	 * ipf_find_stack returns with a read lock on ifs_ipf_global
	 */
	ifs = ipf_find_stack(crgetzoneid(cp), isp);
	if (ifs == NULL)
		return ENXIO;

# ifdef	IPFDEBUG
	cmn_err(CE_CONT, "iplread(%x,%x,%x)\n", dev, uio, cp);
# endif

	if (ifs->ifs_fr_running < 1) {
		RWLOCK_EXIT(&ifs->ifs_ipf_global);
		return EIO;
	}

# ifdef	IPFILTER_SYNC
	if (unit == IPL_LOGSYNC) {
		RWLOCK_EXIT(&ifs->ifs_ipf_global);
		return ipfsync_read(uio);
	}
# endif

	ret = ipflog_read(unit, uio, ifs);
	RWLOCK_EXIT(&ifs->ifs_ipf_global);
	return ret;
}
#endif /* IPFILTER_LOG */


/*
 * iplread/ipllog
 * both of these must operate with at least splnet() lest they be
 * called during packet processing and cause an inconsistancy to appear in
 * the filter lists.
 */
int iplwrite(dev, uio, cp)
dev_t dev;
register struct uio *uio;
cred_t *cp;
{
	ipf_stack_t *ifs;
	minor_t unit;
	ipf_devstate_t *isp;

	unit = getminor(dev);
	isp = ddi_get_soft_state(ipf_state, unit);
	if (isp == NULL)
		return ENXIO;
	unit = isp->ipfs_minor;

	if (unit == IPL_LOGEV)
		return (EIO);	/* ipfev doesn't support write yet. */

        /*
	 * ipf_find_stack returns with a read lock on ifs_ipf_global
	 */
	ifs = ipf_find_stack(crgetzoneid(cp), isp);
	if (ifs == NULL)
		return ENXIO;

#ifdef	IPFDEBUG
	cmn_err(CE_CONT, "iplwrite(%x,%x,%x)\n", dev, uio, cp);
#endif

	if (ifs->ifs_fr_running < 1) {
		RWLOCK_EXIT(&ifs->ifs_ipf_global);
		return EIO;
	}

#ifdef	IPFILTER_SYNC
	if (getminor(dev) == IPL_LOGSYNC) {
		RWLOCK_EXIT(&ifs->ifs_ipf_global);
		return ipfsync_write(uio);
	}
#endif /* IPFILTER_SYNC */
	dev = dev;	/* LINT */
	uio = uio;	/* LINT */
	cp = cp;	/* LINT */
	RWLOCK_EXIT(&ifs->ifs_ipf_global);
	return ENXIO;
}


/*
 * fr_send_reset - this could conceivably be a call to tcp_respond(), but that
 * requires a large amount of setting up and isn't any more efficient.
 */
int fr_send_reset(fin)
fr_info_t *fin;
{
	tcphdr_t *tcp, *tcp2;
	int tlen, hlen;
	mblk_t *m;
#ifdef	USE_INET6
	ip6_t *ip6;
#endif
	ip_t *ip;

	tcp = fin->fin_dp;
	if (tcp->th_flags & TH_RST)
		return -1;

#ifndef	IPFILTER_CKSUM
	if (fr_checkl4sum(fin) == -1)
		return -1;
#endif

	tlen = (tcp->th_flags & (TH_SYN|TH_FIN)) ? 1 : 0;
#ifdef	USE_INET6
	if (fin->fin_v == 6)
		hlen = sizeof(ip6_t);
	else
#endif
		hlen = sizeof(ip_t);
	hlen += sizeof(*tcp2);
	if ((m = (mblk_t *)allocb(hlen + 64, BPRI_HI)) == NULL)
		return -1;

	m->b_rptr += 64;
	MTYPE(m) = M_DATA;
	m->b_wptr = m->b_rptr + hlen;
	ip = (ip_t *)m->b_rptr;
	bzero((char *)ip, hlen);
	tcp2 = (struct tcphdr *)(m->b_rptr + hlen - sizeof(*tcp2));
	tcp2->th_dport = tcp->th_sport;
	tcp2->th_sport = tcp->th_dport;
	if (tcp->th_flags & TH_ACK) {
		tcp2->th_seq = tcp->th_ack;
		tcp2->th_flags = TH_RST;
	} else {
		tcp2->th_ack = ntohl(tcp->th_seq);
		tcp2->th_ack += tlen;
		tcp2->th_ack = htonl(tcp2->th_ack);
		tcp2->th_flags = TH_RST|TH_ACK;
	}
	tcp2->th_off = sizeof(struct tcphdr) >> 2;

	ip->ip_v = fin->fin_v;
#ifdef	USE_INET6
	if (fin->fin_v == 6) {
		ip6 = (ip6_t *)m->b_rptr;
		ip6->ip6_flow = ((ip6_t *)fin->fin_ip)->ip6_flow;
		ip6->ip6_src = fin->fin_dst6.in6;
		ip6->ip6_dst = fin->fin_src6.in6;
		ip6->ip6_plen = htons(sizeof(*tcp));
		ip6->ip6_nxt = IPPROTO_TCP;
		tcp2->th_sum = fr_cksum(m, (ip_t *)ip6, IPPROTO_TCP, tcp2);
	} else
#endif
	{
		ip->ip_src.s_addr = fin->fin_daddr;
		ip->ip_dst.s_addr = fin->fin_saddr;
		ip->ip_id = fr_nextipid(fin);
		ip->ip_hl = sizeof(*ip) >> 2;
		ip->ip_p = IPPROTO_TCP;
		ip->ip_len = sizeof(*ip) + sizeof(*tcp);
		ip->ip_tos = fin->fin_ip->ip_tos;
		tcp2->th_sum = fr_cksum(m, ip, IPPROTO_TCP, tcp2);
	}
	return fr_send_ip(fin, m, &m);
}

/*
 * Function:	fr_send_ip
 * Returns:	 0: success
 *		-1: failed
 * Parameters:
 *	fin: packet information
 *	m: the message block where ip head starts
 *
 * Send a new packet through the IP stack. 
 *
 * For IPv4 packets, ip_len must be in host byte order, and ip_v,
 * ip_ttl, ip_off, and ip_sum are ignored (filled in by this
 * function).
 *
 * For IPv6 packets, ip6_flow, ip6_vfc, and ip6_hlim are filled
 * in by this function.
 *
 * All other portions of the packet must be in on-the-wire format.
 */
/*ARGSUSED*/
static int fr_send_ip(fin, m, mpp)
fr_info_t *fin;
mblk_t *m, **mpp;
{
	qpktinfo_t qpi, *qpip;
	fr_info_t fnew;
	ip_t *ip;
	int i, hlen;
	ipf_stack_t *ifs = fin->fin_ifs;

	ip = (ip_t *)m->b_rptr;
	bzero((char *)&fnew, sizeof(fnew));

#ifdef	USE_INET6
	if (fin->fin_v == 6) {
		ip6_t *ip6;

		ip6 = (ip6_t *)ip;
		ip6->ip6_vfc = 0x60;
		ip6->ip6_hlim = 127;
		fnew.fin_v = 6;
		hlen = sizeof(*ip6);
		fnew.fin_plen = ntohs(ip6->ip6_plen) + hlen;
	} else
#endif
	{
		fnew.fin_v = 4;
#if SOLARIS2 >= 10
		ip->ip_ttl = 255;
		if (net_getpmtuenabled(ifs->ifs_ipf_ipv4) == 1)
			ip->ip_off = htons(IP_DF);
#else
		if (ip_ttl_ptr != NULL)
			ip->ip_ttl = (u_char)(*ip_ttl_ptr);
		else
			ip->ip_ttl = 63;
		if (ip_mtudisc != NULL)
			ip->ip_off = htons(*ip_mtudisc ? IP_DF : 0);
		else
			ip->ip_off = htons(IP_DF);
#endif
		/*
		 * The dance with byte order and ip_len/ip_off is because in
		 * fr_fastroute, it expects them to be in host byte order but
		 * ipf_cksum expects them to be in network byte order.
		 */
		ip->ip_len = htons(ip->ip_len);
		ip->ip_sum = ipf_cksum((u_short *)ip, sizeof(*ip));
		ip->ip_len = ntohs(ip->ip_len);
		ip->ip_off = ntohs(ip->ip_off);
		hlen = sizeof(*ip);
		fnew.fin_plen = ip->ip_len;
	}

	qpip = fin->fin_qpi;
	qpi.qpi_off = 0;
	qpi.qpi_ill = qpip->qpi_ill;
	qpi.qpi_m = m;
	qpi.qpi_data = ip;
	fnew.fin_qpi = &qpi;
	fnew.fin_ifp = fin->fin_ifp;
	fnew.fin_flx = FI_NOCKSUM | FI_GENERATED;
	fnew.fin_m = m;
	fnew.fin_qfm = m;
	fnew.fin_ip = ip;
	fnew.fin_mp = mpp;
	fnew.fin_hlen = hlen;
	fnew.fin_dp = (char *)ip + hlen;
	fnew.fin_ifs = fin->fin_ifs;
	(void) fr_makefrip(hlen, ip, &fnew);

	i = fr_fastroute(m, mpp, &fnew, NULL);
	return i;
}


int fr_send_icmp_err(type, fin, dst)
int type;
fr_info_t *fin;
int dst;
{
	struct in_addr dst4;
	struct icmp *icmp;
	qpktinfo_t *qpi;
	int hlen, code;
	phy_if_t phy;
	u_short sz;
#ifdef	USE_INET6
	mblk_t *mb;
#endif
	mblk_t *m;
#ifdef	USE_INET6
	ip6_t *ip6;
#endif
	ip_t *ip;
	ipf_stack_t *ifs = fin->fin_ifs;

	if ((type < 0) || (type > ICMP_MAXTYPE))
		return -1;

	code = fin->fin_icode;
#ifdef USE_INET6
	if ((code < 0) || (code >= ICMP_MAX_UNREACH))
		return -1;
#endif

#ifndef	IPFILTER_CKSUM
	if (fr_checkl4sum(fin) == -1)
		return -1;
#endif

	qpi = fin->fin_qpi;

#ifdef	USE_INET6
	mb = fin->fin_qfm;

	if (fin->fin_v == 6) {
		sz = sizeof(ip6_t);
		sz += MIN(mb->b_wptr - mb->b_rptr, 512);
		hlen = sizeof(ip6_t);
		type = icmptoicmp6types[type];
		if (type == ICMP6_DST_UNREACH)
			code = icmptoicmp6unreach[code];
	} else
#endif
	{
		if ((fin->fin_p == IPPROTO_ICMP) &&
		    !(fin->fin_flx & FI_SHORT))
			switch (ntohs(fin->fin_data[0]) >> 8)
			{
			case ICMP_ECHO :
			case ICMP_TSTAMP :
			case ICMP_IREQ :
			case ICMP_MASKREQ :
				break;
			default :
				return 0;
			}

		sz = sizeof(ip_t) * 2;
		sz += 8;		/* 64 bits of data */
		hlen = sizeof(ip_t);
	}

	sz += offsetof(struct icmp, icmp_ip);
	if ((m = (mblk_t *)allocb((size_t)sz + 64, BPRI_HI)) == NULL)
		return -1;
	MTYPE(m) = M_DATA;
	m->b_rptr += 64;
	m->b_wptr = m->b_rptr + sz;
	bzero((char *)m->b_rptr, (size_t)sz);
	ip = (ip_t *)m->b_rptr;
	ip->ip_v = fin->fin_v;
	icmp = (struct icmp *)(m->b_rptr + hlen);
	icmp->icmp_type = type & 0xff;
	icmp->icmp_code = code & 0xff;
	phy = (phy_if_t)qpi->qpi_ill; 
	if (type == ICMP_UNREACH && (phy != 0) && 
	    fin->fin_icode == ICMP_UNREACH_NEEDFRAG)
		icmp->icmp_nextmtu = net_getmtu(ifs->ifs_ipf_ipv4, phy,0 );

#ifdef	USE_INET6
	if (fin->fin_v == 6) {
		struct in6_addr dst6;
		int csz;

		if (dst == 0) {
			ipf_stack_t *ifs = fin->fin_ifs;

			if (fr_ifpaddr(6, FRI_NORMAL, (void *)phy,
				       (void *)&dst6, NULL, ifs) == -1) {
				FREE_MB_T(m);
				return -1;
			}
		} else
			dst6 = fin->fin_dst6.in6;

		csz = sz;
		sz -= sizeof(ip6_t);
		ip6 = (ip6_t *)m->b_rptr;
		ip6->ip6_flow = ((ip6_t *)fin->fin_ip)->ip6_flow;
		ip6->ip6_plen = htons((u_short)sz);
		ip6->ip6_nxt = IPPROTO_ICMPV6;
		ip6->ip6_src = dst6;
		ip6->ip6_dst = fin->fin_src6.in6;
		sz -= offsetof(struct icmp, icmp_ip);
		bcopy((char *)mb->b_rptr, (char *)&icmp->icmp_ip, sz);
		icmp->icmp_cksum = csz - sizeof(ip6_t);
	} else
#endif
	{
		ip->ip_hl = sizeof(*ip) >> 2;
		ip->ip_p = IPPROTO_ICMP;
		ip->ip_id = fin->fin_ip->ip_id;
		ip->ip_tos = fin->fin_ip->ip_tos;
		ip->ip_len = (u_short)sz;
		if (dst == 0) {
			ipf_stack_t *ifs = fin->fin_ifs;

			if (fr_ifpaddr(4, FRI_NORMAL, (void *)phy,
				       (void *)&dst4, NULL, ifs) == -1) {
				FREE_MB_T(m);
				return -1;
			}
		} else {
			dst4 = fin->fin_dst;
		}
		ip->ip_src = dst4;
		ip->ip_dst = fin->fin_src;
		bcopy((char *)fin->fin_ip, (char *)&icmp->icmp_ip,
		      sizeof(*fin->fin_ip));
		bcopy((char *)fin->fin_ip + fin->fin_hlen,
		      (char *)&icmp->icmp_ip + sizeof(*fin->fin_ip), 8);
		icmp->icmp_ip.ip_len = htons(icmp->icmp_ip.ip_len);
		icmp->icmp_ip.ip_off = htons(icmp->icmp_ip.ip_off);
		icmp->icmp_cksum = ipf_cksum((u_short *)icmp,
					     sz - sizeof(ip_t));
	}

	/*
	 * Need to exit out of these so we don't recursively call rw_enter
	 * from fr_qout.
	 */
	return fr_send_ip(fin, m, &m);
}

#include <sys/time.h>
#include <sys/varargs.h>

#ifndef _KERNEL
#include <stdio.h>
#endif

/*
 * Return the first IP Address associated with an interface
 * For IPv6, we walk through the list of logical interfaces and return
 * the address of the first one that isn't a link-local interface.
 * We can't assume that it is :1 because another link-local address
 * may have been assigned there.
 */
/*ARGSUSED*/
int fr_ifpaddr(v, atype, ifptr, inp, inpmask, ifs)
int v, atype;
void *ifptr;
struct in_addr  *inp, *inpmask;
ipf_stack_t *ifs;
{
	struct sockaddr_in6 v6addr[2];
	struct sockaddr_in v4addr[2];
	net_ifaddr_t type[2];
	net_handle_t net_data;
	phy_if_t phyif;
	void *array;

	switch (v)
	{
	case 4:
		net_data = ifs->ifs_ipf_ipv4;
		array = v4addr;
		break;
	case 6:
		net_data = ifs->ifs_ipf_ipv6;
		array = v6addr;
		break;
	default:
		net_data = NULL;
		break;
	}

	if (net_data == NULL)
		return -1;

	phyif = (phy_if_t)ifptr;

	switch (atype)
	{
	case FRI_PEERADDR :
		type[0] = NA_PEER;
		break;

	case FRI_BROADCAST :
		type[0] = NA_BROADCAST;
		break;

	default :
		type[0] = NA_ADDRESS;
		break;
	}

	type[1] = NA_NETMASK;

	if (v == 6) {
		lif_if_t idx = 0;

		do {
			idx = net_lifgetnext(net_data, phyif, idx);
			if (net_getlifaddr(net_data, phyif, idx, 2, type,
					   array) < 0)
				return -1;
			if (!IN6_IS_ADDR_LINKLOCAL(&v6addr[0].sin6_addr) &&
			    !IN6_IS_ADDR_MULTICAST(&v6addr[0].sin6_addr))
				break;
		} while (idx != 0);

		if (idx == 0)
			return -1;

		return fr_ifpfillv6addr(atype, &v6addr[0], &v6addr[1],
					inp, inpmask);
	}

	if (net_getlifaddr(net_data, phyif, 0, 2, type, array) < 0)
		return -1;

	return fr_ifpfillv4addr(atype, &v4addr[0], &v4addr[1], inp, inpmask);
}


u_32_t fr_newisn(fin)
fr_info_t *fin;
{
	static int iss_seq_off = 0;
	u_char hash[16];
	u_32_t newiss;
	MD5_CTX ctx;
	ipf_stack_t *ifs = fin->fin_ifs;

	/*
	 * Compute the base value of the ISS.  It is a hash
	 * of (saddr, sport, daddr, dport, secret).
	 */
	MD5Init(&ctx);

	MD5Update(&ctx, (u_char *) &fin->fin_fi.fi_src,
		  sizeof(fin->fin_fi.fi_src));
	MD5Update(&ctx, (u_char *) &fin->fin_fi.fi_dst,
		  sizeof(fin->fin_fi.fi_dst));
	MD5Update(&ctx, (u_char *) &fin->fin_dat, sizeof(fin->fin_dat));

	MD5Update(&ctx, ifs->ifs_ipf_iss_secret, sizeof(ifs->ifs_ipf_iss_secret));

	MD5Final(hash, &ctx);

	bcopy(hash, &newiss, sizeof(newiss));

	/*
	 * Now increment our "timer", and add it in to
	 * the computed value.
	 *
	 * XXX Use `addin'?
	 * XXX TCP_ISSINCR too large to use?
	 */
	iss_seq_off += 0x00010000;
	newiss += iss_seq_off;
	return newiss;
}


/* ------------------------------------------------------------------------ */
/* Function:    fr_nextipid                                                 */
/* Returns:     int - 0 == success, -1 == error (packet should be droppped) */
/* Parameters:  fin(I) - pointer to packet information                      */
/*                                                                          */
/* Returns the next IPv4 ID to use for this packet.                         */
/* ------------------------------------------------------------------------ */
u_short fr_nextipid(fin)
fr_info_t *fin;
{
	static u_short ipid = 0;
	u_short id;
	ipf_stack_t *ifs = fin->fin_ifs;

	MUTEX_ENTER(&ifs->ifs_ipf_rw);
	if (fin->fin_pktnum != 0) {
		id = fin->fin_pktnum & 0xffff;
	} else {
		id = ipid++;
	}
	MUTEX_EXIT(&ifs->ifs_ipf_rw);

	return id;
}


#ifndef IPFILTER_CKSUM
/* ARGSUSED */
#endif
INLINE void fr_checkv4sum(fin)
fr_info_t *fin;
{
#ifdef IPFILTER_CKSUM
	if (fr_checkl4sum(fin) == -1)
		fin->fin_flx |= FI_BAD;
#endif
}


#ifdef USE_INET6
# ifndef IPFILTER_CKSUM
/* ARGSUSED */
# endif
INLINE void fr_checkv6sum(fin)
fr_info_t *fin;
{
# ifdef IPFILTER_CKSUM
	if (fr_checkl4sum(fin) == -1)
		fin->fin_flx |= FI_BAD;
# endif
}
#endif /* USE_INET6 */


#if (SOLARIS2 < 7)
void fr_slowtimer()
#else
/*ARGSUSED*/
void fr_slowtimer __P((void *arg))
#endif
{
	ipf_stack_t *ifs = arg;

	READ_ENTER(&ifs->ifs_ipf_global);
	if (ifs->ifs_fr_running != 1) {
		ifs->ifs_fr_timer_id = NULL;
		RWLOCK_EXIT(&ifs->ifs_ipf_global);
		return;
	}
	ipf_expiretokens(ifs);
	fr_fragexpire(ifs);
	fr_timeoutstate(ifs);
	fr_natexpire(ifs);
	fr_authexpire(ifs);
	ifs->ifs_fr_ticks++;
	if (ifs->ifs_fr_running == 1)
		ifs->ifs_fr_timer_id = timeout(fr_slowtimer, arg,
		    drv_usectohz(500000));
	else
		ifs->ifs_fr_timer_id = NULL;
	RWLOCK_EXIT(&ifs->ifs_ipf_global);
}


/* ------------------------------------------------------------------------ */
/* Function:    fr_pullup                                                   */
/* Returns:     NULL == pullup failed, else pointer to protocol header      */
/* Parameters:  m(I)   - pointer to buffer where data packet starts         */
/*              fin(I) - pointer to packet information                      */
/*              len(I) - number of bytes to pullup                          */
/*                                                                          */
/* Attempt to move at least len bytes (from the start of the buffer) into a */
/* single buffer for ease of access.  Operating system native functions are */
/* used to manage buffers - if necessary.  If the entire packet ends up in  */
/* a single buffer, set the FI_COALESCE flag even though fr_coalesce() has  */
/* not been called.  Both fin_ip and fin_dp are updated before exiting _IF_ */
/* and ONLY if the pullup succeeds.                                         */
/*                                                                          */
/* We assume that 'min' is a pointer to a buffer that is part of the chain  */
/* of buffers that starts at *fin->fin_mp.                                  */
/* ------------------------------------------------------------------------ */
void *fr_pullup(min, fin, len)
mb_t *min;
fr_info_t *fin;
int len;
{
	qpktinfo_t *qpi = fin->fin_qpi;
	int out = fin->fin_out, dpoff, ipoff;
	mb_t *m = min, *m1, *m2;
	char *ip;
	uint32_t start, stuff, end, value, flags;
	ipf_stack_t *ifs = fin->fin_ifs;

	if (m == NULL)
		return NULL;

	ip = (char *)fin->fin_ip;
	if ((fin->fin_flx & FI_COALESCE) != 0)
		return ip;

	ipoff = fin->fin_ipoff;
	if (fin->fin_dp != NULL)
		dpoff = (char *)fin->fin_dp - (char *)ip;
	else
		dpoff = 0;

	if (M_LEN(m) < len + ipoff) {

		/*
		 * pfil_precheck ensures the IP header is on a 32bit
		 * aligned address so simply fail if that isn't currently
		 * the case (should never happen).
		 */
		int inc = 0;

		if (ipoff > 0) {
			if ((ipoff & 3) != 0) {
				inc = 4 - (ipoff & 3);
				if (m->b_rptr - inc >= m->b_datap->db_base)
					m->b_rptr -= inc;
				else
					inc = 0;
			}
		}

		/*
		 * XXX This is here as a work around for a bug with DEBUG
		 * XXX Solaris kernels.  The problem is b_prev is used by IP
		 * XXX code as a way to stash the phyint_index for a packet,
		 * XXX this doesn't get reset by IP but freeb does an ASSERT()
		 * XXX for both of these to be NULL.  See 6442390.
		 */
		m1 = m;
		m2 = m->b_prev;

		do {
			m1->b_next = NULL;
			m1->b_prev = NULL;
			m1 = m1->b_cont;
		} while (m1);

		/*
		 * Need to preserve checksum information by copying them
		 * to newmp which heads the pulluped message.
		 */
		mac_hcksum_get(m, &start, &stuff, &end, &value, &flags);

		if (pullupmsg(m, len + ipoff + inc) == 0) {
			ATOMIC_INCL(ifs->ifs_frstats[out].fr_pull[1]);
			FREE_MB_T(*fin->fin_mp);
			*fin->fin_mp = NULL;
			fin->fin_m = NULL;
			fin->fin_ip = NULL;
			fin->fin_dp = NULL;
			qpi->qpi_data = NULL;
			return NULL;
		}

		mac_hcksum_set(m, start, stuff, end, value, flags);

		m->b_prev = m2;
		m->b_rptr += inc;
		fin->fin_m = m;
		ip = MTOD(m, char *) + ipoff;
		qpi->qpi_data = ip;
	}

	ATOMIC_INCL(ifs->ifs_frstats[out].fr_pull[0]);
	fin->fin_ip = (ip_t *)ip;
	if (fin->fin_dp != NULL)
		fin->fin_dp = (char *)fin->fin_ip + dpoff;

	if (len == fin->fin_plen)
		fin->fin_flx |= FI_COALESCE;
	return ip;
}


/*
 * Function:	fr_verifysrc
 * Returns:	int (really boolean)
 * Parameters:	fin - packet information
 *
 * Check whether the packet has a valid source address for the interface on
 * which the packet arrived, implementing the "fr_chksrc" feature.
 * Returns true iff the packet's source address is valid.
 */
int fr_verifysrc(fin)
fr_info_t *fin;
{
	net_handle_t net_data_p;
	phy_if_t phy_ifdata_routeto;
	struct sockaddr	sin;
	ipf_stack_t *ifs = fin->fin_ifs;

	if (fin->fin_v == 4) { 
		net_data_p = ifs->ifs_ipf_ipv4;
	} else if (fin->fin_v == 6) { 
		net_data_p = ifs->ifs_ipf_ipv6;
	} else { 
		return (0); 
	}

	/* Get the index corresponding to the if name */
	sin.sa_family = (fin->fin_v == 4) ? AF_INET : AF_INET6;
	bcopy(&fin->fin_saddr, &sin.sa_data, sizeof (struct in_addr));
	phy_ifdata_routeto = net_routeto(net_data_p, &sin, NULL);

	return (((phy_if_t)fin->fin_ifp == phy_ifdata_routeto) ? 1 : 0); 
}

/*
 * Return true only if forwarding is enabled on the interface.
 */
static int
fr_forwarding_enabled(phy_if_t phyif, net_handle_t ndp)
{
	lif_if_t lif;

	for (lif = net_lifgetnext(ndp, phyif, 0); lif > 0;
	    lif = net_lifgetnext(ndp, phyif, lif)) {
		int res;
		uint64_t flags;

		res = net_getlifflags(ndp, phyif, lif, &flags);
		if (res != 0)
			return (0);
		if (flags & IFF_ROUTER)
			return (1);
	}

	return (0);
}

/*
 * Function:	fr_fastroute
 * Returns:	 0: success;
 *		-1: failed
 * Parameters:
 *	mb: the message block where ip head starts
 *	mpp: the pointer to the pointer of the orignal
 *		packet message
 *	fin: packet information
 *	fdp: destination interface information
 *	if it is NULL, no interface information provided.
 *
 * This function is for fastroute/to/dup-to rules. It calls
 * pfil_make_lay2_packet to search route, make lay-2 header
 * ,and identify output queue for the IP packet.
 * The destination address depends on the following conditions:
 * 1: for fastroute rule, fdp is passed in as NULL, so the
 *	destination address is the IP Packet's destination address
 * 2: for to/dup-to rule, if an ip address is specified after
 *	the interface name, this address is the as destination
 *	address. Otherwise IP Packet's destination address is used
 */
int fr_fastroute(mb, mpp, fin, fdp)
mblk_t *mb, **mpp;
fr_info_t *fin;
frdest_t *fdp;
{
        net_handle_t net_data_p;
	net_inject_t *inj;
	mblk_t *mp = NULL;
	frentry_t *fr = fin->fin_fr;
	qpktinfo_t *qpi;
	ip_t *ip;

	struct sockaddr_in *sin;
	struct sockaddr_in6 *sin6;
	struct sockaddr *sinp;
	ipf_stack_t *ifs = fin->fin_ifs;
#ifndef	sparc
	u_short __iplen, __ipoff;
#endif

	if (fin->fin_v == 4) {
		net_data_p = ifs->ifs_ipf_ipv4;
	} else if (fin->fin_v == 6) {
		net_data_p = ifs->ifs_ipf_ipv6;
	} else {
		return (-1);
	}

<<<<<<< HEAD
	/*
	 * If we're forwarding (vs. injecting), check the src here, fin_ifp is
	 * the src interface.
	 */
	if (fdp != NULL &&
	   !fr_forwarding_enabled((phy_if_t)fin->fin_ifp, net_data_p))
=======
	/* Check the src here, fin_ifp is the src interface. */
	if (!(fin->fin_flx & FI_GENERATED) &&
	    !fr_forwarding_enabled((phy_if_t)fin->fin_ifp, net_data_p)) {
>>>>>>> cec263d4
		return (-1);
	}

	inj = net_inject_alloc(NETINFO_VERSION);
	if (inj == NULL)
		return -1;

	ip = fin->fin_ip;
	qpi = fin->fin_qpi;

	/*
	 * If this is a duplicate mblk then we want ip to point at that
	 * data, not the original, if and only if it is already pointing at
	 * the current mblk data.
	 *
	 * Otherwise, if it's not a duplicate, and we're not already pointing
	 * at the current mblk data, then we want to ensure that the data
	 * points at ip.
	 */

	if ((ip == (ip_t *)qpi->qpi_m->b_rptr) && (qpi->qpi_m != mb)) {
		ip = (ip_t *)mb->b_rptr;
	} else if ((qpi->qpi_m == mb) && (ip != (ip_t *)qpi->qpi_m->b_rptr)) {
		qpi->qpi_m->b_rptr = (uchar_t *)ip;
		qpi->qpi_off = 0;
	}

	/*
	 * If there is another M_PROTO, we don't want it
	 */
	if (*mpp != mb) {
		mp = unlinkb(*mpp);
		freeb(*mpp);
		*mpp = mp;
	}

	sinp = (struct sockaddr *)&inj->ni_addr;
	sin = (struct sockaddr_in *)sinp;
	sin6 = (struct sockaddr_in6 *)sinp;
	bzero((char *)&inj->ni_addr, sizeof (inj->ni_addr));
	inj->ni_addr.ss_family = (fin->fin_v == 4) ? AF_INET : AF_INET6;
	inj->ni_packet = mb;

	/*
	 * In case we're here due to "to <if>" being used with
	 * "keep state", check that we're going in the correct
	 * direction.
	 */
	if (fdp != NULL) {
		if ((fr != NULL) && (fdp->fd_ifp != NULL) &&
			(fin->fin_rev != 0) && (fdp == &fr->fr_tif))
			goto bad_fastroute;
		inj->ni_physical = (phy_if_t)fdp->fd_ifp;
		if (fin->fin_v == 4) {
			sin->sin_addr = fdp->fd_ip;
		} else {
			sin6->sin6_addr = fdp->fd_ip6.in6;
		}
	} else {
		if (fin->fin_v == 4) {
			sin->sin_addr = ip->ip_dst;
		} else {
			sin6->sin6_addr = ((ip6_t *)ip)->ip6_dst;
		}
		inj->ni_physical = net_routeto(net_data_p, sinp, NULL);
	}

<<<<<<< HEAD
	/* If we're forwarding (vs. injecting), check the destinatation here. */
	if (fdp != NULL && !fr_forwarding_enabled(inj->ni_physical, net_data_p))
=======
	/* we're checking the destination here */
	if (!(fin->fin_flx & FI_GENERATED) &&
	    !fr_forwarding_enabled(inj->ni_physical, net_data_p)) {
>>>>>>> cec263d4
		goto bad_fastroute;
	}

	/*
	 * Clear the hardware checksum flags from packets that we are doing
	 * input processing on as leaving them set will cause the outgoing
	 * NIC (if it supports hardware checksum) to calculate them anew,
	 * using the old (correct) checksums as the pseudo value to start
	 * from.
	 */
	if (fin->fin_out == 0) {
		DB_CKSUMFLAGS(mb) = 0;
	}

	*mpp = mb;

	if (fin->fin_out == 0) {
		void *saveifp;
		u_32_t pass;

		saveifp = fin->fin_ifp;
		fin->fin_ifp = (void *)inj->ni_physical;
		fin->fin_flx &= ~FI_STATE;
		fin->fin_out = 1;
		(void) fr_acctpkt(fin, &pass);
		fin->fin_fr = NULL;
		if (!fr || !(fr->fr_flags & FR_RETMASK))
			(void) fr_checkstate(fin, &pass);
		if (fr_checknatout(fin, NULL) == -1)
			goto bad_fastroute;
		fin->fin_out = 0;
		fin->fin_ifp = saveifp;
	}
#ifndef	sparc
	if (fin->fin_v == 4) {
		__iplen = (u_short)ip->ip_len,
		__ipoff = (u_short)ip->ip_off;

		ip->ip_len = htons(__iplen);
		ip->ip_off = htons(__ipoff);
	}
#endif

	if (net_data_p) {
		if (net_inject(net_data_p, NI_DIRECT_OUT, inj) < 0) {
			net_inject_free(inj);
			return (-1);
		}
	}

	ifs->ifs_fr_frouteok[0]++;
	net_inject_free(inj);
	return 0;
bad_fastroute:
	net_inject_free(inj);
	freemsg(mb);
	ifs->ifs_fr_frouteok[1]++;
	return -1;
}


/* ------------------------------------------------------------------------ */
/* Function:    ipf_hook4_out                                               */
/* Returns:     int - 0 == packet ok, else problem, free packet if not done */
/* Parameters:  event(I)     - pointer to event                             */
/*              info(I)      - pointer to hook information for firewalling  */
/*                                                                          */
/* Calling ipf_hook.                                                        */
/* ------------------------------------------------------------------------ */
/*ARGSUSED*/
int ipf_hook4_out(hook_event_token_t token, hook_data_t info, void *arg)
{
	return ipf_hook(info, 1, 0, arg);
}
/*ARGSUSED*/
int ipf_hook6_out(hook_event_token_t token, hook_data_t info, void *arg)
{
	return ipf_hook6(info, 1, 0, arg);
}

/* ------------------------------------------------------------------------ */
/* Function:    ipf_hook4_in                                                */
/* Returns:     int - 0 == packet ok, else problem, free packet if not done */
/* Parameters:  event(I)     - pointer to event                             */
/*              info(I)      - pointer to hook information for firewalling  */
/*                                                                          */
/* Calling ipf_hook.                                                        */
/* ------------------------------------------------------------------------ */
/*ARGSUSED*/
int ipf_hook4_in(hook_event_token_t token, hook_data_t info, void *arg)
{
	return ipf_hook(info, 0, 0, arg);
}
/*ARGSUSED*/
int ipf_hook6_in(hook_event_token_t token, hook_data_t info, void *arg)
{
	return ipf_hook6(info, 0, 0, arg);
}


/* ------------------------------------------------------------------------ */
/* Function:    ipf_hook4_loop_out                                          */
/* Returns:     int - 0 == packet ok, else problem, free packet if not done */
/* Parameters:  event(I)     - pointer to event                             */
/*              info(I)      - pointer to hook information for firewalling  */
/*                                                                          */
/* Calling ipf_hook.                                                        */
/* ------------------------------------------------------------------------ */
/*ARGSUSED*/
int ipf_hook4_loop_out(hook_event_token_t token, hook_data_t info, void *arg)
{
	return ipf_hook(info, 1, FI_NOCKSUM, arg);
}
/*ARGSUSED*/
int ipf_hook6_loop_out(hook_event_token_t token, hook_data_t info, void *arg)
{
	return ipf_hook6(info, 1, FI_NOCKSUM, arg);
}

/* Static constants used by ipf_hook_ether */
static uint8_t ipf_eth_bcast_addr[ETHERADDRL] = {
	0xFF, 0xFF, 0xFF, 0xFF, 0xFF, 0xFF
};
static uint8_t ipf_eth_ipv4_mcast[3] = { 0x01, 0x00, 0x5E };
static uint8_t ipf_eth_ipv6_mcast[2] = { 0x33, 0x33 };

/* ------------------------------------------------------------------------ */
/* Function:	ipf_hook_ether                                              */
/* Returns:	int - 0 == packet ok, else problem, free packet if not done */
/* Parameters:	token(I)     - pointer to event                             */
/*              info(I)      - pointer to hook information for firewalling  */
/*                                                                          */
/* The ipf_hook_ether hook is currently private to illumos.  It represents  */
/* a layer 2 datapath generally used by virtual machines.  Currently the    */
/* hook is only used by the viona driver to pass along L2 frames for        */
/* inspection.  It requires that the L2 ethernet header is contained within */
/* a single dblk_t (however layers above the L2 header have no restrctions  */
/* in ipf).  ipf does not currently support filtering on L2 fields (e.g.    */
/* filtering on a MAC address or ethertype), however virtual machines do    */
/* not have native IP stack instances where ipf traditionally hooks in.     */
/* Instead this entry point is used to determine if the packet is unicast,  */
/* broadcast, or multicast. The IPv4 or IPv6 packet is then passed to the   */
/* traditional ip hooks for filtering.  Non IPv4 or non IPv6 packets are    */
/* not subject to examination.                                              */
/* ------------------------------------------------------------------------ */
int ipf_hook_ether(hook_event_token_t token, hook_data_t info, void *arg,
    boolean_t out)
{
	struct ether_header *ethp;
	hook_pkt_event_t *hpe = (hook_pkt_event_t *)info;
	mblk_t *mp;
	size_t offset, len;
	uint16_t etype;
	boolean_t v6;

	/*
	 * viona will only pass us mblks with the L2 header contained in a
	 * single data block.
	 */
	mp = *hpe->hpe_mp;
	len = MBLKL(mp);

	VERIFY3S(len, >=, sizeof (struct ether_header));

	ethp = (struct ether_header *)mp->b_rptr;
	if ((etype = ntohs(ethp->ether_type)) == ETHERTYPE_VLAN) {
		struct ether_vlan_header *evh =
		    (struct ether_vlan_header *)ethp;

		VERIFY3S(len, >=, sizeof (struct ether_vlan_header));

		etype = ntohs(evh->ether_type);
		offset = sizeof (*evh);
	} else {
		offset = sizeof (*ethp);
	}

	/*
	 * ipf only support filtering IPv4 and IPv6.  Ignore other types.
	 */
	if (etype == ETHERTYPE_IP)
		v6 = B_FALSE;
	else if (etype == ETHERTYPE_IPV6)
		v6 = B_TRUE;
	else
		return (0);

	if (bcmp(ipf_eth_bcast_addr, ethp, ETHERADDRL) == 0)
		hpe->hpe_flags |= HPE_BROADCAST;
	else if (bcmp(ipf_eth_ipv4_mcast, ethp,
	    sizeof (ipf_eth_ipv4_mcast)) == 0)
		hpe->hpe_flags |= HPE_MULTICAST;
	else if (bcmp(ipf_eth_ipv6_mcast, ethp,
	    sizeof (ipf_eth_ipv6_mcast)) == 0)
		hpe->hpe_flags |= HPE_MULTICAST;

	/* Find the start of the IPv4 or IPv6 header */
	for (; offset >= len; len = MBLKL(mp)) {
		offset -= len;
		mp = mp->b_cont;
		if (mp == NULL) {
			freemsg(*hpe->hpe_mp);
			*hpe->hpe_mp = NULL;
			return (-1);
		}
	}
	hpe->hpe_mb = mp;
	hpe->hpe_hdr = mp->b_rptr + offset;

	return (v6 ? ipf_hook6(info, out, 0, arg) :
	    ipf_hook(info, out, 0, arg));
}

/* ------------------------------------------------------------------------ */
/* Function:    ipf_hookvndl3_in					    */
/* Returns:     int - 0 == packet ok, else problem, free packet if not done */
/* Parameters:  event(I)     - pointer to event                             */
/*              info(I)      - pointer to hook information for firewalling  */
/*                                                                          */
/* The vnd hooks are private hooks to ON. They represents a layer 2         */
/* datapath generally used to implement virtual machines. The driver sends  */
/* along L3 packets of either type IP or IPv6. The ethertype to distinguish */
/* them is in the upper 16 bits while the remaining bits are the            */
/* traditional packet hook flags.                                           */
/*                                                                          */
/* They end up calling the appropriate traditional ip hooks.                */
/* ------------------------------------------------------------------------ */
/*ARGSUSED*/
int ipf_hookvndl3v4_in(hook_event_token_t token, hook_data_t info, void *arg)
{
	return ipf_hook4_in(token, info, arg);
}

int ipf_hookvndl3v6_in(hook_event_token_t token, hook_data_t info, void *arg)
{
	return ipf_hook6_in(token, info, arg);
}

/*ARGSUSED*/
int ipf_hookvndl3v4_out(hook_event_token_t token, hook_data_t info, void *arg)
{
	return ipf_hook4_out(token, info, arg);
}

int ipf_hookvndl3v6_out(hook_event_token_t token, hook_data_t info, void *arg)
{
	return ipf_hook6_out(token, info, arg);
}

/* ------------------------------------------------------------------------ */
/* Function:    ipf_hookviona_{in,out}                                      */
/* Returns:     int - 0 == packet ok, else problem, free packet if not done */
/* Parameters:  event(I)     - pointer to event                             */
/*              info(I)      - pointer to hook information for firewalling  */
/*                                                                          */
/* The viona hooks are private hooks to illumos. They represents a layer 2  */
/* datapath generally used to implement virtual machines.                   */
/* along L2 packets.                                                        */
/*                                                                          */
/* They end up calling the appropriate traditional ip hooks.                */
/* ------------------------------------------------------------------------ */
int
ipf_hookviona_in(hook_event_token_t token, hook_data_t info, void *arg)
{
	return (ipf_hook_ether(token, info, arg, B_FALSE));
}

int
ipf_hookviona_out(hook_event_token_t token, hook_data_t info, void *arg)
{
	return (ipf_hook_ether(token, info, arg, B_TRUE));
}

/* ------------------------------------------------------------------------ */
/* Function:    ipf_hook4_loop_in                                           */
/* Returns:     int - 0 == packet ok, else problem, free packet if not done */
/* Parameters:  event(I)     - pointer to event                             */
/*              info(I)      - pointer to hook information for firewalling  */
/*                                                                          */
/* Calling ipf_hook.                                                        */
/* ------------------------------------------------------------------------ */
/*ARGSUSED*/
int ipf_hook4_loop_in(hook_event_token_t token, hook_data_t info, void *arg)
{
	return ipf_hook(info, 0, FI_NOCKSUM, arg);
}
/*ARGSUSED*/
int ipf_hook6_loop_in(hook_event_token_t token, hook_data_t info, void *arg)
{
	return ipf_hook6(info, 0, FI_NOCKSUM, arg);
}

/* ------------------------------------------------------------------------ */
/* Function:    ipf_hook                                                    */
/* Returns:     int - 0 == packet ok, else problem, free packet if not done */
/* Parameters:  info(I)      - pointer to hook information for firewalling  */
/*              out(I)       - whether packet is going in or out            */
/*              loopback(I)  - whether packet is a loopback packet or not   */
/*                                                                          */
/* Stepping stone function between the IP mainline and IPFilter.  Extracts  */
/* parameters out of the info structure and forms them up to be useful for  */
/* calling ipfilter.                                                        */
/* ------------------------------------------------------------------------ */
int ipf_hook(hook_data_t info, int out, int loopback, void *arg)
{
	hook_pkt_event_t *fw;
	ipf_stack_t *ifs;
	qpktinfo_t qpi;
	int rval, hlen;
	u_short swap;
	phy_if_t phy; 
	ip_t *ip;

	ifs = arg;
	fw = (hook_pkt_event_t *)info;

	ASSERT(fw != NULL);
	phy = (out == 0) ? fw->hpe_ifp : fw->hpe_ofp;

	ip = fw->hpe_hdr;
	swap = ntohs(ip->ip_len);
	ip->ip_len = swap;
	swap = ntohs(ip->ip_off);
	ip->ip_off = swap;
	hlen = IPH_HDR_LENGTH(ip);

	qpi.qpi_m = fw->hpe_mb;
	qpi.qpi_data = fw->hpe_hdr;
	qpi.qpi_off = (char *)qpi.qpi_data - (char *)fw->hpe_mb->b_rptr;
	qpi.qpi_ill = (void *)phy;
	qpi.qpi_flags = fw->hpe_flags & (HPE_MULTICAST|HPE_BROADCAST);
	if (qpi.qpi_flags)
		qpi.qpi_flags |= FI_MBCAST;
	qpi.qpi_flags |= loopback;

	rval = fr_check(fw->hpe_hdr, hlen, qpi.qpi_ill, out,
	    &qpi, fw->hpe_mp, ifs);

	/* For fastroute cases, fr_check returns 0 with mp set to NULL */
	if (rval == 0 && *(fw->hpe_mp) == NULL)
		rval = 1;

	/* Notify IP the packet mblk_t and IP header pointers. */
	fw->hpe_mb = qpi.qpi_m;
	fw->hpe_hdr = qpi.qpi_data;
	if (rval == 0) {
		ip = qpi.qpi_data;
		swap = ntohs(ip->ip_len);
		ip->ip_len = swap;
		swap = ntohs(ip->ip_off);
		ip->ip_off = swap;
	}
	return rval;

}
int ipf_hook6(hook_data_t info, int out, int loopback, void *arg)
{
	hook_pkt_event_t *fw;
	int rval, hlen;
	qpktinfo_t qpi;
	phy_if_t phy; 

	fw = (hook_pkt_event_t *)info;

	ASSERT(fw != NULL);
	phy = (out == 0) ? fw->hpe_ifp : fw->hpe_ofp;

	hlen = sizeof (ip6_t);

	qpi.qpi_m = fw->hpe_mb;
	qpi.qpi_data = fw->hpe_hdr;
	qpi.qpi_off = (char *)qpi.qpi_data - (char *)fw->hpe_mb->b_rptr;
	qpi.qpi_ill = (void *)phy;
	qpi.qpi_flags = fw->hpe_flags & (HPE_MULTICAST|HPE_BROADCAST);
	if (qpi.qpi_flags)
		qpi.qpi_flags |= FI_MBCAST;
	qpi.qpi_flags |= loopback;

	rval = fr_check(fw->hpe_hdr, hlen, qpi.qpi_ill, out,
	    &qpi, fw->hpe_mp, arg);

	/* For fastroute cases, fr_check returns 0 with mp set to NULL */
	if (rval == 0 && *(fw->hpe_mp) == NULL)
		rval = 1;

	/* Notify IP the packet mblk_t and IP header pointers. */
	fw->hpe_mb = qpi.qpi_m;
	fw->hpe_hdr = qpi.qpi_data;
	return rval;
}


/* ------------------------------------------------------------------------ */
/* Function:    ipf_nic_event_v4                                            */
/* Returns:     int - 0 == no problems encountered                          */
/* Parameters:  event(I)     - pointer to event                             */
/*              info(I)      - pointer to information about a NIC event     */
/*                                                                          */
/* Function to receive asynchronous NIC events from IP                      */
/* ------------------------------------------------------------------------ */
/*ARGSUSED*/
int ipf_nic_event_v4(hook_event_token_t event, hook_data_t info, void *arg)
{
	struct sockaddr_in *sin;
	hook_nic_event_t *hn;
	ipf_stack_t *ifs = arg;
	void *new_ifp = NULL;

	if (ifs->ifs_fr_running <= 0)
		return (0);

	hn = (hook_nic_event_t *)info;

	switch (hn->hne_event)
	{
	case NE_PLUMB :
		frsync(IPFSYNC_NEWIFP, 4, (void *)hn->hne_nic, hn->hne_data,
		       ifs);
		fr_natifpsync(IPFSYNC_NEWIFP, 4, (void *)hn->hne_nic,
			      hn->hne_data, ifs);
		fr_statesync(IPFSYNC_NEWIFP, 4, (void *)hn->hne_nic,
			     hn->hne_data, ifs);
		break;

	case NE_UNPLUMB :
		frsync(IPFSYNC_OLDIFP, 4, (void *)hn->hne_nic, NULL, ifs);
		fr_natifpsync(IPFSYNC_OLDIFP, 4, (void *)hn->hne_nic, NULL,
			      ifs);
		fr_statesync(IPFSYNC_OLDIFP, 4, (void *)hn->hne_nic, NULL, ifs);
		break;

	case NE_ADDRESS_CHANGE :
		/*
		 * We only respond to events for logical interface 0 because
		 * IPFilter only uses the first address given to a network
		 * interface.  We check for hne_lif==1 because the netinfo
		 * code maps adds 1 to the lif number so that it can return
		 * 0 to indicate "no more lifs" when walking them.
		 */
		if (hn->hne_lif == 1) {
			frsync(IPFSYNC_RESYNC, 4, (void *)hn->hne_nic, NULL,
			    ifs);
			sin = hn->hne_data;
			fr_nataddrsync(4, (void *)hn->hne_nic, &sin->sin_addr,
			    ifs);
		}
		break;

#if SOLARIS2 >= 10
	case NE_IFINDEX_CHANGE :
		WRITE_ENTER(&ifs->ifs_ipf_mutex);

		if (hn->hne_data != NULL) {
			/*
			 * The netinfo passes interface index as int (hne_data should be
			 * handled as a pointer to int), which is always 32bit. We need to
			 * convert it to void pointer here, since interfaces are
			 * represented as pointers to void in IPF. The pointers are 64 bits
			 * long on 64bit platforms. Doing something like
			 *	(void *)((int) x)
			 * will throw warning:
			 *   "cast to pointer from integer of different size"
			 * during 64bit compilation.
			 *
			 * The line below uses (size_t) to typecast int to
			 * size_t, which might be 64bit/32bit (depending
			 * on architecture). Once we have proper 64bit/32bit
			 * type (size_t), we can safely convert it to void pointer.
			 */
			new_ifp = (void *)(size_t)*((int *)hn->hne_data);
			fr_ifindexsync((void *)hn->hne_nic, new_ifp, ifs);
			fr_natifindexsync((void *)hn->hne_nic, new_ifp, ifs);
			fr_stateifindexsync((void *)hn->hne_nic, new_ifp, ifs);
		}
		RWLOCK_EXIT(&ifs->ifs_ipf_mutex);
		break;
#endif

	default :
		break;
	}

	return 0;
}


/* ------------------------------------------------------------------------ */
/* Function:    ipf_nic_event_v6                                            */
/* Returns:     int - 0 == no problems encountered                          */
/* Parameters:  event(I)     - pointer to event                             */
/*              info(I)      - pointer to information about a NIC event     */
/*                                                                          */
/* Function to receive asynchronous NIC events from IP                      */
/* ------------------------------------------------------------------------ */
/*ARGSUSED*/
int ipf_nic_event_v6(hook_event_token_t event, hook_data_t info, void *arg)
{
	struct sockaddr_in6 *sin6;
	hook_nic_event_t *hn;
	ipf_stack_t *ifs = arg;
	void *new_ifp = NULL;

	if (ifs->ifs_fr_running <= 0)
		return (0);

	hn = (hook_nic_event_t *)info;

	switch (hn->hne_event)
	{
	case NE_PLUMB :
		frsync(IPFSYNC_NEWIFP, 6, (void *)hn->hne_nic,
		       hn->hne_data, ifs);
		fr_natifpsync(IPFSYNC_NEWIFP, 6, (void *)hn->hne_nic,
			      hn->hne_data, ifs);
		fr_statesync(IPFSYNC_NEWIFP, 6, (void *)hn->hne_nic,
			     hn->hne_data, ifs);
		break;

	case NE_UNPLUMB :
		frsync(IPFSYNC_OLDIFP, 6, (void *)hn->hne_nic, NULL, ifs);
		fr_natifpsync(IPFSYNC_OLDIFP, 6, (void *)hn->hne_nic, NULL,
			      ifs);
		fr_statesync(IPFSYNC_OLDIFP, 6, (void *)hn->hne_nic, NULL, ifs);
		break;

	case NE_ADDRESS_CHANGE :
		if (hn->hne_lif == 1) {
			sin6 = hn->hne_data;
			fr_nataddrsync(6, (void *)hn->hne_nic, &sin6->sin6_addr,
				       ifs);
		}
		break;

#if SOLARIS2 >= 10
	case NE_IFINDEX_CHANGE :
		WRITE_ENTER(&ifs->ifs_ipf_mutex);
		if (hn->hne_data != NULL) {
			/*
			 * The netinfo passes interface index as int (hne_data should be
			 * handled as a pointer to int), which is always 32bit. We need to
			 * convert it to void pointer here, since interfaces are
			 * represented as pointers to void in IPF. The pointers are 64 bits
			 * long on 64bit platforms. Doing something like
			 *	(void *)((int) x)
			 * will throw warning:
			 *   "cast to pointer from integer of different size"
			 * during 64bit compilation.
			 *
			 * The line below uses (size_t) to typecast int to
			 * size_t, which might be 64bit/32bit (depending
			 * on architecture). Once we have proper 64bit/32bit
			 * type (size_t), we can safely convert it to void pointer.
			 */
			new_ifp = (void *)(size_t)*((int *)hn->hne_data);
			fr_ifindexsync((void *)hn->hne_nic, new_ifp, ifs);
			fr_natifindexsync((void *)hn->hne_nic, new_ifp, ifs);
			fr_stateifindexsync((void *)hn->hne_nic, new_ifp, ifs);
		}
		RWLOCK_EXIT(&ifs->ifs_ipf_mutex);
		break;
#endif

	default :
		break;
	}

	return 0;
}

/*
 * Functions fr_make_rst(), fr_make_icmp_v4(), fr_make_icmp_v6()
 * are needed in Solaris kernel only. We don't need them in
 * ipftest to pretend the ICMP/RST packet was sent as a response.
 */
#if defined(_KERNEL) && (SOLARIS2 >= 10)
/* ------------------------------------------------------------------------ */
/* Function:    fr_make_rst                                                 */
/* Returns:     int - 0 on success, -1 on failure			    */
/* Parameters:  fin(I) - pointer to packet information                      */
/*                                                                          */
/* We must alter the original mblks passed to IPF from IP stack via	    */
/* FW_HOOKS. FW_HOOKS interface is powerfull, but it has some limitations.  */
/* IPF can basicaly do only these things with mblk representing the packet: */
/*	leave it as it is (pass the packet)				    */
/*                                                                          */
/*	discard it (block the packet)					    */
/*                                                                          */
/*	alter it (i.e. NAT)						    */
/*                                                                          */
/* As you can see IPF can not simply discard the mblk and supply a new one  */
/* instead to IP stack via FW_HOOKS.					    */
/*                                                                          */
/* The return-rst action for packets coming via NIC is handled as follows:  */
/*	mblk with packet is discarded					    */
/*                                                                          */
/*	new mblk with RST response is constructed and injected to network   */
/*                                                                          */
/* IPF can't inject packets to loopback interface, this is just another	    */
/* limitation we have to deal with here. The only option to send RST	    */
/* response to offending TCP packet coming via loopback is to alter it.	    */
/*									    */
/* The fr_make_rst() function alters TCP SYN/FIN packet intercepted on	    */
/* loopback interface into TCP RST packet. fin->fin_mp is pointer to	    */
/* mblk L3 (IP) and L4 (TCP/UDP) packet headers.			    */
/* ------------------------------------------------------------------------ */
int fr_make_rst(fin)
fr_info_t *fin;
{
	uint16_t tmp_port;
	int rv = -1;
	uint32_t old_ack;
	tcphdr_t *tcp = NULL;
	struct in_addr tmp_src;
#ifdef USE_INET6
	struct in6_addr	tmp_src6;
#endif

	ASSERT(fin->fin_p == IPPROTO_TCP);

	/*
	 * We do not need to adjust chksum, since it is not being checked by
	 * Solaris IP stack for loopback clients.
	 */
	if ((fin->fin_v == 4) && (fin->fin_p == IPPROTO_TCP) &&
	    ((tcp = (tcphdr_t *) fin->fin_dp) != NULL)) {

		if (tcp->th_flags & (TH_SYN | TH_FIN)) {
			/* Swap IPv4 addresses. */
			tmp_src = fin->fin_ip->ip_src;
			fin->fin_ip->ip_src = fin->fin_ip->ip_dst;
			fin->fin_ip->ip_dst = tmp_src;

			rv = 0;
		}
		else
			tcp = NULL;
	}
#ifdef USE_INET6
	else if ((fin->fin_v == 6) && (fin->fin_p == IPPROTO_TCP) &&
	    ((tcp = (tcphdr_t *) fin->fin_dp) != NULL)) {
		/*
		 * We are relying on fact the next header is TCP, which is true
		 * for regular TCP packets coming in over loopback.
		 */
		if (tcp->th_flags & (TH_SYN | TH_FIN)) {
			/* Swap IPv6 addresses. */
			tmp_src6 = fin->fin_ip6->ip6_src;
			fin->fin_ip6->ip6_src = fin->fin_ip6->ip6_dst;
			fin->fin_ip6->ip6_dst = tmp_src6;

			rv = 0;
		}
		else
			tcp = NULL;
	}
#endif

	if (tcp != NULL) {
		/*
		 * Adjust TCP header:
		 *	swap ports,
		 *	set flags,
		 *	set correct ACK number
		 */
		tmp_port = tcp->th_sport;
		tcp->th_sport = tcp->th_dport;
		tcp->th_dport = tmp_port;
		old_ack = tcp->th_ack;
		tcp->th_ack = htonl(ntohl(tcp->th_seq) + 1);
		tcp->th_seq = old_ack;
		tcp->th_flags = TH_RST | TH_ACK;
	}

	return (rv);
}

/* ------------------------------------------------------------------------ */
/* Function:    fr_make_icmp_v4                                             */
/* Returns:     int - 0 on success, -1 on failure			    */
/* Parameters:  fin(I) - pointer to packet information                      */
/*                                                                          */
/* Please read comment at fr_make_icmp() wrapper function to get an idea    */
/* what is going to happen here and why. Once you read the comment there,   */
/* continue here with next paragraph.					    */
/*									    */
/* To turn IPv4 packet into ICMPv4 response packet, these things must	    */
/* happen here:								    */
/*	(1) Original mblk is copied (duplicated).			    */
/*                                                                          */
/*	(2) ICMP header is created.					    */
/*                                                                          */
/*	(3) Link ICMP header with copy of original mblk, we have ICMPv4	    */
/*	    data ready then.						    */
/*                                                                          */
/*      (4) Swap IP addresses in original mblk and adjust IP header data.   */
/*                                                                          */
/*	(5) The mblk containing original packet is trimmed to contain IP    */
/*	    header only and ICMP chksum is computed.			    */
/*                                                                          */
/*	(6) The ICMP header we have from (3) is linked to original mblk,    */
/*	    which now contains new IP header. If original packet was spread */
/*	    over several mblks, only the first mblk is kept.		    */
/* ------------------------------------------------------------------------ */
static int fr_make_icmp_v4(fin)
fr_info_t *fin;
{
	struct in_addr tmp_src;
	tcphdr_t *tcp;
	struct icmp *icmp;
	mblk_t *mblk_icmp;
	mblk_t *mblk_ip;
	size_t icmp_pld_len;	/* octets to append to ICMP header */
	size_t orig_iphdr_len;	/* length of IP header only */
	uint32_t sum;
	uint16_t *buf;
	int len;


	if (fin->fin_v != 4)
		return (-1);

	/*
	 * If we are dealing with TCP, then packet must be SYN/FIN to be routed
	 * by IP stack. If it is not SYN/FIN, then we must drop it silently.
	 */
	tcp = (tcphdr_t *) fin->fin_dp;

	if ((fin->fin_p == IPPROTO_TCP) && 
	    ((tcp == NULL) || ((tcp->th_flags & (TH_SYN | TH_FIN)) == 0)))
		return (-1);

	/*
	 * Step (1)
	 *
	 * Make copy of original mblk.
	 *
	 * We want to copy as much data as necessary, not less, not more.  The
	 * ICMPv4 payload length for unreachable messages is:
	 *	original IP header + 8 bytes of L4 (if there are any).
	 *
	 * We determine if there are at least 8 bytes of L4 data following IP
	 * header first.
	 */
	icmp_pld_len = (fin->fin_dlen > ICMPERR_ICMPHLEN) ?
		ICMPERR_ICMPHLEN : fin->fin_dlen;
	/*
	 * Since we don't want to copy more data than necessary, we must trim
	 * the original mblk here.  The right way (STREAMish) would be to use
	 * adjmsg() to trim it.  However we would have to calculate the length
	 * argument for adjmsg() from pointers we already have here.
	 *
	 * Since we have pointers and offsets, it's faster and easier for
	 * us to just adjust pointers by hand instead of using adjmsg().
	 */
	fin->fin_m->b_wptr = (unsigned char *) fin->fin_dp;
	fin->fin_m->b_wptr += icmp_pld_len;
	icmp_pld_len = fin->fin_m->b_wptr - (unsigned char *) fin->fin_ip;

	/*
	 * Also we don't want to copy any L2 stuff, which might precede IP
	 * header, so we have have to set b_rptr to point to the start of IP
	 * header.
	 */
	fin->fin_m->b_rptr += fin->fin_ipoff;
	if ((mblk_ip = copyb(fin->fin_m)) == NULL)
		return (-1);
	fin->fin_m->b_rptr -= fin->fin_ipoff;

	/*
	 * Step (2)
	 *
	 * Create an ICMP header, which will be appened to original mblk later.
	 * ICMP header is just another mblk.
	 */
	mblk_icmp = (mblk_t *) allocb(ICMPERR_ICMPHLEN, BPRI_HI);
	if (mblk_icmp == NULL) {
		FREE_MB_T(mblk_ip);
		return (-1);
	}

	MTYPE(mblk_icmp) = M_DATA;
	icmp = (struct icmp *) mblk_icmp->b_wptr;
	icmp->icmp_type = ICMP_UNREACH;
	icmp->icmp_code = fin->fin_icode & 0xFF;
	icmp->icmp_void = 0;
	icmp->icmp_cksum = 0;
	mblk_icmp->b_wptr += ICMPERR_ICMPHLEN;

	/*
	 * Step (3)
	 *
	 * Complete ICMP packet - link ICMP header with L4 data from original
	 * IP packet.
	 */
	linkb(mblk_icmp, mblk_ip);

	/*
	 * Step (4)
	 *
	 * Swap IP addresses and change IP header fields accordingly in
	 * original IP packet.
	 *
	 * There is a rule option return-icmp as a dest for physical
	 * interfaces. This option becomes useless for loopback, since IPF box
	 * uses same address as a loopback destination. We ignore the option
	 * here, the ICMP packet will always look like as it would have been
	 * sent from the original destination host.
	 */
	tmp_src = fin->fin_ip->ip_src;
	fin->fin_ip->ip_src = fin->fin_ip->ip_dst;
	fin->fin_ip->ip_dst = tmp_src;
	fin->fin_ip->ip_p = IPPROTO_ICMP;
	fin->fin_ip->ip_sum = 0;

	/*
	 * Step (5)
	 *
	 * We trim the orignal mblk to hold IP header only.
	 */
	fin->fin_m->b_wptr = fin->fin_dp;
	orig_iphdr_len = fin->fin_m->b_wptr -
			    (fin->fin_m->b_rptr + fin->fin_ipoff);
	fin->fin_ip->ip_len = htons(icmp_pld_len + ICMPERR_ICMPHLEN +
			    orig_iphdr_len);

	/*
	 * ICMP chksum calculation. The data we are calculating chksum for are
	 * spread over two mblks, therefore we have to use two for loops.
	 *
	 * First for loop computes chksum part for ICMP header.
	 */
	buf = (uint16_t *) icmp;
	len = ICMPERR_ICMPHLEN;
	for (sum = 0; len > 1; len -= 2)
		sum += *buf++;

	/*
	 * Here we add chksum part for ICMP payload.
	 */
	len = icmp_pld_len;
	buf = (uint16_t *) mblk_ip->b_rptr;
	for (; len > 1; len -= 2)
		sum += *buf++;

	/*
	 * Chksum is done.
	 */
	sum = (sum >> 16) + (sum & 0xffff);
	sum += (sum >> 16);
	icmp->icmp_cksum = ~sum; 

	/*
	 * Step (6)
	 *
	 * Release all packet mblks, except the first one.
	 */
	if (fin->fin_m->b_cont != NULL) {
		FREE_MB_T(fin->fin_m->b_cont);
	}

	/*
	 * Append ICMP payload to first mblk, which already contains new IP
	 * header.
	 */
	linkb(fin->fin_m, mblk_icmp);

	return (0);
}

#ifdef USE_INET6
/* ------------------------------------------------------------------------ */
/* Function:    fr_make_icmp_v6                                             */
/* Returns:     int - 0 on success, -1 on failure			    */
/* Parameters:  fin(I) - pointer to packet information                      */
/*									    */
/* Please read comment at fr_make_icmp() wrapper function to get an idea    */
/* what and why is going to happen here. Once you read the comment there,   */
/* continue here with next paragraph.					    */
/*									    */
/* This function turns IPv6 packet (UDP, TCP, ...) into ICMPv6 response.    */
/* The algorithm is fairly simple:					    */
/*	1) We need to get copy of complete mblk.			    */
/*									    */
/*	2) New ICMPv6 header is created.				    */
/*									    */
/*	3) The copy of original mblk with packet is linked to ICMPv6	    */
/*	   header.							    */
/*									    */
/*	4) The checksum must be adjusted.				    */
/*									    */
/*	5) IP addresses in original mblk are swapped and IP header data	    */
/*	   are adjusted (protocol number).				    */
/*									    */
/*	6) Original mblk is trimmed to hold IPv6 header only, then it is    */
/*	   linked with the ICMPv6 data we got from (3).			    */
/* ------------------------------------------------------------------------ */
static int fr_make_icmp_v6(fin)
fr_info_t *fin;
{
	struct icmp6_hdr *icmp6;
	tcphdr_t *tcp;
	struct in6_addr	tmp_src6;
	size_t icmp_pld_len;
	mblk_t *mblk_ip, *mblk_icmp;

	if (fin->fin_v != 6)
		return (-1);

	/*
	 * If we are dealing with TCP, then packet must SYN/FIN to be routed by
	 * IP stack. If it is not SYN/FIN, then we must drop it silently.
	 */
	tcp = (tcphdr_t *) fin->fin_dp;

	if ((fin->fin_p == IPPROTO_TCP) && 
	    ((tcp == NULL) || ((tcp->th_flags & (TH_SYN | TH_FIN)) == 0)))
		return (-1);

	/*
	 * Step (1)
	 *
	 * We need to copy complete packet in case of IPv6, no trimming is
	 * needed (except the L2 headers).
	 */
	icmp_pld_len = M_LEN(fin->fin_m);
	fin->fin_m->b_rptr += fin->fin_ipoff;
	if ((mblk_ip = copyb(fin->fin_m)) == NULL)
		return (-1);
	fin->fin_m->b_rptr -= fin->fin_ipoff;

	/*
	 * Step (2)
	 *
	 * Allocate and create ICMP header.
	 */
	mblk_icmp = (mblk_t *) allocb(sizeof (struct icmp6_hdr),
			BPRI_HI);

	if (mblk_icmp == NULL)
		return (-1);
	
	MTYPE(mblk_icmp) = M_DATA;
	icmp6 =  (struct icmp6_hdr *) mblk_icmp->b_wptr;
	icmp6->icmp6_type = ICMP6_DST_UNREACH;
	icmp6->icmp6_code = fin->fin_icode & 0xFF;
	icmp6->icmp6_data32[0] = 0;
	mblk_icmp->b_wptr += sizeof (struct icmp6_hdr);
	
	/*
	 * Step (3)
	 *
	 * Link the copy of IP packet to ICMP header.
	 */
	linkb(mblk_icmp, mblk_ip);

	/* 
	 * Step (4)
	 *
	 * Calculate chksum - this is much more easier task than in case of
	 * IPv4  - ICMPv6 chksum only covers IP addresses, and payload length.
	 * We are making compensation just for change of packet length.
	 */
	icmp6->icmp6_cksum = icmp_pld_len + sizeof (struct icmp6_hdr);

	/*
	 * Step (5)
	 *
	 * Swap IP addresses.
	 */
	tmp_src6 = fin->fin_ip6->ip6_src;
	fin->fin_ip6->ip6_src = fin->fin_ip6->ip6_dst;
	fin->fin_ip6->ip6_dst = tmp_src6;

	/*
	 * and adjust IP header data.
	 */
	fin->fin_ip6->ip6_nxt = IPPROTO_ICMPV6;
	fin->fin_ip6->ip6_plen = htons(icmp_pld_len + sizeof (struct icmp6_hdr));

	/*
	 * Step (6)
	 *
	 * We must release all linked mblks from original packet and keep only
	 * the first mblk with IP header to link ICMP data.
	 */
	fin->fin_m->b_wptr = (unsigned char *) fin->fin_ip6 + sizeof (ip6_t);

	if (fin->fin_m->b_cont != NULL) {
		FREE_MB_T(fin->fin_m->b_cont);
	}

	/*
	 * Append ICMP payload to IP header.
	 */
	linkb(fin->fin_m, mblk_icmp);

	return (0);
}
#endif	/* USE_INET6 */

/* ------------------------------------------------------------------------ */
/* Function:    fr_make_icmp                                                */
/* Returns:     int - 0 on success, -1 on failure			    */
/* Parameters:  fin(I) - pointer to packet information                      */
/*                                                                          */
/* We must alter the original mblks passed to IPF from IP stack via	    */
/* FW_HOOKS. The reasons why we must alter packet are discussed within	    */
/* comment at fr_make_rst() function.					    */
/*									    */
/* The fr_make_icmp() function acts as a wrapper, which passes the code	    */
/* execution to	fr_make_icmp_v4() or fr_make_icmp_v6() depending on	    */
/* protocol version. However there are some details, which are common to    */
/* both IP versions. The details are going to be explained here.	    */
/*                                                                          */
/* The packet looks as follows:						    */
/*    xxx | IP hdr | IP payload    ...	|				    */
/*    ^   ^        ^           	        ^				    */
/*    |   |        |           	        |				    */
/*    |   |        |		fin_m->b_wptr = fin->fin_dp + fin->fin_dlen */
/*    |   |        |							    */
/*    |   |        `- fin_m->fin_dp (in case of IPv4 points to L4 header)   */
/*    |   |								    */
/*    |   `- fin_m->b_rptr + fin_ipoff (fin_ipoff is most likely 0 in case  */
/*    |      of loopback)						    */
/*    |  								    */
/*    `- fin_m->b_rptr -  points to L2 header in case of physical NIC	    */
/*                                                                          */
/* All relevant IP headers are pulled up into the first mblk. It happened   */
/* well in advance before the matching rule was found (the rule, which took */
/* us here, to fr_make_icmp() function).				    */
/*                                                                          */
/* Both functions will turn packet passed in fin->fin_m mblk into a new	    */
/* packet. New packet will be represented as chain of mblks.		    */
/* orig mblk |- b_cont ---.						    */
/*    ^                    `-> ICMP hdr |- b_cont--.			    */
/*    |	                          ^	            `-> duped orig mblk	    */
/*    |                           |				^	    */
/*    `- The original mblk        |				|	    */
/*       will be trimmed to       |				|	    */
/*       to contain IP header     |				|	    */
/*       only                     |				|	    */
/*                                |				|	    */
/*                                `- This is newly		|           */
/*                                   allocated mblk to		|	    */
/*                                   hold ICMPv6 data.		|	    */
/*								|	    */
/*								|	    */
/*								|	    */
/*	    This is the copy of original mblk, it will contain -'	    */
/*	    orignal IP  packet in case of ICMPv6. In case of		    */
/*	    ICMPv4 it will contain up to 8 bytes of IP payload		    */
/*	    (TCP/UDP/L4) data from original packet.			    */
/* ------------------------------------------------------------------------ */
int fr_make_icmp(fin)
fr_info_t *fin;
{
	int rv;
	
	if (fin->fin_v == 4)
		rv = fr_make_icmp_v4(fin);
#ifdef USE_INET6
	else if (fin->fin_v == 6)
		rv = fr_make_icmp_v6(fin);
#endif
	else
		rv = -1;

	return (rv);
}

/* ------------------------------------------------------------------------ */
/* Function:    fr_buf_sum						    */
/* Returns:     unsigned int - sum of buffer buf			    */
/* Parameters:  buf - pointer to buf we want to sum up			    */
/*              len - length of buffer buf				    */
/*                                                                          */
/* Sums buffer buf. The result is used for chksum calculation. The buf	    */
/* argument must be aligned.						    */
/* ------------------------------------------------------------------------ */
static uint32_t fr_buf_sum(buf, len)
const void *buf;
unsigned int len;
{
	uint32_t	sum = 0;
	uint16_t	*b = (uint16_t *)buf;

	while (len > 1) {
		sum += *b++;
		len -= 2;
	}

	if (len == 1)
		sum += htons((*(unsigned char *)b) << 8);

	return (sum);
}

/* ------------------------------------------------------------------------ */
/* Function:    fr_calc_chksum						    */
/* Returns:     void							    */
/* Parameters:  fin - pointer to fr_info_t instance with packet data	    */
/*              pkt - pointer to duplicated packet			    */
/*                                                                          */
/* Calculates all chksums (L3, L4) for packet pkt. Works for both IP	    */
/* versions.								    */
/* ------------------------------------------------------------------------ */
void fr_calc_chksum(fin, pkt)
fr_info_t *fin;
mb_t *pkt;
{
	struct pseudo_hdr {
		union {
			struct in_addr	in4;
#ifdef USE_INET6
			struct in6_addr	in6;
#endif
		} src_addr;
		union {
			struct in_addr	in4;
#ifdef USE_INET6
			struct in6_addr	in6;
#endif
		} dst_addr;
		char		zero;
		char		proto;
		uint16_t	len;
	}	phdr;
	uint32_t	sum, ip_sum;
	void	*buf;
	uint16_t	*l4_csum_p;
	tcphdr_t	*tcp;
	udphdr_t	*udp;
	icmphdr_t	*icmp;
#ifdef USE_INET6
	struct icmp6_hdr	*icmp6;
#endif
	ip_t		*ip;
	unsigned int	len;
	int		pld_len;

	/*
	 * We need to pullup the packet to the single continuous buffer to avoid
	 * potential misaligment of b_rptr member in mblk chain.
	 */
	if (pullupmsg(pkt, -1) == 0) {
		cmn_err(CE_WARN, "Failed to pullup loopback pkt -> chksum"
		    " will not be computed by IPF");
		return;
	}

	/*
	 * It is guaranteed IP header starts right at b_rptr, because we are
	 * working with a copy of the original packet.
	 *
	 * Compute pseudo header chksum for TCP and UDP.
	 */
	if ((fin->fin_p == IPPROTO_UDP) ||
	    (fin->fin_p == IPPROTO_TCP)) {
		bzero(&phdr, sizeof (phdr));
#ifdef USE_INET6
		if (fin->fin_v == 6) {
			phdr.src_addr.in6 = fin->fin_srcip6;
			phdr.dst_addr.in6 = fin->fin_dstip6;
		} else {
			phdr.src_addr.in4 = fin->fin_src;
			phdr.dst_addr.in4 = fin->fin_dst;
		}
#else
		phdr.src_addr.in4 = fin->fin_src;
		phdr.dst_addr.in4 = fin->fin_dst;
#endif
		phdr.zero = (char) 0;
		phdr.proto = fin->fin_p;
		phdr.len = htons((uint16_t)fin->fin_dlen);
		sum = fr_buf_sum(&phdr, (unsigned int)sizeof (phdr));
	} else {
		sum = 0;
	}

	/*
	 * Set pointer to the L4 chksum field in the packet, set buf pointer to
	 * the L4 header start.
	 */
	switch (fin->fin_p) {
		case IPPROTO_UDP:
			udp = (udphdr_t *)(pkt->b_rptr + fin->fin_hlen);
			l4_csum_p = &udp->uh_sum;
			buf = udp;
			break;
		case IPPROTO_TCP:
			tcp = (tcphdr_t *)(pkt->b_rptr + fin->fin_hlen);
			l4_csum_p = &tcp->th_sum;
			buf = tcp;
			break;
		case IPPROTO_ICMP:
			icmp = (icmphdr_t *)(pkt->b_rptr + fin->fin_hlen);
			l4_csum_p = &icmp->icmp_cksum;
			buf = icmp;
			break;
#ifdef USE_INET6
		case IPPROTO_ICMPV6:
			icmp6 = (struct icmp6_hdr *)(pkt->b_rptr + fin->fin_hlen);
			l4_csum_p = &icmp6->icmp6_cksum;
			buf = icmp6;
			break;
#endif
		default:
			l4_csum_p = NULL;
	}

	/*
	 * Compute L4 chksum if needed.
	 */
	if (l4_csum_p != NULL) {
		*l4_csum_p = (uint16_t)0;
		pld_len = fin->fin_dlen;
		len = pkt->b_wptr - (unsigned char *)buf;
		ASSERT(len == pld_len);
		/*
		 * Add payload sum to pseudoheader sum.
		 */
		sum += fr_buf_sum(buf, len);
		while (sum >> 16)
			sum = (sum & 0xFFFF) + (sum >> 16);

		*l4_csum_p = ~((uint16_t)sum);
		DTRACE_PROBE1(l4_sum, uint16_t, *l4_csum_p);
	}

	/*
	 * The IP header chksum is needed just for IPv4.
	 */
	if (fin->fin_v == 4) {
		/*
		 * Compute IPv4 header chksum.
		 */
		ip = (ip_t *)pkt->b_rptr;
		ip->ip_sum = (uint16_t)0;
		ip_sum = fr_buf_sum(ip, (unsigned int)fin->fin_hlen);
		while (ip_sum >> 16)
			ip_sum = (ip_sum & 0xFFFF) + (ip_sum >> 16);

		ip->ip_sum = ~((uint16_t)ip_sum);
		DTRACE_PROBE1(l3_sum, uint16_t, ip->ip_sum);
	}

	return;
}

#endif	/* _KERNEL && SOLARIS2 >= 10 */<|MERGE_RESOLUTION|>--- conflicted
+++ resolved
@@ -2247,18 +2247,12 @@
 		return (-1);
 	}
 
-<<<<<<< HEAD
 	/*
 	 * If we're forwarding (vs. injecting), check the src here, fin_ifp is
 	 * the src interface.
 	 */
-	if (fdp != NULL &&
-	   !fr_forwarding_enabled((phy_if_t)fin->fin_ifp, net_data_p))
-=======
-	/* Check the src here, fin_ifp is the src interface. */
-	if (!(fin->fin_flx & FI_GENERATED) &&
+	if (fdp != NULL && !(fin->fin_flx & FI_GENERATED) &&
 	    !fr_forwarding_enabled((phy_if_t)fin->fin_ifp, net_data_p)) {
->>>>>>> cec263d4
 		return (-1);
 	}
 
@@ -2326,14 +2320,9 @@
 		inj->ni_physical = net_routeto(net_data_p, sinp, NULL);
 	}
 
-<<<<<<< HEAD
 	/* If we're forwarding (vs. injecting), check the destinatation here. */
-	if (fdp != NULL && !fr_forwarding_enabled(inj->ni_physical, net_data_p))
-=======
-	/* we're checking the destination here */
-	if (!(fin->fin_flx & FI_GENERATED) &&
+	if (fdp != NULL && !(fin->fin_flx & FI_GENERATED) &&
 	    !fr_forwarding_enabled(inj->ni_physical, net_data_p)) {
->>>>>>> cec263d4
 		goto bad_fastroute;
 	}
 
