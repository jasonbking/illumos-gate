/*
 * Copyright (C) 1993-2001, 2003 by Darren Reed.
 *
 * See the IPFILTER.LICENCE file for details on licencing.
 *
 * Copyright (c) 2003, 2010, Oracle and/or its affiliates. All rights reserved.
 *
 * Copyright 2019 Joyent, Inc.
 */

#if !defined(lint)
static const char sccsid[] = "@(#)ip_fil_solaris.c	1.7 07/22/06 (C) 1993-2000 Darren Reed";
static const char rcsid[] = "@(#)$Id: ip_fil_solaris.c,v 2.62.2.19 2005/07/13 21:40:46 darrenr Exp $";
#endif

#include <sys/types.h>
#include <sys/errno.h>
#include <sys/param.h>
#include <sys/cpuvar.h>
#include <sys/open.h>
#include <sys/ioctl.h>
#include <sys/filio.h>
#include <sys/systm.h>
#include <sys/strsubr.h>
#include <sys/strsun.h>
#include <sys/cred.h>
#include <sys/ddi.h>
#include <sys/sunddi.h>
#include <sys/ksynch.h>
#include <sys/kmem.h>
#include <sys/mac_provider.h>
#include <sys/mkdev.h>
#include <sys/protosw.h>
#include <sys/socket.h>
#include <sys/dditypes.h>
#include <sys/cmn_err.h>
#include <sys/zone.h>
#include <net/if.h>
#include <net/af.h>
#include <net/route.h>
#include <netinet/in.h>
#include <netinet/in_systm.h>
#include <netinet/ip.h>
#include <netinet/ip_var.h>
#include <netinet/tcp.h>
#include <netinet/udp.h>
#include <netinet/tcpip.h>
#include <netinet/ip_icmp.h>
#include "netinet/ip_compat.h"
#ifdef	USE_INET6
# include <netinet/icmp6.h>
#endif
#include "netinet/ip_fil.h"
#include "netinet/ip_nat.h"
#include "netinet/ip_frag.h"
#include "netinet/ip_state.h"
#include "netinet/ip_auth.h"
#include "netinet/ip_proxy.h"
#include "netinet/ipf_stack.h"
#ifdef	IPFILTER_LOOKUP
# include "netinet/ip_lookup.h"
#endif
#include <inet/ip_ire.h>

#include <sys/md5.h>
#include <sys/neti.h>

static	int	frzerostats __P((caddr_t, ipf_stack_t *));
static	int	fr_setipfloopback __P((int, ipf_stack_t *));
static	int	fr_enableipf __P((ipf_stack_t *, int));
static	int	fr_send_ip __P((fr_info_t *fin, mblk_t *m, mblk_t **mp));
static	int	ipf_nic_event_v4 __P((hook_event_token_t, hook_data_t, void *));
static	int	ipf_nic_event_v6 __P((hook_event_token_t, hook_data_t, void *));
static	int	ipf_hook __P((hook_data_t, int, int, void *));
static	int	ipf_hook4_in __P((hook_event_token_t, hook_data_t, void *));
static	int	ipf_hook4_out __P((hook_event_token_t, hook_data_t, void *));
static	int	ipf_hook4_loop_out __P((hook_event_token_t, hook_data_t,
    void *));
static	int	ipf_hook4_loop_in __P((hook_event_token_t, hook_data_t, void *));
static	int	ipf_hook4 __P((hook_data_t, int, int, void *));
static	int	ipf_hook6_out __P((hook_event_token_t, hook_data_t, void *));
static	int	ipf_hook6_in __P((hook_event_token_t, hook_data_t, void *));
static	int	ipf_hook6_loop_out __P((hook_event_token_t, hook_data_t,
    void *));
static	int	ipf_hook6_loop_in __P((hook_event_token_t, hook_data_t,
    void *));
static	int     ipf_hook6 __P((hook_data_t, int, int, void *));
static	int	ipf_hookvndl3v4_in __P((hook_event_token_t, hook_data_t,
    void *));
static	int	ipf_hookvndl3v6_in __P((hook_event_token_t, hook_data_t,
    void *));
static	int	ipf_hookvndl3v4_out __P((hook_event_token_t, hook_data_t,
    void *));
static	int	ipf_hookvndl3v6_out __P((hook_event_token_t, hook_data_t,
    void *));

static	int	ipf_hookviona_in __P((hook_event_token_t, hook_data_t, void *));
static	int	ipf_hookviona_out __P((hook_event_token_t, hook_data_t,
    void *));

extern	int	ipf_geniter __P((ipftoken_t *, ipfgeniter_t *, ipf_stack_t *));
extern	int	ipf_frruleiter __P((void *, int, void *, ipf_stack_t *));

static int	ipf_hook_protocol_notify __P((hook_notify_cmd_t, void *,
    const char *, const char *, const char *));
static int	ipf_hook_instance_notify __P((hook_notify_cmd_t, void *,
    const char *, const char *, const char *));

#if SOLARIS2 < 10
#if SOLARIS2 >= 7
u_int		*ip_ttl_ptr = NULL;
u_int		*ip_mtudisc = NULL;
# if SOLARIS2 >= 8
int		*ip_forwarding = NULL;
u_int		*ip6_forwarding = NULL;
# else
u_int		*ip_forwarding = NULL;
# endif
#else
u_long		*ip_ttl_ptr = NULL;
u_long		*ip_mtudisc = NULL;
u_long		*ip_forwarding = NULL;
#endif
#endif

vmem_t	*ipf_minor;	/* minor number arena */
void	*ipf_state;	/* DDI state */

/*
 * GZ-controlled and per-zone stacks:
 *
 * For each non-global zone, we create two ipf stacks: the per-zone stack and
 * the GZ-controlled stack.  The per-zone stack can be controlled and observed
 * from inside the zone or from the global zone.  The GZ-controlled stack can
 * only be controlled and observed from the global zone (though the rules
 * still only affect that non-global zone).
 *
 * The two hooks are always arranged so that the GZ-controlled stack is always
 * "outermost" with respect to the zone.  The traffic flow then looks like
 * this:
 *
 * Inbound:
 *
 *     nic ---> [ GZ-controlled rules ] ---> [ per-zone rules ] ---> zone
 *
 * Outbound:
 *
 *     nic <--- [ GZ-controlled rules ] <--- [ per-zone rules ] <--- zone
 */

/* IPv4 hook names */
char *hook4_nicevents =		"ipfilter_hook4_nicevents";
char *hook4_nicevents_gz =	"ipfilter_hook4_nicevents_gz";
char *hook4_in =		"ipfilter_hook4_in";
char *hook4_in_gz =		"ipfilter_hook4_in_gz";
char *hook4_out =		"ipfilter_hook4_out";
char *hook4_out_gz =		"ipfilter_hook4_out_gz";
char *hook4_loop_in =		"ipfilter_hook4_loop_in";
char *hook4_loop_in_gz =	"ipfilter_hook4_loop_in_gz";
char *hook4_loop_out =		"ipfilter_hook4_loop_out";
char *hook4_loop_out_gz =	"ipfilter_hook4_loop_out_gz";

/* IPv6 hook names */
char *hook6_nicevents =		"ipfilter_hook6_nicevents";
char *hook6_nicevents_gz =	"ipfilter_hook6_nicevents_gz";
char *hook6_in =		"ipfilter_hook6_in";
char *hook6_in_gz =		"ipfilter_hook6_in_gz";
char *hook6_out =		"ipfilter_hook6_out";
char *hook6_out_gz =		"ipfilter_hook6_out_gz";
char *hook6_loop_in =		"ipfilter_hook6_loop_in";
char *hook6_loop_in_gz =	"ipfilter_hook6_loop_in_gz";
char *hook6_loop_out =		"ipfilter_hook6_loop_out";
char *hook6_loop_out_gz =	"ipfilter_hook6_loop_out_gz";

/* vnd IPv4/v6 hook names */
char *hook4_vnd_in =		"ipfilter_hookvndl3v4_in";
char *hook4_vnd_in_gz =		"ipfilter_hookvndl3v4_in_gz";
char *hook6_vnd_in =		"ipfilter_hookvndl3v6_in";
char *hook6_vnd_in_gz =		"ipfilter_hookvndl3v6_in_gz";
char *hook4_vnd_out =		"ipfilter_hookvndl3v4_out";
char *hook4_vnd_out_gz =	"ipfilter_hookvndl3v4_out_gz";
char *hook6_vnd_out =		"ipfilter_hookvndl3v6_out";
char *hook6_vnd_out_gz =	"ipfilter_hookvndl3v6_out_gz";

/* viona hook names */
char *hook_viona_in =		"ipfilter_hookviona_in";
char *hook_viona_in_gz =	"ipfilter_hookviona_in_gz";
char *hook_viona_out =		"ipfilter_hookviona_out";
char *hook_viona_out_gz =	"ipfilter_hookviona_out_gz";

/*
 * For VIONA. The net_{instance,protocol}_notify_register() functions only
 * deal with per-callback-function granularity. We need two wrapper functions
 * for GZ-controlled and per-zone instances.
 */
static int
ipf_hook_instance_notify_gz(hook_notify_cmd_t command, void *arg,
    const char *netid, const char *dummy, const char *instance)
{
	return (ipf_hook_instance_notify(command, arg, netid, dummy, instance));
}

static int
ipf_hook_instance_notify_ngz(hook_notify_cmd_t command, void *arg,
    const char *netid, const char *dummy, const char *instance)
{
	return (ipf_hook_instance_notify(command, arg, netid, dummy, instance));
}

static int
ipf_hook_protocol_notify_gz(hook_notify_cmd_t command, void *arg,
    const char *name, const char *dummy, const char *he_name)
{
	return (ipf_hook_protocol_notify(command, arg, name, dummy, he_name));
}

static int
ipf_hook_protocol_notify_ngz(hook_notify_cmd_t command, void *arg,
    const char *name, const char *dummy, const char *he_name)
{
	return (ipf_hook_protocol_notify(command, arg, name, dummy, he_name));
}

/* ------------------------------------------------------------------------ */
/* Function:    ipldetach                                                   */
/* Returns:     int - 0 == success, else error.                             */
/* Parameters:  Nil                                                         */
/*                                                                          */
/* This function is responsible for undoing anything that might have been   */
/* done in a call to iplattach().  It must be able to clean up from a call  */
/* to iplattach() that did not succeed.  Why might that happen?  Someone    */
/* configures a table to be so large that we cannot allocate enough memory  */
/* for it.                                                                  */
/* ------------------------------------------------------------------------ */
int ipldetach(ifs)
ipf_stack_t *ifs;
{

	ASSERT(RW_WRITE_HELD(&ifs->ifs_ipf_global.ipf_lk));

#if SOLARIS2 < 10

	if (ifs->ifs_fr_control_forwarding & 2) {
		if (ip_forwarding != NULL)
			*ip_forwarding = 0;
#if SOLARIS2 >= 8
		if (ip6_forwarding != NULL)
			*ip6_forwarding = 0;
#endif
	}
#endif

	/*
	 * This lock needs to be dropped around the net_hook_unregister calls
	 * because we can deadlock here with:
	 * W(ipf_global)->R(hook_family)->W(hei_lock) (this code path) vs
	 * R(hook_family)->R(hei_lock)->R(ipf_global) (active hook running)
	 */
	RWLOCK_EXIT(&ifs->ifs_ipf_global);

#define	UNDO_HOOK(_f, _b, _e, _h)					\
	do {								\
		if (ifs->_f != NULL) {					\
			if (ifs->_b) {					\
				int tmp = net_hook_unregister(ifs->_f,	\
					   _e, ifs->_h);		\
				ifs->_b = (tmp != 0 && tmp != ENXIO);	\
				if (!ifs->_b && ifs->_h != NULL) {	\
					hook_free(ifs->_h);		\
					ifs->_h = NULL;			\
				}					\
			} else if (ifs->_h != NULL) {			\
				hook_free(ifs->_h);			\
				ifs->_h = NULL;				\
			}						\
		}							\
		_NOTE(CONSTCOND)					\
	} while (0)

	/*
	 * Remove IPv6 Hooks
	 */
	if (ifs->ifs_ipf_ipv6 != NULL) {
		UNDO_HOOK(ifs_ipf_ipv6, ifs_hook6_physical_in,
			  NH_PHYSICAL_IN, ifs_ipfhook6_in);
		UNDO_HOOK(ifs_ipf_ipv6, ifs_hook6_physical_out,
			  NH_PHYSICAL_OUT, ifs_ipfhook6_out);
		UNDO_HOOK(ifs_ipf_ipv6, ifs_hook6_nic_events,
			  NH_NIC_EVENTS, ifs_ipfhook6_nicevents);
		UNDO_HOOK(ifs_ipf_ipv6, ifs_hook6_loopback_in,
			  NH_LOOPBACK_IN, ifs_ipfhook6_loop_in);
		UNDO_HOOK(ifs_ipf_ipv6, ifs_hook6_loopback_out,
			  NH_LOOPBACK_OUT, ifs_ipfhook6_loop_out);

		if (net_protocol_release(ifs->ifs_ipf_ipv6) != 0)
			goto detach_failed;
		ifs->ifs_ipf_ipv6 = NULL;
        }

	/*
	 * Remove IPv4 Hooks
	 */
	if (ifs->ifs_ipf_ipv4 != NULL) {
		UNDO_HOOK(ifs_ipf_ipv4, ifs_hook4_physical_in,
			  NH_PHYSICAL_IN, ifs_ipfhook4_in);
		UNDO_HOOK(ifs_ipf_ipv4, ifs_hook4_physical_out,
			  NH_PHYSICAL_OUT, ifs_ipfhook4_out);
		UNDO_HOOK(ifs_ipf_ipv4, ifs_hook4_nic_events,
			  NH_NIC_EVENTS, ifs_ipfhook4_nicevents);
		UNDO_HOOK(ifs_ipf_ipv4, ifs_hook4_loopback_in,
			  NH_LOOPBACK_IN, ifs_ipfhook4_loop_in);
		UNDO_HOOK(ifs_ipf_ipv4, ifs_hook4_loopback_out,
			  NH_LOOPBACK_OUT, ifs_ipfhook4_loop_out);

		if (net_protocol_release(ifs->ifs_ipf_ipv4) != 0)
			goto detach_failed;
		ifs->ifs_ipf_ipv4 = NULL;
	}

	/*
	 * Remove VND hooks
	 */
	if (ifs->ifs_ipf_vndl3v4 != NULL) {
		UNDO_HOOK(ifs_ipf_vndl3v4, ifs_hookvndl3v4_physical_in,
		    NH_PHYSICAL_IN, ifs_ipfhookvndl3v4_in);
		UNDO_HOOK(ifs_ipf_vndl3v4, ifs_hookvndl3v4_physical_out,
		    NH_PHYSICAL_OUT, ifs_ipfhookvndl3v4_out);

		if (net_protocol_release(ifs->ifs_ipf_vndl3v4) != 0)
			goto detach_failed;
		ifs->ifs_ipf_vndl3v4 = NULL;
	}

	if (ifs->ifs_ipf_vndl3v6 != NULL) {
		UNDO_HOOK(ifs_ipf_vndl3v6, ifs_hookvndl3v6_physical_in,
		    NH_PHYSICAL_IN, ifs_ipfhookvndl3v6_in);
		UNDO_HOOK(ifs_ipf_vndl3v6, ifs_hookvndl3v6_physical_out,
		    NH_PHYSICAL_OUT, ifs_ipfhookvndl3v6_out);

		if (net_protocol_release(ifs->ifs_ipf_vndl3v6) != 0)
			goto detach_failed;
		ifs->ifs_ipf_vndl3v6 = NULL;
	}

	/*
	 * Remove notification of viona hooks
	 */
	net_instance_notify_unregister(ifs->ifs_netid,
	    ifs->ifs_gz_controlled ? ipf_hook_instance_notify_gz :
	    ipf_hook_instance_notify_ngz);

#undef UNDO_HOOK

	/*
	 * Normally, viona will unregister itself before ipldetach() is called,
	 * so these will be no-ops, but out of caution, we try to make sure
	 * we've removed any of our references.
	 *
	 * For now, the _gz and _ngz versions are both wrappers to what's
	 * below.  Just call it directly, but if that changes fix here as
	 * well.
	 */
	(void) ipf_hook_protocol_notify(HN_UNREGISTER, ifs, Hn_VIONA, NULL,
	    NH_PHYSICAL_IN);
	(void) ipf_hook_protocol_notify(HN_UNREGISTER, ifs, Hn_VIONA, NULL,
	    NH_PHYSICAL_OUT);

	{
		char netidstr[12]; /* Large enough for INT_MAX + NUL */
		(void) snprintf(netidstr, sizeof (netidstr), "%d",
		    ifs->ifs_netid);

		/*
		 * The notify callbacks expect the netid value passed as a
		 * string in the third argument.  To prevent confusion if
		 * traced, we pass the same value the nethook framework would
		 * pass, even though the callback does not currently use the
		 * value.
		 *
		 * For now, the _gz and _ngz versions are both wrappers to
		 * what's below.  Just call it directly, but if that changes
		 * fix here as well.
		 */
		(void) ipf_hook_instance_notify(HN_UNREGISTER, ifs, netidstr,
		    NULL, Hn_VIONA);
	}

#ifdef	IPFDEBUG
	cmn_err(CE_CONT, "ipldetach()\n");
#endif

	WRITE_ENTER(&ifs->ifs_ipf_global);
	fr_deinitialise(ifs);

	(void) frflush(IPL_LOGIPF, 0, FR_INQUE|FR_OUTQUE|FR_INACTIVE, ifs);
	(void) frflush(IPL_LOGIPF, 0, FR_INQUE|FR_OUTQUE, ifs);

	if (ifs->ifs_ipf_locks_done == 1) {
		MUTEX_DESTROY(&ifs->ifs_ipf_timeoutlock);
		MUTEX_DESTROY(&ifs->ifs_ipf_rw);
		RW_DESTROY(&ifs->ifs_ipf_tokens);
		RW_DESTROY(&ifs->ifs_ipf_ipidfrag);
		ifs->ifs_ipf_locks_done = 0;
	}

	if (ifs->ifs_hook4_physical_in || ifs->ifs_hook4_physical_out ||
	    ifs->ifs_hook4_nic_events || ifs->ifs_hook4_loopback_in ||
	    ifs->ifs_hook4_loopback_out || ifs->ifs_hook6_nic_events ||
	    ifs->ifs_hook6_physical_in || ifs->ifs_hook6_physical_out ||
	    ifs->ifs_hook6_loopback_in || ifs->ifs_hook6_loopback_out)
		return -1;

	return 0;

detach_failed:
	WRITE_ENTER(&ifs->ifs_ipf_global);
	return -1;
}

int iplattach(ifs)
ipf_stack_t *ifs;
{
#if SOLARIS2 < 10
	int i;
#endif
	netid_t id = ifs->ifs_netid;

#ifdef	IPFDEBUG
	cmn_err(CE_CONT, "iplattach()\n");
#endif

	ASSERT(RW_WRITE_HELD(&ifs->ifs_ipf_global.ipf_lk));
	ifs->ifs_fr_flags = IPF_LOGGING;
#ifdef _KERNEL
	ifs->ifs_fr_update_ipid = 0;
#else
	ifs->ifs_fr_update_ipid = 1;
#endif
	ifs->ifs_fr_minttl = 4;
	ifs->ifs_fr_icmpminfragmtu = 68;
#if defined(IPFILTER_DEFAULT_BLOCK)
	ifs->ifs_fr_pass = FR_BLOCK|FR_NOMATCH;
#else
	ifs->ifs_fr_pass = (IPF_DEFAULT_PASS)|FR_NOMATCH;
#endif

	bzero((char *)ifs->ifs_frcache, sizeof(ifs->ifs_frcache));
	MUTEX_INIT(&ifs->ifs_ipf_rw, "ipf rw mutex");
	MUTEX_INIT(&ifs->ifs_ipf_timeoutlock, "ipf timeout lock mutex");
	RWLOCK_INIT(&ifs->ifs_ipf_ipidfrag, "ipf IP NAT-Frag rwlock");
	RWLOCK_INIT(&ifs->ifs_ipf_tokens, "ipf token rwlock");
	ifs->ifs_ipf_locks_done = 1;

	if (fr_initialise(ifs) < 0)
		return -1;

	/*
	 * For incoming packets, we want the GZ-controlled hooks to run before
	 * the per-zone hooks, regardless of what order they're are installed.
	 * See the "GZ-controlled and per-zone stacks" comment block at the top
	 * of this file.
	 */
#define HOOK_INIT_GZ_BEFORE(x, fn, n, gzn, a)				\
	HOOK_INIT(x, fn, ifs->ifs_gz_controlled ? gzn : n, ifs);	\
	(x)->h_hint = ifs->ifs_gz_controlled ? HH_BEFORE : HH_AFTER;	\
	(x)->h_hintvalue = (uintptr_t) (ifs->ifs_gz_controlled ? n : gzn);

	HOOK_INIT_GZ_BEFORE(ifs->ifs_ipfhook4_nicevents, ipf_nic_event_v4,
		  hook4_nicevents, hook4_nicevents_gz, ifs);
	HOOK_INIT_GZ_BEFORE(ifs->ifs_ipfhook4_in, ipf_hook4_in,
		  hook4_in, hook4_in_gz, ifs);
	HOOK_INIT_GZ_BEFORE(ifs->ifs_ipfhook4_loop_in, ipf_hook4_loop_in,
		  hook4_loop_in, hook4_loop_in_gz, ifs);

	/*
	 * For outgoing packets, we want the GZ-controlled hooks to run after
	 * the per-zone hooks, regardless of what order they're are installed.
	 * See the "GZ-controlled and per-zone stacks" comment block at the top
	 * of this file.
	 */
#define HOOK_INIT_GZ_AFTER(x, fn, n, gzn, a)				\
	HOOK_INIT(x, fn, ifs->ifs_gz_controlled ? gzn : n, ifs);	\
	(x)->h_hint = ifs->ifs_gz_controlled ? HH_AFTER : HH_BEFORE;	\
	(x)->h_hintvalue = (uintptr_t) (ifs->ifs_gz_controlled ? n : gzn);

	HOOK_INIT_GZ_AFTER(ifs->ifs_ipfhook4_out, ipf_hook4_out,
		  hook4_out, hook4_out_gz, ifs);
	HOOK_INIT_GZ_AFTER(ifs->ifs_ipfhook4_loop_out, ipf_hook4_loop_out,
		  hook4_loop_out, hook4_loop_out_gz, ifs);

	/*
	 * If we hold this lock over all of the net_hook_register calls, we
	 * can cause a deadlock to occur with the following lock ordering:
	 * W(ipf_global)->R(hook_family)->W(hei_lock) (this code path) vs
	 * R(hook_family)->R(hei_lock)->R(ipf_global) (packet path)
	 */
	RWLOCK_EXIT(&ifs->ifs_ipf_global);

	/*
	 * Add IPv4 hooks
	 */
	ifs->ifs_ipf_ipv4 = net_protocol_lookup(id, NHF_INET);
	if (ifs->ifs_ipf_ipv4 == NULL)
		goto hookup_failed;

	ifs->ifs_hook4_nic_events = (net_hook_register(ifs->ifs_ipf_ipv4,
	    NH_NIC_EVENTS, ifs->ifs_ipfhook4_nicevents) == 0);
	if (!ifs->ifs_hook4_nic_events)
		goto hookup_failed;

	ifs->ifs_hook4_physical_in = (net_hook_register(ifs->ifs_ipf_ipv4,
	    NH_PHYSICAL_IN, ifs->ifs_ipfhook4_in) == 0);
	if (!ifs->ifs_hook4_physical_in)
		goto hookup_failed;

	ifs->ifs_hook4_physical_out = (net_hook_register(ifs->ifs_ipf_ipv4,
	    NH_PHYSICAL_OUT, ifs->ifs_ipfhook4_out) == 0);
	if (!ifs->ifs_hook4_physical_out)
		goto hookup_failed;

	if (ifs->ifs_ipf_loopback) {
		ifs->ifs_hook4_loopback_in = (net_hook_register(
		    ifs->ifs_ipf_ipv4, NH_LOOPBACK_IN,
		    ifs->ifs_ipfhook4_loop_in) == 0);
		if (!ifs->ifs_hook4_loopback_in)
			goto hookup_failed;

		ifs->ifs_hook4_loopback_out = (net_hook_register(
		    ifs->ifs_ipf_ipv4, NH_LOOPBACK_OUT,
		    ifs->ifs_ipfhook4_loop_out) == 0);
		if (!ifs->ifs_hook4_loopback_out)
			goto hookup_failed;
	}

	/*
	 * Add IPv6 hooks
	 */
	ifs->ifs_ipf_ipv6 = net_protocol_lookup(id, NHF_INET6);
	if (ifs->ifs_ipf_ipv6 == NULL)
		goto hookup_failed;

	HOOK_INIT_GZ_BEFORE(ifs->ifs_ipfhook6_nicevents, ipf_nic_event_v6,
		  hook6_nicevents, hook6_nicevents_gz, ifs);
	HOOK_INIT_GZ_BEFORE(ifs->ifs_ipfhook6_in, ipf_hook6_in,
		  hook6_in, hook6_in_gz, ifs);
	HOOK_INIT_GZ_BEFORE(ifs->ifs_ipfhook6_loop_in, ipf_hook6_loop_in,
		  hook6_loop_in, hook6_loop_in_gz, ifs);
	HOOK_INIT_GZ_AFTER(ifs->ifs_ipfhook6_out, ipf_hook6_out,
		  hook6_out, hook6_out_gz, ifs);
	HOOK_INIT_GZ_AFTER(ifs->ifs_ipfhook6_loop_out, ipf_hook6_loop_out,
		  hook6_loop_out, hook6_loop_out_gz, ifs);

	ifs->ifs_hook6_nic_events = (net_hook_register(ifs->ifs_ipf_ipv6,
	    NH_NIC_EVENTS, ifs->ifs_ipfhook6_nicevents) == 0);
	if (!ifs->ifs_hook6_nic_events)
		goto hookup_failed;

	ifs->ifs_hook6_physical_in = (net_hook_register(ifs->ifs_ipf_ipv6,
	    NH_PHYSICAL_IN, ifs->ifs_ipfhook6_in) == 0);
	if (!ifs->ifs_hook6_physical_in)
		goto hookup_failed;

	ifs->ifs_hook6_physical_out = (net_hook_register(ifs->ifs_ipf_ipv6,
	    NH_PHYSICAL_OUT, ifs->ifs_ipfhook6_out) == 0);
	if (!ifs->ifs_hook6_physical_out)
		goto hookup_failed;

	if (ifs->ifs_ipf_loopback) {
		ifs->ifs_hook6_loopback_in = (net_hook_register(
		    ifs->ifs_ipf_ipv6, NH_LOOPBACK_IN,
		    ifs->ifs_ipfhook6_loop_in) == 0);
		if (!ifs->ifs_hook6_loopback_in)
			goto hookup_failed;

		ifs->ifs_hook6_loopback_out = (net_hook_register(
		    ifs->ifs_ipf_ipv6, NH_LOOPBACK_OUT,
		    ifs->ifs_ipfhook6_loop_out) == 0);
		if (!ifs->ifs_hook6_loopback_out)
			goto hookup_failed;
	}

	/*
	 * Add VND INET hooks
	 */
	ifs->ifs_ipf_vndl3v4 = net_protocol_lookup(id, NHF_VND_INET);
	if (ifs->ifs_ipf_vndl3v4 == NULL)
		goto hookup_failed;

	HOOK_INIT_GZ_BEFORE(ifs->ifs_ipfhookvndl3v4_in, ipf_hookvndl3v4_in,
	    hook4_vnd_in, hook4_vnd_in_gz, ifs);
	HOOK_INIT_GZ_AFTER(ifs->ifs_ipfhookvndl3v4_out, ipf_hookvndl3v4_out,
	    hook4_vnd_out, hook4_vnd_out_gz, ifs);
	ifs->ifs_hookvndl3v4_physical_in = (net_hook_register(ifs->ifs_ipf_vndl3v4,
	    NH_PHYSICAL_IN, ifs->ifs_ipfhookvndl3v4_in) == 0);
	if (!ifs->ifs_hookvndl3v4_physical_in)
		goto hookup_failed;

	ifs->ifs_hookvndl3v4_physical_out = (net_hook_register(ifs->ifs_ipf_vndl3v4,
	    NH_PHYSICAL_OUT, ifs->ifs_ipfhookvndl3v4_out) == 0);
	if (!ifs->ifs_hookvndl3v4_physical_out)
		goto hookup_failed;


	/*
	 * VND INET6 hooks
	 */
	ifs->ifs_ipf_vndl3v6 = net_protocol_lookup(id, NHF_VND_INET6);
	if (ifs->ifs_ipf_vndl3v6 == NULL)
		goto hookup_failed;

	HOOK_INIT_GZ_BEFORE(ifs->ifs_ipfhookvndl3v6_in, ipf_hookvndl3v6_in,
	    hook6_vnd_in, hook6_vnd_in_gz, ifs);
	HOOK_INIT_GZ_AFTER(ifs->ifs_ipfhookvndl3v6_out, ipf_hookvndl3v6_out,
	    hook6_vnd_out, hook6_vnd_out_gz, ifs);
	ifs->ifs_hookvndl3v6_physical_in = (net_hook_register(ifs->ifs_ipf_vndl3v6,
	    NH_PHYSICAL_IN, ifs->ifs_ipfhookvndl3v6_in) == 0);
	if (!ifs->ifs_hookvndl3v6_physical_in)
		goto hookup_failed;

	ifs->ifs_hookvndl3v6_physical_out = (net_hook_register(ifs->ifs_ipf_vndl3v6,
	    NH_PHYSICAL_OUT, ifs->ifs_ipfhookvndl3v6_out) == 0);
	if (!ifs->ifs_hookvndl3v6_physical_out)
		goto hookup_failed;

	/*
	 * VIONA INET hooks.  While the nethook framework allows us to register
	 * hooks for events that haven't been registered yet, we instead
	 * register and unregister our hooks in response to notifications
	 * about the viona hooks from the nethook framework.  This prevents
	 * problems when the viona module gets unloaded while the ipf module
	 * does not.  If we do not unregister our hooks after the viona module
	 * is unloaded, the viona module cannot later re-register them if it
	 * gets reloaded.  As the ip, vnd, and ipf modules are rarely unloaded
	 * even on DEBUG kernels, they do not experience this issue.
	 *
	 * Today, the per-zone ones don't matter for a BHYVE-branded zone, BUT
	 * the ipf_hook_protocol_notify() function is GZ vs. per-zone aware.
	 * Employ two different versions of ipf_hook_instance_notify(), one for
	 * the GZ-controlled, and one for the per-zone one.
	 */
	if (net_instance_notify_register(id, ifs->ifs_gz_controlled ?
	    ipf_hook_instance_notify_gz : ipf_hook_instance_notify_ngz, ifs) !=
	    0)
		goto hookup_failed;

	/*
	 * Reacquire ipf_global, now it is safe.
	 */
	WRITE_ENTER(&ifs->ifs_ipf_global);

/* Do not use private interface ip_params_arr[] in Solaris 10 */
#if SOLARIS2 < 10

#if SOLARIS2 >= 8
	ip_forwarding = &ip_g_forward;
#endif
	/*
	 * XXX - There is no terminator for this array, so it is not possible
	 * to tell if what we are looking for is missing and go off the end
	 * of the array.
	 */

#if SOLARIS2 <= 8
	for (i = 0; ; i++) {
		if (!strcmp(ip_param_arr[i].ip_param_name, "ip_def_ttl")) {
			ip_ttl_ptr = &ip_param_arr[i].ip_param_value;
		} else if (!strcmp(ip_param_arr[i].ip_param_name,
			    "ip_path_mtu_discovery")) {
			ip_mtudisc = &ip_param_arr[i].ip_param_value;
		}
#if SOLARIS2 < 8
		else if (!strcmp(ip_param_arr[i].ip_param_name,
			    "ip_forwarding")) {
			ip_forwarding = &ip_param_arr[i].ip_param_value;
		}
#else
		else if (!strcmp(ip_param_arr[i].ip_param_name,
			    "ip6_forwarding")) {
			ip6_forwarding = &ip_param_arr[i].ip_param_value;
		}
#endif

		if (ip_mtudisc != NULL && ip_ttl_ptr != NULL &&
#if SOLARIS2 >= 8
		    ip6_forwarding != NULL &&
#endif
		    ip_forwarding != NULL)
			break;
	}
#endif

	if (ifs->ifs_fr_control_forwarding & 1) {
		if (ip_forwarding != NULL)
			*ip_forwarding = 1;
#if SOLARIS2 >= 8
		if (ip6_forwarding != NULL)
			*ip6_forwarding = 1;
#endif
	}

#endif

	return 0;
hookup_failed:
	WRITE_ENTER(&ifs->ifs_ipf_global);
	return -1;
}

/* ------------------------------------------------------------------------ */
/*
 * Called whenever a nethook protocol is registered or unregistered.  Currently
 * only used to add or remove the hooks for viona.
 *
 * While the function signature requires returning int, nothing
 * in usr/src/uts/common/io/hook.c that invokes the callbacks
 * captures the return value (nor is there currently any documentation
 * on what return values should be).  For now at least, we'll return 0
 * on success (or 'not applicable') or an error value.  Even if the
 * nethook framework doesn't use the return address, it can be observed via
 * dtrace if needed.
 */
static int
ipf_hook_protocol_notify(hook_notify_cmd_t command, void *arg,
    const char *name, const char *dummy __unused, const char *he_name)
{
	ipf_stack_t *ifs = arg;
	hook_t **hookpp;
	char *hook_name, *hint_name;
	hook_func_t hookfn;
	boolean_t *hookedp;
	hook_hint_t hint;
	boolean_t out;
	int ret = 0;

	const boolean_t gz = ifs->ifs_gz_controlled;

	/* We currently only care about viona hooks notifications */
	if (strcmp(name, Hn_VIONA) != 0)
		return (0);

	if (strcmp(he_name, NH_PHYSICAL_IN) == 0) {
		out = B_FALSE;
	} else if (strcmp(he_name, NH_PHYSICAL_OUT) == 0) {
		out = B_TRUE;
	} else {
		/*
		 * If we've added more hook events to viona, we must add
		 * the corresponding handling here (even if it's just to
		 * ignore it) to prevent the firewall from not working as
		 * intended.
		 */
		cmn_err(CE_PANIC, "%s: unhandled hook event %s", __func__,
		    he_name);

		return (0);
	}

	if (out) {
		hookpp = &ifs->ifs_ipfhookviona_out;
		hookfn = ipf_hookviona_out;
		hookedp = &ifs->ifs_hookviona_physical_out;
		name = gz ? hook_viona_out_gz : hook_viona_out;
		hint = gz ? HH_AFTER : HH_BEFORE;
		hint_name = gz ? hook_viona_out : hook_viona_out_gz;
	} else {
		hookpp = &ifs->ifs_ipfhookviona_in;
		hookfn = ipf_hookviona_in;
		hookedp = &ifs->ifs_hookviona_physical_in;
		name = gz ? hook_viona_in_gz : hook_viona_in;
		hint = gz ? HH_BEFORE : HH_AFTER;
		hint_name = gz ? hook_viona_in : hook_viona_in_gz;
	}

	switch (command) {
	default:
	case HN_NONE:
		break;
	case HN_REGISTER:
		HOOK_INIT(*hookpp, hookfn, (char *)name, ifs);
		(*hookpp)->h_hint = hint;
		(*hookpp)->h_hintvalue = (uintptr_t)hint_name;
		ret = net_hook_register(ifs->ifs_ipf_viona,
		    (char *)he_name, *hookpp);
		if (ret != 0) {
			cmn_err(CE_NOTE, "%s: could not register hook "
			    "(hook family=%s hook=%s) err=%d", __func__,
			    name, he_name, ret);
			*hookedp = B_FALSE;
			return (ret);
		}
		*hookedp = B_TRUE;
		break;
	case HN_UNREGISTER:
		if (ifs->ifs_ipf_viona == NULL)
			break;

		ret = *hookedp ? net_hook_unregister(ifs->ifs_ipf_viona,
		    (char *)he_name, *hookpp) : 0;
		if ((ret == 0 || ret == ENXIO)) {
			if (*hookpp != NULL) {
				hook_free(*hookpp);
				*hookpp = NULL;
			}
			*hookedp = B_FALSE;
		}
		break;
	}

	return (ret);
}

/*
 * Called whenever a new nethook instance is created.  Currently only used
 * with the Hn_VIONA nethooks.  Similar to ipf_hook_protocol_notify, the out
 * function signature must return an int, though the result is never used.
 * We elect to return 0 on success (or not applicable) or a non-zero value
 * on error.
 */
static int
ipf_hook_instance_notify(hook_notify_cmd_t command, void *arg,
    const char *netid, const char *dummy __unused, const char *instance)
{
	ipf_stack_t *ifs = arg;
	int ret = 0;
	const boolean_t gz = ifs->ifs_gz_controlled;

	/* We currently only care about viona hooks */
	if (strcmp(instance, Hn_VIONA) != 0)
		return (0);

	switch (command) {
	case HN_NONE:
	default:
		return (0);
	case HN_REGISTER:
		ifs->ifs_ipf_viona = net_protocol_lookup(ifs->ifs_netid,
		    NHF_VIONA);

		if (ifs->ifs_ipf_viona == NULL)
			return (EPROTONOSUPPORT);

		ret = net_protocol_notify_register(ifs->ifs_ipf_viona,
		    gz ? ipf_hook_protocol_notify_gz :
		    ipf_hook_protocol_notify_ngz, ifs);
		VERIFY(ret == 0 || ret == ESHUTDOWN);
		break;
	case HN_UNREGISTER:
		if (ifs->ifs_ipf_viona == NULL)
			break;
		VERIFY0(net_protocol_notify_unregister(ifs->ifs_ipf_viona,
		    gz ? ipf_hook_protocol_notify_gz :
		    ipf_hook_protocol_notify_ngz));
		VERIFY0(net_protocol_release(ifs->ifs_ipf_viona));
		ifs->ifs_ipf_viona = NULL;
		break;
	}

	return (ret);
}

static	int	fr_setipfloopback(set, ifs)
int set;
ipf_stack_t *ifs;
{
	if (ifs->ifs_ipf_ipv4 == NULL || ifs->ifs_ipf_ipv6 == NULL)
		return EFAULT;

	if (set && !ifs->ifs_ipf_loopback) {
		ifs->ifs_ipf_loopback = 1;

		ifs->ifs_hook4_loopback_in = (net_hook_register(
		    ifs->ifs_ipf_ipv4, NH_LOOPBACK_IN,
		    ifs->ifs_ipfhook4_loop_in) == 0);
		if (!ifs->ifs_hook4_loopback_in)
			return EINVAL;

		ifs->ifs_hook4_loopback_out = (net_hook_register(
		    ifs->ifs_ipf_ipv4, NH_LOOPBACK_OUT,
		    ifs->ifs_ipfhook4_loop_out) == 0);
		if (!ifs->ifs_hook4_loopback_out)
			return EINVAL;

		ifs->ifs_hook6_loopback_in = (net_hook_register(
		    ifs->ifs_ipf_ipv6, NH_LOOPBACK_IN,
		    ifs->ifs_ipfhook6_loop_in) == 0);
		if (!ifs->ifs_hook6_loopback_in)
			return EINVAL;

		ifs->ifs_hook6_loopback_out = (net_hook_register(
		    ifs->ifs_ipf_ipv6, NH_LOOPBACK_OUT,
		    ifs->ifs_ipfhook6_loop_out) == 0);
		if (!ifs->ifs_hook6_loopback_out)
			return EINVAL;

	} else if (!set && ifs->ifs_ipf_loopback) {
		ifs->ifs_ipf_loopback = 0;

		ifs->ifs_hook4_loopback_in =
		    (net_hook_unregister(ifs->ifs_ipf_ipv4,
		    NH_LOOPBACK_IN, ifs->ifs_ipfhook4_loop_in) != 0);
		if (ifs->ifs_hook4_loopback_in)
			return EBUSY;

		ifs->ifs_hook4_loopback_out =
		    (net_hook_unregister(ifs->ifs_ipf_ipv4,
		    NH_LOOPBACK_OUT, ifs->ifs_ipfhook4_loop_out) != 0);
		if (ifs->ifs_hook4_loopback_out)
			return EBUSY;

		ifs->ifs_hook6_loopback_in =
		    (net_hook_unregister(ifs->ifs_ipf_ipv6,
		    NH_LOOPBACK_IN, ifs->ifs_ipfhook4_loop_in) != 0);
		if (ifs->ifs_hook6_loopback_in)
			return EBUSY;

		ifs->ifs_hook6_loopback_out =
		    (net_hook_unregister(ifs->ifs_ipf_ipv6,
		    NH_LOOPBACK_OUT, ifs->ifs_ipfhook6_loop_out) != 0);
		if (ifs->ifs_hook6_loopback_out)
			return EBUSY;
	}
	return 0;
}


/*
 * Filter ioctl interface.
 */
/*ARGSUSED*/
int iplioctl(dev, cmd, data, mode, cp, rp)
dev_t dev;
int cmd;
#if SOLARIS2 >= 7
intptr_t data;
#else
int *data;
#endif
int mode;
cred_t *cp;
int *rp;
{
	int error = 0, tmp;
	friostat_t fio;
	minor_t unit;
	u_int enable;
	ipf_stack_t *ifs;
	zoneid_t zid;
	ipf_devstate_t *isp;

#ifdef	IPFDEBUG
	cmn_err(CE_CONT, "iplioctl(%x,%x,%x,%d,%x,%d)\n",
		dev, cmd, data, mode, cp, rp);
#endif
	unit = getminor(dev);

	isp = ddi_get_soft_state(ipf_state, unit);
	if (isp == NULL)
		return ENXIO;
	unit = isp->ipfs_minor;

	if (unit == IPL_LOGEV)
		return (ipf_cfwlog_ioctl(dev, cmd, data, mode, cp, rp));

	zid = crgetzoneid(cp);
	if (cmd == SIOCIPFZONESET) {
		if (zid == GLOBAL_ZONEID)
			return fr_setzoneid(isp, (caddr_t) data);
		return EACCES;
	}

        /*
	 * ipf_find_stack returns with a read lock on ifs_ipf_global
	 */
	ifs = ipf_find_stack(zid, isp);
	if (ifs == NULL)
		return ENXIO;

	if (ifs->ifs_fr_running <= 0) {
		if (unit != IPL_LOGIPF) {
			RWLOCK_EXIT(&ifs->ifs_ipf_global);
			return EIO;
		}
		if (cmd != SIOCIPFGETNEXT && cmd != SIOCIPFGET &&
		    cmd != SIOCIPFSET && cmd != SIOCFRENB &&
		    cmd != SIOCGETFS && cmd != SIOCGETFF) {
			RWLOCK_EXIT(&ifs->ifs_ipf_global);
			return EIO;
		}
	}

	if (ifs->ifs_fr_enable_active != 0) {
		RWLOCK_EXIT(&ifs->ifs_ipf_global);
		return EBUSY;
	}

	error = fr_ioctlswitch(unit, (caddr_t)data, cmd, mode, crgetuid(cp),
			       curproc, ifs);
	if (error != -1) {
		RWLOCK_EXIT(&ifs->ifs_ipf_global);
		return error;
	}
	error = 0;

	switch (cmd)
	{
	case SIOCFRENB :
		if (!(mode & FWRITE))
			error = EPERM;
		else {
			error = COPYIN((caddr_t)data, (caddr_t)&enable,
				       sizeof(enable));
			if (error != 0) {
				error = EFAULT;
				break;
			}

			RWLOCK_EXIT(&ifs->ifs_ipf_global);
			WRITE_ENTER(&ifs->ifs_ipf_global);

			/*
			 * We must recheck fr_enable_active here, since we've
			 * dropped ifs_ipf_global from R in order to get it
			 * exclusively.
			 */
			if (ifs->ifs_fr_enable_active == 0) {
				ifs->ifs_fr_enable_active = 1;
				error = fr_enableipf(ifs, enable);
				ifs->ifs_fr_enable_active = 0;
			}
		}
		break;
	case SIOCIPFSET :
		if (!(mode & FWRITE)) {
			error = EPERM;
			break;
		}
		/* FALLTHRU */
	case SIOCIPFGETNEXT :
	case SIOCIPFGET :
		error = fr_ipftune(cmd, (void *)data, ifs);
		break;
	case SIOCSETFF :
		if (!(mode & FWRITE))
			error = EPERM;
		else {
			error = COPYIN((caddr_t)data,
				       (caddr_t)&ifs->ifs_fr_flags,
				       sizeof(ifs->ifs_fr_flags));
			if (error != 0)
				error = EFAULT;
		}
		break;
	case SIOCIPFLP :
		error = COPYIN((caddr_t)data, (caddr_t)&tmp,
			       sizeof(tmp));
		if (error != 0)
			error = EFAULT;
		else
			error = fr_setipfloopback(tmp, ifs);
		break;
	case SIOCGETFF :
		error = COPYOUT((caddr_t)&ifs->ifs_fr_flags, (caddr_t)data,
				sizeof(ifs->ifs_fr_flags));
		if (error != 0)
			error = EFAULT;
		break;
	case SIOCFUNCL :
		error = fr_resolvefunc((void *)data);
		break;
	case SIOCINAFR :
	case SIOCRMAFR :
	case SIOCADAFR :
	case SIOCZRLST :
		if (!(mode & FWRITE))
			error = EPERM;
		else
			error = frrequest(unit, cmd, (caddr_t)data,
					  ifs->ifs_fr_active, 1, ifs);
		break;
	case SIOCINIFR :
	case SIOCRMIFR :
	case SIOCADIFR :
		if (!(mode & FWRITE))
			error = EPERM;
		else
			error = frrequest(unit, cmd, (caddr_t)data,
					  1 - ifs->ifs_fr_active, 1, ifs);
		break;
	case SIOCSWAPA :
		if (!(mode & FWRITE))
			error = EPERM;
		else {
			WRITE_ENTER(&ifs->ifs_ipf_mutex);
			bzero((char *)ifs->ifs_frcache,
			    sizeof (ifs->ifs_frcache));
			error = COPYOUT((caddr_t)&ifs->ifs_fr_active,
					(caddr_t)data,
					sizeof(ifs->ifs_fr_active));
			if (error != 0)
				error = EFAULT;
			else
				ifs->ifs_fr_active = 1 - ifs->ifs_fr_active;
			RWLOCK_EXIT(&ifs->ifs_ipf_mutex);
		}
		break;
	case SIOCGETFS :
		fr_getstat(&fio, ifs);
		error = fr_outobj((void *)data, &fio, IPFOBJ_IPFSTAT);
		break;
	case SIOCFRZST :
		if (!(mode & FWRITE))
			error = EPERM;
		else
			error = fr_zerostats((caddr_t)data, ifs);
		break;
	case	SIOCIPFFL :
		if (!(mode & FWRITE))
			error = EPERM;
		else {
			error = COPYIN((caddr_t)data, (caddr_t)&tmp,
				       sizeof(tmp));
			if (!error) {
				tmp = frflush(unit, 4, tmp, ifs);
				error = COPYOUT((caddr_t)&tmp, (caddr_t)data,
						sizeof(tmp));
				if (error != 0)
					error = EFAULT;
			} else
				error = EFAULT;
		}
		break;
#ifdef USE_INET6
	case	SIOCIPFL6 :
		if (!(mode & FWRITE))
			error = EPERM;
		else {
			error = COPYIN((caddr_t)data, (caddr_t)&tmp,
				       sizeof(tmp));
			if (!error) {
				tmp = frflush(unit, 6, tmp, ifs);
				error = COPYOUT((caddr_t)&tmp, (caddr_t)data,
						sizeof(tmp));
				if (error != 0)
					error = EFAULT;
			} else
				error = EFAULT;
		}
		break;
#endif
	case SIOCSTLCK :
		error = COPYIN((caddr_t)data, (caddr_t)&tmp, sizeof(tmp));
		if (error == 0) {
			ifs->ifs_fr_state_lock = tmp;
			ifs->ifs_fr_nat_lock = tmp;
			ifs->ifs_fr_frag_lock = tmp;
			ifs->ifs_fr_auth_lock = tmp;
		} else
			error = EFAULT;
	break;
#ifdef	IPFILTER_LOG
	case	SIOCIPFFB :
		if (!(mode & FWRITE))
			error = EPERM;
		else {
			tmp = ipflog_clear(unit, ifs);
			error = COPYOUT((caddr_t)&tmp, (caddr_t)data,
				       sizeof(tmp));
			if (error)
				error = EFAULT;
		}
		break;
#endif /* IPFILTER_LOG */
	case SIOCFRSYN :
		if (!(mode & FWRITE))
			error = EPERM;
		else {
			RWLOCK_EXIT(&ifs->ifs_ipf_global);
			WRITE_ENTER(&ifs->ifs_ipf_global);

			frsync(IPFSYNC_RESYNC, 0, NULL, NULL, ifs);
			fr_natifpsync(IPFSYNC_RESYNC, 0, NULL, NULL, ifs);
			fr_nataddrsync(0, NULL, NULL, ifs);
			fr_statesync(IPFSYNC_RESYNC, 0, NULL, NULL, ifs);
			error = 0;
		}
		break;
	case SIOCGFRST :
		error = fr_outobj((void *)data, fr_fragstats(ifs),
				  IPFOBJ_FRAGSTAT);
		break;
	case FIONREAD :
#ifdef	IPFILTER_LOG
		tmp = (int)ifs->ifs_iplused[IPL_LOGIPF];

		error = COPYOUT((caddr_t)&tmp, (caddr_t)data, sizeof(tmp));
		if (error != 0)
			error = EFAULT;
#endif
		break;
	case SIOCIPFITER :
		error = ipf_frruleiter((caddr_t)data, crgetuid(cp),
				       curproc, ifs);
		break;

	case SIOCGENITER :
		error = ipf_genericiter((caddr_t)data, crgetuid(cp),
					curproc, ifs);
		break;

	case SIOCIPFDELTOK :
		error = BCOPYIN((caddr_t)data, (caddr_t)&tmp, sizeof(tmp));
		if (error != 0) {
			error = EFAULT;
		} else {
			error = ipf_deltoken(tmp, crgetuid(cp), curproc, ifs);
		}
		break;

	default :
#ifdef	IPFDEBUG
		cmn_err(CE_NOTE, "Unknown: cmd 0x%x data %p",
			cmd, (void *)data);
#endif
		error = EINVAL;
		break;
	}
	RWLOCK_EXIT(&ifs->ifs_ipf_global);
	return error;
}


static int fr_enableipf(ifs, enable)
ipf_stack_t *ifs;
int enable;
{
	int error;

	if (!enable) {
		error = ipldetach(ifs);
		if (error == 0)
			ifs->ifs_fr_running = -1;
		return error;
	}

	if (ifs->ifs_fr_running > 0)
		return 0;

	error = iplattach(ifs);
	if (error == 0) {
		if (ifs->ifs_fr_timer_id == NULL) {
			int hz = drv_usectohz(500000);

			ifs->ifs_fr_timer_id = timeout(fr_slowtimer,
						       (void *)ifs,
						       hz);
		}
		ifs->ifs_fr_running = 1;
	} else {
		(void) ipldetach(ifs);
	}
	return error;
}


phy_if_t get_unit(name, v, ifs)
char *name;
int v;
ipf_stack_t *ifs;
{
	net_handle_t nif;
<<<<<<< HEAD
 
 	if (v == 4)
		nif = ifs->ifs_ipf_ipv4;
 	else if (v == 6)
		nif = ifs->ifs_ipf_ipv6;
 	else
		return 0;

	return (net_phylookup(nif, name));
=======

  	if (v == 4)
 		nif = ifs->ifs_ipf_ipv4;
  	else if (v == 6)
 		nif = ifs->ifs_ipf_ipv6;
  	else
 		return 0;

 	return (net_phylookup(nif, name));
>>>>>>> d32f26ee
}

/*
 * routines below for saving IP headers to buffer
 */
/*ARGSUSED*/
int iplopen(devp, flags, otype, cred)
dev_t *devp;
int flags, otype;
cred_t *cred;
{
	ipf_devstate_t *isp;
	minor_t min = getminor(*devp);
	minor_t minor;

#ifdef	IPFDEBUG
	cmn_err(CE_CONT, "iplopen(%x,%x,%x,%x)\n", devp, flags, otype, cred);
#endif
	if (!(otype & OTYP_CHR))
		return ENXIO;

	if (IPL_LOGMAX < min)
		return ENXIO;

	/* Special-case ipfev: global-zone-open only. */
	if (min == IPL_LOGEV) {
		if (crgetzoneid(cred) != GLOBAL_ZONEID)
			return (ENXIO);
		/*
		 * Else enable the CFW logging of events.
		 * NOTE: For now, we only allow one open at a time.
		 * Use atomic_cas to confirm/deny. And also for now,
		 * assume sizeof (boolean_t) == sizeof (uint_t).
		 *
		 * Per the *_{refrele,REFRELE}() in other parts of inet,
		 * ensure all loads/stores complete before calling cas.
		 * membar_exit() does this.
		 */
		membar_exit();
		if (atomic_cas_uint(&ipf_cfwlog_enabled, 0, 1) != 0)
			return (EBUSY);
	}

	minor = (minor_t)(uintptr_t)vmem_alloc(ipf_minor, 1,
	    VM_BESTFIT | VM_SLEEP);

	if (ddi_soft_state_zalloc(ipf_state, minor) != 0) {
		vmem_free(ipf_minor, (void *)(uintptr_t)minor, 1);
		if (min == IPL_LOGEV) {
			/* See above... */
			membar_exit();
			VERIFY(atomic_cas_uint(&ipf_cfwlog_enabled, 1, 0) == 1);
		}
		return ENXIO;
	}

	*devp = makedevice(getmajor(*devp), minor);
	isp = ddi_get_soft_state(ipf_state, minor);
	VERIFY(isp != NULL);

	isp->ipfs_minor = min;
	isp->ipfs_zoneid = IPFS_ZONE_UNSET;

	return 0;
}


/*ARGSUSED*/
int iplclose(dev, flags, otype, cred)
dev_t dev;
int flags, otype;
cred_t *cred;
{
	minor_t	min = getminor(dev);
	ipf_devstate_t *isp;

#ifdef	IPFDEBUG
	cmn_err(CE_CONT, "iplclose(%x,%x,%x,%x)\n", dev, flags, otype, cred);
#endif

	if (IPL_LOGMAX < min)
		return ENXIO;

	isp = ddi_get_soft_state(ipf_state, min);
	if (isp != NULL && isp->ipfs_minor == IPL_LOGEV) {
		/*
		 * Disable CFW logging.  See iplopen() for details.
		 */
		membar_exit();
		VERIFY(atomic_cas_uint(&ipf_cfwlog_enabled, 1, 0) == 1);
	}

	ddi_soft_state_free(ipf_state, min);
	vmem_free(ipf_minor, (void *)(uintptr_t)min, 1);

	return 0;
}

#ifdef	IPFILTER_LOG
/*
 * iplread/ipllog
 * both of these must operate with at least splnet() lest they be
 * called during packet processing and cause an inconsistancy to appear in
 * the filter lists.
 */
/*ARGSUSED*/
int iplread(dev, uio, cp)
dev_t dev;
register struct uio *uio;
cred_t *cp;
{
	ipf_stack_t *ifs;
	int ret;
	minor_t unit;
	ipf_devstate_t *isp;

	unit = getminor(dev);
	isp = ddi_get_soft_state(ipf_state, unit);
	if (isp == NULL)
		return ENXIO;
	unit = isp->ipfs_minor;

	if (unit == IPL_LOGEV)
		return (ipf_cfwlog_read(dev, uio, cp));

        /*
	 * ipf_find_stack returns with a read lock on ifs_ipf_global
	 */
	ifs = ipf_find_stack(crgetzoneid(cp), isp);
	if (ifs == NULL)
		return ENXIO;

# ifdef	IPFDEBUG
	cmn_err(CE_CONT, "iplread(%x,%x,%x)\n", dev, uio, cp);
# endif

	if (ifs->ifs_fr_running < 1) {
		RWLOCK_EXIT(&ifs->ifs_ipf_global);
		return EIO;
	}

# ifdef	IPFILTER_SYNC
	if (unit == IPL_LOGSYNC) {
		RWLOCK_EXIT(&ifs->ifs_ipf_global);
		return ipfsync_read(uio);
	}
# endif

	ret = ipflog_read(unit, uio, ifs);
	RWLOCK_EXIT(&ifs->ifs_ipf_global);
	return ret;
}
#endif /* IPFILTER_LOG */


/*
 * iplread/ipllog
 * both of these must operate with at least splnet() lest they be
 * called during packet processing and cause an inconsistancy to appear in
 * the filter lists.
 */
int iplwrite(dev, uio, cp)
dev_t dev;
register struct uio *uio;
cred_t *cp;
{
	ipf_stack_t *ifs;
	minor_t unit;
	ipf_devstate_t *isp;

	unit = getminor(dev);
	isp = ddi_get_soft_state(ipf_state, unit);
	if (isp == NULL)
		return ENXIO;
	unit = isp->ipfs_minor;

	if (unit == IPL_LOGEV)
		return (EIO);	/* ipfev doesn't support write yet. */

        /*
	 * ipf_find_stack returns with a read lock on ifs_ipf_global
	 */
	ifs = ipf_find_stack(crgetzoneid(cp), isp);
	if (ifs == NULL)
		return ENXIO;

#ifdef	IPFDEBUG
	cmn_err(CE_CONT, "iplwrite(%x,%x,%x)\n", dev, uio, cp);
#endif

	if (ifs->ifs_fr_running < 1) {
		RWLOCK_EXIT(&ifs->ifs_ipf_global);
		return EIO;
	}

#ifdef	IPFILTER_SYNC
	if (getminor(dev) == IPL_LOGSYNC) {
		RWLOCK_EXIT(&ifs->ifs_ipf_global);
		return ipfsync_write(uio);
	}
#endif /* IPFILTER_SYNC */
	dev = dev;	/* LINT */
	uio = uio;	/* LINT */
	cp = cp;	/* LINT */
	RWLOCK_EXIT(&ifs->ifs_ipf_global);
	return ENXIO;
}


/*
 * fr_send_reset - this could conceivably be a call to tcp_respond(), but that
 * requires a large amount of setting up and isn't any more efficient.
 */
int fr_send_reset(fin)
fr_info_t *fin;
{
	tcphdr_t *tcp, *tcp2;
	int tlen, hlen;
	mblk_t *m;
#ifdef	USE_INET6
	ip6_t *ip6;
#endif
	ip_t *ip;

	tcp = fin->fin_dp;
	if (tcp->th_flags & TH_RST)
		return -1;

#ifndef	IPFILTER_CKSUM
	if (fr_checkl4sum(fin) == -1)
		return -1;
#endif

	tlen = (tcp->th_flags & (TH_SYN|TH_FIN)) ? 1 : 0;
#ifdef	USE_INET6
	if (fin->fin_v == 6)
		hlen = sizeof(ip6_t);
	else
#endif
		hlen = sizeof(ip_t);
	hlen += sizeof(*tcp2);
	if ((m = (mblk_t *)allocb(hlen + 64, BPRI_HI)) == NULL)
		return -1;

	m->b_rptr += 64;
	MTYPE(m) = M_DATA;
	m->b_wptr = m->b_rptr + hlen;
	ip = (ip_t *)m->b_rptr;
	bzero((char *)ip, hlen);
	tcp2 = (struct tcphdr *)(m->b_rptr + hlen - sizeof(*tcp2));
	tcp2->th_dport = tcp->th_sport;
	tcp2->th_sport = tcp->th_dport;
	if (tcp->th_flags & TH_ACK) {
		tcp2->th_seq = tcp->th_ack;
		tcp2->th_flags = TH_RST;
	} else {
		tcp2->th_ack = ntohl(tcp->th_seq);
		tcp2->th_ack += tlen;
		tcp2->th_ack = htonl(tcp2->th_ack);
		tcp2->th_flags = TH_RST|TH_ACK;
	}
	tcp2->th_off = sizeof(struct tcphdr) >> 2;

	ip->ip_v = fin->fin_v;
#ifdef	USE_INET6
	if (fin->fin_v == 6) {
		ip6 = (ip6_t *)m->b_rptr;
		ip6->ip6_flow = ((ip6_t *)fin->fin_ip)->ip6_flow;
		ip6->ip6_src = fin->fin_dst6.in6;
		ip6->ip6_dst = fin->fin_src6.in6;
		ip6->ip6_plen = htons(sizeof(*tcp));
		ip6->ip6_nxt = IPPROTO_TCP;
		tcp2->th_sum = fr_cksum(m, (ip_t *)ip6, IPPROTO_TCP, tcp2);
	} else
#endif
	{
		ip->ip_src.s_addr = fin->fin_daddr;
		ip->ip_dst.s_addr = fin->fin_saddr;
		ip->ip_id = fr_nextipid(fin);
		ip->ip_hl = sizeof(*ip) >> 2;
		ip->ip_p = IPPROTO_TCP;
		ip->ip_len = sizeof(*ip) + sizeof(*tcp);
		ip->ip_tos = fin->fin_ip->ip_tos;
		tcp2->th_sum = fr_cksum(m, ip, IPPROTO_TCP, tcp2);
	}
	return fr_send_ip(fin, m, &m);
}

/*
 * Function:	fr_send_ip
 * Returns:	 0: success
 *		-1: failed
 * Parameters:
 *	fin: packet information
 *	m: the message block where ip head starts
 *
 * Send a new packet through the IP stack.
 *
 * For IPv4 packets, ip_len must be in host byte order, and ip_v,
 * ip_ttl, ip_off, and ip_sum are ignored (filled in by this
 * function).
 *
 * For IPv6 packets, ip6_flow, ip6_vfc, and ip6_hlim are filled
 * in by this function.
 *
 * All other portions of the packet must be in on-the-wire format.
 */
/*ARGSUSED*/
static int fr_send_ip(fin, m, mpp)
fr_info_t *fin;
mblk_t *m, **mpp;
{
	qpktinfo_t qpi, *qpip;
	fr_info_t fnew;
	ip_t *ip;
	int i, hlen;
	ipf_stack_t *ifs = fin->fin_ifs;

	ip = (ip_t *)m->b_rptr;
	bzero((char *)&fnew, sizeof(fnew));

#ifdef	USE_INET6
	if (fin->fin_v == 6) {
		ip6_t *ip6;

		ip6 = (ip6_t *)ip;
		ip6->ip6_vfc = 0x60;
		ip6->ip6_hlim = 127;
		fnew.fin_v = 6;
		hlen = sizeof(*ip6);
		fnew.fin_plen = ntohs(ip6->ip6_plen) + hlen;
	} else
#endif
	{
		fnew.fin_v = 4;
#if SOLARIS2 >= 10
		ip->ip_ttl = 255;
		if (net_getpmtuenabled(ifs->ifs_ipf_ipv4) == 1)
			ip->ip_off = htons(IP_DF);
#else
		if (ip_ttl_ptr != NULL)
			ip->ip_ttl = (u_char)(*ip_ttl_ptr);
		else
			ip->ip_ttl = 63;
		if (ip_mtudisc != NULL)
			ip->ip_off = htons(*ip_mtudisc ? IP_DF : 0);
		else
			ip->ip_off = htons(IP_DF);
#endif
		/*
		 * The dance with byte order and ip_len/ip_off is because in
		 * fr_fastroute, it expects them to be in host byte order but
		 * ipf_cksum expects them to be in network byte order.
		 */
		ip->ip_len = htons(ip->ip_len);
		ip->ip_sum = ipf_cksum((u_short *)ip, sizeof(*ip));
		ip->ip_len = ntohs(ip->ip_len);
		ip->ip_off = ntohs(ip->ip_off);
		hlen = sizeof(*ip);
		fnew.fin_plen = ip->ip_len;
	}

	qpip = fin->fin_qpi;
	qpi.qpi_off = 0;
	qpi.qpi_ill = qpip->qpi_ill;
	qpi.qpi_m = m;
	qpi.qpi_data = ip;
	fnew.fin_qpi = &qpi;
	fnew.fin_ifp = fin->fin_ifp;
	fnew.fin_flx = FI_NOCKSUM | FI_GENERATED;
	fnew.fin_m = m;
	fnew.fin_qfm = m;
	fnew.fin_ip = ip;
	fnew.fin_mp = mpp;
	fnew.fin_hlen = hlen;
	fnew.fin_dp = (char *)ip + hlen;
	fnew.fin_ifs = fin->fin_ifs;
	(void) fr_makefrip(hlen, ip, &fnew);

	i = fr_fastroute(m, mpp, &fnew, NULL);
	return i;
}


int fr_send_icmp_err(type, fin, dst)
int type;
fr_info_t *fin;
int dst;
{
	struct in_addr dst4;
	struct icmp *icmp;
	qpktinfo_t *qpi;
	int hlen, code;
	phy_if_t phy;
	u_short sz;
#ifdef	USE_INET6
	mblk_t *mb;
#endif
	mblk_t *m;
#ifdef	USE_INET6
	ip6_t *ip6;
#endif
	ip_t *ip;
	ipf_stack_t *ifs = fin->fin_ifs;

	if ((type < 0) || (type > ICMP_MAXTYPE))
		return -1;

	code = fin->fin_icode;
#ifdef USE_INET6
	if ((code < 0) || (code >= ICMP_MAX_UNREACH))
		return -1;
#endif

#ifndef	IPFILTER_CKSUM
	if (fr_checkl4sum(fin) == -1)
		return -1;
#endif

	qpi = fin->fin_qpi;

#ifdef	USE_INET6
	mb = fin->fin_qfm;

	if (fin->fin_v == 6) {
		sz = sizeof(ip6_t);
		sz += MIN(mb->b_wptr - mb->b_rptr, 512);
		hlen = sizeof(ip6_t);
		type = icmptoicmp6types[type];
		if (type == ICMP6_DST_UNREACH)
			code = icmptoicmp6unreach[code];
	} else
#endif
	{
		if ((fin->fin_p == IPPROTO_ICMP) &&
		    !(fin->fin_flx & FI_SHORT))
			switch (ntohs(fin->fin_data[0]) >> 8)
			{
			case ICMP_ECHO :
			case ICMP_TSTAMP :
			case ICMP_IREQ :
			case ICMP_MASKREQ :
				break;
			default :
				return 0;
			}

		sz = sizeof(ip_t) * 2;
		sz += 8;		/* 64 bits of data */
		hlen = sizeof(ip_t);
	}

	sz += offsetof(struct icmp, icmp_ip);
	if ((m = (mblk_t *)allocb((size_t)sz + 64, BPRI_HI)) == NULL)
		return -1;
	MTYPE(m) = M_DATA;
	m->b_rptr += 64;
	m->b_wptr = m->b_rptr + sz;
	bzero((char *)m->b_rptr, (size_t)sz);
	ip = (ip_t *)m->b_rptr;
	ip->ip_v = fin->fin_v;
	icmp = (struct icmp *)(m->b_rptr + hlen);
	icmp->icmp_type = type & 0xff;
	icmp->icmp_code = code & 0xff;
	phy = (phy_if_t)qpi->qpi_ill;
	if (type == ICMP_UNREACH && (phy != 0) &&
	    fin->fin_icode == ICMP_UNREACH_NEEDFRAG)
		icmp->icmp_nextmtu = net_getmtu(ifs->ifs_ipf_ipv4, phy,0 );

#ifdef	USE_INET6
	if (fin->fin_v == 6) {
		struct in6_addr dst6;
		int csz;

		if (dst == 0) {
			ipf_stack_t *ifs = fin->fin_ifs;

			if (fr_ifpaddr(6, FRI_NORMAL, (void *)phy,
				       (void *)&dst6, NULL, ifs) == -1) {
				FREE_MB_T(m);
				return -1;
			}
		} else
			dst6 = fin->fin_dst6.in6;

		csz = sz;
		sz -= sizeof(ip6_t);
		ip6 = (ip6_t *)m->b_rptr;
		ip6->ip6_flow = ((ip6_t *)fin->fin_ip)->ip6_flow;
		ip6->ip6_plen = htons((u_short)sz);
		ip6->ip6_nxt = IPPROTO_ICMPV6;
		ip6->ip6_src = dst6;
		ip6->ip6_dst = fin->fin_src6.in6;
		sz -= offsetof(struct icmp, icmp_ip);
		bcopy((char *)mb->b_rptr, (char *)&icmp->icmp_ip, sz);
		icmp->icmp_cksum = csz - sizeof(ip6_t);
	} else
#endif
	{
		ip->ip_hl = sizeof(*ip) >> 2;
		ip->ip_p = IPPROTO_ICMP;
		ip->ip_id = fin->fin_ip->ip_id;
		ip->ip_tos = fin->fin_ip->ip_tos;
		ip->ip_len = (u_short)sz;
		if (dst == 0) {
			ipf_stack_t *ifs = fin->fin_ifs;

			if (fr_ifpaddr(4, FRI_NORMAL, (void *)phy,
				       (void *)&dst4, NULL, ifs) == -1) {
				FREE_MB_T(m);
				return -1;
			}
		} else {
			dst4 = fin->fin_dst;
		}
		ip->ip_src = dst4;
		ip->ip_dst = fin->fin_src;
		bcopy((char *)fin->fin_ip, (char *)&icmp->icmp_ip,
		      sizeof(*fin->fin_ip));
		bcopy((char *)fin->fin_ip + fin->fin_hlen,
		      (char *)&icmp->icmp_ip + sizeof(*fin->fin_ip), 8);
		icmp->icmp_ip.ip_len = htons(icmp->icmp_ip.ip_len);
		icmp->icmp_ip.ip_off = htons(icmp->icmp_ip.ip_off);
		icmp->icmp_cksum = ipf_cksum((u_short *)icmp,
					     sz - sizeof(ip_t));
	}

	/*
	 * Need to exit out of these so we don't recursively call rw_enter
	 * from fr_qout.
	 */
	return fr_send_ip(fin, m, &m);
}

#include <sys/time.h>
#include <sys/varargs.h>

#ifndef _KERNEL
#include <stdio.h>
#endif

/*
 * Return the first IP Address associated with an interface
 * For IPv6, we walk through the list of logical interfaces and return
 * the address of the first one that isn't a link-local interface.
 * We can't assume that it is :1 because another link-local address
 * may have been assigned there.
 */
/*ARGSUSED*/
int fr_ifpaddr(v, atype, ifptr, inp, inpmask, ifs)
int v, atype;
void *ifptr;
struct in_addr  *inp, *inpmask;
ipf_stack_t *ifs;
{
	struct sockaddr_in6 v6addr[2];
	struct sockaddr_in v4addr[2];
	net_ifaddr_t type[2];
	net_handle_t net_data;
	phy_if_t phyif;
	void *array;

	switch (v)
	{
	case 4:
		net_data = ifs->ifs_ipf_ipv4;
		array = v4addr;
		break;
	case 6:
		net_data = ifs->ifs_ipf_ipv6;
		array = v6addr;
		break;
	default:
		net_data = NULL;
		break;
	}

	if (net_data == NULL)
		return -1;

	phyif = (phy_if_t)ifptr;

	switch (atype)
	{
	case FRI_PEERADDR :
		type[0] = NA_PEER;
		break;

	case FRI_BROADCAST :
		type[0] = NA_BROADCAST;
		break;

	default :
		type[0] = NA_ADDRESS;
		break;
	}

	type[1] = NA_NETMASK;

	if (v == 6) {
		lif_if_t idx = 0;

		do {
			idx = net_lifgetnext(net_data, phyif, idx);
			if (net_getlifaddr(net_data, phyif, idx, 2, type,
					   array) < 0)
				return -1;
			if (!IN6_IS_ADDR_LINKLOCAL(&v6addr[0].sin6_addr) &&
			    !IN6_IS_ADDR_MULTICAST(&v6addr[0].sin6_addr))
				break;
		} while (idx != 0);

		if (idx == 0)
			return -1;

		return fr_ifpfillv6addr(atype, &v6addr[0], &v6addr[1],
					inp, inpmask);
	}

	if (net_getlifaddr(net_data, phyif, 0, 2, type, array) < 0)
		return -1;

	return fr_ifpfillv4addr(atype, &v4addr[0], &v4addr[1], inp, inpmask);
}


u_32_t fr_newisn(fin)
fr_info_t *fin;
{
	static int iss_seq_off = 0;
	u_char hash[16];
	u_32_t newiss;
	MD5_CTX ctx;
	ipf_stack_t *ifs = fin->fin_ifs;

	/*
	 * Compute the base value of the ISS.  It is a hash
	 * of (saddr, sport, daddr, dport, secret).
	 */
	MD5Init(&ctx);

	MD5Update(&ctx, (u_char *) &fin->fin_fi.fi_src,
		  sizeof(fin->fin_fi.fi_src));
	MD5Update(&ctx, (u_char *) &fin->fin_fi.fi_dst,
		  sizeof(fin->fin_fi.fi_dst));
	MD5Update(&ctx, (u_char *) &fin->fin_dat, sizeof(fin->fin_dat));

	MD5Update(&ctx, ifs->ifs_ipf_iss_secret, sizeof(ifs->ifs_ipf_iss_secret));

	MD5Final(hash, &ctx);

	bcopy(hash, &newiss, sizeof(newiss));

	/*
	 * Now increment our "timer", and add it in to
	 * the computed value.
	 *
	 * XXX Use `addin'?
	 * XXX TCP_ISSINCR too large to use?
	 */
	iss_seq_off += 0x00010000;
	newiss += iss_seq_off;
	return newiss;
}


/* ------------------------------------------------------------------------ */
/* Function:    fr_nextipid                                                 */
/* Returns:     int - 0 == success, -1 == error (packet should be droppped) */
/* Parameters:  fin(I) - pointer to packet information                      */
/*                                                                          */
/* Returns the next IPv4 ID to use for this packet.                         */
/* ------------------------------------------------------------------------ */
u_short fr_nextipid(fin)
fr_info_t *fin;
{
	static u_short ipid = 0;
	u_short id;
	ipf_stack_t *ifs = fin->fin_ifs;

	MUTEX_ENTER(&ifs->ifs_ipf_rw);
	if (fin->fin_pktnum != 0) {
		id = fin->fin_pktnum & 0xffff;
	} else {
		id = ipid++;
	}
	MUTEX_EXIT(&ifs->ifs_ipf_rw);

	return id;
}


#ifndef IPFILTER_CKSUM
/* ARGSUSED */
#endif
INLINE void fr_checkv4sum(fin)
fr_info_t *fin;
{
#ifdef IPFILTER_CKSUM
	if (fr_checkl4sum(fin) == -1)
		fin->fin_flx |= FI_BAD;
#endif
}


#ifdef USE_INET6
# ifndef IPFILTER_CKSUM
/* ARGSUSED */
# endif
INLINE void fr_checkv6sum(fin)
fr_info_t *fin;
{
# ifdef IPFILTER_CKSUM
	if (fr_checkl4sum(fin) == -1)
		fin->fin_flx |= FI_BAD;
# endif
}
#endif /* USE_INET6 */


#if (SOLARIS2 < 7)
void fr_slowtimer()
#else
/*ARGSUSED*/
void fr_slowtimer __P((void *arg))
#endif
{
	ipf_stack_t *ifs = arg;

	READ_ENTER(&ifs->ifs_ipf_global);
	if (ifs->ifs_fr_running != 1) {
		ifs->ifs_fr_timer_id = NULL;
		RWLOCK_EXIT(&ifs->ifs_ipf_global);
		return;
	}
	ipf_expiretokens(ifs);
	fr_fragexpire(ifs);
	fr_timeoutstate(ifs);
	fr_natexpire(ifs);
	fr_authexpire(ifs);
	ifs->ifs_fr_ticks++;
	if (ifs->ifs_fr_running == 1)
		ifs->ifs_fr_timer_id = timeout(fr_slowtimer, arg,
		    drv_usectohz(500000));
	else
		ifs->ifs_fr_timer_id = NULL;
	RWLOCK_EXIT(&ifs->ifs_ipf_global);
}


/* ------------------------------------------------------------------------ */
/* Function:    fr_pullup                                                   */
/* Returns:     NULL == pullup failed, else pointer to protocol header      */
/* Parameters:  m(I)   - pointer to buffer where data packet starts         */
/*              fin(I) - pointer to packet information                      */
/*              len(I) - number of bytes to pullup                          */
/*                                                                          */
/* Attempt to move at least len bytes (from the start of the buffer) into a */
/* single buffer for ease of access.  Operating system native functions are */
/* used to manage buffers - if necessary.  If the entire packet ends up in  */
/* a single buffer, set the FI_COALESCE flag even though fr_coalesce() has  */
/* not been called.  Both fin_ip and fin_dp are updated before exiting _IF_ */
/* and ONLY if the pullup succeeds.                                         */
/*                                                                          */
/* We assume that 'min' is a pointer to a buffer that is part of the chain  */
/* of buffers that starts at *fin->fin_mp.                                  */
/* ------------------------------------------------------------------------ */
void *fr_pullup(min, fin, len)
mb_t *min;
fr_info_t *fin;
int len;
{
	qpktinfo_t *qpi = fin->fin_qpi;
	int out = fin->fin_out, dpoff, ipoff;
	mb_t *m = min, *m1, *m2;
	char *ip;
	uint32_t start, stuff, end, value, flags;
	ipf_stack_t *ifs = fin->fin_ifs;

	if (m == NULL)
		return NULL;

	ip = (char *)fin->fin_ip;
	if ((fin->fin_flx & FI_COALESCE) != 0)
		return ip;

	ipoff = fin->fin_ipoff;
	if (fin->fin_dp != NULL)
		dpoff = (char *)fin->fin_dp - (char *)ip;
	else
		dpoff = 0;

	if (M_LEN(m) < len + ipoff) {

		/*
		 * pfil_precheck ensures the IP header is on a 32bit
		 * aligned address so simply fail if that isn't currently
		 * the case (should never happen).
		 */
		int inc = 0;

		if (ipoff > 0) {
			if ((ipoff & 3) != 0) {
				inc = 4 - (ipoff & 3);
				if (m->b_rptr - inc >= m->b_datap->db_base)
					m->b_rptr -= inc;
				else
					inc = 0;
			}
		}

		/*
		 * XXX This is here as a work around for a bug with DEBUG
		 * XXX Solaris kernels.  The problem is b_prev is used by IP
		 * XXX code as a way to stash the phyint_index for a packet,
		 * XXX this doesn't get reset by IP but freeb does an ASSERT()
		 * XXX for both of these to be NULL.  See 6442390.
		 */
		m1 = m;
		m2 = m->b_prev;

		do {
			m1->b_next = NULL;
			m1->b_prev = NULL;
			m1 = m1->b_cont;
		} while (m1);

		/*
		 * Need to preserve checksum information by copying them
		 * to newmp which heads the pulluped message.
		 */
		mac_hcksum_get(m, &start, &stuff, &end, &value, &flags);

		if (pullupmsg(m, len + ipoff + inc) == 0) {
			ATOMIC_INCL(ifs->ifs_frstats[out].fr_pull[1]);
			FREE_MB_T(*fin->fin_mp);
			*fin->fin_mp = NULL;
			fin->fin_m = NULL;
			fin->fin_ip = NULL;
			fin->fin_dp = NULL;
			qpi->qpi_data = NULL;
			return NULL;
		}

		mac_hcksum_set(m, start, stuff, end, value, flags);

		m->b_prev = m2;
		m->b_rptr += inc;
		fin->fin_m = m;
		ip = MTOD(m, char *) + ipoff;
		qpi->qpi_data = ip;
	}

	ATOMIC_INCL(ifs->ifs_frstats[out].fr_pull[0]);
	fin->fin_ip = (ip_t *)ip;
	if (fin->fin_dp != NULL)
		fin->fin_dp = (char *)fin->fin_ip + dpoff;

	if (len == fin->fin_plen)
		fin->fin_flx |= FI_COALESCE;
	return ip;
}


/*
 * Function:	fr_verifysrc
 * Returns:	int (really boolean)
 * Parameters:	fin - packet information
 *
 * Check whether the packet has a valid source address for the interface on
 * which the packet arrived, implementing the "fr_chksrc" feature.
 * Returns true iff the packet's source address is valid.
 */
int fr_verifysrc(fin)
fr_info_t *fin;
{
	net_handle_t net_data_p;
	phy_if_t phy_ifdata_routeto;
	struct sockaddr	sin;
	ipf_stack_t *ifs = fin->fin_ifs;

	if (fin->fin_v == 4) {
		net_data_p = ifs->ifs_ipf_ipv4;
	} else if (fin->fin_v == 6) {
		net_data_p = ifs->ifs_ipf_ipv6;
	} else {
		return (0);
	}

	/* Get the index corresponding to the if name */
	sin.sa_family = (fin->fin_v == 4) ? AF_INET : AF_INET6;
	bcopy(&fin->fin_saddr, &sin.sa_data, sizeof (struct in_addr));
	phy_ifdata_routeto = net_routeto(net_data_p, &sin, NULL);

	return (((phy_if_t)fin->fin_ifp == phy_ifdata_routeto) ? 1 : 0);
}

/*
 * Return true only if forwarding is enabled on the interface.
 */
static int
fr_forwarding_enabled(phy_if_t phyif, net_handle_t ndp)
{
	lif_if_t lif;

	for (lif = net_lifgetnext(ndp, phyif, 0); lif > 0;
	    lif = net_lifgetnext(ndp, phyif, lif)) {
		int res;
		uint64_t flags;

		res = net_getlifflags(ndp, phyif, lif, &flags);
		if (res != 0)
			return (0);
		if (flags & IFF_ROUTER)
			return (1);
	}

	return (0);
}

/*
 * Function:	fr_fastroute
 * Returns:	 0: success;
 *		-1: failed
 * Parameters:
 *	mb: the message block where ip head starts
 *	mpp: the pointer to the pointer of the orignal
 *		packet message
 *	fin: packet information
 *	fdp: destination interface information
 *	if it is NULL, no interface information provided.
 *
 * This function is for fastroute/to/dup-to rules. It calls
 * pfil_make_lay2_packet to search route, make lay-2 header
 * ,and identify output queue for the IP packet.
 * The destination address depends on the following conditions:
 * 1: for fastroute rule, fdp is passed in as NULL, so the
 *	destination address is the IP Packet's destination address
 * 2: for to/dup-to rule, if an ip address is specified after
 *	the interface name, this address is the as destination
 *	address. Otherwise IP Packet's destination address is used
 */
int fr_fastroute(mb, mpp, fin, fdp)
mblk_t *mb, **mpp;
fr_info_t *fin;
frdest_t *fdp;
{
        net_handle_t net_data_p;
	net_inject_t *inj;
	mblk_t *mp = NULL;
	frentry_t *fr = fin->fin_fr;
	qpktinfo_t *qpi;
	ip_t *ip;

	struct sockaddr_in *sin;
	struct sockaddr_in6 *sin6;
	struct sockaddr *sinp;
	ipf_stack_t *ifs = fin->fin_ifs;
#ifndef	sparc
	u_short __iplen, __ipoff;
#endif

	if (fin->fin_v == 4) {
		net_data_p = ifs->ifs_ipf_ipv4;
	} else if (fin->fin_v == 6) {
		net_data_p = ifs->ifs_ipf_ipv6;
	} else {
		return (-1);
	}

	/*
	 * If we're forwarding (vs. injecting), check the src here, fin_ifp is
	 * the src interface.
	 */
	if (fdp != NULL && !(fin->fin_flx & FI_GENERATED) &&
	    !fr_forwarding_enabled((phy_if_t)fin->fin_ifp, net_data_p)) {
		return (-1);
	}

	inj = net_inject_alloc(NETINFO_VERSION);
	if (inj == NULL)
		return -1;

	ip = fin->fin_ip;
	qpi = fin->fin_qpi;

	/*
	 * If this is a duplicate mblk then we want ip to point at that
	 * data, not the original, if and only if it is already pointing at
	 * the current mblk data.
	 *
	 * Otherwise, if it's not a duplicate, and we're not already pointing
	 * at the current mblk data, then we want to ensure that the data
	 * points at ip.
	 */

	if ((ip == (ip_t *)qpi->qpi_m->b_rptr) && (qpi->qpi_m != mb)) {
		ip = (ip_t *)mb->b_rptr;
	} else if ((qpi->qpi_m == mb) && (ip != (ip_t *)qpi->qpi_m->b_rptr)) {
		qpi->qpi_m->b_rptr = (uchar_t *)ip;
		qpi->qpi_off = 0;
	}

	/*
	 * If there is another M_PROTO, we don't want it
	 */
	if (*mpp != mb) {
		mp = unlinkb(*mpp);
		freeb(*mpp);
		*mpp = mp;
	}

	sinp = (struct sockaddr *)&inj->ni_addr;
	sin = (struct sockaddr_in *)sinp;
	sin6 = (struct sockaddr_in6 *)sinp;
	bzero((char *)&inj->ni_addr, sizeof (inj->ni_addr));
	inj->ni_addr.ss_family = (fin->fin_v == 4) ? AF_INET : AF_INET6;
	inj->ni_packet = mb;

	/*
	 * In case we're here due to "to <if>" being used with
	 * "keep state", check that we're going in the correct
	 * direction.
	 */
	if (fdp != NULL) {
		if ((fr != NULL) && (fdp->fd_ifp != NULL) &&
			(fin->fin_rev != 0) && (fdp == &fr->fr_tif))
			goto bad_fastroute;
		inj->ni_physical = (phy_if_t)fdp->fd_ifp;
		if (fin->fin_v == 4) {
			sin->sin_addr = fdp->fd_ip;
		} else {
			sin6->sin6_addr = fdp->fd_ip6.in6;
		}
	} else {
		if (fin->fin_v == 4) {
			sin->sin_addr = ip->ip_dst;
		} else {
			sin6->sin6_addr = ((ip6_t *)ip)->ip6_dst;
		}
		inj->ni_physical = net_routeto(net_data_p, sinp, NULL);
	}

	/* If we're forwarding (vs. injecting), check the destinatation here. */
	if (fdp != NULL && !(fin->fin_flx & FI_GENERATED) &&
	    !fr_forwarding_enabled(inj->ni_physical, net_data_p)) {
		goto bad_fastroute;
	}

	/*
	 * Clear the hardware checksum flags from packets that we are doing
	 * input processing on as leaving them set will cause the outgoing
	 * NIC (if it supports hardware checksum) to calculate them anew,
	 * using the old (correct) checksums as the pseudo value to start
	 * from.
	 */
	if (fin->fin_out == 0) {
		DB_CKSUMFLAGS(mb) = 0;
	}

	*mpp = mb;

	if (fin->fin_out == 0) {
		void *saveifp;
		u_32_t pass;

		saveifp = fin->fin_ifp;
		fin->fin_ifp = (void *)inj->ni_physical;
		fin->fin_flx &= ~FI_STATE;
		fin->fin_out = 1;
		(void) fr_acctpkt(fin, &pass);
		fin->fin_fr = NULL;
		if (!fr || !(fr->fr_flags & FR_RETMASK))
			(void) fr_checkstate(fin, &pass);
		if (fr_checknatout(fin, NULL) == -1)
			goto bad_fastroute;
		fin->fin_out = 0;
		fin->fin_ifp = saveifp;
	}
#ifndef	sparc
	if (fin->fin_v == 4) {
		__iplen = (u_short)ip->ip_len,
		__ipoff = (u_short)ip->ip_off;

		ip->ip_len = htons(__iplen);
		ip->ip_off = htons(__ipoff);
	}
#endif

	if (net_data_p) {
		if (net_inject(net_data_p, NI_DIRECT_OUT, inj) < 0) {
			net_inject_free(inj);
			return (-1);
		}
	}

	ifs->ifs_fr_frouteok[0]++;
	net_inject_free(inj);
	return 0;
bad_fastroute:
	net_inject_free(inj);
	freemsg(mb);
	ifs->ifs_fr_frouteok[1]++;
	return -1;
}


/* ------------------------------------------------------------------------ */
/* Function:    ipf_hook4_out                                               */
/* Returns:     int - 0 == packet ok, else problem, free packet if not done */
/* Parameters:  event(I)     - pointer to event                             */
/*              info(I)      - pointer to hook information for firewalling  */
/*                                                                          */
/* Calling ipf_hook.                                                        */
/* ------------------------------------------------------------------------ */
/*ARGSUSED*/
int ipf_hook4_out(hook_event_token_t token, hook_data_t info, void *arg)
{
	return ipf_hook(info, 1, 0, arg);
}
/*ARGSUSED*/
int ipf_hook6_out(hook_event_token_t token, hook_data_t info, void *arg)
{
	return ipf_hook6(info, 1, 0, arg);
}

/* ------------------------------------------------------------------------ */
/* Function:    ipf_hook4_in                                                */
/* Returns:     int - 0 == packet ok, else problem, free packet if not done */
/* Parameters:  event(I)     - pointer to event                             */
/*              info(I)      - pointer to hook information for firewalling  */
/*                                                                          */
/* Calling ipf_hook.                                                        */
/* ------------------------------------------------------------------------ */
/*ARGSUSED*/
int ipf_hook4_in(hook_event_token_t token, hook_data_t info, void *arg)
{
	return ipf_hook(info, 0, 0, arg);
}
/*ARGSUSED*/
int ipf_hook6_in(hook_event_token_t token, hook_data_t info, void *arg)
{
	return ipf_hook6(info, 0, 0, arg);
}


/* ------------------------------------------------------------------------ */
/* Function:    ipf_hook4_loop_out                                          */
/* Returns:     int - 0 == packet ok, else problem, free packet if not done */
/* Parameters:  event(I)     - pointer to event                             */
/*              info(I)      - pointer to hook information for firewalling  */
/*                                                                          */
/* Calling ipf_hook.                                                        */
/* ------------------------------------------------------------------------ */
/*ARGSUSED*/
int ipf_hook4_loop_out(hook_event_token_t token, hook_data_t info, void *arg)
{
	return ipf_hook(info, 1, FI_NOCKSUM, arg);
}
/*ARGSUSED*/
int ipf_hook6_loop_out(hook_event_token_t token, hook_data_t info, void *arg)
{
	return ipf_hook6(info, 1, FI_NOCKSUM, arg);
}

/* Static constants used by ipf_hook_ether */
static uint8_t ipf_eth_bcast_addr[ETHERADDRL] = {
	0xFF, 0xFF, 0xFF, 0xFF, 0xFF, 0xFF
};
static uint8_t ipf_eth_ipv4_mcast[3] = { 0x01, 0x00, 0x5E };
static uint8_t ipf_eth_ipv6_mcast[2] = { 0x33, 0x33 };

/* ------------------------------------------------------------------------ */
/* Function:	ipf_hook_ether                                              */
/* Returns:	int - 0 == packet ok, else problem, free packet if not done */
/* Parameters:	token(I)     - pointer to event                             */
/*              info(I)      - pointer to hook information for firewalling  */
/*                                                                          */
/* The ipf_hook_ether hook is currently private to illumos.  It represents  */
/* a layer 2 datapath generally used by virtual machines.  Currently the    */
/* hook is only used by the viona driver to pass along L2 frames for        */
/* inspection.  It requires that the L2 ethernet header is contained within */
/* a single dblk_t (however layers above the L2 header have no restrctions  */
/* in ipf).  ipf does not currently support filtering on L2 fields (e.g.    */
/* filtering on a MAC address or ethertype), however virtual machines do    */
/* not have native IP stack instances where ipf traditionally hooks in.     */
/* Instead this entry point is used to determine if the packet is unicast,  */
/* broadcast, or multicast. The IPv4 or IPv6 packet is then passed to the   */
/* traditional ip hooks for filtering.  Non IPv4 or non IPv6 packets are    */
/* not subject to examination.                                              */
/* ------------------------------------------------------------------------ */
int ipf_hook_ether(hook_event_token_t token, hook_data_t info, void *arg,
    boolean_t out)
{
	struct ether_header *ethp;
	hook_pkt_event_t *hpe = (hook_pkt_event_t *)info;
	mblk_t *mp;
	size_t offset, len;
	uint16_t etype;
	boolean_t v6;

	/*
	 * viona will only pass us mblks with the L2 header contained in a
	 * single data block.
	 */
	mp = *hpe->hpe_mp;
	len = MBLKL(mp);

	VERIFY3S(len, >=, sizeof (struct ether_header));

	ethp = (struct ether_header *)mp->b_rptr;
	if ((etype = ntohs(ethp->ether_type)) == ETHERTYPE_VLAN) {
		struct ether_vlan_header *evh =
		    (struct ether_vlan_header *)ethp;

		VERIFY3S(len, >=, sizeof (struct ether_vlan_header));

		etype = ntohs(evh->ether_type);
		offset = sizeof (*evh);
	} else {
		offset = sizeof (*ethp);
	}

	/*
	 * ipf only support filtering IPv4 and IPv6.  Ignore other types.
	 */
	if (etype == ETHERTYPE_IP)
		v6 = B_FALSE;
	else if (etype == ETHERTYPE_IPV6)
		v6 = B_TRUE;
	else
		return (0);

	if (bcmp(ipf_eth_bcast_addr, ethp, ETHERADDRL) == 0)
		hpe->hpe_flags |= HPE_BROADCAST;
	else if (bcmp(ipf_eth_ipv4_mcast, ethp,
	    sizeof (ipf_eth_ipv4_mcast)) == 0)
		hpe->hpe_flags |= HPE_MULTICAST;
	else if (bcmp(ipf_eth_ipv6_mcast, ethp,
	    sizeof (ipf_eth_ipv6_mcast)) == 0)
		hpe->hpe_flags |= HPE_MULTICAST;

	/* Find the start of the IPv4 or IPv6 header */
	for (; offset >= len; len = MBLKL(mp)) {
		offset -= len;
		mp = mp->b_cont;
		if (mp == NULL) {
			freemsg(*hpe->hpe_mp);
			*hpe->hpe_mp = NULL;
			return (-1);
		}
	}
	hpe->hpe_mb = mp;
	hpe->hpe_hdr = mp->b_rptr + offset;

	return (v6 ? ipf_hook6(info, out, 0, arg) :
	    ipf_hook(info, out, 0, arg));
}

/* ------------------------------------------------------------------------ */
/* Function:    ipf_hookvndl3_in					    */
/* Returns:     int - 0 == packet ok, else problem, free packet if not done */
/* Parameters:  event(I)     - pointer to event                             */
/*              info(I)      - pointer to hook information for firewalling  */
/*                                                                          */
/* The vnd hooks are private hooks to ON. They represents a layer 2         */
/* datapath generally used to implement virtual machines. The driver sends  */
/* along L3 packets of either type IP or IPv6. The ethertype to distinguish */
/* them is in the upper 16 bits while the remaining bits are the            */
/* traditional packet hook flags.                                           */
/*                                                                          */
/* They end up calling the appropriate traditional ip hooks.                */
/* ------------------------------------------------------------------------ */
/*ARGSUSED*/
int ipf_hookvndl3v4_in(hook_event_token_t token, hook_data_t info, void *arg)
{
	return ipf_hook4_in(token, info, arg);
}

int ipf_hookvndl3v6_in(hook_event_token_t token, hook_data_t info, void *arg)
{
	return ipf_hook6_in(token, info, arg);
}

/*ARGSUSED*/
int ipf_hookvndl3v4_out(hook_event_token_t token, hook_data_t info, void *arg)
{
	return ipf_hook4_out(token, info, arg);
}

int ipf_hookvndl3v6_out(hook_event_token_t token, hook_data_t info, void *arg)
{
	return ipf_hook6_out(token, info, arg);
}

/* ------------------------------------------------------------------------ */
/* Function:    ipf_hookviona_{in,out}                                      */
/* Returns:     int - 0 == packet ok, else problem, free packet if not done */
/* Parameters:  event(I)     - pointer to event                             */
/*              info(I)      - pointer to hook information for firewalling  */
/*                                                                          */
/* The viona hooks are private hooks to illumos. They represents a layer 2  */
/* datapath generally used to implement virtual machines.                   */
/* along L2 packets.                                                        */
/*                                                                          */
/* They end up calling the appropriate traditional ip hooks.                */
/* ------------------------------------------------------------------------ */
int
ipf_hookviona_in(hook_event_token_t token, hook_data_t info, void *arg)
{
	return (ipf_hook_ether(token, info, arg, B_FALSE));
}

int
ipf_hookviona_out(hook_event_token_t token, hook_data_t info, void *arg)
{
	return (ipf_hook_ether(token, info, arg, B_TRUE));
}

/* ------------------------------------------------------------------------ */
/* Function:    ipf_hook4_loop_in                                           */
/* Returns:     int - 0 == packet ok, else problem, free packet if not done */
/* Parameters:  event(I)     - pointer to event                             */
/*              info(I)      - pointer to hook information for firewalling  */
/*                                                                          */
/* Calling ipf_hook.                                                        */
/* ------------------------------------------------------------------------ */
/*ARGSUSED*/
int ipf_hook4_loop_in(hook_event_token_t token, hook_data_t info, void *arg)
{
	return ipf_hook(info, 0, FI_NOCKSUM, arg);
}
/*ARGSUSED*/
int ipf_hook6_loop_in(hook_event_token_t token, hook_data_t info, void *arg)
{
	return ipf_hook6(info, 0, FI_NOCKSUM, arg);
}

/* ------------------------------------------------------------------------ */
/* Function:    ipf_hook                                                    */
/* Returns:     int - 0 == packet ok, else problem, free packet if not done */
/* Parameters:  info(I)      - pointer to hook information for firewalling  */
/*              out(I)       - whether packet is going in or out            */
/*              loopback(I)  - whether packet is a loopback packet or not   */
/*                                                                          */
/* Stepping stone function between the IP mainline and IPFilter.  Extracts  */
/* parameters out of the info structure and forms them up to be useful for  */
/* calling ipfilter.                                                        */
/* ------------------------------------------------------------------------ */
int ipf_hook(hook_data_t info, int out, int loopback, void *arg)
{
	hook_pkt_event_t *fw;
	ipf_stack_t *ifs;
	qpktinfo_t qpi;
	int rval, hlen;
	u_short swap;
	phy_if_t phy;
	ip_t *ip;

	ifs = arg;
	fw = (hook_pkt_event_t *)info;

	ASSERT(fw != NULL);
	phy = (out == 0) ? fw->hpe_ifp : fw->hpe_ofp;

	ip = fw->hpe_hdr;
	swap = ntohs(ip->ip_len);
	ip->ip_len = swap;
	swap = ntohs(ip->ip_off);
	ip->ip_off = swap;
	hlen = IPH_HDR_LENGTH(ip);

	qpi.qpi_m = fw->hpe_mb;
	qpi.qpi_data = fw->hpe_hdr;
	qpi.qpi_off = (char *)qpi.qpi_data - (char *)fw->hpe_mb->b_rptr;
	qpi.qpi_ill = (void *)phy;
	qpi.qpi_flags = fw->hpe_flags & (HPE_MULTICAST|HPE_BROADCAST);
	if (qpi.qpi_flags)
		qpi.qpi_flags |= FI_MBCAST;
	qpi.qpi_flags |= loopback;

	rval = fr_check(fw->hpe_hdr, hlen, qpi.qpi_ill, out,
	    &qpi, fw->hpe_mp, ifs);

	/* For fastroute cases, fr_check returns 0 with mp set to NULL */
	if (rval == 0 && *(fw->hpe_mp) == NULL)
		rval = 1;

	/* Notify IP the packet mblk_t and IP header pointers. */
	fw->hpe_mb = qpi.qpi_m;
	fw->hpe_hdr = qpi.qpi_data;
	if (rval == 0) {
		ip = qpi.qpi_data;
		swap = ntohs(ip->ip_len);
		ip->ip_len = swap;
		swap = ntohs(ip->ip_off);
		ip->ip_off = swap;
	}
	return rval;

}
int ipf_hook6(hook_data_t info, int out, int loopback, void *arg)
{
	hook_pkt_event_t *fw;
	int rval, hlen;
	qpktinfo_t qpi;
	phy_if_t phy;

	fw = (hook_pkt_event_t *)info;

	ASSERT(fw != NULL);
	phy = (out == 0) ? fw->hpe_ifp : fw->hpe_ofp;

	hlen = sizeof (ip6_t);

	qpi.qpi_m = fw->hpe_mb;
	qpi.qpi_data = fw->hpe_hdr;
	qpi.qpi_off = (char *)qpi.qpi_data - (char *)fw->hpe_mb->b_rptr;
	qpi.qpi_ill = (void *)phy;
	qpi.qpi_flags = fw->hpe_flags & (HPE_MULTICAST|HPE_BROADCAST);
	if (qpi.qpi_flags)
		qpi.qpi_flags |= FI_MBCAST;
	qpi.qpi_flags |= loopback;

	rval = fr_check(fw->hpe_hdr, hlen, qpi.qpi_ill, out,
	    &qpi, fw->hpe_mp, arg);

	/* For fastroute cases, fr_check returns 0 with mp set to NULL */
	if (rval == 0 && *(fw->hpe_mp) == NULL)
		rval = 1;

	/* Notify IP the packet mblk_t and IP header pointers. */
	fw->hpe_mb = qpi.qpi_m;
	fw->hpe_hdr = qpi.qpi_data;
	return rval;
}


/* ------------------------------------------------------------------------ */
/* Function:    ipf_nic_event_v4                                            */
/* Returns:     int - 0 == no problems encountered                          */
/* Parameters:  event(I)     - pointer to event                             */
/*              info(I)      - pointer to information about a NIC event     */
/*                                                                          */
/* Function to receive asynchronous NIC events from IP                      */
/* ------------------------------------------------------------------------ */
/*ARGSUSED*/
int ipf_nic_event_v4(hook_event_token_t event, hook_data_t info, void *arg)
{
	struct sockaddr_in *sin;
	hook_nic_event_t *hn;
	ipf_stack_t *ifs = arg;
	void *new_ifp = NULL;

	if (ifs->ifs_fr_running <= 0)
		return (0);

	hn = (hook_nic_event_t *)info;

	switch (hn->hne_event)
	{
	case NE_PLUMB :
		frsync(IPFSYNC_NEWIFP, 4, (void *)hn->hne_nic, hn->hne_data,
		       ifs);
		fr_natifpsync(IPFSYNC_NEWIFP, 4, (void *)hn->hne_nic,
			      hn->hne_data, ifs);
		fr_statesync(IPFSYNC_NEWIFP, 4, (void *)hn->hne_nic,
			     hn->hne_data, ifs);
		break;

	case NE_UNPLUMB :
		frsync(IPFSYNC_OLDIFP, 4, (void *)hn->hne_nic, NULL, ifs);
		fr_natifpsync(IPFSYNC_OLDIFP, 4, (void *)hn->hne_nic, NULL,
			      ifs);
		fr_statesync(IPFSYNC_OLDIFP, 4, (void *)hn->hne_nic, NULL, ifs);
		break;

	case NE_ADDRESS_CHANGE :
		/*
		 * We only respond to events for logical interface 0 because
		 * IPFilter only uses the first address given to a network
		 * interface.  We check for hne_lif==1 because the netinfo
		 * code maps adds 1 to the lif number so that it can return
		 * 0 to indicate "no more lifs" when walking them.
		 */
		if (hn->hne_lif == 1) {
			frsync(IPFSYNC_RESYNC, 4, (void *)hn->hne_nic, NULL,
			    ifs);
			sin = hn->hne_data;
			fr_nataddrsync(4, (void *)hn->hne_nic, &sin->sin_addr,
			    ifs);
		}
		break;

#if SOLARIS2 >= 10
	case NE_IFINDEX_CHANGE :
		WRITE_ENTER(&ifs->ifs_ipf_mutex);

		if (hn->hne_data != NULL) {
			/*
			 * The netinfo passes interface index as int (hne_data should be
			 * handled as a pointer to int), which is always 32bit. We need to
			 * convert it to void pointer here, since interfaces are
			 * represented as pointers to void in IPF. The pointers are 64 bits
			 * long on 64bit platforms. Doing something like
			 *	(void *)((int) x)
			 * will throw warning:
			 *   "cast to pointer from integer of different size"
			 * during 64bit compilation.
			 *
			 * The line below uses (size_t) to typecast int to
			 * size_t, which might be 64bit/32bit (depending
			 * on architecture). Once we have proper 64bit/32bit
			 * type (size_t), we can safely convert it to void pointer.
			 */
			new_ifp = (void *)(size_t)*((int *)hn->hne_data);
			fr_ifindexsync((void *)hn->hne_nic, new_ifp, ifs);
			fr_natifindexsync((void *)hn->hne_nic, new_ifp, ifs);
			fr_stateifindexsync((void *)hn->hne_nic, new_ifp, ifs);
		}
		RWLOCK_EXIT(&ifs->ifs_ipf_mutex);
		break;
#endif

	default :
		break;
	}

	return 0;
}


/* ------------------------------------------------------------------------ */
/* Function:    ipf_nic_event_v6                                            */
/* Returns:     int - 0 == no problems encountered                          */
/* Parameters:  event(I)     - pointer to event                             */
/*              info(I)      - pointer to information about a NIC event     */
/*                                                                          */
/* Function to receive asynchronous NIC events from IP                      */
/* ------------------------------------------------------------------------ */
/*ARGSUSED*/
int ipf_nic_event_v6(hook_event_token_t event, hook_data_t info, void *arg)
{
	struct sockaddr_in6 *sin6;
	hook_nic_event_t *hn;
	ipf_stack_t *ifs = arg;
	void *new_ifp = NULL;

	if (ifs->ifs_fr_running <= 0)
		return (0);

	hn = (hook_nic_event_t *)info;

	switch (hn->hne_event)
	{
	case NE_PLUMB :
		frsync(IPFSYNC_NEWIFP, 6, (void *)hn->hne_nic,
		       hn->hne_data, ifs);
		fr_natifpsync(IPFSYNC_NEWIFP, 6, (void *)hn->hne_nic,
			      hn->hne_data, ifs);
		fr_statesync(IPFSYNC_NEWIFP, 6, (void *)hn->hne_nic,
			     hn->hne_data, ifs);
		break;

	case NE_UNPLUMB :
		frsync(IPFSYNC_OLDIFP, 6, (void *)hn->hne_nic, NULL, ifs);
		fr_natifpsync(IPFSYNC_OLDIFP, 6, (void *)hn->hne_nic, NULL,
			      ifs);
		fr_statesync(IPFSYNC_OLDIFP, 6, (void *)hn->hne_nic, NULL, ifs);
		break;

	case NE_ADDRESS_CHANGE :
		if (hn->hne_lif == 1) {
			sin6 = hn->hne_data;
			fr_nataddrsync(6, (void *)hn->hne_nic, &sin6->sin6_addr,
				       ifs);
		}
		break;

#if SOLARIS2 >= 10
	case NE_IFINDEX_CHANGE :
		WRITE_ENTER(&ifs->ifs_ipf_mutex);
		if (hn->hne_data != NULL) {
			/*
			 * The netinfo passes interface index as int (hne_data should be
			 * handled as a pointer to int), which is always 32bit. We need to
			 * convert it to void pointer here, since interfaces are
			 * represented as pointers to void in IPF. The pointers are 64 bits
			 * long on 64bit platforms. Doing something like
			 *	(void *)((int) x)
			 * will throw warning:
			 *   "cast to pointer from integer of different size"
			 * during 64bit compilation.
			 *
			 * The line below uses (size_t) to typecast int to
			 * size_t, which might be 64bit/32bit (depending
			 * on architecture). Once we have proper 64bit/32bit
			 * type (size_t), we can safely convert it to void pointer.
			 */
			new_ifp = (void *)(size_t)*((int *)hn->hne_data);
			fr_ifindexsync((void *)hn->hne_nic, new_ifp, ifs);
			fr_natifindexsync((void *)hn->hne_nic, new_ifp, ifs);
			fr_stateifindexsync((void *)hn->hne_nic, new_ifp, ifs);
		}
		RWLOCK_EXIT(&ifs->ifs_ipf_mutex);
		break;
#endif

	default :
		break;
	}

	return 0;
}

/*
 * Functions fr_make_rst(), fr_make_icmp_v4(), fr_make_icmp_v6()
 * are needed in Solaris kernel only. We don't need them in
 * ipftest to pretend the ICMP/RST packet was sent as a response.
 */
#if defined(_KERNEL) && (SOLARIS2 >= 10)
/* ------------------------------------------------------------------------ */
/* Function:    fr_make_rst                                                 */
/* Returns:     int - 0 on success, -1 on failure			    */
/* Parameters:  fin(I) - pointer to packet information                      */
/*                                                                          */
/* We must alter the original mblks passed to IPF from IP stack via	    */
/* FW_HOOKS. FW_HOOKS interface is powerfull, but it has some limitations.  */
/* IPF can basicaly do only these things with mblk representing the packet: */
/*	leave it as it is (pass the packet)				    */
/*                                                                          */
/*	discard it (block the packet)					    */
/*                                                                          */
/*	alter it (i.e. NAT)						    */
/*                                                                          */
/* As you can see IPF can not simply discard the mblk and supply a new one  */
/* instead to IP stack via FW_HOOKS.					    */
/*                                                                          */
/* The return-rst action for packets coming via NIC is handled as follows:  */
/*	mblk with packet is discarded					    */
/*                                                                          */
/*	new mblk with RST response is constructed and injected to network   */
/*                                                                          */
/* IPF can't inject packets to loopback interface, this is just another	    */
/* limitation we have to deal with here. The only option to send RST	    */
/* response to offending TCP packet coming via loopback is to alter it.	    */
/*									    */
/* The fr_make_rst() function alters TCP SYN/FIN packet intercepted on	    */
/* loopback interface into TCP RST packet. fin->fin_mp is pointer to	    */
/* mblk L3 (IP) and L4 (TCP/UDP) packet headers.			    */
/* ------------------------------------------------------------------------ */
int fr_make_rst(fin)
fr_info_t *fin;
{
	uint16_t tmp_port;
	int rv = -1;
	uint32_t old_ack;
	tcphdr_t *tcp = NULL;
	struct in_addr tmp_src;
#ifdef USE_INET6
	struct in6_addr	tmp_src6;
#endif

	ASSERT(fin->fin_p == IPPROTO_TCP);

	/*
	 * We do not need to adjust chksum, since it is not being checked by
	 * Solaris IP stack for loopback clients.
	 */
	if ((fin->fin_v == 4) && (fin->fin_p == IPPROTO_TCP) &&
	    ((tcp = (tcphdr_t *) fin->fin_dp) != NULL)) {

		if (tcp->th_flags & (TH_SYN | TH_FIN)) {
			/* Swap IPv4 addresses. */
			tmp_src = fin->fin_ip->ip_src;
			fin->fin_ip->ip_src = fin->fin_ip->ip_dst;
			fin->fin_ip->ip_dst = tmp_src;

			rv = 0;
		}
		else
			tcp = NULL;
	}
#ifdef USE_INET6
	else if ((fin->fin_v == 6) && (fin->fin_p == IPPROTO_TCP) &&
	    ((tcp = (tcphdr_t *) fin->fin_dp) != NULL)) {
		/*
		 * We are relying on fact the next header is TCP, which is true
		 * for regular TCP packets coming in over loopback.
		 */
		if (tcp->th_flags & (TH_SYN | TH_FIN)) {
			/* Swap IPv6 addresses. */
			tmp_src6 = fin->fin_ip6->ip6_src;
			fin->fin_ip6->ip6_src = fin->fin_ip6->ip6_dst;
			fin->fin_ip6->ip6_dst = tmp_src6;

			rv = 0;
		}
		else
			tcp = NULL;
	}
#endif

	if (tcp != NULL) {
		/*
		 * Adjust TCP header:
		 *	swap ports,
		 *	set flags,
		 *	set correct ACK number
		 */
		tmp_port = tcp->th_sport;
		tcp->th_sport = tcp->th_dport;
		tcp->th_dport = tmp_port;
		old_ack = tcp->th_ack;
		tcp->th_ack = htonl(ntohl(tcp->th_seq) + 1);
		tcp->th_seq = old_ack;
		tcp->th_flags = TH_RST | TH_ACK;
	}

	return (rv);
}

/* ------------------------------------------------------------------------ */
/* Function:    fr_make_icmp_v4                                             */
/* Returns:     int - 0 on success, -1 on failure			    */
/* Parameters:  fin(I) - pointer to packet information                      */
/*                                                                          */
/* Please read comment at fr_make_icmp() wrapper function to get an idea    */
/* what is going to happen here and why. Once you read the comment there,   */
/* continue here with next paragraph.					    */
/*									    */
/* To turn IPv4 packet into ICMPv4 response packet, these things must	    */
/* happen here:								    */
/*	(1) Original mblk is copied (duplicated).			    */
/*                                                                          */
/*	(2) ICMP header is created.					    */
/*                                                                          */
/*	(3) Link ICMP header with copy of original mblk, we have ICMPv4	    */
/*	    data ready then.						    */
/*                                                                          */
/*      (4) Swap IP addresses in original mblk and adjust IP header data.   */
/*                                                                          */
/*	(5) The mblk containing original packet is trimmed to contain IP    */
/*	    header only and ICMP chksum is computed.			    */
/*                                                                          */
/*	(6) The ICMP header we have from (3) is linked to original mblk,    */
/*	    which now contains new IP header. If original packet was spread */
/*	    over several mblks, only the first mblk is kept.		    */
/* ------------------------------------------------------------------------ */
static int fr_make_icmp_v4(fin)
fr_info_t *fin;
{
	struct in_addr tmp_src;
	tcphdr_t *tcp;
	struct icmp *icmp;
	mblk_t *mblk_icmp;
	mblk_t *mblk_ip;
	size_t icmp_pld_len;	/* octets to append to ICMP header */
	size_t orig_iphdr_len;	/* length of IP header only */
	uint32_t sum;
	uint16_t *buf;
	int len;


	if (fin->fin_v != 4)
		return (-1);

	/*
	 * If we are dealing with TCP, then packet must be SYN/FIN to be routed
	 * by IP stack. If it is not SYN/FIN, then we must drop it silently.
	 */
	tcp = (tcphdr_t *) fin->fin_dp;

	if ((fin->fin_p == IPPROTO_TCP) &&
	    ((tcp == NULL) || ((tcp->th_flags & (TH_SYN | TH_FIN)) == 0)))
		return (-1);

	/*
	 * Step (1)
	 *
	 * Make copy of original mblk.
	 *
	 * We want to copy as much data as necessary, not less, not more.  The
	 * ICMPv4 payload length for unreachable messages is:
	 *	original IP header + 8 bytes of L4 (if there are any).
	 *
	 * We determine if there are at least 8 bytes of L4 data following IP
	 * header first.
	 */
	icmp_pld_len = (fin->fin_dlen > ICMPERR_ICMPHLEN) ?
		ICMPERR_ICMPHLEN : fin->fin_dlen;
	/*
	 * Since we don't want to copy more data than necessary, we must trim
	 * the original mblk here.  The right way (STREAMish) would be to use
	 * adjmsg() to trim it.  However we would have to calculate the length
	 * argument for adjmsg() from pointers we already have here.
	 *
	 * Since we have pointers and offsets, it's faster and easier for
	 * us to just adjust pointers by hand instead of using adjmsg().
	 */
	fin->fin_m->b_wptr = (unsigned char *) fin->fin_dp;
	fin->fin_m->b_wptr += icmp_pld_len;
	icmp_pld_len = fin->fin_m->b_wptr - (unsigned char *) fin->fin_ip;

	/*
	 * Also we don't want to copy any L2 stuff, which might precede IP
	 * header, so we have have to set b_rptr to point to the start of IP
	 * header.
	 */
	fin->fin_m->b_rptr += fin->fin_ipoff;
	if ((mblk_ip = copyb(fin->fin_m)) == NULL)
		return (-1);
	fin->fin_m->b_rptr -= fin->fin_ipoff;

	/*
	 * Step (2)
	 *
	 * Create an ICMP header, which will be appened to original mblk later.
	 * ICMP header is just another mblk.
	 */
	mblk_icmp = (mblk_t *) allocb(ICMPERR_ICMPHLEN, BPRI_HI);
	if (mblk_icmp == NULL) {
		FREE_MB_T(mblk_ip);
		return (-1);
	}

	MTYPE(mblk_icmp) = M_DATA;
	icmp = (struct icmp *) mblk_icmp->b_wptr;
	icmp->icmp_type = ICMP_UNREACH;
	icmp->icmp_code = fin->fin_icode & 0xFF;
	icmp->icmp_void = 0;
	icmp->icmp_cksum = 0;
	mblk_icmp->b_wptr += ICMPERR_ICMPHLEN;

	/*
	 * Step (3)
	 *
	 * Complete ICMP packet - link ICMP header with L4 data from original
	 * IP packet.
	 */
	linkb(mblk_icmp, mblk_ip);

	/*
	 * Step (4)
	 *
	 * Swap IP addresses and change IP header fields accordingly in
	 * original IP packet.
	 *
	 * There is a rule option return-icmp as a dest for physical
	 * interfaces. This option becomes useless for loopback, since IPF box
	 * uses same address as a loopback destination. We ignore the option
	 * here, the ICMP packet will always look like as it would have been
	 * sent from the original destination host.
	 */
	tmp_src = fin->fin_ip->ip_src;
	fin->fin_ip->ip_src = fin->fin_ip->ip_dst;
	fin->fin_ip->ip_dst = tmp_src;
	fin->fin_ip->ip_p = IPPROTO_ICMP;
	fin->fin_ip->ip_sum = 0;

	/*
	 * Step (5)
	 *
	 * We trim the orignal mblk to hold IP header only.
	 */
	fin->fin_m->b_wptr = fin->fin_dp;
	orig_iphdr_len = fin->fin_m->b_wptr -
			    (fin->fin_m->b_rptr + fin->fin_ipoff);
	fin->fin_ip->ip_len = htons(icmp_pld_len + ICMPERR_ICMPHLEN +
			    orig_iphdr_len);

	/*
	 * ICMP chksum calculation. The data we are calculating chksum for are
	 * spread over two mblks, therefore we have to use two for loops.
	 *
	 * First for loop computes chksum part for ICMP header.
	 */
	buf = (uint16_t *) icmp;
	len = ICMPERR_ICMPHLEN;
	for (sum = 0; len > 1; len -= 2)
		sum += *buf++;

	/*
	 * Here we add chksum part for ICMP payload.
	 */
	len = icmp_pld_len;
	buf = (uint16_t *) mblk_ip->b_rptr;
	for (; len > 1; len -= 2)
		sum += *buf++;

	/*
	 * Chksum is done.
	 */
	sum = (sum >> 16) + (sum & 0xffff);
	sum += (sum >> 16);
	icmp->icmp_cksum = ~sum;

	/*
	 * Step (6)
	 *
	 * Release all packet mblks, except the first one.
	 */
	if (fin->fin_m->b_cont != NULL) {
		FREE_MB_T(fin->fin_m->b_cont);
	}

	/*
	 * Append ICMP payload to first mblk, which already contains new IP
	 * header.
	 */
	linkb(fin->fin_m, mblk_icmp);

	return (0);
}

#ifdef USE_INET6
/* ------------------------------------------------------------------------ */
/* Function:    fr_make_icmp_v6                                             */
/* Returns:     int - 0 on success, -1 on failure			    */
/* Parameters:  fin(I) - pointer to packet information                      */
/*									    */
/* Please read comment at fr_make_icmp() wrapper function to get an idea    */
/* what and why is going to happen here. Once you read the comment there,   */
/* continue here with next paragraph.					    */
/*									    */
/* This function turns IPv6 packet (UDP, TCP, ...) into ICMPv6 response.    */
/* The algorithm is fairly simple:					    */
/*	1) We need to get copy of complete mblk.			    */
/*									    */
/*	2) New ICMPv6 header is created.				    */
/*									    */
/*	3) The copy of original mblk with packet is linked to ICMPv6	    */
/*	   header.							    */
/*									    */
/*	4) The checksum must be adjusted.				    */
/*									    */
/*	5) IP addresses in original mblk are swapped and IP header data	    */
/*	   are adjusted (protocol number).				    */
/*									    */
/*	6) Original mblk is trimmed to hold IPv6 header only, then it is    */
/*	   linked with the ICMPv6 data we got from (3).			    */
/* ------------------------------------------------------------------------ */
static int fr_make_icmp_v6(fin)
fr_info_t *fin;
{
	struct icmp6_hdr *icmp6;
	tcphdr_t *tcp;
	struct in6_addr	tmp_src6;
	size_t icmp_pld_len;
	mblk_t *mblk_ip, *mblk_icmp;

	if (fin->fin_v != 6)
		return (-1);

	/*
	 * If we are dealing with TCP, then packet must SYN/FIN to be routed by
	 * IP stack. If it is not SYN/FIN, then we must drop it silently.
	 */
	tcp = (tcphdr_t *) fin->fin_dp;

	if ((fin->fin_p == IPPROTO_TCP) &&
	    ((tcp == NULL) || ((tcp->th_flags & (TH_SYN | TH_FIN)) == 0)))
		return (-1);

	/*
	 * Step (1)
	 *
	 * We need to copy complete packet in case of IPv6, no trimming is
	 * needed (except the L2 headers).
	 */
	icmp_pld_len = M_LEN(fin->fin_m);
	fin->fin_m->b_rptr += fin->fin_ipoff;
	if ((mblk_ip = copyb(fin->fin_m)) == NULL)
		return (-1);
	fin->fin_m->b_rptr -= fin->fin_ipoff;

	/*
	 * Step (2)
	 *
	 * Allocate and create ICMP header.
	 */
	mblk_icmp = (mblk_t *) allocb(sizeof (struct icmp6_hdr),
			BPRI_HI);

	if (mblk_icmp == NULL)
		return (-1);

	MTYPE(mblk_icmp) = M_DATA;
	icmp6 =  (struct icmp6_hdr *) mblk_icmp->b_wptr;
	icmp6->icmp6_type = ICMP6_DST_UNREACH;
	icmp6->icmp6_code = fin->fin_icode & 0xFF;
	icmp6->icmp6_data32[0] = 0;
	mblk_icmp->b_wptr += sizeof (struct icmp6_hdr);

	/*
	 * Step (3)
	 *
	 * Link the copy of IP packet to ICMP header.
	 */
	linkb(mblk_icmp, mblk_ip);

	/*
	 * Step (4)
	 *
	 * Calculate chksum - this is much more easier task than in case of
	 * IPv4  - ICMPv6 chksum only covers IP addresses, and payload length.
	 * We are making compensation just for change of packet length.
	 */
	icmp6->icmp6_cksum = icmp_pld_len + sizeof (struct icmp6_hdr);

	/*
	 * Step (5)
	 *
	 * Swap IP addresses.
	 */
	tmp_src6 = fin->fin_ip6->ip6_src;
	fin->fin_ip6->ip6_src = fin->fin_ip6->ip6_dst;
	fin->fin_ip6->ip6_dst = tmp_src6;

	/*
	 * and adjust IP header data.
	 */
	fin->fin_ip6->ip6_nxt = IPPROTO_ICMPV6;
	fin->fin_ip6->ip6_plen = htons(icmp_pld_len + sizeof (struct icmp6_hdr));

	/*
	 * Step (6)
	 *
	 * We must release all linked mblks from original packet and keep only
	 * the first mblk with IP header to link ICMP data.
	 */
	fin->fin_m->b_wptr = (unsigned char *) fin->fin_ip6 + sizeof (ip6_t);

	if (fin->fin_m->b_cont != NULL) {
		FREE_MB_T(fin->fin_m->b_cont);
	}

	/*
	 * Append ICMP payload to IP header.
	 */
	linkb(fin->fin_m, mblk_icmp);

	return (0);
}
#endif	/* USE_INET6 */

/* ------------------------------------------------------------------------ */
/* Function:    fr_make_icmp                                                */
/* Returns:     int - 0 on success, -1 on failure			    */
/* Parameters:  fin(I) - pointer to packet information                      */
/*                                                                          */
/* We must alter the original mblks passed to IPF from IP stack via	    */
/* FW_HOOKS. The reasons why we must alter packet are discussed within	    */
/* comment at fr_make_rst() function.					    */
/*									    */
/* The fr_make_icmp() function acts as a wrapper, which passes the code	    */
/* execution to	fr_make_icmp_v4() or fr_make_icmp_v6() depending on	    */
/* protocol version. However there are some details, which are common to    */
/* both IP versions. The details are going to be explained here.	    */
/*                                                                          */
/* The packet looks as follows:						    */
/*    xxx | IP hdr | IP payload    ...	|				    */
/*    ^   ^        ^           	        ^				    */
/*    |   |        |           	        |				    */
/*    |   |        |		fin_m->b_wptr = fin->fin_dp + fin->fin_dlen */
/*    |   |        |							    */
/*    |   |        `- fin_m->fin_dp (in case of IPv4 points to L4 header)   */
/*    |   |								    */
/*    |   `- fin_m->b_rptr + fin_ipoff (fin_ipoff is most likely 0 in case  */
/*    |      of loopback)						    */
/*    |  								    */
/*    `- fin_m->b_rptr -  points to L2 header in case of physical NIC	    */
/*                                                                          */
/* All relevant IP headers are pulled up into the first mblk. It happened   */
/* well in advance before the matching rule was found (the rule, which took */
/* us here, to fr_make_icmp() function).				    */
/*                                                                          */
/* Both functions will turn packet passed in fin->fin_m mblk into a new	    */
/* packet. New packet will be represented as chain of mblks.		    */
/* orig mblk |- b_cont ---.						    */
/*    ^                    `-> ICMP hdr |- b_cont--.			    */
/*    |	                          ^	            `-> duped orig mblk	    */
/*    |                           |				^	    */
/*    `- The original mblk        |				|	    */
/*       will be trimmed to       |				|	    */
/*       to contain IP header     |				|	    */
/*       only                     |				|	    */
/*                                |				|	    */
/*                                `- This is newly		|           */
/*                                   allocated mblk to		|	    */
/*                                   hold ICMPv6 data.		|	    */
/*								|	    */
/*								|	    */
/*								|	    */
/*	    This is the copy of original mblk, it will contain -'	    */
/*	    orignal IP  packet in case of ICMPv6. In case of		    */
/*	    ICMPv4 it will contain up to 8 bytes of IP payload		    */
/*	    (TCP/UDP/L4) data from original packet.			    */
/* ------------------------------------------------------------------------ */
int fr_make_icmp(fin)
fr_info_t *fin;
{
	int rv;

	if (fin->fin_v == 4)
		rv = fr_make_icmp_v4(fin);
#ifdef USE_INET6
	else if (fin->fin_v == 6)
		rv = fr_make_icmp_v6(fin);
#endif
	else
		rv = -1;

	return (rv);
}

/* ------------------------------------------------------------------------ */
/* Function:    fr_buf_sum						    */
/* Returns:     unsigned int - sum of buffer buf			    */
/* Parameters:  buf - pointer to buf we want to sum up			    */
/*              len - length of buffer buf				    */
/*                                                                          */
/* Sums buffer buf. The result is used for chksum calculation. The buf	    */
/* argument must be aligned.						    */
/* ------------------------------------------------------------------------ */
static uint32_t fr_buf_sum(buf, len)
const void *buf;
unsigned int len;
{
	uint32_t	sum = 0;
	uint16_t	*b = (uint16_t *)buf;

	while (len > 1) {
		sum += *b++;
		len -= 2;
	}

	if (len == 1)
		sum += htons((*(unsigned char *)b) << 8);

	return (sum);
}

/* ------------------------------------------------------------------------ */
/* Function:    fr_calc_chksum						    */
/* Returns:     void							    */
/* Parameters:  fin - pointer to fr_info_t instance with packet data	    */
/*              pkt - pointer to duplicated packet			    */
/*                                                                          */
/* Calculates all chksums (L3, L4) for packet pkt. Works for both IP	    */
/* versions.								    */
/* ------------------------------------------------------------------------ */
void fr_calc_chksum(fin, pkt)
fr_info_t *fin;
mb_t *pkt;
{
	struct pseudo_hdr {
		union {
			struct in_addr	in4;
#ifdef USE_INET6
			struct in6_addr	in6;
#endif
		} src_addr;
		union {
			struct in_addr	in4;
#ifdef USE_INET6
			struct in6_addr	in6;
#endif
		} dst_addr;
		char		zero;
		char		proto;
		uint16_t	len;
	}	phdr;
	uint32_t	sum, ip_sum;
	void	*buf;
	uint16_t	*l4_csum_p;
	tcphdr_t	*tcp;
	udphdr_t	*udp;
	icmphdr_t	*icmp;
#ifdef USE_INET6
	struct icmp6_hdr	*icmp6;
#endif
	ip_t		*ip;
	unsigned int	len;
	int		pld_len;

	/*
	 * We need to pullup the packet to the single continuous buffer to avoid
	 * potential misaligment of b_rptr member in mblk chain.
	 */
	if (pullupmsg(pkt, -1) == 0) {
		cmn_err(CE_WARN, "Failed to pullup loopback pkt -> chksum"
		    " will not be computed by IPF");
		return;
	}

	/*
	 * It is guaranteed IP header starts right at b_rptr, because we are
	 * working with a copy of the original packet.
	 *
	 * Compute pseudo header chksum for TCP and UDP.
	 */
	if ((fin->fin_p == IPPROTO_UDP) ||
	    (fin->fin_p == IPPROTO_TCP)) {
		bzero(&phdr, sizeof (phdr));
#ifdef USE_INET6
		if (fin->fin_v == 6) {
			phdr.src_addr.in6 = fin->fin_srcip6;
			phdr.dst_addr.in6 = fin->fin_dstip6;
		} else {
			phdr.src_addr.in4 = fin->fin_src;
			phdr.dst_addr.in4 = fin->fin_dst;
		}
#else
		phdr.src_addr.in4 = fin->fin_src;
		phdr.dst_addr.in4 = fin->fin_dst;
#endif
		phdr.zero = (char) 0;
		phdr.proto = fin->fin_p;
		phdr.len = htons((uint16_t)fin->fin_dlen);
		sum = fr_buf_sum(&phdr, (unsigned int)sizeof (phdr));
	} else {
		sum = 0;
	}

	/*
	 * Set pointer to the L4 chksum field in the packet, set buf pointer to
	 * the L4 header start.
	 */
	switch (fin->fin_p) {
		case IPPROTO_UDP:
			udp = (udphdr_t *)(pkt->b_rptr + fin->fin_hlen);
			l4_csum_p = &udp->uh_sum;
			buf = udp;
			break;
		case IPPROTO_TCP:
			tcp = (tcphdr_t *)(pkt->b_rptr + fin->fin_hlen);
			l4_csum_p = &tcp->th_sum;
			buf = tcp;
			break;
		case IPPROTO_ICMP:
			icmp = (icmphdr_t *)(pkt->b_rptr + fin->fin_hlen);
			l4_csum_p = &icmp->icmp_cksum;
			buf = icmp;
			break;
#ifdef USE_INET6
		case IPPROTO_ICMPV6:
			icmp6 = (struct icmp6_hdr *)(pkt->b_rptr + fin->fin_hlen);
			l4_csum_p = &icmp6->icmp6_cksum;
			buf = icmp6;
			break;
#endif
		default:
			l4_csum_p = NULL;
	}

	/*
	 * Compute L4 chksum if needed.
	 */
	if (l4_csum_p != NULL) {
		*l4_csum_p = (uint16_t)0;
		pld_len = fin->fin_dlen;
		len = pkt->b_wptr - (unsigned char *)buf;
		ASSERT(len == pld_len);
		/*
		 * Add payload sum to pseudoheader sum.
		 */
		sum += fr_buf_sum(buf, len);
		while (sum >> 16)
			sum = (sum & 0xFFFF) + (sum >> 16);

		*l4_csum_p = ~((uint16_t)sum);
		DTRACE_PROBE1(l4_sum, uint16_t, *l4_csum_p);
	}

	/*
	 * The IP header chksum is needed just for IPv4.
	 */
	if (fin->fin_v == 4) {
		/*
		 * Compute IPv4 header chksum.
		 */
		ip = (ip_t *)pkt->b_rptr;
		ip->ip_sum = (uint16_t)0;
		ip_sum = fr_buf_sum(ip, (unsigned int)fin->fin_hlen);
		while (ip_sum >> 16)
			ip_sum = (ip_sum & 0xFFFF) + (ip_sum >> 16);

		ip->ip_sum = ~((uint16_t)ip_sum);
		DTRACE_PROBE1(l3_sum, uint16_t, ip->ip_sum);
	}

	return;
}

#endif	/* _KERNEL && SOLARIS2 >= 10 */<|MERGE_RESOLUTION|>--- conflicted
+++ resolved
@@ -1268,7 +1268,6 @@
 ipf_stack_t *ifs;
 {
 	net_handle_t nif;
-<<<<<<< HEAD
  
  	if (v == 4)
 		nif = ifs->ifs_ipf_ipv4;
@@ -1278,17 +1277,6 @@
 		return 0;
 
 	return (net_phylookup(nif, name));
-=======
-
-  	if (v == 4)
- 		nif = ifs->ifs_ipf_ipv4;
-  	else if (v == 6)
- 		nif = ifs->ifs_ipf_ipv6;
-  	else
- 		return 0;
-
- 	return (net_phylookup(nif, name));
->>>>>>> d32f26ee
 }
 
 /*
