--- conflicted
+++ resolved
@@ -23,12 +23,8 @@
 # Copyright (c) 1991, 2010, Oracle and/or its affiliates. All rights reserved.
 # Copyright (c) 2011, 2014 by Delphix. All rights reserved.
 # Copyright (c) 2013 by Saso Kiselkov. All rights reserved.
-<<<<<<< HEAD
-# Copyright 2015 Nexenta Systems, Inc.  All rights reserved.
 # Copyright 2015, Joyent, Inc.
-=======
 # Copyright 2018 Nexenta Systems, Inc.
->>>>>>> 9fed930b
 # Copyright 2016 Garrett D'Amore <garrett@damore.org>
 # Copyright 2017 Joyent, Inc.
 # Copyright 2016 OmniTI Computer Consulting, Inc.  All rights reserved.
