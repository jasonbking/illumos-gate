#
# CDDL HEADER START
#
# The contents of this file are subject to the terms of the
# Common Development and Distribution License (the "License").
# You may not use this file except in compliance with the License.
#
# You can obtain a copy of the license at usr/src/OPENSOLARIS.LICENSE
# or http://www.opensolaris.org/os/licensing.
# See the License for the specific language governing permissions
# and limitations under the License.
#
# When distributing Covered Code, include this CDDL HEADER in each
# file and include the License file at usr/src/OPENSOLARIS.LICENSE.
# If applicable, add the following below this CDDL HEADER, with the
# fields enclosed by brackets "[]" replaced with your own identifying
# information: Portions Copyright [yyyy] [name of copyright owner]
#
# CDDL HEADER END
#

#
# Copyright (c) 1991, 2010, Oracle and/or its affiliates. All rights reserved.
# Copyright (c) 2012 Joyent, Inc.  All rights reserved.
# Copyright (c) 2012 Nexenta Systems, Inc. All rights reserved.
# Copyright (c) 2012 by Delphix. All rights reserved.
# Copyright (c) 2013 by Saso Kiselkov. All rights reserved.
#

#
# This Makefile defines all file modules for the directory uts/common
# and its children. These are the source files which may be considered
# common to all SunOS systems.

i386_CORE_OBJS += \
		atomic.o	\
		avintr.o	\
		pic.o

sparc_CORE_OBJS +=

COMMON_CORE_OBJS +=		\
		beep.o		\
		bitset.o	\
		bp_map.o	\
		brand.o		\
		cpucaps.o	\
		cmt.o		\
		cmt_policy.o	\
		cpu.o		\
		cpu_event.o	\
		cpu_intr.o	\
		cpu_pm.o	\
		cpupart.o	\
		cap_util.o	\
		disp.o		\
		group.o		\
		kstat_fr.o	\
		iscsiboot_prop.o	\
		lgrp.o		\
		lgrp_topo.o	\
		mmapobj.o	\
		mutex.o		\
		page_lock.o	\
		page_retire.o	\
		panic.o		\
		param.o		\
		pg.o		\
		pghw.o		\
		putnext.o	\
		rctl_proc.o	\
		rwlock.o	\
		seg_kmem.o	\
		softint.o	\
		string.o	\
		strtol.o	\
		strtoul.o	\
		strtoll.o	\
		strtoull.o	\
		thread_intr.o	\
		vm_page.o	\
		vm_pagelist.o	\
		zlib_obj.o	\
		clock_tick.o

CORE_OBJS +=	$(COMMON_CORE_OBJS) $($(MACH)_CORE_OBJS)

ZLIB_OBJS =	zutil.o zmod.o zmod_subr.o \
		adler32.o crc32.o deflate.o inffast.o \
		inflate.o inftrees.o trees.o

GENUNIX_OBJS +=	\
		access.o	\
		acl.o		\
		acl_common.o	\
		adjtime.o	\
		alarm.o		\
		aio_subr.o	\
		auditsys.o	\
		audit_core.o	\
		audit_zone.o	\
		audit_memory.o	\
		autoconf.o	\
		avl.o		\
		bdev_dsort.o	\
		bio.o		\
		bitmap.o	\
		blabel.o	\
		brandsys.o	\
		bz2blocksort.o	\
		bz2compress.o	\
		bz2decompress.o	\
		bz2randtable.o	\
		bz2bzlib.o	\
		bz2crctable.o	\
		bz2huffman.o	\
		callb.o		\
		callout.o	\
		chdir.o		\
		chmod.o		\
		chown.o		\
		cladm.o		\
		class.o		\
		clock.o		\
		clock_highres.o	\
		clock_realtime.o\
		close.o		\
		compress.o	\
		condvar.o	\
		conf.o		\
		console.o	\
		contract.o	\
		copyops.o	\
		core.o		\
		corectl.o	\
		cred.o		\
		cs_stubs.o	\
		dacf.o		\
		dacf_clnt.o	\
		damap.o	\
		cyclic.o	\
		ddi.o		\
		ddifm.o		\
		ddi_hp_impl.o	\
		ddi_hp_ndi.o	\
		ddi_intr.o	\
		ddi_intr_impl.o	\
		ddi_intr_irm.o	\
		ddi_nodeid.o	\
		ddi_periodic.o	\
		devcfg.o	\
		devcache.o	\
		device.o	\
		devid.o		\
		devid_cache.o	\
		devid_scsi.o	\
		devid_smp.o	\
		devpolicy.o	\
		disp_lock.o	\
		dnlc.o		\
		driver.o	\
		dumpsubr.o	\
		driver_lyr.o	\
		dtrace_subr.o	\
		errorq.o	\
		etheraddr.o	\
		evchannels.o	\
		exacct.o	\
		exacct_core.o	\
		exec.o		\
		exit.o		\
		fbio.o		\
		fcntl.o		\
		fdbuffer.o	\
		fdsync.o	\
		fem.o		\
		ffs.o		\
		fio.o		\
		flock.o		\
		fm.o		\
		fork.o		\
		vpm.o		\
		fs_reparse.o	\
		fs_subr.o	\
		fsflush.o	\
		ftrace.o	\
		getcwd.o	\
		getdents.o	\
		getloadavg.o	\
		getpagesizes.o	\
		getpid.o	\
		gfs.o		\
		rusagesys.o	\
		gid.o		\
		groups.o	\
		grow.o		\
		hat_refmod.o	\
		id32.o		\
		id_space.o	\
		inet_ntop.o	\
		instance.o	\
		ioctl.o		\
		ip_cksum.o	\
		issetugid.o	\
		ippconf.o	\
		kcpc.o		\
		kdi.o		\
		kiconv.o	\
		klpd.o		\
		kmem.o		\
		ksyms_snapshot.o	\
		l_strplumb.o	\
		labelsys.o	\
		link.o		\
		list.o		\
		lockstat_subr.o	\
		log_sysevent.o	\
		logsubr.o	\
		lookup.o	\
		lseek.o		\
		ltos.o		\
		lwp.o		\
		lwp_create.o	\
		lwp_info.o	\
		lwp_self.o	\
		lwp_sobj.o	\
		lwp_timer.o	\
		lwpsys.o	\
		main.o		\
		mmapobjsys.o	\
		memcntl.o	\
		memstr.o	\
		lgrpsys.o	\
		mkdir.o		\
		mknod.o		\
		mount.o		\
		move.o		\
		msacct.o	\
		multidata.o	\
		nbmlock.o	\
		ndifm.o		\
		nice.o		\
		netstack.o	\
		ntptime.o	\
		nvpair.o	\
		nvpair_alloc_system.o	\
		nvpair_alloc_fixed.o	\
		fnvpair.o	\
		octet.o		\
		open.o		\
		p_online.o	\
		pathconf.o	\
		pathname.o	\
		pause.o		\
		serializer.o	\
		pci_intr_lib.o	\
		pci_cap.o	\
		pcifm.o		\
		pgrp.o		\
		pgrpsys.o	\
		pid.o		\
		pkp_hash.o	\
		policy.o	\
		poll.o		\
		pool.o		\
		pool_pset.o	\
		port_subr.o	\
		ppriv.o		\
		printf.o	\
		priocntl.o	\
		priv.o		\
		priv_const.o	\
		proc.o		\
		procset.o	\
		processor_bind.o	\
		processor_info.o	\
		profil.o	\
		project.o	\
		qsort.o		\
		rctl.o		\
		rctlsys.o	\
		readlink.o	\
		refstr.o	\
		rename.o	\
		resolvepath.o	\
		retire_store.o	\
		process.o	\
		rlimit.o	\
		rmap.o		\
		rw.o		\
		rwstlock.o	\
		sad_conf.o	\
		sid.o		\
		sidsys.o	\
		sched.o		\
		schedctl.o	\
		sctp_crc32.o	\
		seg_dev.o	\
		seg_kp.o	\
		seg_kpm.o	\
		seg_map.o	\
		seg_vn.o	\
		seg_spt.o	\
		semaphore.o	\
		sendfile.o	\
		session.o	\
		share.o		\
		shuttle.o	\
		sig.o		\
		sigaction.o	\
		sigaltstack.o	\
		signotify.o	\
		sigpending.o	\
		sigprocmask.o	\
		sigqueue.o	\
		sigsendset.o	\
		sigsuspend.o	\
		sigtimedwait.o	\
		sleepq.o	\
		sock_conf.o	\
		space.o		\
		sscanf.o	\
		stat.o		\
		statfs.o	\
		statvfs.o	\
		stol.o		\
		str_conf.o	\
		strcalls.o	\
		stream.o	\
		streamio.o	\
		strext.o	\
		strsubr.o	\
		strsun.o	\
		subr.o		\
		sunddi.o	\
		sunmdi.o	\
		sunndi.o	\
		sunpci.o	\
		sunpm.o		\
		sundlpi.o	\
		suntpi.o	\
		swap_subr.o	\
		swap_vnops.o	\
		symlink.o	\
		sync.o		\
		sysclass.o	\
		sysconfig.o	\
		sysent.o	\
		sysfs.o		\
		systeminfo.o	\
		task.o		\
		taskq.o		\
		tasksys.o	\
		time.o		\
		timer.o		\
		times.o		\
		timers.o	\
		thread.o	\
		tlabel.o	\
		tnf_res.o	\
		turnstile.o	\
		tty_common.o	\
		u8_textprep.o	\
		uadmin.o	\
		uconv.o		\
		ucredsys.o	\
		uid.o		\
		umask.o		\
		umount.o	\
		uname.o		\
		unix_bb.o	\
		unlink.o	\
		urw.o		\
		utime.o		\
		utssys.o	\
		uucopy.o	\
		vfs.o		\
		vfs_conf.o	\
		vmem.o		\
		vm_anon.o	\
		vm_as.o		\
		vm_meter.o	\
		vm_pageout.o	\
		vm_pvn.o	\
		vm_rm.o		\
		vm_seg.o	\
		vm_subr.o	\
		vm_swap.o	\
		vm_usage.o	\
		vnode.o		\
		vuid_queue.o	\
		vuid_store.o	\
		waitq.o		\
		watchpoint.o	\
		yield.o		\
		scsi_confdata.o	\
		xattr.o		\
		xattr_common.o	\
		xdr_mblk.o	\
		xdr_mem.o	\
		xdr.o		\
		xdr_array.o	\
		xdr_refer.o	\
		xhat.o		\
		zone.o

#
#	Stubs for the stand-alone linker/loader
#
sparc_GENSTUBS_OBJS =	\
	kobj_stubs.o

i386_GENSTUBS_OBJS =

COMMON_GENSTUBS_OBJS =

GENSTUBS_OBJS += $(COMMON_GENSTUBS_OBJS) $($(MACH)_GENSTUBS_OBJS)

#
#	DTrace and DTrace Providers
#
DTRACE_OBJS += dtrace.o dtrace_isa.o dtrace_asm.o

SDT_OBJS += sdt_subr.o

PROFILE_OBJS += profile.o

SYSTRACE_OBJS += systrace.o

LOCKSTAT_OBJS += lockstat.o

FASTTRAP_OBJS += fasttrap.o fasttrap_isa.o

DCPC_OBJS += dcpc.o

#
#	Driver (pseudo-driver) Modules
#
IPP_OBJS +=	ippctl.o

AUDIO_OBJS += audio_client.o audio_ddi.o audio_engine.o \
	   audio_fltdata.o audio_format.o audio_ctrl.o \
	   audio_grc3.o audio_output.o audio_input.o \
	   audio_oss.o audio_sun.o

AUDIOEMU10K_OBJS += audioemu10k.o

AUDIOENS_OBJS += audioens.o

AUDIOVIA823X_OBJS += audiovia823x.o

AUDIOVIA97_OBJS += audiovia97.o

AUDIO1575_OBJS += audio1575.o

AUDIO810_OBJS += audio810.o

AUDIOCMI_OBJS += audiocmi.o

AUDIOCMIHD_OBJS += audiocmihd.o

AUDIOHD_OBJS +=	audiohd.o

AUDIOIXP_OBJS += audioixp.o

AUDIOLS_OBJS += audiols.o

AUDIOP16X_OBJS += audiop16x.o

AUDIOPCI_OBJS += audiopci.o

AUDIOSOLO_OBJS += audiosolo.o

AUDIOTS_OBJS +=	audiots.o

AC97_OBJS += ac97.o ac97_ad.o ac97_alc.o ac97_cmi.o

BLKDEV_OBJS += blkdev.o

CARDBUS_OBJS += cardbus.o cardbus_hp.o cardbus_cfg.o

CONSKBD_OBJS += conskbd.o

CONSMS_OBJS +=	consms.o

OLDPTY_OBJS +=	tty_ptyconf.o

PTC_OBJS +=	tty_pty.o

PTSL_OBJS +=	tty_pts.o

PTM_OBJS +=	ptm.o

MII_OBJS +=	mii.o mii_cicada.o mii_natsemi.o mii_intel.o mii_qualsemi.o \
		mii_marvell.o mii_realtek.o mii_other.o

PTS_OBJS +=	pts.o

PTY_OBJS +=	ptms_conf.o

SAD_OBJS +=	sad.o

MD4_OBJS +=	md4.o md4_mod.o

MD5_OBJS +=	md5.o md5_mod.o

SHA1_OBJS +=	sha1.o sha1_mod.o

SHA2_OBJS +=	sha2.o sha2_mod.o

IPGPC_OBJS +=   classifierddi.o classifier.o filters.o trie.o table.o \
		ba_table.o

DSCPMK_OBJS +=	dscpmk.o dscpmkddi.o

DLCOSMK_OBJS +=	dlcosmk.o dlcosmkddi.o

FLOWACCT_OBJS +=	flowacctddi.o flowacct.o

TOKENMT_OBJS +=	tokenmt.o tokenmtddi.o

TSWTCL_OBJS +=	tswtcl.o tswtclddi.o

ARP_OBJS +=	arpddi.o

ICMP_OBJS +=	icmpddi.o

ICMP6_OBJS +=	icmp6ddi.o

RTS_OBJS +=	rtsddi.o

IP_ICMP_OBJS =	icmp.o icmp_opt_data.o
IP_RTS_OBJS =	rts.o rts_opt_data.o
IP_TCP_OBJS =	tcp.o tcp_fusion.o tcp_opt_data.o tcp_sack.o tcp_stats.o \
		tcp_misc.o tcp_timers.o tcp_time_wait.o tcp_tpi.o tcp_output.o \
		tcp_input.o tcp_socket.o tcp_bind.o tcp_cluster.o tcp_tunables.o
IP_UDP_OBJS =	udp.o udp_opt_data.o udp_tunables.o udp_stats.o
IP_SCTP_OBJS =	sctp.o sctp_opt_data.o sctp_output.o \
		sctp_init.o sctp_input.o sctp_cookie.o \
		sctp_conn.o sctp_error.o sctp_snmp.o \
		sctp_tunables.o sctp_shutdown.o sctp_common.o \
		sctp_timer.o sctp_heartbeat.o sctp_hash.o \
		sctp_bind.o sctp_notify.o sctp_asconf.o \
		sctp_addr.o tn_ipopt.o tnet.o ip_netinfo.o \
		sctp_misc.o
IP_ILB_OBJS =	ilb.o ilb_nat.o ilb_conn.o ilb_alg_hash.o ilb_alg_rr.o

IP_OBJS +=	igmp.o ipmp.o ip.o ip6.o ip6_asp.o ip6_if.o ip6_ire.o \
		ip6_rts.o ip_if.o ip_ire.o ip_listutils.o ip_mroute.o \
		ip_multi.o ip2mac.o ip_ndp.o ip_rts.o ip_srcid.o \
		ipddi.o ipdrop.o mi.o nd.o tunables.o optcom.o snmpcom.o \
		ipsec_loader.o spd.o ipclassifier.o inet_common.o ip_squeue.o \
		squeue.o ip_sadb.o ip_ftable.o proto_set.o radix.o ip_dummy.o \
		ip_helper_stream.o ip_tunables.o \
		ip_output.o ip_input.o ip6_input.o ip6_output.o ip_arp.o \
		conn_opt.o ip_attr.o ip_dce.o \
		$(IP_ICMP_OBJS) \
		$(IP_RTS_OBJS) \
		$(IP_TCP_OBJS) \
		$(IP_UDP_OBJS) \
		$(IP_SCTP_OBJS) \
		$(IP_ILB_OBJS)

IP6_OBJS +=	ip6ddi.o

HOOK_OBJS +=	hook.o

NETI_OBJS +=	neti_impl.o neti_mod.o neti_stack.o

KEYSOCK_OBJS +=	keysockddi.o keysock.o keysock_opt_data.o

IPNET_OBJS +=	ipnet.o ipnet_bpf.o

SPDSOCK_OBJS += spdsockddi.o spdsock.o spdsock_opt_data.o

IPSECESP_OBJS += ipsecespddi.o ipsecesp.o

IPSECAH_OBJS +=	ipsecahddi.o ipsecah.o sadb.o

SPPP_OBJS +=	sppp.o sppp_dlpi.o sppp_mod.o s_common.o

SPPPTUN_OBJS +=	sppptun.o sppptun_mod.o

SPPPASYN_OBJS += spppasyn.o spppasyn_mod.o

SPPPCOMP_OBJS += spppcomp.o spppcomp_mod.o deflate.o bsd-comp.o vjcompress.o \
		zlib.o

TCP_OBJS +=	tcpddi.o

TCP6_OBJS +=	tcp6ddi.o

NCA_OBJS +=	ncaddi.o

SDP_SOCK_MOD_OBJS += sockmod_sdp.o socksdp.o socksdpsubr.o

SCTP_SOCK_MOD_OBJS += sockmod_sctp.o socksctp.o socksctpsubr.o

PFP_SOCK_MOD_OBJS += sockmod_pfp.o

RDS_SOCK_MOD_OBJS += sockmod_rds.o

RDS_OBJS +=	rdsddi.o rdssubr.o rds_opt.o rds_ioctl.o

RDSIB_OBJS +=	rdsib.o rdsib_ib.o rdsib_cm.o rdsib_ep.o rdsib_buf.o \
		rdsib_debug.o rdsib_sc.o

RDSV3_OBJS +=	af_rds.o rdsv3_ddi.o bind.o loop.o threads.o connection.o \
		transport.o cong.o sysctl.o message.o rds_recv.o send.o \
		stats.o info.o page.o rdma_transport.o ib_ring.o ib_rdma.o \
		ib_recv.o ib.o ib_send.o ib_sysctl.o ib_stats.o ib_cm.o \
		rdsv3_sc.o rdsv3_debug.o rdsv3_impl.o rdma.o rdsv3_af_thr.o

ISER_OBJS +=	iser.o iser_cm.o iser_cq.o iser_ib.o iser_idm.o \
		iser_resource.o iser_xfer.o

UDP_OBJS +=	udpddi.o

UDP6_OBJS +=	udp6ddi.o

SY_OBJS +=	gentty.o

TCO_OBJS +=	ticots.o

TCOO_OBJS +=	ticotsord.o

TCL_OBJS +=	ticlts.o

TL_OBJS +=	tl.o

DUMP_OBJS +=	dump.o

BPF_OBJS +=	bpf.o bpf_filter.o bpf_mod.o bpf_dlt.o bpf_mac.o

CLONE_OBJS +=	clone.o

CN_OBJS +=	cons.o

DLD_OBJS +=	dld_drv.o dld_proto.o dld_str.o dld_flow.o

DLS_OBJS +=	dls.o dls_link.o dls_mod.o dls_stat.o dls_mgmt.o

GLD_OBJS +=     gld.o gldutil.o

MAC_OBJS +=     mac.o  mac_bcast.o mac_client.o mac_datapath_setup.o mac_flow.o \
		mac_hio.o mac_mod.o mac_ndd.o mac_provider.o mac_sched.o \
		mac_protect.o mac_soft_ring.o mac_stat.o mac_util.o

MAC_6TO4_OBJS +=	mac_6to4.o

MAC_ETHER_OBJS +=	mac_ether.o

MAC_IPV4_OBJS +=	mac_ipv4.o

MAC_IPV6_OBJS +=	mac_ipv6.o

MAC_WIFI_OBJS +=	mac_wifi.o

MAC_IB_OBJS +=		mac_ib.o

IPTUN_OBJS +=	iptun_dev.o iptun_ctl.o iptun.o

AGGR_OBJS +=	aggr_dev.o aggr_ctl.o aggr_grp.o aggr_port.o \
		aggr_send.o aggr_recv.o aggr_lacp.o

SOFTMAC_OBJS += softmac_main.o softmac_ctl.o softmac_capab.o \
		softmac_dev.o softmac_stat.o softmac_pkt.o softmac_fp.o

NET80211_OBJS += net80211.o net80211_proto.o net80211_input.o \
		 net80211_output.o net80211_node.o net80211_crypto.o \
		 net80211_crypto_none.o net80211_crypto_wep.o net80211_ioctl.o \
		 net80211_crypto_tkip.o net80211_crypto_ccmp.o	\
		 net80211_ht.o

VNIC_OBJS +=	vnic_ctl.o vnic_dev.o

SIMNET_OBJS +=	simnet.o

IB_OBJS +=	ibnex.o ibnex_ioctl.o ibnex_hca.o

IBCM_OBJS +=	ibcm_impl.o ibcm_sm.o ibcm_ti.o ibcm_utils.o ibcm_path.o \
		ibcm_arp.o ibcm_arp_link.o

IBDM_OBJS +=	ibdm.o

IBDMA_OBJS +=	ibdma.o

IBMF_OBJS +=	ibmf.o ibmf_impl.o ibmf_dr.o ibmf_wqe.o ibmf_ud_dest.o ibmf_mod.o \
		ibmf_send.o ibmf_recv.o ibmf_handlers.o ibmf_trans.o \
		ibmf_timers.o ibmf_msg.o ibmf_utils.o ibmf_rmpp.o \
		ibmf_saa.o ibmf_saa_impl.o ibmf_saa_utils.o ibmf_saa_events.o

IBTL_OBJS +=	ibtl_impl.o ibtl_util.o ibtl_mem.o ibtl_handlers.o ibtl_qp.o \
		ibtl_cq.o ibtl_wr.o ibtl_hca.o ibtl_chan.o ibtl_cm.o \
		ibtl_mcg.o ibtl_ibnex.o ibtl_srq.o ibtl_part.o

TAVOR_OBJS +=	tavor.o tavor_agents.o tavor_cfg.o tavor_ci.o tavor_cmd.o \
		tavor_cq.o tavor_event.o tavor_ioctl.o tavor_misc.o \
		tavor_mr.o tavor_qp.o tavor_qpmod.o tavor_rsrc.o \
		tavor_srq.o tavor_stats.o tavor_umap.o tavor_wr.o

HERMON_OBJS +=	hermon.o hermon_agents.o hermon_cfg.o hermon_ci.o hermon_cmd.o \
		hermon_cq.o hermon_event.o hermon_ioctl.o hermon_misc.o \
		hermon_mr.o hermon_qp.o hermon_qpmod.o hermon_rsrc.o \
		hermon_srq.o hermon_stats.o hermon_umap.o hermon_wr.o \
		hermon_fcoib.o hermon_fm.o

DAPLT_OBJS +=	daplt.o

SOL_OFS_OBJS +=	sol_cma.o sol_ib_cma.o sol_uobj.o \
		sol_ofs_debug_util.o sol_ofs_gen_util.o \
		sol_kverbs.o

SOL_UCMA_OBJS +=	sol_ucma.o

SOL_UVERBS_OBJS +=	sol_uverbs.o sol_uverbs_comp.o sol_uverbs_event.o \
			sol_uverbs_hca.o sol_uverbs_qp.o

SOL_UMAD_OBJS += sol_umad.o

KSTAT_OBJS +=	kstat.o

KSYMS_OBJS +=	ksyms.o

INSTANCE_OBJS += inst_sync.o

IWSCN_OBJS +=	iwscons.o

LOFI_OBJS +=	lofi.o LzmaDec.o

FSSNAP_OBJS +=	fssnap.o

FSSNAPIF_OBJS += fssnap_if.o

MM_OBJS +=	mem.o

PHYSMEM_OBJS +=	physmem.o

OPTIONS_OBJS += options.o

WINLOCK_OBJS +=	winlockio.o

PM_OBJS +=	pm.o
SRN_OBJS +=	srn.o

PSEUDO_OBJS +=	pseudonex.o

RAMDISK_OBJS +=	ramdisk.o

LLC1_OBJS += llc1.o

USBKBM_OBJS += usbkbm.o

USBWCM_OBJS += usbwcm.o

BOFI_OBJS += bofi.o

HID_OBJS += hid.o

HWA_RC_OBJS += hwarc.o

USBSKEL_OBJS += usbskel.o

USBVC_OBJS += usbvc.o usbvc_v4l2.o

HIDPARSER_OBJS += hidparser.o

USB_AC_OBJS += usb_ac.o

USB_AS_OBJS += usb_as.o

USB_AH_OBJS += usb_ah.o

USBMS_OBJS += usbms.o

USBPRN_OBJS += usbprn.o

UGEN_OBJS += ugen.o

USBSER_OBJS += usbser.o usbser_rseq.o

USBSACM_OBJS += usbsacm.o

USBSER_KEYSPAN_OBJS += usbser_keyspan.o keyspan_dsd.o keyspan_pipe.o

USBS49_FW_OBJS += keyspan_49fw.o

USBSPRL_OBJS += usbser_pl2303.o pl2303_dsd.o

WUSB_CA_OBJS += wusb_ca.o

USBFTDI_OBJS += usbser_uftdi.o uftdi_dsd.o

USBECM_OBJS += usbecm.o

WC_OBJS += wscons.o vcons.o

VCONS_CONF_OBJS += vcons_conf.o

SCSI_OBJS +=	scsi_capabilities.o scsi_confsubr.o scsi_control.o \
		scsi_data.o scsi_fm.o scsi_hba.o scsi_reset_notify.o \
		scsi_resource.o scsi_subr.o scsi_transport.o scsi_watch.o \
		smp_transport.o

SCSI_VHCI_OBJS +=		scsi_vhci.o mpapi_impl.o scsi_vhci_tpgs.o

SCSI_VHCI_F_SYM_OBJS +=		sym.o

SCSI_VHCI_F_TPGS_OBJS +=	tpgs.o

SCSI_VHCI_F_ASYM_SUN_OBJS +=	asym_sun.o

SCSI_VHCI_F_SYM_HDS_OBJS += 	sym_hds.o

SCSI_VHCI_F_TAPE_OBJS +=	tape.o

SCSI_VHCI_F_TPGS_TAPE_OBJS +=	tpgs_tape.o

SGEN_OBJS +=	sgen.o

SMP_OBJS +=	smp.o

SATA_OBJS +=	sata.o

USBA_OBJS +=	hcdi.o	usba.o	usbai.o hubdi.o parser.o genconsole.o \
		usbai_pipe_mgmt.o usbai_req.o usbai_util.o usbai_register.o \
		usba_devdb.o usba10_calls.o usba_ugen.o whcdi.o wa.o
USBA_WITHOUT_WUSB_OBJS +=	hcdi.o	usba.o	usbai.o hubdi.o parser.o genconsole.o \
		usbai_pipe_mgmt.o usbai_req.o usbai_util.o usbai_register.o \
		usba_devdb.o usba10_calls.o usba_ugen.o

USBA10_OBJS +=	usba10.o

RSM_OBJS +=	rsm.o	rsmka_pathmanager.o	rsmka_util.o

RSMOPS_OBJS +=	rsmops.o

S1394_OBJS +=	t1394.o t1394_errmsg.o s1394.o s1394_addr.o s1394_asynch.o \
		s1394_bus_reset.o s1394_cmp.o s1394_csr.o s1394_dev_disc.o \
		s1394_fa.o s1394_fcp.o \
		s1394_hotplug.o s1394_isoch.o s1394_misc.o h1394.o nx1394.o

HCI1394_OBJS +=	hci1394.o hci1394_async.o hci1394_attach.o hci1394_buf.o \
		hci1394_csr.o hci1394_detach.o hci1394_extern.o \
		hci1394_ioctl.o hci1394_isoch.o hci1394_isr.o \
		hci1394_ixl_comp.o hci1394_ixl_isr.o hci1394_ixl_misc.o \
		hci1394_ixl_update.o hci1394_misc.o hci1394_ohci.o \
		hci1394_q.o hci1394_s1394if.o hci1394_tlabel.o \
		hci1394_tlist.o hci1394_vendor.o

AV1394_OBJS +=	av1394.o av1394_as.o av1394_async.o av1394_cfgrom.o \
		av1394_cmp.o av1394_fcp.o av1394_isoch.o av1394_isoch_chan.o \
		av1394_isoch_recv.o av1394_isoch_xmit.o av1394_list.o \
		av1394_queue.o

DCAM1394_OBJS += dcam.o dcam_frame.o dcam_param.o dcam_reg.o \
		dcam_ring_buff.o

SCSA1394_OBJS += hba.o sbp2_driver.o sbp2_bus.o

SBP2_OBJS += cfgrom.o sbp2.o

PMODEM_OBJS += pmodem.o pmodem_cis.o cis.o cis_callout.o cis_handlers.o cis_params.o

DSW_OBJS +=	dsw.o dsw_dev.o ii_tree.o

NCALL_OBJS +=	ncall.o \
		ncall_stub.o

RDC_OBJS +=	rdc.o \
		rdc_dev.o \
		rdc_io.o \
		rdc_clnt.o \
		rdc_prot_xdr.o \
		rdc_svc.o \
		rdc_bitmap.o \
		rdc_health.o \
		rdc_subr.o \
		rdc_diskq.o

RDCSRV_OBJS +=	rdcsrv.o

RDCSTUB_OBJS += rdc_stub.o

SDBC_OBJS +=	sd_bcache.o \
		sd_bio.o \
		sd_conf.o \
		sd_ft.o \
		sd_hash.o \
		sd_io.o \
		sd_misc.o \
		sd_pcu.o \
		sd_tdaemon.o \
		sd_trace.o \
		sd_iob_impl0.o \
		sd_iob_impl1.o \
		sd_iob_impl2.o \
		sd_iob_impl3.o \
		sd_iob_impl4.o \
		sd_iob_impl5.o \
		sd_iob_impl6.o \
		sd_iob_impl7.o \
		safestore.o \
		safestore_ram.o

NSCTL_OBJS +=	nsctl.o \
		nsc_cache.o \
		nsc_disk.o \
		nsc_dev.o \
		nsc_freeze.o \
		nsc_gen.o \
		nsc_mem.o \
		nsc_ncallio.o \
		nsc_power.o \
		nsc_resv.o \
		nsc_rmspin.o \
		nsc_solaris.o \
		nsc_trap.o \
		nsc_list.o
UNISTAT_OBJS +=	spuni.o \
		spcs_s_k.o

NSKERN_OBJS +=	nsc_ddi.o \
		nsc_proc.o \
		nsc_raw.o \
		nsc_thread.o \
		nskernd.o

SV_OBJS +=	sv.o

PMCS_OBJS += pmcs_attach.o pmcs_ds.o pmcs_intr.o pmcs_nvram.o pmcs_sata.o \
		pmcs_scsa.o pmcs_smhba.o pmcs_subr.o pmcs_fwlog.o

PMCS8001FW_C_OBJS +=	pmcs_fw_hdr.o
PMCS8001FW_OBJS +=		$(PMCS8001FW_C_OBJS) SPCBoot.o ila.o firmware.o

#
#	Build up defines and paths.

ST_OBJS +=	st.o	st_conf.o

EMLXS_OBJS +=	emlxs_clock.o emlxs_dfc.o emlxs_dhchap.o emlxs_diag.o \
		emlxs_download.o emlxs_dump.o emlxs_els.o emlxs_event.o \
		emlxs_fcf.o emlxs_fcp.o emlxs_fct.o emlxs_hba.o emlxs_ip.o \
		emlxs_mbox.o emlxs_mem.o emlxs_msg.o emlxs_node.o \
		emlxs_pkt.o emlxs_sli3.o emlxs_sli4.o emlxs_solaris.o \
		emlxs_thread.o

EMLXS_FW_OBJS +=	emlxs_fw.o

OCE_OBJS +=	oce_buf.o oce_fm.o oce_gld.o oce_hw.o oce_intr.o oce_main.o \
		oce_mbx.o oce_mq.o oce_queue.o oce_rx.o oce_stat.o oce_tx.o \
		oce_utils.o

FCT_OBJS += discovery.o fct.o

QLT_OBJS += 2400.o 2500.o 8100.o qlt.o qlt_dma.o

SRPT_OBJS += srpt_mod.o srpt_ch.o srpt_cm.o srpt_ioc.o srpt_stp.o

FCOE_OBJS += fcoe.o fcoe_eth.o fcoe_fc.o

FCOET_OBJS += fcoet.o fcoet_eth.o fcoet_fc.o

FCOEI_OBJS += fcoei.o fcoei_eth.o fcoei_lv.o

ISCSIT_SHARED_OBJS += \
		iscsit_common.o

ISCSIT_OBJS +=	$(ISCSIT_SHARED_OBJS) \
		iscsit.o iscsit_tgt.o iscsit_sess.o iscsit_login.o \
		iscsit_text.o iscsit_isns.o iscsit_radiusauth.o \
		iscsit_radiuspacket.o iscsit_auth.o iscsit_authclient.o

PPPT_OBJS +=	alua_ic_if.o pppt.o pppt_msg.o pppt_tgt.o

STMF_OBJS += lun_map.o stmf.o

STMF_SBD_OBJS += sbd.o sbd_scsi.o sbd_pgr.o sbd_zvol.o

SYSMSG_OBJS +=	sysmsg.o

SES_OBJS +=	ses.o ses_sen.o ses_safte.o ses_ses.o

TNF_OBJS +=	tnf_buf.o	tnf_trace.o	tnf_writer.o	trace_init.o \
		trace_funcs.o	tnf_probe.o	tnf.o

LOGINDMUX_OBJS += logindmux.o

DEVINFO_OBJS += devinfo.o

DEVPOLL_OBJS += devpoll.o

DEVPOOL_OBJS += devpool.o

I8042_OBJS +=	i8042.o

KB8042_OBJS +=	\
		at_keyprocess.o	\
		kb8042.o	\
		kb8042_keytables.o

MOUSE8042_OBJS += mouse8042.o

FDC_OBJS +=	fdc.o

ASY_OBJS +=	asy.o

ECPP_OBJS +=	ecpp.o

VUIDM3P_OBJS += vuidmice.o vuidm3p.o

VUIDM4P_OBJS += vuidmice.o vuidm4p.o

VUIDM5P_OBJS += vuidmice.o vuidm5p.o

VUIDPS2_OBJS += vuidmice.o vuidps2.o

HPCSVC_OBJS += hpcsvc.o

PCIE_MISC_OBJS += pcie.o pcie_fault.o pcie_hp.o pciehpc.o pcishpc.o pcie_pwr.o pciev.o

PCIHPNEXUS_OBJS += pcihp.o

OPENEEPR_OBJS += openprom.o

RANDOM_OBJS += random.o

PSHOT_OBJS += pshot.o

GEN_DRV_OBJS += gen_drv.o

TCLIENT_OBJS +=	tclient.o

TPHCI_OBJS += tphci.o

TVHCI_OBJS += tvhci.o

EMUL64_OBJS += emul64.o emul64_bsd.o

FCP_OBJS += fcp.o

FCIP_OBJS += fcip.o

FCSM_OBJS += fcsm.o

FCTL_OBJS += fctl.o

FP_OBJS += fp.o

QLC_OBJS += ql_api.o ql_debug.o ql_hba_fru.o ql_init.o ql_iocb.o ql_ioctl.o \
	ql_isr.o ql_mbx.o ql_nx.o ql_xioctl.o ql_fw_table.o

QLC_FW_2200_OBJS += ql_fw_2200.o

QLC_FW_2300_OBJS += ql_fw_2300.o

QLC_FW_2400_OBJS += ql_fw_2400.o

QLC_FW_2500_OBJS += ql_fw_2500.o

QLC_FW_6322_OBJS += ql_fw_6322.o

QLC_FW_8100_OBJS += ql_fw_8100.o

QLGE_OBJS += qlge.o qlge_dbg.o qlge_flash.o qlge_fm.o qlge_gld.o qlge_mpi.o

ZCONS_OBJS += zcons.o

NV_SATA_OBJS += nv_sata.o

SI3124_OBJS += si3124.o

AHCI_OBJS += ahci.o

PCIIDE_OBJS += pci-ide.o

PCEPP_OBJS += pcepp.o

CPC_OBJS += cpc.o

CPUID_OBJS += cpuid_drv.o

SYSEVENT_OBJS += sysevent.o

BL_OBJS += bl.o

DRM_OBJS += drm_sunmod.o drm_kstat.o drm_agpsupport.o \
	    drm_auth.o drm_bufs.o drm_context.o drm_dma.o \
	    drm_drawable.o drm_drv.o drm_fops.o drm_ioctl.o drm_irq.o \
	    drm_lock.o drm_memory.o drm_msg.o drm_pci.o drm_scatter.o \
	    drm_cache.o drm_gem.o drm_mm.o ati_pcigart.o

FM_OBJS += devfm.o devfm_machdep.o

RTLS_OBJS +=	rtls.o

#
#			exec modules
#
AOUTEXEC_OBJS +=aout.o

ELFEXEC_OBJS +=	elf.o elf_notes.o old_notes.o

INTPEXEC_OBJS +=intp.o

SHBINEXEC_OBJS +=shbin.o

JAVAEXEC_OBJS +=java.o

#
#			file system modules
#
AUTOFS_OBJS +=	auto_vfsops.o auto_vnops.o auto_subr.o auto_xdr.o auto_sys.o

CACHEFS_OBJS +=	cachefs_cnode.o		cachefs_cod.o \
		cachefs_dir.o		cachefs_dlog.o	cachefs_filegrp.o \
		cachefs_fscache.o	cachefs_ioctl.o	cachefs_log.o \
		cachefs_module.o \
		cachefs_noopc.o		cachefs_resource.o \
		cachefs_strict.o \
		cachefs_subr.o		cachefs_vfsops.o \
		cachefs_vnops.o

DCFS_OBJS +=	dc_vnops.o

DEVFS_OBJS +=	devfs_subr.o	devfs_vfsops.o	devfs_vnops.o

DEV_OBJS  +=	sdev_subr.o	sdev_vfsops.o	sdev_vnops.o	\
		sdev_ptsops.o	sdev_zvolops.o	sdev_comm.o	\
		sdev_profile.o	sdev_ncache.o	sdev_netops.o	\
		sdev_ipnetops.o	\
		sdev_vtops.o

CTFS_OBJS +=	ctfs_all.o ctfs_cdir.o ctfs_ctl.o ctfs_event.o \
		ctfs_latest.o ctfs_root.o ctfs_sym.o ctfs_tdir.o ctfs_tmpl.o

OBJFS_OBJS +=	objfs_vfs.o	objfs_root.o	objfs_common.o \
		objfs_odir.o	objfs_data.o

FDFS_OBJS +=	fdops.o

FIFO_OBJS +=	fifosubr.o	fifovnops.o

PIPE_OBJS +=	pipe.o

HSFS_OBJS +=	hsfs_node.o	hsfs_subr.o	hsfs_vfsops.o	hsfs_vnops.o \
		hsfs_susp.o	hsfs_rrip.o	hsfs_susp_subr.o

HYPRLOFS_OBJS += hyprlofs_dir.o hyprlofs_subr.o \
		hyprlofs_vnops.o hyprlofs_vfsops.o

LOFS_OBJS +=	lofs_subr.o	lofs_vfsops.o	lofs_vnops.o

LXPROC_OBJS +=	lxpr_subr.o	lxpr_vfsops.o	lxpr_vnops.o

NAMEFS_OBJS +=	namevfs.o	namevno.o

NFS_OBJS +=	nfs_client.o	nfs_common.o	nfs_dump.o \
		nfs_subr.o	nfs_vfsops.o	nfs_vnops.o \
		nfs_xdr.o	nfs_sys.o	nfs_strerror.o \
		nfs3_vfsops.o	nfs3_vnops.o	nfs3_xdr.o \
		nfs_acl_vnops.o	nfs_acl_xdr.o	nfs4_vfsops.o \
		nfs4_vnops.o	nfs4_xdr.o 	nfs4_idmap.o \
		nfs4_shadow.o	nfs4_subr.o \
		nfs4_attr.o	nfs4_rnode.o	nfs4_client.o \
		nfs4_acache.o	nfs4_common.o	nfs4_client_state.o \
		nfs4_callback.o	nfs4_recovery.o nfs4_client_secinfo.o \
		nfs4_client_debug.o	nfs_stats.o \
		nfs4_acl.o	nfs4_stub_vnops.o	nfs_cmd.o

NFSSRV_OBJS +=	nfs_server.o	nfs_srv.o	nfs3_srv.o \
		nfs_acl_srv.o	nfs_auth.o	nfs_auth_xdr.o \
		nfs_export.o	nfs_log.o	nfs_log_xdr.o \
		nfs4_srv.o	nfs4_state.o	nfs4_srv_attr.o \
		nfs4_srv_ns.o	nfs4_db.o	nfs4_srv_deleg.o \
		nfs4_deleg_ops.o nfs4_srv_readdir.o nfs4_dispatch.o

SMBSRV_SHARED_OBJS += \
		smb_inet.o \
		smb_match.o \
		smb_msgbuf.o \
		smb_oem.o \
		smb_string.o \
		smb_utf8.o \
		smb_door_legacy.o \
		smb_xdr.o \
		smb_token.o \
		smb_token_xdr.o \
		smb_sid.o \
		smb_native.o \
		smb_netbios_util.o

SMBSRV_OBJS +=	$(SMBSRV_SHARED_OBJS)			\
		smb_acl.o				\
		smb_alloc.o				\
		smb_close.o				\
		smb_common_open.o			\
		smb_common_transact.o			\
		smb_create.o				\
		smb_delete.o				\
		smb_directory.o				\
		smb_dispatch.o				\
		smb_echo.o				\
		smb_fem.o				\
		smb_find.o				\
		smb_flush.o				\
		smb_fsinfo.o				\
		smb_fsops.o				\
		smb_init.o				\
		smb_kdoor.o				\
		smb_kshare.o				\
                smb_kutil.o				\
		smb_lock.o				\
		smb_lock_byte_range.o			\
		smb_locking_andx.o			\
		smb_logoff_andx.o			\
		smb_mangle_name.o			\
		smb_mbuf_marshaling.o			\
		smb_mbuf_util.o				\
		smb_negotiate.o				\
		smb_net.o				\
		smb_node.o				\
                smb_nt_cancel.o				\
		smb_nt_create_andx.o			\
                smb_nt_transact_create.o		\
		smb_nt_transact_ioctl.o			\
		smb_nt_transact_notify_change.o		\
		smb_nt_transact_quota.o			\
		smb_nt_transact_security.o		\
                smb_odir.o				\
		smb_ofile.o				\
		smb_open_andx.o				\
		smb_opipe.o				\
		smb_oplock.o				\
		smb_pathname.o				\
		smb_print.o				\
		smb_process_exit.o			\
		smb_query_fileinfo.o			\
		smb_read.o				\
		smb_rename.o				\
		smb_sd.o				\
		smb_seek.o				\
		smb_server.o				\
		smb_session.o				\
		smb_session_setup_andx.o		\
		smb_set_fileinfo.o			\
		smb_signing.o				\
                smb_tree.o				\
		smb_trans2_create_directory.o		\
		smb_trans2_dfs.o			\
		smb_trans2_find.o			\
		smb_tree_connect.o			\
		smb_unlock_byte_range.o			\
		smb_user.o				\
		smb_vfs.o				\
		smb_vops.o				\
		smb_vss.o				\
		smb_write.o				\
		smb_write_raw.o

PCFS_OBJS +=	pc_alloc.o	pc_dir.o	pc_node.o	pc_subr.o \
		pc_vfsops.o	pc_vnops.o

PROC_OBJS +=	prcontrol.o	prioctl.o	prsubr.o	prusrio.o \
		prvfsops.o	prvnops.o

MNTFS_OBJS +=	mntvfsops.o	mntvnops.o

SHAREFS_OBJS +=	sharetab.o	sharefs_vfsops.o	sharefs_vnops.o

SPEC_OBJS +=	specsubr.o	specvfsops.o	specvnops.o

SOCK_OBJS +=	socksubr.o	sockvfsops.o	sockparams.o	\
		socksyscalls.o	socktpi.o	sockstr.o \
		sockcommon_vnops.o	sockcommon_subr.o \
		sockcommon_sops.o	sockcommon.o	\
		sock_notsupp.o	socknotify.o \
		nl7c.o		nl7curi.o	nl7chttp.o	nl7clogd.o \
		nl7cnca.o	sodirect.o	sockfilter.o

TMPFS_OBJS +=	tmp_dir.o	tmp_subr.o	tmp_tnode.o	tmp_vfsops.o \
		tmp_vnops.o

UDFS_OBJS +=	udf_alloc.o	udf_bmap.o	udf_dir.o	\
		udf_inode.o	udf_subr.o	udf_vfsops.o	\
		udf_vnops.o

UFS_OBJS +=	ufs_alloc.o	ufs_bmap.o	ufs_dir.o 	ufs_xattr.o \
		ufs_inode.o	ufs_subr.o	ufs_tables.o	ufs_vfsops.o \
		ufs_vnops.o	quota.o		quotacalls.o	quota_ufs.o \
		ufs_filio.o	ufs_lockfs.o	ufs_thread.o	ufs_trans.o \
		ufs_acl.o	ufs_panic.o	ufs_directio.o	ufs_log.o \
		ufs_extvnops.o	ufs_snap.o	lufs.o		lufs_thread.o \
		lufs_log.o	lufs_map.o	lufs_top.o	lufs_debug.o
VSCAN_OBJS +=	vscan_drv.o	vscan_svc.o vscan_door.o

NSMB_OBJS +=	smb_conn.o	smb_dev.o	smb_iod.o	smb_pass.o \
		smb_rq.o	smb_sign.o	smb_smb.o	smb_subrs.o \
		smb_time.o	smb_tran.o	smb_trantcp.o	smb_usr.o \
		subr_mchain.o

SMBFS_COMMON_OBJS += smbfs_ntacl.o
SMBFS_OBJS +=	smbfs_vfsops.o	smbfs_vnops.o	smbfs_node.o	\
		smbfs_acl.o	smbfs_client.o	smbfs_smb.o	\
		smbfs_subr.o	smbfs_subr2.o	\
		smbfs_rwlock.o	smbfs_xattr.o	\
		$(SMBFS_COMMON_OBJS)


#
#			LVM modules
#
MD_OBJS	+= md.o md_error.o md_ioctl.o md_mddb.o md_names.o \
	md_med.o md_rename.o md_subr.o

MD_COMMON_OBJS = md_convert.o md_crc.o md_revchk.o

MD_DERIVED_OBJS = metamed_xdr.o meta_basic_xdr.o

SOFTPART_OBJS += sp.o sp_ioctl.o

STRIPE_OBJS += stripe.o stripe_ioctl.o

HOTSPARES_OBJS += hotspares.o

RAID_OBJS += raid.o raid_ioctl.o raid_replay.o raid_resync.o raid_hotspare.o

MIRROR_OBJS += mirror.o mirror_ioctl.o mirror_resync.o

NOTIFY_OBJS += md_notify.o

TRANS_OBJS += mdtrans.o trans_ioctl.o trans_log.o

ZFS_COMMON_OBJS +=		\
	arc.o			\
	bplist.o		\
	bpobj.o			\
	bptree.o		\
	dbuf.o			\
	ddt.o			\
	ddt_zap.o		\
	dmu.o			\
	dmu_diff.o		\
	dmu_send.o		\
	dmu_object.o		\
	dmu_objset.o		\
	dmu_traverse.o		\
	dmu_tx.o		\
	dnode.o			\
	dnode_sync.o		\
	dsl_dir.o		\
	dsl_dataset.o		\
	dsl_deadlist.o		\
	dsl_destroy.o		\
	dsl_pool.o		\
	dsl_synctask.o		\
	dsl_userhold.o		\
	dmu_zfetch.o		\
	dsl_deleg.o		\
	dsl_prop.o		\
	dsl_scan.o		\
	zfeature.o		\
	gzip.o			\
	lz4.o			\
	lzjb.o			\
	metaslab.o		\
	refcount.o		\
	rrwlock.o		\
	sa.o			\
	sha256.o		\
	spa.o			\
	spa_config.o		\
	spa_errlog.o		\
	spa_history.o		\
	spa_misc.o		\
	space_map.o		\
	txg.o			\
	uberblock.o		\
	unique.o		\
	vdev.o			\
	vdev_cache.o		\
	vdev_file.o		\
	vdev_label.o		\
	vdev_mirror.o		\
	vdev_missing.o		\
	vdev_queue.o		\
	vdev_raidz.o		\
	vdev_root.o		\
	zap.o			\
	zap_leaf.o		\
	zap_micro.o		\
	zfs_byteswap.o		\
	zfs_debug.o		\
	zfs_fm.o		\
	zfs_fuid.o		\
	zfs_sa.o		\
	zfs_znode.o		\
	zfs_zone.o		\
	zil.o			\
	zio.o			\
	zio_checksum.o		\
	zio_compress.o		\
	zio_inject.o		\
	zle.o			\
	zrlock.o

ZFS_SHARED_OBJS +=		\
	zfeature_common.o	\
	zfs_comutil.o		\
	zfs_deleg.o		\
	zfs_fletcher.o		\
	zfs_namecheck.o		\
	zfs_prop.o		\
	zpool_prop.o		\
	zprop_common.o

ZFS_OBJS +=			\
	$(ZFS_COMMON_OBJS)	\
	$(ZFS_SHARED_OBJS)	\
	vdev_disk.o		\
	zfs_acl.o		\
	zfs_ctldir.o		\
	zfs_dir.o		\
	zfs_ioctl.o		\
	zfs_log.o		\
	zfs_onexit.o		\
	zfs_replay.o		\
	zfs_rlock.o		\
	zfs_vfsops.o		\
	zfs_vnops.o		\
	zvol.o

ZUT_OBJS +=			\
	zut.o

#
#			streams modules
#
BUFMOD_OBJS	+=	bufmod.o

CONNLD_OBJS +=	connld.o

DEDUMP_OBJS +=	dedump.o

DRCOMPAT_OBJS +=	drcompat.o

LDLINUX_OBJS +=	ldlinux.o

LDTERM_OBJS +=	ldterm.o uwidth.o

PCKT_OBJS +=	pckt.o

PFMOD_OBJS +=	pfmod.o

PTEM_OBJS +=	ptem.o

REDIRMOD_OBJS += strredirm.o

TIMOD_OBJS +=	timod.o

TIRDWR_OBJS +=	tirdwr.o

TTCOMPAT_OBJS +=ttcompat.o

LOG_OBJS +=	log.o

PIPEMOD_OBJS +=	pipemod.o

RPCMOD_OBJS +=	rpcmod.o	clnt_cots.o	clnt_clts.o \
		clnt_gen.o	clnt_perr.o	mt_rpcinit.o	rpc_calmsg.o \
		rpc_prot.o	rpc_sztypes.o	rpc_subr.o	rpcb_prot.o \
		svc.o		svc_clts.o	svc_gen.o	svc_cots.o \
		rpcsys.o	xdr_sizeof.o	clnt_rdma.o	svc_rdma.o \
		xdr_rdma.o	rdma_subr.o	xdrrdma_sizeof.o

KLMMOD_OBJS +=	klmmod.o \
		nlm_impl.o \
		nlm_rpc_handle.o \
		nlm_dispatch.o \
		nlm_rpc_svc.o \
		nlm_client.o \
		nlm_service.o \
		nlm_prot_clnt.o \
		nlm_prot_xdr.o \
		nlm_rpc_clnt.o \
		nsm_addr_clnt.o \
		nsm_addr_xdr.o \
		sm_inter_clnt.o \
		sm_inter_xdr.o

KLMOPS_OBJS +=	klmops.o

TLIMOD_OBJS +=	tlimod.o	t_kalloc.o	t_kbind.o	t_kclose.o \
		t_kconnect.o	t_kfree.o	t_kgtstate.o	t_kopen.o \
		t_krcvudat.o	t_ksndudat.o	t_kspoll.o	t_kunbind.o \
		t_kutil.o

RLMOD_OBJS += rlmod.o

TELMOD_OBJS += telmod.o

CRYPTMOD_OBJS += cryptmod.o

KB_OBJS +=	kbd.o		keytables.o

#
#			ID mapping module
#
IDMAP_OBJS +=	idmap_mod.o	idmap_kapi.o	idmap_xdr.o	idmap_cache.o

#
#			scheduling class modules
#
SDC_OBJS +=		sysdc.o

RT_OBJS +=		rt.o
RT_DPTBL_OBJS +=	rt_dptbl.o

TS_OBJS +=		ts.o
TS_DPTBL_OBJS +=	ts_dptbl.o

IA_OBJS +=		ia.o

FSS_OBJS +=		fss.o

FX_OBJS +=		fx.o
FX_DPTBL_OBJS +=	fx_dptbl.o

#
#			Inter-Process Communication (IPC) modules
#
IPC_OBJS +=	ipc.o

IPCMSG_OBJS +=	msg.o

IPCSEM_OBJS +=	sem.o

IPCSHM_OBJS +=	shm.o

#
#			bignum module
#
COMMON_BIGNUM_OBJS += bignum_mod.o bignumimpl.o

BIGNUM_OBJS += $(COMMON_BIGNUM_OBJS) $(BIGNUM_PSR_OBJS)

#
#			kernel cryptographic framework
#
KCF_OBJS +=	kcf.o kcf_callprov.o kcf_cbufcall.o kcf_cipher.o kcf_crypto.o \
		kcf_cryptoadm.o kcf_ctxops.o kcf_digest.o kcf_dual.o \
		kcf_keys.o kcf_mac.o kcf_mech_tabs.o kcf_miscapi.o \
		kcf_object.o kcf_policy.o kcf_prov_lib.o kcf_prov_tabs.o \
		kcf_sched.o kcf_session.o kcf_sign.o kcf_spi.o kcf_verify.o \
		kcf_random.o modes.o ecb.o cbc.o ctr.o ccm.o gcm.o \
		fips_random.o

CRYPTOADM_OBJS += cryptoadm.o

CRYPTO_OBJS +=	crypto.o

DPROV_OBJS +=	dprov.o

DCA_OBJS +=	dca.o dca_3des.o dca_debug.o dca_dsa.o dca_kstat.o dca_rng.o \
		dca_rsa.o

AESPROV_OBJS +=	aes.o aes_impl.o aes_modes.o

ARCFOURPROV_OBJS += arcfour.o arcfour_crypt.o

BLOWFISHPROV_OBJS += blowfish.o blowfish_impl.o

ECCPROV_OBJS += ecc.o ec.o ec2_163.o ec2_mont.o ecdecode.o ecl_mult.o \
		ecp_384.o ecp_jac.o ec2_193.o ecl.o ecp_192.o ecp_521.o \
		ecp_jm.o ec2_233.o ecl_curve.o ecp_224.o ecp_aff.o \
		ecp_mont.o ec2_aff.o ec_naf.o ecl_gf.o ecp_256.o mp_gf2m.o \
		mpi.o mplogic.o mpmontg.o mpprime.o oid.o \
		secitem.o ec2_test.o ecp_test.o

RSAPROV_OBJS += rsa.o rsa_impl.o pkcs1.o

SWRANDPROV_OBJS += swrand.o

#
#			kernel SSL
#
KSSL_OBJS +=	kssl.o ksslioctl.o

KSSL_SOCKFIL_MOD_OBJS += ksslfilter.o ksslapi.o ksslrec.o

#
#			misc. modules
#

C2AUDIT_OBJS +=	adr.o audit.o audit_event.o audit_io.o \
		audit_path.o audit_start.o audit_syscalls.o audit_token.o \
		audit_mem.o

PCIC_OBJS +=	pcic.o

RPCSEC_OBJS +=	secmod.o	sec_clnt.o	sec_svc.o	sec_gen.o \
		auth_des.o	auth_kern.o	auth_none.o	auth_loopb.o\
		authdesprt.o	authdesubr.o	authu_prot.o \
		key_call.o	key_prot.o	svc_authu.o	svcauthdes.o

RPCSEC_GSS_OBJS +=	rpcsec_gssmod.o rpcsec_gss.o rpcsec_gss_misc.o \
		rpcsec_gss_utils.o svc_rpcsec_gss.o

CONSCONFIG_OBJS += consconfig.o

CONSCONFIG_DACF_OBJS  += consconfig_dacf.o consplat.o

TEM_OBJS += tem.o tem_safe.o 6x10.o 7x14.o 12x22.o

KBTRANS_OBJS +=				\
		kbtrans.o		\
		kbtrans_keytables.o	\
		kbtrans_polled.o	\
		kbtrans_streams.o	\
		usb_keytables.o

KGSSD_OBJS +=	gssd_clnt_stubs.o gssd_handle.o gssd_prot.o \
		gss_display_name.o gss_release_name.o gss_import_name.o \
		gss_release_buffer.o gss_release_oid_set.o gen_oids.o gssdmod.o

KGSSD_DERIVED_OBJS = gssd_xdr.o

KGSS_DUMMY_OBJS += dmech.o

KSOCKET_OBJS +=	ksocket.o ksocket_mod.o

CRYPTO= cksumtypes.o decrypt.o encrypt.o encrypt_length.o etypes.o \
	nfold.o verify_checksum.o prng.o block_size.o make_checksum.o\
	checksum_length.o hmac.o default_state.o mandatory_sumtype.o

# crypto/des
CRYPTO_DES= f_cbc.o f_cksum.o f_parity.o weak_key.o d3_cbc.o ef_crypto.o

CRYPTO_DK= checksum.o derive.o dk_decrypt.o dk_encrypt.o

CRYPTO_ARCFOUR= k5_arcfour.o

# crypto/enc_provider
CRYPTO_ENC= des.o des3.o arcfour_provider.o aes_provider.o

# crypto/hash_provider
CRYPTO_HASH= hash_kef_generic.o hash_kmd5.o hash_crc32.o hash_ksha1.o

# crypto/keyhash_provider
CRYPTO_KEYHASH= descbc.o k5_kmd5des.o k_hmac_md5.o

# crypto/crc32
CRYPTO_CRC32= crc32.o

# crypto/old
CRYPTO_OLD= old_decrypt.o old_encrypt.o

# crypto/raw
CRYPTO_RAW= raw_decrypt.o raw_encrypt.o

K5_KRB= kfree.o copy_key.o \
	parse.o init_ctx.o \
	ser_adata.o ser_addr.o \
	ser_auth.o ser_cksum.o \
	ser_key.o ser_princ.o \
	serialize.o unparse.o \
	ser_actx.o

K5_OS=  timeofday.o toffset.o \
	init_os_ctx.o c_ustime.o

SEAL=	seal.o unseal.o

MECH=	delete_sec_context.o \
	import_sec_context.o \
	gssapi_krb5.o \
	k5seal.o k5unseal.o k5sealv3.o \
	ser_sctx.o \
	sign.o \
	util_crypt.o  \
	util_validate.o  util_ordering.o  \
	util_seqnum.o util_set.o util_seed.o \
	wrap_size_limit.o verify.o



MECH_GEN= util_token.o


KGSS_KRB5_OBJS += krb5mech.o \
	$(MECH) $(SEAL) $(MECH_GEN) \
	$(CRYPTO) $(CRYPTO_DES) $(CRYPTO_DK) $(CRYPTO_ARCFOUR) \
	$(CRYPTO_ENC) $(CRYPTO_HASH) \
	$(CRYPTO_KEYHASH) $(CRYPTO_CRC32) \
	$(CRYPTO_OLD) \
	$(CRYPTO_RAW) $(K5_KRB) $(K5_OS)

DES_OBJS +=	des_crypt.o des_impl.o des_ks.o des_soft.o

DLBOOT_OBJS +=	bootparam_xdr.o nfs_dlinet.o scan.o

KRTLD_OBJS +=	kobj_bootflags.o getoptstr.o \
		kobj.o kobj_kdi.o kobj_lm.o kobj_subr.o

MOD_OBJS +=	modctl.o modsubr.o modsysfile.o modconf.o modhash.o

STRPLUMB_OBJS += strplumb.o

CPR_OBJS +=	cpr_driver.o cpr_dump.o \
		cpr_main.o cpr_misc.o cpr_mod.o cpr_stat.o \
		cpr_uthread.o

PROF_OBJS +=	prf.o

SE_OBJS += se_driver.o

SYSACCT_OBJS +=	acct.o

ACCTCTL_OBJS +=	acctctl.o

EXACCTSYS_OBJS += exacctsys.o

KAIO_OBJS += aio.o

PCMCIA_OBJS += pcmcia.o cs.o cis.o cis_callout.o cis_handlers.o cis_params.o

BUSRA_OBJS += busra.o

PCS_OBJS += pcs.o

PCAN_OBJS += pcan.o

PCATA_OBJS += pcide.o pcdisk.o pclabel.o pcata.o

PCSER_OBJS += pcser.o pcser_cis.o

PCWL_OBJS += pcwl.o

PSET_OBJS +=	pset.o

OHCI_OBJS += ohci.o ohci_hub.o ohci_polled.o

UHCI_OBJS += uhci.o uhciutil.o uhcitgt.o uhcihub.o uhcipolled.o

EHCI_OBJS += ehci.o ehci_hub.o ehci_xfer.o ehci_intr.o ehci_util.o ehci_polled.o ehci_isoch.o ehci_isoch_util.o

HUBD_OBJS += hubd.o

USB_MID_OBJS += usb_mid.o

USB_IA_OBJS += usb_ia.o

UWBA_OBJS += uwba.o uwbai.o

SCSA2USB_OBJS += scsa2usb.o usb_ms_bulkonly.o usb_ms_cbi.o

HWAHC_OBJS += hwahc.o hwahc_util.o

WUSB_DF_OBJS += wusb_df.o
WUSB_FWMOD_OBJS += wusb_fwmod.o

IPF_OBJS += ip_fil_solaris.o fil.o solaris.o ip_state.o ip_frag.o ip_nat.o \
	    ip_proxy.o ip_auth.o ip_pool.o ip_htable.o ip_lookup.o \
	    ip_log.o misc.o ip_compat.o ip_nat6.o drand48.o

IPD_OBJS += ipd.o

IBD_OBJS +=	ibd.o ibd_cm.o

EIBNX_OBJS +=	enx_main.o enx_hdlrs.o enx_ibt.o enx_log.o enx_fip.o \
		enx_misc.o enx_q.o enx_ctl.o

EOIB_OBJS +=	eib_adm.o eib_chan.o eib_cmn.o eib_ctl.o eib_data.o \
		eib_fip.o eib_ibt.o eib_log.o eib_mac.o eib_main.o \
		eib_rsrc.o eib_svc.o eib_vnic.o

DLPISTUB_OBJS += dlpistub.o

SDP_OBJS +=	sdpddi.o

TRILL_OBJS +=   trill.o

CTF_OBJS += ctf_create.o ctf_decl.o ctf_error.o ctf_hash.o ctf_labels.o \
	ctf_lookup.o ctf_open.o ctf_types.o ctf_util.o ctf_subr.o ctf_mod.o

SMBIOS_OBJS += smb_error.o smb_info.o smb_open.o smb_subr.o smb_dev.o

RPCIB_OBJS += rpcib.o

KMDB_OBJS += kdrv.o

AFE_OBJS += afe.o

BGE_OBJS += bge_main2.o bge_chip2.o bge_kstats.o bge_log.o bge_ndd.o \
		bge_atomic.o bge_mii.o bge_send.o bge_recv2.o bge_mii_5906.o

DMFE_OBJS += dmfe_log.o dmfe_main.o dmfe_mii.o

EFE_OBJS += efe.o

ELXL_OBJS += elxl.o

HME_OBJS += hme.o

IXGB_OBJS += ixgb.o ixgb_atomic.o ixgb_chip.o ixgb_gld.o ixgb_kstats.o \
		ixgb_log.o ixgb_ndd.o ixgb_rx.o ixgb_tx.o ixgb_xmii.o

NGE_OBJS += nge_main.o nge_atomic.o nge_chip.o nge_ndd.o nge_kstats.o \
		nge_log.o nge_rx.o nge_tx.o nge_xmii.o

PCN_OBJS += pcn.o

RGE_OBJS += rge_main.o rge_chip.o rge_ndd.o rge_kstats.o rge_log.o rge_rxtx.o

URTW_OBJS += urtw.o

ARN_OBJS += arn_hw.o arn_eeprom.o arn_mac.o arn_calib.o arn_ani.o arn_phy.o arn_regd.o arn_beacon.o \
		arn_main.o arn_recv.o arn_xmit.o arn_rc.o

ATH_OBJS += ath_aux.o ath_main.o ath_osdep.o ath_rate.o

ATU_OBJS += atu.o

IPW_OBJS += ipw2100_hw.o ipw2100.o

IWI_OBJS += ipw2200_hw.o ipw2200.o

IWH_OBJS += iwh.o

IWK_OBJS += iwk2.o

IWP_OBJS += iwp.o

MWL_OBJS += mwl.o

MWLFW_OBJS += mwlfw_mode.o

WPI_OBJS += wpi.o

RAL_OBJS += rt2560.o ral_rate.o

RUM_OBJS += rum.o

RWD_OBJS += rt2661.o

RWN_OBJS += rt2860.o

UATH_OBJS += uath.o

UATHFW_OBJS += uathfw_mod.o

URAL_OBJS += ural.o

RTW_OBJS += rtw.o smc93cx6.o rtwphy.o rtwphyio.o

ZYD_OBJS += zyd.o zyd_usb.o zyd_hw.o zyd_fw.o

MXFE_OBJS += mxfe.o

MPTSAS_OBJS += mptsas.o mptsas_impl.o mptsas_init.o mptsas_raid.o mptsas_smhba.o

SFE_OBJS += sfe.o sfe_util.o

BFE_OBJS += bfe.o

BRIDGE_OBJS += bridge.o

IDM_SHARED_OBJS += base64.o

IDM_OBJS +=	$(IDM_SHARED_OBJS) \
		idm.o idm_impl.o idm_text.o idm_conn_sm.o idm_so.o

VR_OBJS += vr.o

ATGE_OBJS += atge_main.o atge_l1e.o atge_mii.o atge_l1.o atge_l1c.o

YGE_OBJS = yge.o

#
#	Build up defines and paths.
#
LINT_DEFS	+= -Dunix

#
#	This duality can be removed when the native and target compilers
#	are the same (or at least recognize the same command line syntax!)
#	It is a bug in the current compilation system that the assember
#	can't process the -Y I, flag.
#
NATIVE_INC_PATH += $(INC_PATH) $(CCYFLAG)$(UTSBASE)/common
AS_INC_PATH	+= $(INC_PATH) -I$(UTSBASE)/common
INCLUDE_PATH    += $(INC_PATH) $(CCYFLAG)$(UTSBASE)/common

PCIEB_OBJS += pcieb.o

#	Chelsio N110 10G NIC driver module
#
CH_OBJS = ch.o glue.o pe.o sge.o

CH_COM_OBJS =	ch_mac.o ch_subr.o cspi.o espi.o ixf1010.o mc3.o mc4.o mc5.o \
		mv88e1xxx.o mv88x201x.o my3126.o pm3393.o tp.o ulp.o \
		vsc7321.o vsc7326.o xpak.o

#
#	Chelsio Terminator 4 10G NIC nexus driver module
#
CXGBE_FW_OBJS  =	t4_fw.o t4_cfg.o
CXGBE_COM_OBJS =	t4_hw.o common.o
CXGBE_NEX_OBJS =	t4_nexus.o t4_sge.o t4_mac.o t4_ioctl.o shared.o \
			t4_l2t.o adapter.o osdep.o

#
#	Chelsio Terminator 4 10G NIC driver module
#
CXGBE_OBJS =	cxgbe.o

#
#	PCI strings file
#
PCI_STRING_OBJS = pci_strings.o

NET_DACF_OBJS += net_dacf.o

#
#	Xframe 10G NIC driver module
#
XGE_OBJS = xge.o xgell.o

XGE_HAL_OBJS =  xgehal-channel.o xgehal-fifo.o xgehal-ring.o  xgehal-config.o \
		xgehal-driver.o  xgehal-mm.o xgehal-stats.o  xgehal-device.o \
		xge-queue.o  xgehal-mgmt.o xgehal-mgmtaux.o

#
#	e1000/igb common objs
#
#	Historically e1000g and igb had separate copies of all of the common
#	code. At this time while they are now sharing the same copy of it, they
#	are building it into their own modules which is due to the differences
#	in the osdep and debug portions of their code.
#
E1000API_OBJS += e1000_80003es2lan.o e1000_82540.o e1000_82541.o e1000_82542.o \
		e1000_82543.o e1000_82571.o e1000_api.o e1000_ich8lan.o \
		e1000_mac.o e1000_manage.o e1000_nvm.o e1000_phy.o \
		e1000_82575.o e1000_i210.o e1000_mbx.o e1000_vf.o

#
#	e1000g module
#
E1000G_OBJS +=	e1000g_debug.o e1000g_main.o e1000g_alloc.o \
		e1000g_tx.o e1000g_rx.o e1000g_stat.o \
		e1000g_osdep.o e1000g_workarounds.o
		

#
#	Intel 82575 1G NIC driver module
#
IGB_OBJS =	igb_buf.o igb_debug.o igb_gld.o igb_log.o igb_main.o \
		igb_rx.o igb_stat.o igb_tx.o igb_osdep.o

#
#	Intel Pro/100 NIC driver module
#
IPRB_OBJS =	iprb.o

#
#       Intel 10GbE PCIE NIC driver module
#
IXGBE_OBJS =    ixgbe_82598.o ixgbe_82599.o ixgbe_api.o		\
                ixgbe_common.o ixgbe_phy.o			\
                ixgbe_buf.o ixgbe_debug.o ixgbe_gld.o           \
                ixgbe_log.o ixgbe_main.o 	                \
                ixgbe_osdep.o ixgbe_rx.o ixgbe_stat.o           \
                ixgbe_tx.o  ixgbe_x540.o ixgbe_mbx.o

#
#	NIU 10G/1G driver module
#
NXGE_OBJS =	nxge_mac.o nxge_ipp.o nxge_rxdma.o		\
		nxge_txdma.o nxge_txc.o nxge_main.o		\
		nxge_hw.o nxge_fzc.o nxge_virtual.o		\
		nxge_send.o nxge_classify.o nxge_fflp.o		\
		nxge_fflp_hash.o nxge_ndd.o nxge_kstats.o	\
		nxge_zcp.o nxge_fm.o nxge_espc.o nxge_hv.o	\
		nxge_hio.o nxge_hio_guest.o nxge_intr.o

NXGE_NPI_OBJS =	\
		npi.o npi_mac.o npi_ipp.o			\
		npi_txdma.o npi_rxdma.o npi_txc.o		\
		npi_zcp.o npi_espc.o npi_fflp.o			\
		npi_vir.o

NXGE_HCALL_OBJS =	\
		nxge_hcall.o

#
# Virtio modules
#

# Virtio core
VIRTIO_OBJS = virtio.o

# Virtio block driver
VIOBLK_OBJS = vioblk.o

#
#	kiconv modules
#
KICONV_EMEA_OBJS += kiconv_emea.o

KICONV_JA_OBJS += kiconv_ja.o

KICONV_KO_OBJS += kiconv_cck_common.o kiconv_ko.o

KICONV_SC_OBJS += kiconv_cck_common.o kiconv_sc.o

KICONV_TC_OBJS += kiconv_cck_common.o kiconv_tc.o

#
#	AAC module
#
AAC_OBJS = aac.o aac_ioctl.o

#
#	sdcard modules
#
SDA_OBJS =	sda_cmd.o sda_host.o sda_init.o sda_mem.o sda_mod.o sda_slot.o
SDHOST_OBJS =	sdhost.o

#
#	hxge 10G driver module
#
HXGE_OBJS =	hxge_main.o hxge_vmac.o hxge_send.o		\
		hxge_txdma.o hxge_rxdma.o hxge_virtual.o	\
		hxge_fm.o hxge_fzc.o hxge_hw.o hxge_kstats.o	\
		hxge_ndd.o hxge_pfc.o				\
		hpi.o hpi_vmac.o hpi_rxdma.o hpi_txdma.o	\
		hpi_vir.o hpi_pfc.o

#
#	MEGARAID_SAS module
#
MEGA_SAS_OBJS = megaraid_sas.o

#
#	MR_SAS module
#
MR_SAS_OBJS = ld_pd_map.o mr_sas.o mr_sas_tbolt.o mr_sas_list.o

#
<<<<<<< HEAD
#	DR_SAS module
#
DR_SAS_OBJS = dr_sas.o

#
=======
>>>>>>> 6ed0a5cf
#	CPQARY3 module
#
CPQARY3_OBJS =	cpqary3.o cpqary3_noe.o cpqary3_talk2ctlr.o	\
		cpqary3_isr.o cpqary3_transport.o cpqary3_mem.o	\
		cpqary3_scsi.o cpqary3_util.o cpqary3_ioctl.o	\
		cpqary3_bd.o

#
#	ISCSI_INITIATOR module
#
ISCSI_INITIATOR_OBJS =	chap.o iscsi_io.o iscsi_thread.o	\
			iscsi_ioctl.o iscsid.o iscsi.o		\
			iscsi_login.o isns_client.o iscsiAuthClient.o	\
			iscsi_lun.o iscsiAuthClientGlue.o	\
			iscsi_net.o nvfile.o iscsi_cmd.o	\
			iscsi_queue.o persistent.o iscsi_conn.o	\
			iscsi_sess.o radius_auth.o iscsi_crc.o	\
			iscsi_stats.o radius_packet.o iscsi_doorclt.o	\
			iscsi_targetparam.o utils.o kifconf.o

#
#	ntxn 10Gb/1Gb NIC driver module
#
NTXN_OBJS =	unm_nic_init.o unm_gem.o unm_nic_hw.o unm_ndd.o	\
			unm_nic_main.o unm_nic_isr.o unm_nic_ctx.o niu.o

#
#	Myricom 10Gb NIC driver module
#
MYRI10GE_OBJS =	myri10ge.o myri10ge_lro.o

#	nulldriver module
#
NULLDRIVER_OBJS =	nulldriver.o

TPM_OBJS =	tpm.o tpm_hcall.o<|MERGE_RESOLUTION|>--- conflicted
+++ resolved
@@ -2048,14 +2048,11 @@
 MR_SAS_OBJS = ld_pd_map.o mr_sas.o mr_sas_tbolt.o mr_sas_list.o
 
 #
-<<<<<<< HEAD
 #	DR_SAS module
 #
 DR_SAS_OBJS = dr_sas.o
 
 #
-=======
->>>>>>> 6ed0a5cf
 #	CPQARY3 module
 #
 CPQARY3_OBJS =	cpqary3.o cpqary3_noe.o cpqary3_talk2ctlr.o	\
