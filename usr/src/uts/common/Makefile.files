#
# CDDL HEADER START
#
# The contents of this file are subject to the terms of the
# Common Development and Distribution License (the "License").
# You may not use this file except in compliance with the License.
#
# You can obtain a copy of the license at usr/src/OPENSOLARIS.LICENSE
# or http://www.opensolaris.org/os/licensing.
# See the License for the specific language governing permissions
# and limitations under the License.
#
# When distributing Covered Code, include this CDDL HEADER in each
# file and include the License file at usr/src/OPENSOLARIS.LICENSE.
# If applicable, add the following below this CDDL HEADER, with the
# fields enclosed by brackets "[]" replaced with your own identifying
# information: Portions Copyright [yyyy] [name of copyright owner]
#
# CDDL HEADER END
#

#
# Copyright (c) 1991, 2010, Oracle and/or its affiliates. All rights reserved.
# Copyright (c) 2011, 2014 by Delphix. All rights reserved.
# Copyright (c) 2013 by Saso Kiselkov. All rights reserved.
# Copyright 2018 Nexenta Systems, Inc.
<<<<<<< HEAD
# Copyright 2016 Garrett D'Amore <garrett@damore.org>
# Copyright 2021 Joyent, Inc.
=======
# Copyright 2022 Garrett D'Amore <garrett@damore.org>
# Copyright 2020 Joyent, Inc.
>>>>>>> 2c0ebdee
# Copyright 2016 OmniTI Computer Consulting, Inc.  All rights reserved.
# Copyright 2016 Hans Rosenfeld <rosenfeld@grumpf.hope-2000.org>
# Copyright 2022 RackTop Systems, Inc.
# Copyright 2021 Oxide Computer Company
#

#
# This Makefile defines all file modules for the directory uts/common
# and its children. These are the source files which may be considered
# common to all SunOS systems.

i386_CORE_OBJS += \
		atomic.o	\
		avintr.o	\
		pic.o

sparc_CORE_OBJS +=

COMMON_CORE_OBJS +=		\
		beep.o		\
		bitset.o	\
		bp_map.o	\
		brand.o		\
		cpucaps.o	\
		cmt.o		\
		cmt_policy.o	\
		cpu.o		\
		cpu_uarray.o	\
		cpu_event.o	\
		cpu_intr.o	\
		cpu_pm.o	\
		cpupart.o	\
		cap_util.o	\
		disp.o		\
		group.o		\
		kstat_fr.o	\
		iscsiboot_prop.o	\
		lgrp.o		\
		lgrp_topo.o	\
		mmapobj.o	\
		mutex.o		\
		page_lock.o	\
		page_retire.o	\
		panic.o		\
		param.o		\
		pg.o		\
		pghw.o		\
		putnext.o	\
		rctl_proc.o	\
		rwlock.o	\
		seg_kmem.o	\
		softint.o	\
		string.o	\
		strtol.o	\
		strtoul.o	\
		strtoll.o	\
		strtoull.o	\
		thread_intr.o	\
		vm_page.o	\
		vm_pagelist.o	\
		zlib_obj.o	\
		clock_tick.o

CORE_OBJS +=	$(COMMON_CORE_OBJS) $($(MACH)_CORE_OBJS)

ZLIB_OBJS =	zutil.o zmod.o zmod_subr.o \
		adler32.o crc32.o deflate.o inffast.o \
		inflate.o inftrees.o trees.o

GENUNIX_OBJS +=	\
		access.o	\
		acl.o		\
		acl_common.o	\
		adjtime.o	\
		alarm.o		\
		aio_subr.o	\
		auditsys.o	\
		audit_core.o	\
		audit_zone.o	\
		audit_memory.o	\
		autoconf.o	\
		avl.o		\
		bdev_dsort.o	\
		bio.o		\
		bitmap.o	\
		blabel.o	\
		bootbanner.o	\
		brandsys.o	\
		bz2blocksort.o	\
		bz2compress.o	\
		bz2decompress.o	\
		bz2randtable.o	\
		bz2bzlib.o	\
		bz2crctable.o	\
		bz2huffman.o	\
		callb.o		\
		callout.o	\
		chacha.o	\
		chdir.o		\
		chmod.o		\
		chown.o		\
		cladm.o		\
		class.o		\
		clock.o		\
		clock_highres.o	\
		clock_process.o	\
		clock_realtime.o\
		clock_thread.o	\
		close.o		\
		compress.o	\
		condvar.o	\
		conf.o		\
		console.o	\
		contract.o	\
		copyops.o	\
		core.o		\
		corectl.o	\
		cred.o		\
		cs_stubs.o	\
		dacf.o		\
		dacf_clnt.o	\
		damap.o	\
		cyclic.o	\
		ddi.o		\
		ddifm.o		\
		ddi_hp_impl.o	\
		ddi_hp_ndi.o	\
		ddi_intr.o	\
		ddi_intr_impl.o	\
		ddi_intr_irm.o	\
		ddi_nodeid.o	\
		ddi_periodic.o	\
		ddi_ufm.o	\
		devcfg.o	\
		devcache.o	\
		device.o	\
		devid.o		\
		devid_cache.o	\
		devid_scsi.o	\
		devid_smp.o	\
		devpolicy.o	\
		disp_lock.o	\
		dkioc_free_util.o \
		dnlc.o		\
		driver.o	\
		dumpsubr.o	\
		driver_lyr.o	\
		dtrace_subr.o	\
		errorq.o	\
		etheraddr.o	\
		evchannels.o	\
		exacct.o	\
		exacct_core.o	\
		exec.o		\
		exit.o		\
		fbio.o		\
		fcntl.o		\
		fdbuffer.o	\
		fdsync.o	\
		fem.o		\
		ffs.o		\
		fio.o		\
		firmload.o	\
		flock.o		\
		fm.o		\
		fork.o		\
		vpm.o		\
		fs_reparse.o	\
		fs_subr.o	\
		fsflush.o	\
		ftrace.o	\
		getcwd.o	\
		getdents.o	\
		getloadavg.o	\
		getpagesizes.o	\
		getpid.o	\
		gfs.o		\
		rusagesys.o	\
		gid.o		\
		groups.o	\
		grow.o		\
		hat_refmod.o	\
		id32.o		\
		id_space.o	\
		inet_ntop.o	\
		instance.o	\
		ioctl.o		\
		ip_cksum.o	\
		issetugid.o	\
		ippconf.o	\
		kcpc.o		\
		kdi.o		\
		kiconv.o	\
		klpd.o		\
		kmem.o		\
		ksensor.o	\
		ksyms_snapshot.o	\
		l_strplumb.o	\
		labelsys.o	\
		link.o		\
		list.o		\
		lockstat_subr.o	\
		log_sysevent.o	\
		logsubr.o	\
		lookup.o	\
		lseek.o		\
		ltos.o		\
		lwp.o		\
		lwp_create.o	\
		lwp_info.o	\
		lwp_self.o	\
		lwp_sobj.o	\
		lwp_timer.o	\
		lwpsys.o	\
		main.o		\
		mmapobjsys.o	\
		memcntl.o	\
		memstr.o	\
		lgrpsys.o	\
		mkdir.o		\
		mknod.o		\
		mount.o		\
		move.o		\
		msacct.o	\
		multidata.o	\
		nbmlock.o	\
		ndifm.o		\
		nice.o		\
		netstack.o	\
		ntptime.o	\
		nvpair.o	\
		nvpair_alloc_system.o	\
		nvpair_alloc_fixed.o	\
		fnvpair.o	\
		octet.o		\
		open.o		\
		p_online.o	\
		pathconf.o	\
		pathname.o	\
		pause.o		\
		serializer.o	\
		pci_intr_lib.o	\
		pci_cap.o	\
		pcifm.o		\
		pgrp.o		\
		pgrpsys.o	\
		pid.o		\
		pkp_hash.o	\
		policy.o	\
		poll.o		\
		pool.o		\
		pool_pset.o	\
		port_subr.o	\
		ppriv.o		\
		printf.o	\
		priocntl.o	\
		priv.o		\
		priv_const.o	\
		proc.o		\
		psecflags.o	\
		procset.o	\
		processor_bind.o	\
		processor_info.o	\
		profil.o	\
		project.o	\
		qsort.o		\
		getrandom.o	\
		rctl.o		\
		rctlsys.o	\
		readlink.o	\
		refhash.o	\
		refstr.o	\
		rename.o	\
		resolvepath.o	\
		retire_store.o	\
		process.o	\
		rlimit.o	\
		rmap.o		\
		rw.o		\
		rwstlock.o	\
		sad_conf.o	\
		sid.o		\
		sidsys.o	\
		sched.o		\
		schedctl.o	\
		sctp_crc32.o	\
		secflags.o	\
		seg_dev.o	\
		seg_hole.o	\
		seg_kp.o	\
		seg_kpm.o	\
		seg_map.o	\
		seg_vn.o	\
		seg_spt.o	\
		seg_umap.o	\
		semaphore.o	\
		sendfile.o	\
		session.o	\
		share.o		\
		shuttle.o	\
		sig.o		\
		sigaction.o	\
		sigaltstack.o	\
		signotify.o	\
		sigpending.o	\
		sigprocmask.o	\
		sigqueue.o	\
		sigsendset.o	\
		sigsuspend.o	\
		sigtimedwait.o	\
		sleepq.o	\
		sock_conf.o	\
		space.o		\
		sscanf.o	\
		stat.o		\
		statfs.o	\
		statvfs.o	\
		stol.o		\
		str_conf.o	\
		strcalls.o	\
		stream.o	\
		streamio.o	\
		strext.o	\
		strsubr.o	\
		strsun.o	\
		subr.o		\
		sunddi.o	\
		sunmdi.o	\
		sunndi.o	\
		sunpci.o	\
		sunpm.o		\
		sundlpi.o	\
		suntpi.o	\
		swap_subr.o	\
		swap_vnops.o	\
		symlink.o	\
		sync.o		\
		sysclass.o	\
		sysconfig.o	\
		sysent.o	\
		sysfs.o		\
		systeminfo.o	\
		task.o		\
		taskq.o		\
		tasksys.o	\
		time.o		\
		timer.o		\
		times.o		\
		timers.o	\
		thread.o	\
		tlabel.o	\
		tnf_res.o	\
		turnstile.o	\
		tty_common.o	\
		u8_textprep.o	\
		uadmin.o	\
		uconv.o		\
		ucredsys.o	\
		uid.o		\
		umask.o		\
		umount.o	\
		uname.o		\
		unix_bb.o	\
		unlink.o	\
		upanic.o	\
		urw.o		\
		utime.o		\
		utssys.o	\
		uucopy.o	\
		vfs.o		\
		vfs_conf.o	\
		vmem.o		\
		vm_anon.o	\
		vm_as.o		\
		vm_meter.o	\
		vm_pageout.o	\
		vm_pvn.o	\
		vm_rm.o		\
		vm_seg.o	\
		vm_subr.o	\
		vm_swap.o	\
		vm_usage.o	\
		vnode.o		\
		vuid_queue.o	\
		vuid_store.o	\
		waitq.o		\
		watchpoint.o	\
		yield.o		\
		scsi_confdata.o	\
		xattr.o		\
		xattr_common.o	\
		xdr_mblk.o	\
		xdr_mem.o	\
		xdr.o		\
		xdr_array.o	\
		xdr_refer.o	\
		zone.o

#
#	Stubs for the stand-alone linker/loader
#
sparc_GENSTUBS_OBJS =	\
	kobj_stubs.o

i386_GENSTUBS_OBJS =

COMMON_GENSTUBS_OBJS =

GENSTUBS_OBJS += $(COMMON_GENSTUBS_OBJS) $($(MACH)_GENSTUBS_OBJS)

#
#	DTrace and DTrace Providers
#
DTRACE_OBJS += dtrace.o dtrace_isa.o dtrace_asm.o

SDT_OBJS += sdt_subr.o

PROFILE_OBJS += profile.o

SYSTRACE_OBJS += systrace.o

LX_SYSTRACE_OBJS += lx_systrace.o

LOCKSTAT_OBJS += lockstat.o

FASTTRAP_OBJS += fasttrap.o fasttrap_isa.o

DCPC_OBJS += dcpc.o

#
#	Driver (pseudo-driver) Modules
#
IPP_OBJS +=	ippctl.o

AUDIO_OBJS += audio_client.o audio_ddi.o audio_engine.o \
	   audio_fltdata.o audio_format.o audio_ctrl.o \
	   audio_grc3.o audio_output.o audio_input.o \
	   audio_oss.o audio_sun.o

AUDIOEMU10K_OBJS += audioemu10k.o

AUDIOENS_OBJS += audioens.o

AUDIOVIA823X_OBJS += audiovia823x.o

AUDIO1575_OBJS += audio1575.o

AUDIO810_OBJS += audio810.o

AUDIOCMI_OBJS += audiocmi.o

AUDIOCMIHD_OBJS += audiocmihd.o

AUDIOHD_OBJS +=	audiohd.o

AUDIOIXP_OBJS += audioixp.o

AUDIOLS_OBJS += audiols.o

AUDIOP16X_OBJS += audiop16x.o

AUDIOPCI_OBJS += audiopci.o

AUDIOSOLO_OBJS += audiosolo.o

AUDIOTS_OBJS +=	audiots.o

AC97_OBJS += ac97.o ac97_ad.o ac97_alc.o ac97_cmi.o

BLKDEV_OBJS += blkdev.o

CARDBUS_OBJS += cardbus.o cardbus_hp.o cardbus_cfg.o

CC_OBJS += cc.o

CC_CUBIC_OBJS += cc_cubic.o

CC_NEWRENO_OBJS += cc_newreno.o

CC_SUNRENO_OBJS += cc_sunreno.o

CONSKBD_OBJS += conskbd.o

CONSMS_OBJS +=	consms.o

OLDPTY_OBJS +=	tty_ptyconf.o

PTC_OBJS +=	tty_pty.o

PTSL_OBJS +=	tty_pts.o

PTM_OBJS +=	ptm.o

LX_PTM_OBJS +=	lx_ptm.o

LX_NETLINK_OBJS +=	lx_netlink.o

MII_OBJS +=	mii.o mii_cicada.o mii_natsemi.o mii_intel.o mii_qualsemi.o \
		mii_marvell.o mii_realtek.o mii_other.o

PTS_OBJS +=	pts.o

PTY_OBJS +=	ptms_conf.o

SAD_OBJS +=	sad.o

MD4_OBJS +=	md4.o md4_mod.o

MD5_OBJS +=	md5.o md5_mod.o

SHA1_OBJS +=	sha1.o sha1_mod.o

SHA2_OBJS +=	sha2.o sha2_mod.o

SKEIN_OBJS +=	skein.o skein_block.o skein_iv.o skein_mod.o

EDONR_OBJS +=	edonr.o edonr_mod.o

IPGPC_OBJS +=   classifierddi.o classifier.o filters.o trie.o table.o \
		ba_table.o

DSCPMK_OBJS +=	dscpmk.o dscpmkddi.o

DLCOSMK_OBJS +=	dlcosmk.o dlcosmkddi.o

FLOWACCT_OBJS +=	flowacctddi.o flowacct.o

TOKENMT_OBJS +=	tokenmt.o tokenmtddi.o

TSWTCL_OBJS +=	tswtcl.o tswtclddi.o

ARP_OBJS +=	arpddi.o

ICMP_OBJS +=	icmpddi.o

ICMP6_OBJS +=	icmp6ddi.o

RTS_OBJS +=	rtsddi.o

IP_ICMP_OBJS =	icmp.o icmp_opt_data.o
IP_RTS_OBJS =	rts.o rts_opt_data.o
IP_TCP_OBJS =	tcp.o tcp_fusion.o tcp_opt_data.o tcp_sack.o tcp_stats.o \
		tcp_misc.o tcp_timers.o tcp_time_wait.o tcp_tpi.o tcp_output.o \
		tcp_input.o tcp_socket.o tcp_bind.o tcp_cluster.o tcp_tunables.o
IP_UDP_OBJS =	udp.o udp_opt_data.o udp_tunables.o udp_stats.o
IP_SCTP_OBJS =	sctp.o sctp_opt_data.o sctp_output.o \
		sctp_init.o sctp_input.o sctp_cookie.o \
		sctp_conn.o sctp_error.o sctp_snmp.o \
		sctp_tunables.o sctp_shutdown.o sctp_common.o \
		sctp_timer.o sctp_heartbeat.o sctp_hash.o \
		sctp_bind.o sctp_notify.o sctp_asconf.o \
		sctp_addr.o tn_ipopt.o tnet.o ip_netinfo.o \
		sctp_misc.o
IP_ILB_OBJS =	ilb.o ilb_nat.o ilb_conn.o ilb_alg_hash.o ilb_alg_rr.o
IP_COMM_OBJS =	inet_hash.o

IP_OBJS +=	igmp.o ipmp.o ip.o ip6.o ip6_asp.o ip6_if.o ip6_ire.o \
		ip6_rts.o ip_if.o ip_ire.o ip_listutils.o ip_mroute.o \
		ip_multi.o ip2mac.o ip_ndp.o ip_rts.o ip_srcid.o \
		ipddi.o ipdrop.o mi.o nd.o tunables.o optcom.o snmpcom.o \
		ipsec_loader.o spd.o ipclassifier.o inet_common.o ip_squeue.o \
		squeue.o ip_sadb.o ip_ftable.o proto_set.o radix.o ip_dummy.o \
		ip_helper_stream.o ip_tunables.o \
		ip_output.o ip_input.o ip6_input.o ip6_output.o ip_arp.o \
		conn_opt.o ip_attr.o ip_dce.o \
		bpf_filter.o \
		$(IP_ICMP_OBJS) \
		$(IP_RTS_OBJS) \
		$(IP_TCP_OBJS) \
		$(IP_UDP_OBJS) \
		$(IP_SCTP_OBJS) \
		$(IP_ILB_OBJS) \
		$(IP_COMM_OBJS)

IP6_OBJS +=	ip6ddi.o

HOOK_OBJS +=	hook.o

NETI_OBJS +=	neti_impl.o neti_mod.o neti_stack.o

KEYSOCK_OBJS +=	keysockddi.o keysock.o keysock_opt_data.o

IPNET_OBJS +=	ipnet.o ipnet_bpf.o

SPDSOCK_OBJS += spdsockddi.o spdsock.o spdsock_opt_data.o

IPSECESP_OBJS += ipsecespddi.o ipsecesp.o

IPSECAH_OBJS +=	ipsecahddi.o ipsecah.o sadb.o

DATAFILT_OBJS += datafilt.o

SPPP_OBJS +=	sppp.o sppp_dlpi.o sppp_mod.o s_common.o

SPPPTUN_OBJS +=	sppptun.o sppptun_mod.o

SPPPASYN_OBJS += spppasyn.o spppasyn_mod.o

SPPPCOMP_OBJS += spppcomp.o spppcomp_mod.o deflate.o bsd-comp.o vjcompress.o \
		zlib.o

TCP_OBJS +=	tcpddi.o

TCP6_OBJS +=	tcp6ddi.o

NCA_OBJS +=	ncaddi.o

SDP_SOCK_MOD_OBJS += sockmod_sdp.o socksdp.o socksdpsubr.o

SCTP_SOCK_MOD_OBJS += sockmod_sctp.o socksctp.o socksctpsubr.o

PFP_SOCK_MOD_OBJS += sockmod_pfp.o

RDS_SOCK_MOD_OBJS += sockmod_rds.o

RDS_OBJS +=	rdsddi.o rdssubr.o rds_opt.o rds_ioctl.o

RDSIB_OBJS +=	rdsib.o rdsib_ib.o rdsib_cm.o rdsib_ep.o rdsib_buf.o \
		rdsib_debug.o rdsib_sc.o

RDSV3_OBJS +=	af_rds.o rdsv3_ddi.o bind.o loop.o threads.o connection.o \
		transport.o cong.o sysctl.o message.o rds_recv.o send.o \
		stats.o info.o page.o rdma_transport.o ib_ring.o ib_rdma.o \
		ib_recv.o ib.o ib_send.o ib_sysctl.o ib_stats.o ib_cm.o \
		rdsv3_sc.o rdsv3_debug.o rdsv3_impl.o rdma.o rdsv3_af_thr.o

ISER_OBJS +=	iser.o iser_cm.o iser_cq.o iser_ib.o iser_idm.o \
		iser_resource.o iser_xfer.o

UDP_OBJS +=	udpddi.o

UDP6_OBJS +=	udp6ddi.o

SY_OBJS +=	gentty.o

TCO_OBJS +=	ticots.o

TCOO_OBJS +=	ticotsord.o

TCL_OBJS +=	ticlts.o

TL_OBJS +=	tl.o

DUMP_OBJS +=	dump.o

BPF_OBJS +=	bpf.o bpf_wrap.o bpf_mod.o bpf_dlt.o bpf_mac.o

CLONE_OBJS +=	clone.o

CN_OBJS +=	cons.o

DLD_OBJS +=	dld_drv.o dld_proto.o dld_str.o dld_flow.o

DLS_OBJS +=	dls.o dls_link.o dls_mod.o dls_stat.o dls_mgmt.o

GLD_OBJS +=     gld.o gldutil.o

MAC_OBJS +=     mac.o  mac_bcast.o mac_client.o mac_datapath_setup.o mac_flow.o \
		mac_hio.o mac_mod.o mac_ndd.o mac_provider.o mac_sched.o \
		mac_protect.o mac_soft_ring.o mac_stat.o mac_util.o

MAC_6TO4_OBJS +=	mac_6to4.o

MAC_ETHER_OBJS +=	mac_ether.o

MAC_IPV4_OBJS +=	mac_ipv4.o

MAC_IPV6_OBJS +=	mac_ipv6.o

MAC_WIFI_OBJS +=	mac_wifi.o

MAC_IB_OBJS +=		mac_ib.o

IPTUN_OBJS +=	iptun_dev.o iptun_ctl.o iptun.o

AGGR_OBJS +=	aggr_dev.o aggr_ctl.o aggr_grp.o aggr_port.o \
		aggr_send.o aggr_recv.o aggr_lacp.o

SOFTMAC_OBJS += softmac_main.o softmac_ctl.o softmac_capab.o \
		softmac_dev.o softmac_stat.o softmac_pkt.o softmac_fp.o

NET80211_OBJS += net80211.o net80211_proto.o net80211_input.o \
		 net80211_output.o net80211_node.o net80211_crypto.o \
		 net80211_crypto_none.o net80211_crypto_wep.o net80211_ioctl.o \
		 net80211_crypto_tkip.o net80211_crypto_ccmp.o	\
		 net80211_ht.o net80211_amrr.o

VNIC_OBJS +=	vnic_ctl.o vnic_dev.o

OVERLAY_OBJS +=	overlay.o overlay_fm.o overlay_mux.o overlay_plugin.o \
		overlay_prop.o overlay_target.o

OVERLAY_VXLAN_OBJS +=	overlay_vxlan.o

VND_OBJS +=	vnd.o frameio.o

GSQUEUE_OBJS +=	gsqueue.o

SIMNET_OBJS +=	simnet.o

IB_OBJS +=	ibnex.o ibnex_ioctl.o ibnex_hca.o

IBCM_OBJS +=	ibcm_impl.o ibcm_sm.o ibcm_ti.o ibcm_utils.o ibcm_path.o \
		ibcm_arp.o ibcm_arp_link.o

IBDM_OBJS +=	ibdm.o

IBDMA_OBJS +=	ibdma.o

IBMF_OBJS +=	ibmf.o ibmf_impl.o ibmf_dr.o ibmf_wqe.o ibmf_ud_dest.o ibmf_mod.o \
		ibmf_send.o ibmf_recv.o ibmf_handlers.o ibmf_trans.o \
		ibmf_timers.o ibmf_msg.o ibmf_utils.o ibmf_rmpp.o \
		ibmf_saa.o ibmf_saa_impl.o ibmf_saa_utils.o ibmf_saa_events.o

IBTL_OBJS +=	ibtl_impl.o ibtl_util.o ibtl_mem.o ibtl_handlers.o ibtl_qp.o \
		ibtl_cq.o ibtl_wr.o ibtl_hca.o ibtl_chan.o ibtl_cm.o \
		ibtl_mcg.o ibtl_ibnex.o ibtl_srq.o ibtl_part.o

TAVOR_OBJS +=	tavor.o tavor_agents.o tavor_cfg.o tavor_ci.o tavor_cmd.o \
		tavor_cq.o tavor_event.o tavor_ioctl.o tavor_misc.o \
		tavor_mr.o tavor_qp.o tavor_qpmod.o tavor_rsrc.o \
		tavor_srq.o tavor_stats.o tavor_umap.o tavor_wr.o

HERMON_OBJS +=	hermon.o hermon_agents.o hermon_cfg.o hermon_ci.o hermon_cmd.o \
		hermon_cq.o hermon_event.o hermon_ioctl.o hermon_misc.o \
		hermon_mr.o hermon_qp.o hermon_qpmod.o hermon_rsrc.o \
		hermon_srq.o hermon_stats.o hermon_umap.o hermon_wr.o \
		hermon_fcoib.o hermon_fm.o

DAPLT_OBJS +=	daplt.o

SOL_OFS_OBJS +=	sol_cma.o sol_ib_cma.o sol_uobj.o \
		sol_ofs_debug_util.o sol_ofs_gen_util.o \
		sol_kverbs.o

SOL_UCMA_OBJS +=	sol_ucma.o

SOL_UVERBS_OBJS +=	sol_uverbs.o sol_uverbs_comp.o sol_uverbs_event.o \
			sol_uverbs_hca.o sol_uverbs_qp.o

SOL_UMAD_OBJS += sol_umad.o

KSTAT_OBJS +=	kstat.o

KSENSOR_OBJS +=	ksensor_drv.o
KSENSOR_TEST_OBJS += ksensor_test.o

KSYMS_OBJS +=	ksyms.o

INSTANCE_OBJS += inst_sync.o

IWSCN_OBJS +=	iwscons.o

LOFI_OBJS +=	lofi.o LzmaDec.o

FSSNAP_OBJS +=	fssnap.o

FSSNAPIF_OBJS += fssnap_if.o

MM_OBJS +=	mem.o

PHYSMEM_OBJS +=	physmem.o

OPTIONS_OBJS += options.o

WINLOCK_OBJS +=	winlockio.o

PM_OBJS +=	pm.o
SRN_OBJS +=	srn.o

PSEUDO_OBJS +=	pseudonex.o

RAMDISK_OBJS +=	ramdisk.o

LLC1_OBJS += llc1.o

USBKBM_OBJS += usbkbm.o

USBWCM_OBJS += usbwcm.o

BOFI_OBJS += bofi.o

HID_OBJS += hid.o

USBSKEL_OBJS += usbskel.o

USBVC_OBJS += usbvc.o usbvc_v4l2.o

HIDPARSER_OBJS += hidparser.o

USB_AC_OBJS += usb_ac.o

USB_AS_OBJS += usb_as.o

USB_AH_OBJS += usb_ah.o

USBMS_OBJS += usbms.o

USBPRN_OBJS += usbprn.o

UGEN_OBJS += ugen.o

USBSER_OBJS += usbser.o usbser_rseq.o

USBSACM_OBJS += usbsacm.o

USBSER_KEYSPAN_OBJS += usbser_keyspan.o keyspan_dsd.o keyspan_pipe.o

USBS49_FW_OBJS += keyspan_49fw.o

USBSPRL_OBJS += usbser_pl2303.o pl2303_dsd.o

USBFTDI_OBJS += usbser_uftdi.o uftdi_dsd.o

USBECM_OBJS += usbecm.o

WC_OBJS += wscons.o vcons.o

VCONS_CONF_OBJS += vcons_conf.o

SCSI_OBJS +=	scsi_capabilities.o scsi_confsubr.o scsi_control.o \
		scsi_data.o scsi_fm.o scsi_hba.o scsi_reset_notify.o \
		scsi_resource.o scsi_subr.o scsi_transport.o scsi_watch.o \
		smp_transport.o

SCSI_VHCI_OBJS +=		scsi_vhci.o mpapi_impl.o scsi_vhci_tpgs.o

SCSI_VHCI_F_SYM_OBJS +=		sym.o

SCSI_VHCI_F_TPGS_OBJS +=	tpgs.o

SCSI_VHCI_F_SYM_HDS_OBJS +=	sym_hds.o

SCSI_VHCI_F_TAPE_OBJS +=	tape.o

SCSI_VHCI_F_TPGS_TAPE_OBJS +=	tpgs_tape.o

SGEN_OBJS +=	sgen.o

SMP_OBJS +=	smp.o

SATA_OBJS +=	sata.o

USBA_OBJS +=	hcdi.o	usba.o	usbai.o hubdi.o parser.o genconsole.o \
		usbai_pipe_mgmt.o usbai_req.o usbai_util.o usbai_register.o \
		usba_devdb.o usba10_calls.o usba_ugen.o usba_bos.o

USBA10_OBJS +=	usba10.o

RSM_OBJS +=	rsm.o	rsmka_pathmanager.o	rsmka_util.o

RSMOPS_OBJS +=	rsmops.o

S1394_OBJS +=	t1394.o t1394_errmsg.o s1394.o s1394_addr.o s1394_asynch.o \
		s1394_bus_reset.o s1394_cmp.o s1394_csr.o s1394_dev_disc.o \
		s1394_fa.o s1394_fcp.o \
		s1394_hotplug.o s1394_isoch.o s1394_misc.o h1394.o nx1394.o

HCI1394_OBJS +=	hci1394.o hci1394_async.o hci1394_attach.o hci1394_buf.o \
		hci1394_csr.o hci1394_detach.o hci1394_extern.o \
		hci1394_ioctl.o hci1394_isoch.o hci1394_isr.o \
		hci1394_ixl_comp.o hci1394_ixl_isr.o hci1394_ixl_misc.o \
		hci1394_ixl_update.o hci1394_misc.o hci1394_ohci.o \
		hci1394_q.o hci1394_s1394if.o hci1394_tlabel.o \
		hci1394_tlist.o hci1394_vendor.o

AV1394_OBJS +=	av1394.o av1394_as.o av1394_async.o av1394_cfgrom.o \
		av1394_cmp.o av1394_fcp.o av1394_isoch.o av1394_isoch_chan.o \
		av1394_isoch_recv.o av1394_isoch_xmit.o av1394_list.o \
		av1394_queue.o

DCAM1394_OBJS += dcam.o dcam_frame.o dcam_param.o dcam_reg.o \
		dcam_ring_buff.o

SCSA1394_OBJS += hba.o sbp2_driver.o sbp2_bus.o

SBP2_OBJS += cfgrom.o sbp2.o

PMODEM_OBJS += pmodem.o pmodem_cis.o cis.o cis_callout.o cis_handlers.o cis_params.o

PMCS_OBJS += pmcs_attach.o pmcs_ds.o pmcs_intr.o pmcs_nvram.o pmcs_sata.o \
		pmcs_scsa.o pmcs_smhba.o pmcs_subr.o pmcs_fwlog.o

PMCS8001FW_C_OBJS +=	pmcs_fw_hdr.o
PMCS8001FW_OBJS +=		$(PMCS8001FW_C_OBJS) SPCBoot.o ila.o firmware.o

#
#	Build up defines and paths.

ST_OBJS +=	st.o	st_conf.o

EMLXS_OBJS +=	emlxs_clock.o emlxs_dfc.o emlxs_dhchap.o emlxs_diag.o \
		emlxs_download.o emlxs_dump.o emlxs_els.o emlxs_event.o \
		emlxs_fcf.o emlxs_fcp.o emlxs_fct.o emlxs_hba.o emlxs_ip.o \
		emlxs_mbox.o emlxs_mem.o emlxs_msg.o emlxs_node.o \
		emlxs_pkt.o emlxs_sli3.o emlxs_sli4.o emlxs_solaris.o \
		emlxs_thread.o

EMLXS_FW_OBJS +=	emlxs_fw.o

OCE_OBJS +=	oce_buf.o oce_fm.o oce_gld.o oce_hw.o oce_intr.o oce_main.o \
		oce_mbx.o oce_mq.o oce_queue.o oce_rx.o oce_stat.o oce_tx.o \
		oce_utils.o

FCT_OBJS += discovery.o fct.o

QLT_OBJS += 2400.o 2500.o 8100.o qlt.o qlt_dma.o

SRPT_OBJS += srpt_mod.o srpt_ch.o srpt_cm.o srpt_ioc.o srpt_stp.o

FCOE_OBJS += fcoe.o fcoe_eth.o fcoe_fc.o

FCOET_OBJS += fcoet.o fcoet_eth.o fcoet_fc.o

FCOEI_OBJS += fcoei.o fcoei_eth.o fcoei_lv.o

ISCSIT_SHARED_OBJS += \
		iscsit_common.o

ISCSIT_OBJS +=	$(ISCSIT_SHARED_OBJS) \
		iscsit.o iscsit_tgt.o iscsit_sess.o iscsit_login.o \
		iscsit_text.o iscsit_isns.o iscsit_radiusauth.o \
		iscsit_radiuspacket.o iscsit_auth.o iscsit_authclient.o

PPPT_OBJS +=	alua_ic_if.o pppt.o pppt_msg.o pppt_tgt.o

STMF_OBJS += lun_map.o stmf.o

STMF_SBD_OBJS += sbd.o sbd_scsi.o sbd_pgr.o sbd_zvol.o ats_copy_mgr.o

SYSMSG_OBJS +=	sysmsg.o

SES_OBJS +=	ses.o ses_sen.o ses_safte.o ses_ses.o

TNF_OBJS +=	tnf_buf.o	tnf_trace.o	tnf_writer.o	trace_init.o \
		trace_funcs.o	tnf_probe.o	tnf.o

LOGINDMUX_OBJS += logindmux.o

DEVINFO_OBJS += devinfo.o

DEVPOLL_OBJS += devpoll.o

DEVPOOL_OBJS += devpool.o

EVENTFD_OBJS +=	eventfd.o

SIGNALFD_OBJS += signalfd.o

I8042_OBJS +=	i8042.o

INOTIFY_OBJS +=	inotify.o

KB8042_OBJS +=	\
		at_keyprocess.o	\
		kb8042.o	\
		kb8042_keytables.o

MOUSE8042_OBJS += mouse8042.o

FDC_OBJS +=	fdc.o

ASY_OBJS +=	asy.o

ECPP_OBJS +=	ecpp.o

VUIDM3P_OBJS += vuidmice.o vuidm3p.o

VUIDM4P_OBJS += vuidmice.o vuidm4p.o

VUIDM5P_OBJS += vuidmice.o vuidm5p.o

VUIDPS2_OBJS += vuidmice.o vuidps2.o

HPCSVC_OBJS += hpcsvc.o

PCIE_MISC_OBJS += pcie.o pcie_fault.o pcie_hp.o pciehpc.o pcishpc.o pcie_pwr.o pciev.o

PCIHPNEXUS_OBJS += pcihp.o

OPENEEPR_OBJS += openprom.o

RANDOM_OBJS += random.o

PSHOT_OBJS += pshot.o

GEN_DRV_OBJS += gen_drv.o

TCLIENT_OBJS +=	tclient.o

TIMERFD_OBJS +=	timerfd.o

TPHCI_OBJS += tphci.o

TVHCI_OBJS += tvhci.o

EMUL64_OBJS += emul64.o emul64_bsd.o

FCP_OBJS += fcp.o

FCIP_OBJS += fcip.o

FCSM_OBJS += fcsm.o

FCTL_OBJS += fctl.o

FP_OBJS += fp.o

QLC_OBJS += ql_api.o ql_debug.o ql_hba_fru.o ql_init.o ql_iocb.o ql_ioctl.o \
	ql_isr.o ql_mbx.o ql_nx.o ql_xioctl.o ql_fw_table.o

QLC_FW_2200_OBJS += ql_fw_2200.o

QLC_FW_2300_OBJS += ql_fw_2300.o

QLC_FW_2400_OBJS += ql_fw_2400.o

QLC_FW_2500_OBJS += ql_fw_2500.o

QLC_FW_6322_OBJS += ql_fw_6322.o

QLC_FW_8100_OBJS += ql_fw_8100.o

QLGE_OBJS += qlge.o qlge_dbg.o qlge_flash.o qlge_fm.o qlge_gld.o qlge_mpi.o

ZCONS_OBJS += zcons.o

ZFD_OBJS += zfd.o

NV_SATA_OBJS += nv_sata.o

SI3124_OBJS += si3124.o

AHCI_OBJS += ahci.o

PCIIDE_OBJS += pci-ide.o

PCEPP_OBJS += pcepp.o

CPC_OBJS += cpc.o

CPUID_OBJS += cpuid_drv.o

SYSEVENT_OBJS += sysevent.o

BL_OBJS += bl.o

FM_OBJS += devfm.o devfm_machdep.o

RTLS_OBJS +=	rtls.o

#
#			exec modules
#
AOUTEXEC_OBJS +=aout.o

ELFEXEC_OBJS +=	elf.o elf_notes.o old_notes.o core_shstrtab.o

INTPEXEC_OBJS +=intp.o

SHBINEXEC_OBJS +=shbin.o

JAVAEXEC_OBJS +=java.o

#
#			file system modules
#
AUTOFS_OBJS +=	auto_vfsops.o auto_vnops.o auto_subr.o auto_xdr.o auto_sys.o

DCFS_OBJS +=	dc_vnops.o

DEVFS_OBJS +=	devfs_subr.o	devfs_vfsops.o	devfs_vnops.o

DEV_OBJS  +=	sdev_subr.o	sdev_vfsops.o	sdev_vnops.o	\
		sdev_ptsops.o	sdev_zvolops.o	sdev_comm.o	\
		sdev_profile.o	sdev_ncache.o	sdev_netops.o	\
		sdev_ipnetops.o	sdev_vtops.o	sdev_plugin.o

CTFS_OBJS +=	ctfs_all.o ctfs_cdir.o ctfs_ctl.o ctfs_event.o \
		ctfs_latest.o ctfs_root.o ctfs_sym.o ctfs_tdir.o ctfs_tmpl.o

OBJFS_OBJS +=	objfs_vfs.o	objfs_root.o	objfs_common.o \
		objfs_odir.o	objfs_data.o

FDFS_OBJS +=	fdops.o

FIFO_OBJS +=	fifosubr.o	fifovnops.o

PIPE_OBJS +=	pipe.o

HSFS_OBJS +=	hsfs_node.o	hsfs_subr.o	hsfs_vfsops.o	hsfs_vnops.o \
		hsfs_susp.o	hsfs_rrip.o	hsfs_susp_subr.o

HYPRLOFS_OBJS += hyprlofs_dir.o hyprlofs_subr.o \
		hyprlofs_vnops.o hyprlofs_vfsops.o

LOFS_OBJS +=	lofs_subr.o	lofs_vfsops.o	lofs_vnops.o

LXPROC_OBJS +=	lxpr_subr.o	lxpr_vfsops.o	lxpr_vnops.o

NAMEFS_OBJS +=	namevfs.o	namevno.o

NFS_OBJS +=	nfs_client.o	nfs_common.o	nfs_dump.o \
		nfs_subr.o	nfs_vfsops.o	nfs_vnops.o \
		nfs_xdr.o	nfs_sys.o	nfs_strerror.o \
		nfs3_vfsops.o	nfs3_vnops.o	nfs3_xdr.o \
		nfs_acl_vnops.o	nfs_acl_xdr.o	nfs4_vfsops.o \
		nfs4_vnops.o	nfs4_xdr.o	nfs4_idmap.o \
		nfs4_shadow.o	nfs4_subr.o \
		nfs4_attr.o	nfs4_rnode.o	nfs4_client.o \
		nfs4_acache.o	nfs4_common.o	nfs4_client_state.o \
		nfs4_callback.o	nfs4_recovery.o nfs4_client_secinfo.o \
		nfs4_client_debug.o	nfs_stats.o \
		nfs4_acl.o	nfs4_stub_vnops.o	nfs_cmd.o

NFSSRV_OBJS +=	nfs_server.o	nfs_srv.o	nfs3_srv.o \
		nfs_acl_srv.o	nfs_auth.o	nfs_auth_xdr.o \
		nfs_export.o	nfs_log.o	nfs_log_xdr.o \
		nfs4_srv.o	nfs4_state.o	nfs4_srv_attr.o \
		nfs4_srv_ns.o	nfs4_db.o	nfs4_srv_deleg.o \
		nfs4_deleg_ops.o nfs4_srv_readdir.o nfs4_dispatch.o

SMBSRV_SHARED_OBJS += \
		smb_cfg_util.o \
		smb_door_legacy.o \
		smb_inet.o \
		smb_match.o \
		smb_msgbuf.o \
		smb_native.o \
		smb_netbios_util.o \
		smb_oem.o \
		smb_sid.o \
		smb_status2winerr.o \
		smb_string.o \
		smb_token.o \
		smb_token_xdr.o \
		smb_utf8.o \
		smb_xdr.o

# See also: $SRC/lib/smbsrv/libfksmbsrv/Makefile.com
SMBSRV_OBJS +=	$(SMBSRV_SHARED_OBJS)			\
		smb_acl.o				\
		smb_alloc.o				\
		smb_authenticate.o			\
		smb_close.o				\
		smb_cmn_oplock.o			\
		smb_cmn_rename.o			\
		smb_cmn_setfile.o			\
		smb_common_open.o			\
		smb_common_transact.o			\
		smb_create.o				\
		smb_cred.o				\
		smb_delete.o				\
		smb_dfs.o				\
		smb_directory.o				\
		smb_dispatch.o				\
		smb_echo.o				\
		smb_errno.o				\
		smb_fem.o				\
		smb_find.o				\
		smb_flush.o				\
		smb_fsinfo.o				\
		smb_fsops.o				\
		smb_idmap.o				\
		smb_init.o				\
		smb_kdoor.o				\
		smb_kshare.o				\
		smb_kutil.o				\
		smb_lock.o				\
		smb_lock_byte_range.o			\
		smb_locking_andx.o			\
		smb_logoff_andx.o			\
		smb_mangle_name.o			\
		smb_mbuf_marshaling.o			\
		smb_mbuf_util.o				\
		smb_negotiate.o				\
		smb_net.o				\
		smb_node.o				\
		smb_notify.o				\
		smb_nt_cancel.o				\
		smb_nt_create_andx.o			\
		smb_nt_transact_create.o		\
		smb_nt_transact_ioctl.o			\
		smb_nt_transact_notify_change.o		\
		smb_nt_transact_quota.o			\
		smb_nt_transact_security.o		\
		smb_odir.o				\
		smb_ofile.o				\
		smb_open_andx.o				\
		smb_opipe.o				\
		smb_oplock.o				\
		smb_pathname.o				\
		smb_print.o				\
		smb_process_exit.o			\
		smb_query_fileinfo.o			\
		smb_quota.o				\
		smb_read.o				\
		smb_rename.o				\
		smb_sd.o				\
		smb_seek.o				\
		smb_server.o				\
		smb_session.o				\
		smb_session_setup_andx.o		\
		smb_set_fileinfo.o			\
		smb_sign_kcf.o				\
		smb_signing.o				\
		smb_srv_oplock.o			\
		smb_thread.o				\
		smb_tree.o				\
		smb_trans2_create_directory.o		\
		smb_trans2_dfs.o			\
		smb_trans2_find.o			\
		smb_tree_connect.o			\
		smb_unlock_byte_range.o			\
		smb_user.o				\
		smb_vops.o				\
		smb_vss.o				\
		smb_write.o				\
		\
		smb2_aapl.o \
		smb2_dispatch.o \
		smb2_durable.o \
		smb2_cancel.o \
		smb2_change_notify.o \
		smb2_close.o \
		smb2_create.o \
		smb2_echo.o \
		smb2_flush.o \
		smb2_fsctl_copychunk.o \
		smb2_fsctl_fs.o \
		smb2_fsctl_odx.o \
		smb2_fsctl_sparse.o \
		smb2_ioctl.o \
		smb2_lease.o \
		smb2_lock.o \
		smb2_logoff.o \
		smb2_negotiate.o \
		smb2_ofile.o \
		smb2_oplock.o \
		smb2_qinfo_file.o \
		smb2_qinfo_fs.o \
		smb2_qinfo_sec.o \
		smb2_qinfo_quota.o \
		smb2_query_dir.o \
		smb2_query_info.o \
		smb2_read.o \
		smb2_session_setup.o \
		smb2_set_info.o \
		smb2_setinfo_file.o \
		smb2_setinfo_fs.o \
		smb2_setinfo_quota.o \
		smb2_setinfo_sec.o \
		smb2_signing.o \
		smb2_tree_connect.o \
		smb2_tree_disconn.o \
		smb2_write.o \
		\
		smb3_encrypt.o \
		smb3_encrypt_kcf.o \
		smb3_kdf.o \
		smb31_preauth.o

PCFS_OBJS +=	pc_alloc.o	pc_dir.o	pc_node.o	pc_subr.o \
		pc_vfsops.o	pc_vnops.o

PROC_OBJS +=	prargv.o	prcontrol.o	prioctl.o	prsubr.o \
		prusrio.o	prvfsops.o	prvnops.o

MNTFS_OBJS +=	mntvfsops.o	mntvnops.o

SHAREFS_OBJS +=	sharetab.o	sharefs_vfsops.o	sharefs_vnops.o

SPEC_OBJS +=	specsubr.o	specvfsops.o	specvnops.o

SOCK_OBJS +=	socksubr.o	sockvfsops.o	sockparams.o	\
		socksyscalls.o	socktpi.o	sockstr.o \
		sockcommon_vnops.o	sockcommon_subr.o \
		sockcommon_sops.o	sockcommon.o	\
		sock_notsupp.o	socknotify.o \
		nl7c.o		nl7curi.o	nl7chttp.o	nl7clogd.o \
		nl7cnca.o	sodirect.o	sockfilter.o

TMPFS_OBJS +=	tmp_dir.o	tmp_subr.o	tmp_tnode.o	tmp_vfsops.o \
		tmp_vnops.o

UDFS_OBJS +=	udf_alloc.o	udf_bmap.o	udf_dir.o	\
		udf_inode.o	udf_subr.o	udf_vfsops.o	\
		udf_vnops.o

UFS_OBJS +=	ufs_alloc.o	ufs_bmap.o	ufs_dir.o	ufs_xattr.o \
		ufs_inode.o	ufs_subr.o	ufs_tables.o	ufs_vfsops.o \
		ufs_vnops.o	quota.o		quotacalls.o	quota_ufs.o \
		ufs_filio.o	ufs_lockfs.o	ufs_thread.o	ufs_trans.o \
		ufs_acl.o	ufs_panic.o	ufs_directio.o	ufs_log.o \
		ufs_extvnops.o	ufs_snap.o	lufs.o		lufs_thread.o \
		lufs_log.o	lufs_map.o	lufs_top.o	lufs_debug.o
VSCAN_OBJS +=	vscan_drv.o	vscan_svc.o vscan_door.o

NSMB_OBJS +=	smb_conn.o	smb_dev.o	smb_iod.o	smb_pass.o \
		smb_rq.o	smb_sign.o	smb_smb.o	smb_subrs.o \
		smb_time.o	smb_tran.o	smb_trantcp.o	smb_usr.o \
		smb2_rq.o	smb2_sign.o	smb2_smb.o	subr_mchain.o \
		nsmb_sign_kcf.o

SMBFS_COMMON_OBJS += smbfs_ntacl.o
SMBFS_OBJS +=	smbfs_vfsops.o	smbfs_vnops.o	smbfs_node.o	\
		smbfs_acl.o	smbfs_client.o	smbfs_smb.o	\
		smbfs_smb1.o	smbfs_smb2.o	\
		smbfs_subr.o	smbfs_subr2.o	\
		smbfs_rwlock.o	smbfs_xattr.o	\
		$(SMBFS_COMMON_OBJS)

BOOTFS_OBJS +=	bootfs_construct.o bootfs_vfsops.o bootfs_vnops.o

LUA_OBJS +=			\
	ldo.o			\
	lvm.o			\
	lbitlib.o		\
	lopcodes.o		\
	lstring.o		\
	ltable.o		\
	ltm.o			\
	lcorolib.o		\
	lauxlib.o		\
	ldebug.o		\
	lstate.o		\
	lgc.o			\
	lmem.o			\
	lctype.o		\
	lfunc.o			\
	ldump.o			\
	lundump.o		\
	lstrlib.o		\
	ltablib.o		\
	lapi.o			\
	lobject.o		\
	lbaselib.o		\
	lcompat.o		\
	lzio.o			\
	lcode.o			\
	llex.o			\
	lparser.o

amd64_ZFS_OBJS +=		\
	vdev_raidz_math_avx2.o	\
	vdev_raidz_math_sse2.o	\
	vdev_raidz_math_ssse3.o

sparcv9_ZFS_OBJS +=

ZFS_COMMON_OBJS +=		\
	$($(MACH64)_ZFS_OBJS)	\
	abd.o			\
	aggsum.o		\
	arc.o			\
	blkptr.o		\
	bplist.o		\
	bpobj.o			\
	bptree.o		\
	btree.o			\
	bqueue.o		\
	cityhash.o		\
	dbuf.o			\
	ddt.o			\
	ddt_zap.o		\
	dmu.o			\
	dmu_diff.o		\
	dmu_recv.o		\
	dmu_send.o		\
	dmu_object.o		\
	dmu_objset.o		\
	dmu_traverse.o		\
	dmu_tx.o		\
	dnode.o			\
	dnode_sync.o		\
	dsl_bookmark.o		\
	dsl_dir.o		\
	dsl_crypt.o		\
	dsl_dataset.o		\
	dsl_deadlist.o		\
	dsl_destroy.o		\
	dsl_pool.o		\
	dsl_synctask.o		\
	dsl_userhold.o		\
	dmu_zfetch.o		\
	dsl_deleg.o		\
	dsl_prop.o		\
	dsl_scan.o		\
	zfeature.o		\
	gzip.o			\
	hkdf.o			\
	lz4.o			\
	lzjb.o			\
	metaslab.o		\
	mmp.o			\
	multilist.o		\
	range_tree.o		\
	refcount.o		\
	rrwlock.o		\
	sa.o			\
	sha256.o		\
	edonr_zfs.o		\
	skein_zfs.o		\
	spa.o			\
	spa_checkpoint.o	\
	spa_config.o		\
	spa_errlog.o		\
	spa_history.o		\
	spa_log_spacemap.o	\
	spa_misc.o		\
	space_map.o		\
	space_reftree.o		\
	txg.o			\
	uberblock.o		\
	unique.o		\
	vdev.o			\
	vdev_cache.o		\
	vdev_file.o		\
	vdev_indirect.o		\
	vdev_indirect_births.o	\
	vdev_indirect_mapping.o	\
	vdev_initialize.o	\
	vdev_label.o		\
	vdev_mirror.o		\
	vdev_missing.o		\
	vdev_queue.o		\
	vdev_raidz.o		\
	vdev_raidz_math.o	\
	vdev_raidz_math_scalar.o \
	vdev_removal.o		\
	vdev_root.o		\
	vdev_trim.o		\
	zap.o			\
	zap_leaf.o		\
	zap_micro.o		\
	zcp.o			\
	zcp_change_key.o	\
	zcp_get.o		\
	zcp_set.o		\
	zcp_global.o		\
	zcp_iter.o		\
	zcp_synctask.o		\
	zfs_byteswap.o		\
	zfs_debug.o		\
	zfs_fm.o		\
	zfs_fuid.o		\
	zfs_sa.o		\
	zfs_znode.o		\
	zfs_zone.o		\
	zil.o			\
	zio.o			\
	zio_checksum.o		\
	zio_compress.o		\
	zio_crypt.o		\
	zio_inject.o		\
	zle.o			\
	zrlock.o		\
	zthr.o

ZFS_SHARED_OBJS +=		\
	zfeature_common.o	\
	zfs_comutil.o		\
	zfs_deleg.o		\
	zfs_fletcher.o		\
	zfs_namecheck.o		\
	zfs_prop.o		\
	zpool_prop.o		\
	zprop_common.o

ZFS_OBJS +=			\
	$(ZFS_COMMON_OBJS)	\
	$(ZFS_SHARED_OBJS)	\
	vdev_disk.o		\
	zfs_acl.o		\
	zfs_ctldir.o		\
	zfs_dir.o		\
	zfs_ioctl.o		\
	zfs_log.o		\
	zfs_onexit.o		\
	zfs_replay.o		\
	zfs_rlock.o		\
	zfs_vfsops.o		\
	zfs_vnops.o		\
	zvol.o

ZUT_OBJS +=			\
	zut.o

#
#			streams modules
#
BUFMOD_OBJS	+=	bufmod.o

CONNLD_OBJS +=	connld.o

DEDUMP_OBJS +=	dedump.o

DRCOMPAT_OBJS +=	drcompat.o

LDLINUX_OBJS +=	ldlinux.o

LDTERM_OBJS +=	ldterm.o uwidth.o

PCKT_OBJS +=	pckt.o

PFMOD_OBJS +=	pfmod.o

PTEM_OBJS +=	ptem.o

REDIRMOD_OBJS += strredirm.o

TIMOD_OBJS +=	timod.o

TIRDWR_OBJS +=	tirdwr.o

TTCOMPAT_OBJS +=ttcompat.o

LOG_OBJS +=	log.o

PIPEMOD_OBJS +=	pipemod.o

RPCMOD_OBJS +=	rpcmod.o	clnt_cots.o	clnt_clts.o \
		clnt_gen.o	clnt_perr.o	mt_rpcinit.o	rpc_calmsg.o \
		rpc_prot.o	rpc_sztypes.o	rpc_subr.o	rpcb_prot.o \
		svc.o		svc_clts.o	svc_gen.o	svc_cots.o \
		rpcsys.o	xdr_sizeof.o	clnt_rdma.o	svc_rdma.o \
		xdr_rdma.o	rdma_subr.o	xdrrdma_sizeof.o

KLMMOD_OBJS +=	klmmod.o \
		nlm_impl.o \
		nlm_rpc_handle.o \
		nlm_dispatch.o \
		nlm_rpc_svc.o \
		nlm_client.o \
		nlm_service.o \
		nlm_prot_clnt.o \
		nlm_prot_xdr.o \
		nlm_rpc_clnt.o \
		nsm_addr_clnt.o \
		nsm_addr_xdr.o \
		sm_inter_clnt.o \
		sm_inter_xdr.o

KLMOPS_OBJS +=	klmops.o

TLIMOD_OBJS +=	tlimod.o	t_kalloc.o	t_kbind.o	t_kclose.o \
		t_kconnect.o	t_kfree.o	t_kgtstate.o	t_kopen.o \
		t_koptmgmt.o	t_krcvudat.o	t_ksndudat.o	t_kspoll.o \
		t_kunbind.o	t_kutil.o

RLMOD_OBJS += rlmod.o

TELMOD_OBJS += telmod.o

CRYPTMOD_OBJS += cryptmod.o

KB_OBJS +=	kbd.o		keytables.o

#
#			ID mapping module
#
IDMAP_OBJS +=	idmap_mod.o	idmap_kapi.o	idmap_xdr.o	idmap_cache.o

#
#			scheduling class modules
#
SDC_OBJS +=		sysdc.o

RT_OBJS +=		rt.o
RT_DPTBL_OBJS +=	rt_dptbl.o

TS_OBJS +=		ts.o
TS_DPTBL_OBJS +=	ts_dptbl.o

IA_OBJS +=		ia.o

FSS_OBJS +=		fss.o

FX_OBJS +=		fx.o
FX_DPTBL_OBJS +=	fx_dptbl.o

#
#			Inter-Process Communication (IPC) modules
#
IPC_OBJS +=	ipc.o

IPCMSG_OBJS +=	msg.o

IPCSEM_OBJS +=	sem.o

IPCSHM_OBJS +=	shm.o

#
#			bignum module
#
COMMON_BIGNUM_OBJS += bignum_mod.o bignumimpl.o

BIGNUM_OBJS += $(COMMON_BIGNUM_OBJS) $(BIGNUM_PSR_OBJS)

#
#			kernel cryptographic framework
#
KCF_OBJS +=	kcf.o kcf_callprov.o kcf_cbufcall.o kcf_cipher.o kcf_crypto.o \
		kcf_cryptoadm.o kcf_ctxops.o kcf_digest.o kcf_dual.o \
		kcf_keys.o kcf_mac.o kcf_mech_tabs.o kcf_miscapi.o \
		kcf_object.o kcf_policy.o kcf_prov_lib.o kcf_prov_tabs.o \
		kcf_sched.o kcf_session.o kcf_sign.o kcf_spi.o kcf_verify.o \
		kcf_random.o modes.o ecb.o cbc.o ctr.o ccm.o gcm.o \
		fips_random.o

CRYPTOADM_OBJS += cryptoadm.o

CRYPTO_OBJS +=	crypto.o

DPROV_OBJS +=	dprov.o

DCA_OBJS +=	dca.o dca_3des.o dca_debug.o dca_dsa.o dca_kstat.o dca_rng.o \
		dca_rsa.o

AESPROV_OBJS +=	aes.o aes_impl.o aes_modes.o

ARCFOURPROV_OBJS += arcfour.o arcfour_crypt.o

BLOWFISHPROV_OBJS += blowfish.o blowfish_impl.o

ECCPROV_OBJS += ecc.o ec.o ec2_163.o ec2_mont.o ecdecode.o ecl_mult.o \
		ecp_384.o ecp_jac.o ec2_193.o ecl.o ecp_192.o ecp_521.o \
		ecp_jm.o ec2_233.o ecl_curve.o ecp_224.o ecp_aff.o \
		ecp_mont.o ec2_aff.o ec_naf.o ecl_gf.o ecp_256.o mp_gf2m.o \
		mpi.o mplogic.o mpmontg.o mpprime.o oid.o \
		secitem.o ec2_test.o ecp_test.o

RSAPROV_OBJS += rsa.o rsa_impl.o pkcs1.o

SWRANDPROV_OBJS += swrand.o

#
#			misc. modules
#

C2AUDIT_OBJS +=	adr.o audit.o audit_event.o audit_io.o \
		audit_path.o audit_start.o audit_syscalls.o audit_token.o \
		audit_mem.o

PCIC_OBJS +=	pcic.o

RPCSEC_OBJS +=	secmod.o	sec_clnt.o	sec_svc.o	sec_gen.o \
		auth_des.o	auth_kern.o	auth_none.o	auth_loopb.o\
		authdesprt.o	authdesubr.o	authu_prot.o \
		key_call.o	key_prot.o	svc_authu.o	svcauthdes.o

RPCSEC_GSS_OBJS +=	rpcsec_gssmod.o rpcsec_gss.o rpcsec_gss_misc.o \
		rpcsec_gss_utils.o svc_rpcsec_gss.o

CONSCONFIG_OBJS += consconfig.o

CONSCONFIG_DACF_OBJS  += consconfig_dacf.o consplat.o

TEM_OBJS += tem.o tem_safe.o

#
#	Font data for generated console fonts
#
i386_FONT	= 8x16
i386_FONT_SRC= ter-u16b
sparc_FONT	= 12x22
sparc_FONT_SRC= Gallant19
FONT=$($(MACH)_FONT)
FONT_SRC=$($(MACH)_FONT_SRC)
FONT_DIR= $(SRC)/data/consfonts
FONT_OBJS += font.o $(FONT).o

KBTRANS_OBJS +=				\
		kbtrans.o		\
		kbtrans_keytables.o	\
		kbtrans_polled.o	\
		kbtrans_streams.o	\
		usb_keytables.o

KGSSD_OBJS +=	gssd_clnt_stubs.o gssd_handle.o gssd_prot.o \
		gss_display_name.o gss_release_name.o gss_import_name.o \
		gss_release_buffer.o gss_release_oid_set.o gen_oids.o gssdmod.o

KGSSD_DERIVED_OBJS = gssd_xdr.o

KGSS_DUMMY_OBJS += dmech.o

KSOCKET_OBJS +=	ksocket.o ksocket_mod.o

CRYPTO= cksumtypes.o decrypt.o encrypt.o encrypt_length.o etypes.o \
	nfold.o verify_checksum.o prng.o block_size.o make_checksum.o\
	checksum_length.o hmac.o default_state.o mandatory_sumtype.o

# crypto/des
CRYPTO_DES= f_cbc.o f_cksum.o f_parity.o weak_key.o d3_cbc.o ef_crypto.o

CRYPTO_DK= checksum.o derive.o dk_decrypt.o dk_encrypt.o

CRYPTO_ARCFOUR= k5_arcfour.o

# crypto/enc_provider
CRYPTO_ENC= des.o des3.o arcfour_provider.o aes_provider.o

# crypto/hash_provider
CRYPTO_HASH= hash_kef_generic.o hash_kmd5.o hash_crc32.o hash_ksha1.o

# crypto/keyhash_provider
CRYPTO_KEYHASH= descbc.o k5_kmd5des.o k_hmac_md5.o

# crypto/crc32
CRYPTO_CRC32= crc32.o

# crypto/old
CRYPTO_OLD= old_decrypt.o old_encrypt.o

# crypto/raw
CRYPTO_RAW= raw_decrypt.o raw_encrypt.o

K5_KRB= kfree.o copy_key.o \
	parse.o init_ctx.o \
	ser_adata.o ser_addr.o \
	ser_auth.o ser_cksum.o \
	ser_key.o ser_princ.o \
	serialize.o unparse.o \
	ser_actx.o

K5_OS=  timeofday.o toffset.o \
	init_os_ctx.o c_ustime.o

SEAL=	seal.o unseal.o

MECH=	delete_sec_context.o \
	import_sec_context.o \
	gssapi_krb5.o \
	k5seal.o k5unseal.o k5sealv3.o \
	ser_sctx.o \
	sign.o \
	util_crypt.o  \
	util_validate.o  util_ordering.o  \
	util_seqnum.o util_set.o util_seed.o \
	wrap_size_limit.o verify.o



MECH_GEN= util_token.o


KGSS_KRB5_OBJS += krb5mech.o \
	$(MECH) $(SEAL) $(MECH_GEN) \
	$(CRYPTO) $(CRYPTO_DES) $(CRYPTO_DK) $(CRYPTO_ARCFOUR) \
	$(CRYPTO_ENC) $(CRYPTO_HASH) \
	$(CRYPTO_KEYHASH) $(CRYPTO_CRC32) \
	$(CRYPTO_OLD) \
	$(CRYPTO_RAW) $(K5_KRB) $(K5_OS)

DES_OBJS +=	des_crypt.o des_impl.o des_ks.o des_soft.o

DLBOOT_OBJS +=	bootparam_xdr.o nfs_dlinet.o scan.o

KRTLD_OBJS +=	kobj_bootflags.o getoptstr.o \
		kobj.o kobj_kdi.o kobj_lm.o kobj_subr.o

MOD_OBJS +=	modctl.o modsubr.o modsysfile.o modconf.o modhash.o

STRPLUMB_OBJS += strplumb.o

CPR_OBJS +=	cpr_driver.o cpr_dump.o \
		cpr_main.o cpr_misc.o cpr_mod.o cpr_stat.o \
		cpr_uthread.o

PROF_OBJS +=	prf.o

SE_OBJS += se_driver.o

SYSACCT_OBJS +=	acct.o

ACCTCTL_OBJS +=	acctctl.o

EXACCTSYS_OBJS += exacctsys.o

KAIO_OBJS += aio.o

PCMCIA_OBJS += pcmcia.o cs.o cis.o cis_callout.o cis_handlers.o cis_params.o

BUSRA_OBJS += busra.o

PCS_OBJS += pcs.o

PSET_OBJS +=	pset.o

OHCI_OBJS += ohci.o ohci_hub.o ohci_polled.o

UHCI_OBJS += uhci.o uhciutil.o uhcitgt.o uhcihub.o uhcipolled.o

EHCI_OBJS += ehci.o ehci_hub.o ehci_xfer.o ehci_intr.o ehci_util.o ehci_polled.o ehci_isoch.o ehci_isoch_util.o

XHCI_OBJS += xhci.o xhci_quirks.o xhci_dma.o xhci_context.o xhci_intr.o \
	     xhci_ring.o xhci_command.o xhci_event.o xhci_usba.o \
	     xhci_endpoint.o xhci_hub.o xhci_polled.o

HUBD_OBJS += hubd.o

USB_MID_OBJS += usb_mid.o

USB_IA_OBJS += usb_ia.o

SCSA2USB_OBJS += scsa2usb.o usb_ms_bulkonly.o usb_ms_cbi.o

CCID_OBJS += ccid.o atr.o

IPF_OBJS += cfw.o ip_fil_solaris.o fil.o solaris.o ip_state.o ip_frag.o \
	    ip_nat.o ip_proxy.o ip_auth.o ip_pool.o ip_htable.o ip_lookup.o \
	    ip_log.o misc.o ip_compat.o ip_nat6.o drand48.o

IPD_OBJS += ipd.o

IBD_OBJS +=	ibd.o ibd_cm.o

EIBNX_OBJS +=	enx_main.o enx_hdlrs.o enx_ibt.o enx_log.o enx_fip.o \
		enx_misc.o enx_q.o enx_ctl.o

EOIB_OBJS +=	eib_adm.o eib_chan.o eib_cmn.o eib_ctl.o eib_data.o \
		eib_fip.o eib_ibt.o eib_log.o eib_mac.o eib_main.o \
		eib_rsrc.o eib_svc.o eib_vnic.o

DLPISTUB_OBJS += dlpistub.o

SDP_OBJS +=	sdpddi.o

TRILL_OBJS +=   trill.o

CTF_OBJS += ctf_create.o ctf_decl.o ctf_error.o ctf_hash.o ctf_labels.o \
	ctf_lookup.o ctf_open.o ctf_types.o ctf_util.o ctf_subr.o ctf_mod.o

SMBIOS_OBJS += smb_error.o smb_info.o smb_open.o smb_subr.o smb_dev.o

RPCIB_OBJS += rpcib.o

KMDB_OBJS += kdrv.o

AFE_OBJS += afe.o

BGE_OBJS += bge_main2.o bge_chip2.o bge_kstats.o bge_log.o bge_ndd.o \
		bge_atomic.o bge_mii.o bge_send.o bge_recv2.o bge_mii_5906.o

DMFE_OBJS += dmfe_log.o dmfe_main.o dmfe_mii.o

EFE_OBJS += efe.o

ELXL_OBJS += elxl.o

HME_OBJS += hme.o

IXGB_OBJS += ixgb.o ixgb_atomic.o ixgb_chip.o ixgb_gld.o ixgb_kstats.o \
		ixgb_log.o ixgb_ndd.o ixgb_rx.o ixgb_tx.o ixgb_xmii.o

NGE_OBJS += nge_main.o nge_atomic.o nge_chip.o nge_ndd.o nge_kstats.o \
		nge_log.o nge_rx.o nge_tx.o nge_xmii.o

PCN_OBJS += pcn.o

RGE_OBJS += rge_main.o rge_chip.o rge_ndd.o rge_kstats.o rge_log.o rge_rxtx.o

URTW_OBJS += urtw.o

ARN_OBJS += arn_hw.o arn_eeprom.o arn_mac.o arn_calib.o arn_ani.o arn_phy.o arn_regd.o arn_beacon.o \
		arn_main.o arn_recv.o arn_xmit.o arn_rc.o

ATH_OBJS += ath_aux.o ath_main.o ath_osdep.o ath_rate.o

ATU_OBJS += atu.o

IPW_OBJS += ipw2100_hw.o ipw2100.o

IWI_OBJS += ipw2200_hw.o ipw2200.o

IWH_OBJS += iwh.o

IWK_OBJS += iwk2.o

IWN_OBJS += if_iwn.o

IWP_OBJS += iwp.o

MWL_OBJS += mwl.o

MWLFW_OBJS += mwlfw_mode.o

WPI_OBJS += wpi.o

RAL_OBJS += rt2560.o ral_rate.o

RUM_OBJS += rum.o

RWD_OBJS += rt2661.o

RWN_OBJS += rt2860.o

UATH_OBJS += uath.o

UATHFW_OBJS += uathfw_mod.o

URAL_OBJS += ural.o

RTW_OBJS += rtw.o smc93cx6.o rtwphy.o rtwphyio.o

ZYD_OBJS += zyd.o zyd_usb.o zyd_hw.o zyd_fw.o

MXFE_OBJS += mxfe.o

MPTSAS_OBJS += mptsas.o mptsas_impl.o mptsas_init.o mptsas_raid.o mptsas_smhba.o

SFE_OBJS += sfe.o sfe_util.o

BFE_OBJS += bfe.o

BRIDGE_OBJS += bridge.o

IDM_SHARED_OBJS += base64.o

IDM_OBJS +=	$(IDM_SHARED_OBJS) \
		idm.o idm_impl.o idm_text.o idm_conn_sm.o idm_so.o

VR_OBJS += vr.o

ATGE_OBJS += atge_main.o atge_l1e.o atge_mii.o atge_l1.o atge_l1c.o

YGE_OBJS = yge.o

SKD_OBJS = skd.o

NVME_OBJS = nvme.o

#
#	Build up defines and paths.
#

#
#	This duality can be removed when the native and target compilers
#	are the same (or at least recognize the same command line syntax!)
#	It is a bug in the current compilation system that the assember
#	can't process the -Y I, flag.
#
NATIVE_INC_PATH += $(PRE_INC_PATH) $(INC_PATH) $(CCYFLAG)$(UTSBASE)/common
AS_INC_PATH	+= $(PRE_INC_PATH) $(INC_PATH) -I$(UTSBASE)/common
INCLUDE_PATH    += $(PRE_INC_PATH) $(INC_PATH) $(CCYFLAG)$(UTSBASE)/common

PCIEB_OBJS += pcieb.o

#	Chelsio N110 10G NIC driver module
#
CH_OBJS = ch.o glue.o pe.o sge.o

CH_COM_OBJS =	ch_mac.o ch_subr.o cspi.o espi.o ixf1010.o mc3.o mc4.o mc5.o \
		mv88e1xxx.o mv88x201x.o my3126.o pm3393.o tp.o ulp.o \
		vsc7321.o vsc7326.o xpak.o

#
#	Chelsio Terminator 4 10G NIC nexus driver module
#
CXGBE_FW_OBJS  =	t4_fw.o t4_cfg.o t5_cfg.o t5_fw.o t6_cfg.o t6_fw.o
CXGBE_COM_OBJS =	t4_hw.o common.o
CXGBE_NEX_OBJS =	t4_nexus.o t4_sge.o t4_mac.o t4_ioctl.o shared.o \
			t4_l2t.o osdep.o cudbg_lib.o cudbg_wtp.o fastlz.o \
			fastlz_api.o cudbg_common.o cudbg_flash_utils.o \
			cudbg.o

#
#	Chelsio Terminator 4 10G NIC driver module
#
CXGBE_OBJS =	cxgbe.o

#
#	PCI strings file
#
PCI_STRING_OBJS = pci_strings.o

NET_DACF_OBJS += net_dacf.o

#
#	Xframe 10G NIC driver module
#
XGE_OBJS = xge.o xgell.o

XGE_HAL_OBJS =  xgehal-channel.o xgehal-fifo.o xgehal-ring.o  xgehal-config.o \
		xgehal-driver.o  xgehal-mm.o xgehal-stats.o  xgehal-device.o \
		xge-queue.o  xgehal-mgmt.o xgehal-mgmtaux.o

#
#	e1000/igb common objs
#
#	Historically e1000g and igb had separate copies of all of the common
#	code. At this time while they are now sharing the same copy of it, they
#	are building it into their own modules which is due to the differences
#	in the osdep and debug portions of their code.
#
E1000API_OBJS += e1000_80003es2lan.o e1000_82540.o e1000_82541.o e1000_82542.o \
		e1000_82543.o e1000_82571.o e1000_api.o e1000_ich8lan.o \
		e1000_mac.o e1000_manage.o e1000_nvm.o e1000_phy.o \
		e1000_82575.o e1000_i210.o e1000_mbx.o e1000_vf.o

#
#	e1000g module
#
E1000G_OBJS +=	e1000g_debug.o e1000g_main.o e1000g_alloc.o \
		e1000g_tx.o e1000g_rx.o e1000g_stat.o \
		e1000g_osdep.o e1000g_workarounds.o


#
#	Intel 82575 1G NIC driver module
#
IGB_OBJS =	igb_buf.o igb_debug.o igb_gld.o igb_log.o igb_main.o \
		igb_rx.o igb_stat.o igb_tx.o igb_osdep.o igb_sensor.o

#
#	Intel Pro/100 NIC driver module
#
IPRB_OBJS =	iprb.o

#
#       Intel 10GbE PCIE NIC driver module
#

# illumos-written source files
IXGBE_OBJS =    ixgbe_buf.o ixgbe_debug.o ixgbe_gld.o ixgbe_log.o ixgbe_main.o \
		ixgbe_osdep.o ixgbe_rx.o ixgbe_stat.o ixgbe_transceiver.o \
		ixgbe_tx.o

# Intel-written source files
IXGBE_INTC_OBJS	=	ixgbe_82598.o ixgbe_82599.o ixgbe_api.o ixgbe_common.o \
			ixgbe_phy.o ixgbe_dcb.o ixgbe_dcb_82598.o \
			ixgbe_dcb_82599.o ixgbe_mbx.o ixgbe_vf.o ixgbe_x540.o \
			ixgbe_x550.o

#
#	Intel 40GbE PCIe NIC driver module
#

# illumos-written ones.
I40E_OBJS =	i40e_main.o i40e_osdep.o i40e_intr.o i40e_transceiver.o \
		i40e_stats.o i40e_gld.o
# Intel-written ones.
I40E_INTC_OBJS = i40e_adminq.o i40e_common.o i40e_hmc.o i40e_lan_hmc.o \
		 i40e_nvm.o i40e_dcb.o

#
#	Solarflare 1/10/40GbE NIC driver module
#
#	NB: The illumos specific sources are listed first, with the
#	common (OS-independent) sources afterwards.
#
SFXGE_OBJS =	sfxge_err.o sfxge_ev.o sfxge_hash.o sfxge_intr.o sfxge_mac.o \
		sfxge_gld_v3.o sfxge_mon.o sfxge_phy.o \
		sfxge_sram.o sfxge_bar.o sfxge_pci.o sfxge_nvram.o \
		sfxge_rx.o sfxge_tcp.o sfxge_tx.o sfxge_mcdi.o sfxge_vpd.o \
		sfxge.o sfxge_dma.o
SFXGE_SF_OBJS =	efx_bootcfg.o efx_crc32.o efx_ev.o efx_filter.o \
		efx_hash.o efx_intr.o efx_mac.o efx_mcdi.o efx_mon.o \
		efx_nic.o efx_nvram.o efx_phy.o efx_port.o efx_rx.o \
		efx_sram.o efx_tx.o efx_vpd.o efx_wol.o mcdi_mon.o \
		siena_mac.o siena_mcdi.o siena_nic.o siena_nvram.o \
		siena_phy.o siena_sram.o siena_vpd.o \
		ef10_ev.o ef10_filter.o ef10_intr.o ef10_mac.o ef10_mcdi.o \
		ef10_nic.o ef10_nvram.o ef10_phy.o ef10_rx.o ef10_tx.o \
		ef10_vpd.o hunt_nic.o hunt_phy.o

#
#	NIU 10G/1G driver module
#
NXGE_OBJS =	nxge_mac.o nxge_ipp.o nxge_rxdma.o		\
		nxge_txdma.o nxge_txc.o nxge_main.o		\
		nxge_hw.o nxge_fzc.o nxge_virtual.o		\
		nxge_send.o nxge_classify.o nxge_fflp.o		\
		nxge_fflp_hash.o nxge_ndd.o nxge_kstats.o	\
		nxge_zcp.o nxge_fm.o nxge_espc.o nxge_hv.o	\
		nxge_hio.o nxge_hio_guest.o nxge_intr.o

NXGE_NPI_OBJS =	\
		npi.o npi_mac.o npi_ipp.o			\
		npi_txdma.o npi_rxdma.o npi_txc.o		\
		npi_zcp.o npi_espc.o npi_fflp.o			\
		npi_vir.o

NXGE_HCALL_OBJS =	\
		nxge_hcall.o

#
# Virtio modules
#

# Virtio core
VIRTIO_OBJS = virtio_main.o virtio_dma.o

# Virtio block driver
VIOBLK_OBJS = vioblk.o

# Virtio network driver
VIOIF_OBJS = vioif.o

# Virtio SCSI driver
VIOSCSI_OBJS = vioscsi.o

#
#	kiconv modules
#
KICONV_EMEA_OBJS += kiconv_emea.o

KICONV_JA_OBJS += kiconv_ja.o

KICONV_KO_OBJS += kiconv_cck_common.o kiconv_ko.o

KICONV_SC_OBJS += kiconv_cck_common.o kiconv_sc.o

KICONV_TC_OBJS += kiconv_cck_common.o kiconv_tc.o

#
#	AAC module
#
AAC_OBJS = aac.o aac_ioctl.o

#
#	sdcard modules
#
SDA_OBJS =	sda_cmd.o sda_host.o sda_init.o sda_mem.o sda_mod.o sda_slot.o
SDHOST_OBJS =	sdhost.o

#
#	hxge 10G driver module
#
HXGE_OBJS =	hxge_main.o hxge_vmac.o hxge_send.o		\
		hxge_txdma.o hxge_rxdma.o hxge_virtual.o	\
		hxge_fm.o hxge_fzc.o hxge_hw.o hxge_kstats.o	\
		hxge_ndd.o hxge_pfc.o				\
		hpi.o hpi_vmac.o hpi_rxdma.o hpi_txdma.o	\
		hpi_vir.o hpi_pfc.o

#
#	MEGARAID_SAS module
#
MEGA_SAS_OBJS = megaraid_sas.o

#
#	MR_SAS module
#
MR_SAS_OBJS = ld_pd_map.o mr_sas.o mr_sas_tbolt.o mr_sas_list.o

#
#	CPQARY3 module
#
CPQARY3_OBJS =	cpqary3.o cpqary3_noe.o cpqary3_talk2ctlr.o	\
		cpqary3_isr.o cpqary3_transport.o cpqary3_mem.o	\
		cpqary3_scsi.o cpqary3_util.o cpqary3_ioctl.o	\
		cpqary3_bd.o

#
#	HP Smart Array driver module (smrt)
#
SMRT_OBJS =	smrt.o \
		smrt_device.o \
		smrt_interrupts.o \
		smrt_commands.o \
		smrt_logvol.o \
		smrt_hba.o \
		smrt_ciss_simple.o \
		smrt_ciss.o \
		smrt_physical.o \
		smrt_sata.o

#
#	ISCSI_INITIATOR module
#
ISCSI_INITIATOR_OBJS =	chap.o iscsi_io.o iscsi_thread.o	\
			iscsi_ioctl.o iscsid.o iscsi.o		\
			iscsi_login.o isns_client.o iscsiAuthClient.o	\
			iscsi_lun.o iscsiAuthClientGlue.o	\
			iscsi_net.o nvfile.o iscsi_cmd.o	\
			iscsi_queue.o persistent.o iscsi_conn.o	\
			iscsi_sess.o radius_auth.o iscsi_crc.o	\
			iscsi_stats.o radius_packet.o iscsi_doorclt.o	\
			iscsi_targetparam.o utils.o kifconf.o

#
#	ntxn 10Gb/1Gb NIC driver module
#
NTXN_OBJS =	unm_nic_init.o unm_gem.o unm_nic_hw.o unm_ndd.o	\
		unm_nic_main.o unm_nic_isr.o unm_nic_ctx.o niu.o

#
#	Myricom 10Gb NIC driver module
#
MYRI10GE_OBJS =	myri10ge.o myri10ge_lro.o

#	nulldriver module
#
NULLDRIVER_OBJS =	nulldriver.o

TPM_OBJS =	tpm.o tpm_hcall.o

#
# USB Fast ethernet drivers
#
USBGEM_OBJS = usbgem.o
AXF_OBJS = axf_usbgem.o
UDMF_OBJS = udmf_usbgem.o
URF_OBJS = urf_usbgem.o
UPF_OBJS = upf_usbgem.o

#
#	NFP objects
#
NFP_OBJS = hostif.o osif.o drvlist.o i21555.o i21285.o i21555d.o

#
#	BNXE objects
#
BNXE_OBJS +=	bnxe_cfg.o		\
		bnxe_fcoe.o		\
		bnxe_debug.o		\
		bnxe_gld.o		\
		bnxe_hw.o		\
		bnxe_intr.o		\
		bnxe_kstat.o		\
		bnxe_lock.o		\
		bnxe_main.o		\
		bnxe_mm.o		\
		bnxe_mm_l4.o		\
		bnxe_mm_l5.o		\
		bnxe_rr.o		\
		bnxe_rx.o		\
		bnxe_timer.o		\
		bnxe_tx.o		\
		bnxe_workq.o		\
		bnxe_clc.o		\
		bnxe_illumos.o		\
		ecore_sp_verbs.o	\
		bnxe_context.o		\
		57710_init_values.o	\
		57711_init_values.o	\
		57712_init_values.o	\
		bnxe_fw_funcs.o		\
		bnxe_hw_debug.o		\
		lm_l4fp.o		\
		lm_l4rx.o		\
		lm_l4sp.o		\
		lm_l4tx.o		\
		lm_l5.o			\
		lm_l5sp.o		\
		lm_dcbx.o		\
		lm_devinfo.o		\
		lm_dmae.o		\
		lm_er.o			\
		lm_hw_access.o		\
		lm_hw_attn.o		\
		lm_hw_init_reset.o	\
		lm_main.o		\
		lm_mcp.o		\
		lm_niv.o		\
		lm_nvram.o		\
		lm_phy.o		\
		lm_power.o		\
		lm_recv.o		\
		lm_resc.o		\
		lm_sb.o			\
		lm_send.o		\
		lm_sp.o			\
		lm_dcbx_mp.o		\
		lm_sp_req_mgr.o		\
		lm_stats.o		\
		lm_util.o

#
# The QEDE_EN_OBJS list are general objects that are shared across
# multiple different operating systems. QEDE_OBJS are illumos-specific
# objects.
#
QEDE_OBJS += qede_cfg.o qede_dbg.o qede_fp.o qede_gld.o \
	     qede_kstat.o qede_main.o qede_misc.o qede_osal.o
QEDE_GEN_OBJS += ecore_hw.o ecore_cxt.o ecore_selftest.o ecore_init_ops.o \
		  ecore_init_fw_funcs.o ecore_sp_commands.o ecore_dcbx.o \
		  ecore_dbg_fw_funcs.o ecore_mcp.o ecore_spq.o ecore_phy.o \
		  ecore_dev.o ecore_l2.o ecore_int.o

BNX_OBJS += \
	bnxmod.o \
	bnxcfg.o \
	bnxdbg.o \
	bnxgldv3.o \
	bnxhwi.o \
	bnxint.o \
	bnxrcv.o \
	bnxsnd.o \
	bnxtmr.o \
	bnx_kstat.o \
	bnx_mm.o \
	bnx_hw_cpu.o \
	bnx_hw_misc.o \
	bnx_hw_nvram.o \
	bnx_hw_phy.o \
	bnx_hw_reset.o \
	bnx_lm_main.o \
	bnx_lm_recv.o \
	bnx_lm_send.o

#
# mlxcx(4D)
#
MLXCX_OBJS +=	mlxcx.o mlxcx_dma.o mlxcx_cmd.o mlxcx_intr.o mlxcx_gld.o \
		mlxcx_ring.o mlxcx_sensor.o

#
# ena(4D)
#
ENA_OBJS +=	ena.o ena_admin.o ena_dma.o ena_gld.o ena_hw.o ena_intr.o \
		ena_stats.o ena_tx.o ena_rx.o
<|MERGE_RESOLUTION|>--- conflicted
+++ resolved
@@ -24,13 +24,8 @@
 # Copyright (c) 2011, 2014 by Delphix. All rights reserved.
 # Copyright (c) 2013 by Saso Kiselkov. All rights reserved.
 # Copyright 2018 Nexenta Systems, Inc.
-<<<<<<< HEAD
-# Copyright 2016 Garrett D'Amore <garrett@damore.org>
+# Copyright 2022 Garrett D'Amore <garrett@damore.org>
 # Copyright 2021 Joyent, Inc.
-=======
-# Copyright 2022 Garrett D'Amore <garrett@damore.org>
-# Copyright 2020 Joyent, Inc.
->>>>>>> 2c0ebdee
 # Copyright 2016 OmniTI Computer Consulting, Inc.  All rights reserved.
 # Copyright 2016 Hans Rosenfeld <rosenfeld@grumpf.hope-2000.org>
 # Copyright 2022 RackTop Systems, Inc.
