#
# CDDL HEADER START
#
# The contents of this file are subject to the terms of the
# Common Development and Distribution License (the "License").
# You may not use this file except in compliance with the License.
#
# You can obtain a copy of the license at usr/src/OPENSOLARIS.LICENSE
# or http://www.opensolaris.org/os/licensing.
# See the License for the specific language governing permissions
# and limitations under the License.
#
# When distributing Covered Code, include this CDDL HEADER in each
# file and include the License file at usr/src/OPENSOLARIS.LICENSE.
# If applicable, add the following below this CDDL HEADER, with the
# fields enclosed by brackets "[]" replaced with your own identifying
# information: Portions Copyright [yyyy] [name of copyright owner]
#
# CDDL HEADER END
#

#
# Copyright (c) 1991, 2010, Oracle and/or its affiliates. All rights reserved.
# Copyright (c) 2011, 2014 by Delphix. All rights reserved.
# Copyright (c) 2013 by Saso Kiselkov. All rights reserved.
# Copyright 2015, Joyent, Inc.
# Copyright 2018 Nexenta Systems, Inc.
# Copyright 2016 Garrett D'Amore <garrett@damore.org>
<<<<<<< HEAD
# Copyright 2017 Joyent, Inc.
=======
# Copyright 2019 Joyent, Inc.
>>>>>>> 9c7f5315
# Copyright 2016 OmniTI Computer Consulting, Inc.  All rights reserved.
# Copyright 2016 Hans Rosenfeld <rosenfeld@grumpf.hope-2000.org>
#

#
# This Makefile defines all file modules for the directory uts/common
# and its children. These are the source files which may be considered
# common to all SunOS systems.

i386_CORE_OBJS += \
		atomic.o	\
		avintr.o	\
		pic.o

sparc_CORE_OBJS +=

COMMON_CORE_OBJS +=		\
		beep.o		\
		bitset.o	\
		bp_map.o	\
		brand.o		\
		cpucaps.o	\
		cmt.o		\
		cmt_policy.o	\
		cpu.o		\
		cpu_uarray.o	\
		cpu_event.o	\
		cpu_intr.o	\
		cpu_pm.o	\
		cpupart.o	\
		cap_util.o	\
		disp.o		\
		group.o		\
		kstat_fr.o	\
		iscsiboot_prop.o	\
		lgrp.o		\
		lgrp_topo.o	\
		mmapobj.o	\
		mutex.o		\
		page_lock.o	\
		page_retire.o	\
		panic.o		\
		param.o		\
		pg.o		\
		pghw.o		\
		putnext.o	\
		rctl_proc.o	\
		rwlock.o	\
		seg_kmem.o	\
		softint.o	\
		string.o	\
		strtol.o	\
		strtoul.o	\
		strtoll.o	\
		strtoull.o	\
		thread_intr.o	\
		vm_page.o	\
		vm_pagelist.o	\
		zlib_obj.o	\
		clock_tick.o

CORE_OBJS +=	$(COMMON_CORE_OBJS) $($(MACH)_CORE_OBJS)

ZLIB_OBJS =	zutil.o zmod.o zmod_subr.o \
		adler32.o crc32.o deflate.o inffast.o \
		inflate.o inftrees.o trees.o

GENUNIX_OBJS +=	\
		access.o	\
		acl.o		\
		acl_common.o	\
		adjtime.o	\
		alarm.o		\
		aio_subr.o	\
		auditsys.o	\
		audit_core.o	\
		audit_zone.o	\
		audit_memory.o	\
		autoconf.o	\
		avl.o		\
		bdev_dsort.o	\
		bio.o		\
		bitmap.o	\
		blabel.o	\
		brandsys.o	\
		bz2blocksort.o	\
		bz2compress.o	\
		bz2decompress.o	\
		bz2randtable.o	\
		bz2bzlib.o	\
		bz2crctable.o	\
		bz2huffman.o	\
		callb.o		\
		callout.o	\
		chdir.o		\
		chmod.o		\
		chown.o		\
		cladm.o		\
		class.o		\
		clock.o		\
		clock_highres.o	\
		clock_realtime.o\
		close.o		\
		compress.o	\
		condvar.o	\
		conf.o		\
		console.o	\
		contract.o	\
		copyops.o	\
		core.o		\
		corectl.o	\
		cred.o		\
		cs_stubs.o	\
		dacf.o		\
		dacf_clnt.o	\
		damap.o	\
		cyclic.o	\
		ddi.o		\
		ddifm.o		\
		ddi_hp_impl.o	\
		ddi_hp_ndi.o	\
		ddi_intr.o	\
		ddi_intr_impl.o	\
		ddi_intr_irm.o	\
		ddi_nodeid.o	\
		ddi_periodic.o	\
		devcfg.o	\
		devcache.o	\
		device.o	\
		devid.o		\
		devid_cache.o	\
		devid_scsi.o	\
		devid_smp.o	\
		devpolicy.o	\
		disp_lock.o	\
		dkioc_free_util.o \
		dnlc.o		\
		driver.o	\
		dumpsubr.o	\
		driver_lyr.o	\
		dtrace_subr.o	\
		errorq.o	\
		etheraddr.o	\
		evchannels.o	\
		exacct.o	\
		exacct_core.o	\
		exec.o		\
		exit.o		\
		fbio.o		\
		fcntl.o		\
		fdbuffer.o	\
		fdsync.o	\
		fem.o		\
		ffs.o		\
		fio.o		\
		firmload.o	\
		flock.o		\
		fm.o		\
		fork.o		\
		vpm.o		\
		fs_reparse.o	\
		fs_subr.o	\
		fsflush.o	\
		ftrace.o	\
		getcwd.o	\
		getdents.o	\
		getloadavg.o	\
		getpagesizes.o	\
		getpid.o	\
		gfs.o		\
		rusagesys.o	\
		gid.o		\
		groups.o	\
		grow.o		\
		hat_refmod.o	\
		id32.o		\
		id_space.o	\
		inet_ntop.o	\
		instance.o	\
		ioctl.o		\
		ip_cksum.o	\
		issetugid.o	\
		ippconf.o	\
		kcpc.o		\
		kdi.o		\
		kiconv.o	\
		klpd.o		\
		kmem.o		\
		ksyms_snapshot.o	\
		l_strplumb.o	\
		labelsys.o	\
		link.o		\
		list.o		\
		lockstat_subr.o	\
		log_sysevent.o	\
		logsubr.o	\
		lookup.o	\
		lseek.o		\
		ltos.o		\
		lwp.o		\
		lwp_create.o	\
		lwp_info.o	\
		lwp_self.o	\
		lwp_sobj.o	\
		lwp_timer.o	\
		lwpsys.o	\
		main.o		\
		mmapobjsys.o	\
		memcntl.o	\
		memstr.o	\
		lgrpsys.o	\
		mkdir.o		\
		mknod.o		\
		mount.o		\
		move.o		\
		msacct.o	\
		multidata.o	\
		nbmlock.o	\
		ndifm.o		\
		nice.o		\
		netstack.o	\
		ntptime.o	\
		nvpair.o	\
		nvpair_alloc_system.o	\
		nvpair_alloc_fixed.o	\
		fnvpair.o	\
		octet.o		\
		open.o		\
		p_online.o	\
		pathconf.o	\
		pathname.o	\
		pause.o		\
		serializer.o	\
		pci_intr_lib.o	\
		pci_cap.o	\
		pcifm.o		\
		pgrp.o		\
		pgrpsys.o	\
		pid.o		\
		pkp_hash.o	\
		policy.o	\
		poll.o		\
		pool.o		\
		pool_pset.o	\
		port_subr.o	\
		ppriv.o		\
		printf.o	\
		priocntl.o	\
		priv.o		\
		priv_const.o	\
		proc.o		\
		psecflags.o	\
		procset.o	\
		processor_bind.o	\
		processor_info.o	\
		profil.o	\
		project.o	\
		qsort.o		\
		getrandom.o	\
		rctl.o		\
		rctlsys.o	\
		readlink.o	\
		refstr.o	\
		rename.o	\
		resolvepath.o	\
		retire_store.o	\
		process.o	\
		rlimit.o	\
		rmap.o		\
		rw.o		\
		rwstlock.o	\
		sad_conf.o	\
		sid.o		\
		sidsys.o	\
		sched.o		\
		schedctl.o	\
		sctp_crc32.o	\
		secflags.o	\
		seg_dev.o	\
		seg_hole.o	\
		seg_kp.o	\
		seg_kpm.o	\
		seg_map.o	\
		seg_vn.o	\
		seg_spt.o	\
		seg_umap.o	\
		semaphore.o	\
		sendfile.o	\
		session.o	\
		share.o		\
		shuttle.o	\
		sig.o		\
		sigaction.o	\
		sigaltstack.o	\
		signotify.o	\
		sigpending.o	\
		sigprocmask.o	\
		sigqueue.o	\
		sigsendset.o	\
		sigsuspend.o	\
		sigtimedwait.o	\
		sleepq.o	\
		sock_conf.o	\
		space.o		\
		sscanf.o	\
		stat.o		\
		statfs.o	\
		statvfs.o	\
		stol.o		\
		str_conf.o	\
		strcalls.o	\
		stream.o	\
		streamio.o	\
		strext.o	\
		strsubr.o	\
		strsun.o	\
		subr.o		\
		sunddi.o	\
		sunmdi.o	\
		sunndi.o	\
		sunpci.o	\
		sunpm.o		\
		sundlpi.o	\
		suntpi.o	\
		swap_subr.o	\
		swap_vnops.o	\
		symlink.o	\
		sync.o		\
		sysclass.o	\
		sysconfig.o	\
		sysent.o	\
		sysfs.o		\
		systeminfo.o	\
		task.o		\
		taskq.o		\
		tasksys.o	\
		time.o		\
		timer.o		\
		times.o		\
		timers.o	\
		thread.o	\
		tlabel.o	\
		tnf_res.o	\
		turnstile.o	\
		tty_common.o	\
		u8_textprep.o	\
		uadmin.o	\
		uconv.o		\
		ucredsys.o	\
		uid.o		\
		umask.o		\
		umount.o	\
		uname.o		\
		unix_bb.o	\
		unlink.o	\
		urw.o		\
		utime.o		\
		utssys.o	\
		uucopy.o	\
		vfs.o		\
		vfs_conf.o	\
		vmem.o		\
		vm_anon.o	\
		vm_as.o		\
		vm_meter.o	\
		vm_pageout.o	\
		vm_pvn.o	\
		vm_rm.o		\
		vm_seg.o	\
		vm_subr.o	\
		vm_swap.o	\
		vm_usage.o	\
		vnode.o		\
		vuid_queue.o	\
		vuid_store.o	\
		waitq.o		\
		watchpoint.o	\
		yield.o		\
		scsi_confdata.o	\
		xattr.o		\
		xattr_common.o	\
		xdr_mblk.o	\
		xdr_mem.o	\
		xdr.o		\
		xdr_array.o	\
		xdr_refer.o	\
		zone.o

#
#	Stubs for the stand-alone linker/loader
#
sparc_GENSTUBS_OBJS =	\
	kobj_stubs.o

i386_GENSTUBS_OBJS =

COMMON_GENSTUBS_OBJS =

GENSTUBS_OBJS += $(COMMON_GENSTUBS_OBJS) $($(MACH)_GENSTUBS_OBJS)

#
#	DTrace and DTrace Providers
#
DTRACE_OBJS += dtrace.o dtrace_isa.o dtrace_asm.o

SDT_OBJS += sdt_subr.o

PROFILE_OBJS += profile.o

SYSTRACE_OBJS += systrace.o

LX_SYSTRACE_OBJS += lx_systrace.o

LOCKSTAT_OBJS += lockstat.o

FASTTRAP_OBJS += fasttrap.o fasttrap_isa.o

DCPC_OBJS += dcpc.o

#
#	Driver (pseudo-driver) Modules
#
IPP_OBJS +=	ippctl.o

AUDIO_OBJS += audio_client.o audio_ddi.o audio_engine.o \
	   audio_fltdata.o audio_format.o audio_ctrl.o \
	   audio_grc3.o audio_output.o audio_input.o \
	   audio_oss.o audio_sun.o

AUDIOEMU10K_OBJS += audioemu10k.o

AUDIOENS_OBJS += audioens.o

AUDIOVIA823X_OBJS += audiovia823x.o

AUDIO1575_OBJS += audio1575.o

AUDIO810_OBJS += audio810.o

AUDIOCMI_OBJS += audiocmi.o

AUDIOCMIHD_OBJS += audiocmihd.o

AUDIOHD_OBJS +=	audiohd.o

AUDIOIXP_OBJS += audioixp.o

AUDIOLS_OBJS += audiols.o

AUDIOP16X_OBJS += audiop16x.o

AUDIOPCI_OBJS += audiopci.o

AUDIOSOLO_OBJS += audiosolo.o

AUDIOTS_OBJS +=	audiots.o

AC97_OBJS += ac97.o ac97_ad.o ac97_alc.o ac97_cmi.o

BLKDEV_OBJS += blkdev.o

CARDBUS_OBJS += cardbus.o cardbus_hp.o cardbus_cfg.o

CONSKBD_OBJS += conskbd.o

CONSMS_OBJS +=	consms.o

OLDPTY_OBJS +=	tty_ptyconf.o

PTC_OBJS +=	tty_pty.o

PTSL_OBJS +=	tty_pts.o

PTM_OBJS +=	ptm.o

LX_PTM_OBJS +=	lx_ptm.o

LX_NETLINK_OBJS +=	lx_netlink.o

MII_OBJS +=	mii.o mii_cicada.o mii_natsemi.o mii_intel.o mii_qualsemi.o \
		mii_marvell.o mii_realtek.o mii_other.o

PTS_OBJS +=	pts.o

PTY_OBJS +=	ptms_conf.o

SAD_OBJS +=	sad.o

MD4_OBJS +=	md4.o md4_mod.o

MD5_OBJS +=	md5.o md5_mod.o

SHA1_OBJS +=	sha1.o sha1_mod.o

SHA2_OBJS +=	sha2.o sha2_mod.o

SKEIN_OBJS +=	skein.o skein_block.o skein_iv.o skein_mod.o

EDONR_OBJS +=	edonr.o edonr_mod.o

IPGPC_OBJS +=   classifierddi.o classifier.o filters.o trie.o table.o \
		ba_table.o

DSCPMK_OBJS +=	dscpmk.o dscpmkddi.o

DLCOSMK_OBJS +=	dlcosmk.o dlcosmkddi.o

FLOWACCT_OBJS +=	flowacctddi.o flowacct.o

TOKENMT_OBJS +=	tokenmt.o tokenmtddi.o

TSWTCL_OBJS +=	tswtcl.o tswtclddi.o

ARP_OBJS +=	arpddi.o

ICMP_OBJS +=	icmpddi.o

ICMP6_OBJS +=	icmp6ddi.o

RTS_OBJS +=	rtsddi.o

IP_ICMP_OBJS =	icmp.o icmp_opt_data.o
IP_RTS_OBJS =	rts.o rts_opt_data.o
IP_TCP_OBJS =	tcp.o tcp_fusion.o tcp_opt_data.o tcp_sack.o tcp_stats.o \
		tcp_misc.o tcp_timers.o tcp_time_wait.o tcp_tpi.o tcp_output.o \
		tcp_input.o tcp_socket.o tcp_bind.o tcp_cluster.o tcp_tunables.o
IP_UDP_OBJS =	udp.o udp_opt_data.o udp_tunables.o udp_stats.o
IP_SCTP_OBJS =	sctp.o sctp_opt_data.o sctp_output.o \
		sctp_init.o sctp_input.o sctp_cookie.o \
		sctp_conn.o sctp_error.o sctp_snmp.o \
		sctp_tunables.o sctp_shutdown.o sctp_common.o \
		sctp_timer.o sctp_heartbeat.o sctp_hash.o \
		sctp_bind.o sctp_notify.o sctp_asconf.o \
		sctp_addr.o tn_ipopt.o tnet.o ip_netinfo.o \
		sctp_misc.o
IP_ILB_OBJS =	ilb.o ilb_nat.o ilb_conn.o ilb_alg_hash.o ilb_alg_rr.o

IP_OBJS +=	igmp.o ipmp.o ip.o ip6.o ip6_asp.o ip6_if.o ip6_ire.o \
		ip6_rts.o ip_if.o ip_ire.o ip_listutils.o ip_mroute.o \
		ip_multi.o ip2mac.o ip_ndp.o ip_rts.o ip_srcid.o \
		ipddi.o ipdrop.o mi.o nd.o tunables.o optcom.o snmpcom.o \
		ipsec_loader.o spd.o ipclassifier.o inet_common.o ip_squeue.o \
		squeue.o ip_sadb.o ip_ftable.o proto_set.o radix.o ip_dummy.o \
		ip_helper_stream.o ip_tunables.o \
		ip_output.o ip_input.o ip6_input.o ip6_output.o ip_arp.o \
		conn_opt.o ip_attr.o ip_dce.o \
		bpf_filter.o \
		$(IP_ICMP_OBJS) \
		$(IP_RTS_OBJS) \
		$(IP_TCP_OBJS) \
		$(IP_UDP_OBJS) \
		$(IP_SCTP_OBJS) \
		$(IP_ILB_OBJS)

IP6_OBJS +=	ip6ddi.o

HOOK_OBJS +=	hook.o

NETI_OBJS +=	neti_impl.o neti_mod.o neti_stack.o

KEYSOCK_OBJS +=	keysockddi.o keysock.o keysock_opt_data.o

IPNET_OBJS +=	ipnet.o ipnet_bpf.o

SPDSOCK_OBJS += spdsockddi.o spdsock.o spdsock_opt_data.o

IPSECESP_OBJS += ipsecespddi.o ipsecesp.o

IPSECAH_OBJS +=	ipsecahddi.o ipsecah.o sadb.o

DATAFILT_OBJS += datafilt.o

HTTPFILT_OBJS += httpfilt.o

SPPP_OBJS +=	sppp.o sppp_dlpi.o sppp_mod.o s_common.o

SPPPTUN_OBJS +=	sppptun.o sppptun_mod.o

SPPPASYN_OBJS += spppasyn.o spppasyn_mod.o

SPPPCOMP_OBJS += spppcomp.o spppcomp_mod.o deflate.o bsd-comp.o vjcompress.o \
		zlib.o

TCP_OBJS +=	tcpddi.o

TCP6_OBJS +=	tcp6ddi.o

NCA_OBJS +=	ncaddi.o

SDP_SOCK_MOD_OBJS += sockmod_sdp.o socksdp.o socksdpsubr.o

SCTP_SOCK_MOD_OBJS += sockmod_sctp.o socksctp.o socksctpsubr.o

PFP_SOCK_MOD_OBJS += sockmod_pfp.o

RDS_SOCK_MOD_OBJS += sockmod_rds.o

RDS_OBJS +=	rdsddi.o rdssubr.o rds_opt.o rds_ioctl.o

RDSIB_OBJS +=	rdsib.o rdsib_ib.o rdsib_cm.o rdsib_ep.o rdsib_buf.o \
		rdsib_debug.o rdsib_sc.o

RDSV3_OBJS +=	af_rds.o rdsv3_ddi.o bind.o loop.o threads.o connection.o \
		transport.o cong.o sysctl.o message.o rds_recv.o send.o \
		stats.o info.o page.o rdma_transport.o ib_ring.o ib_rdma.o \
		ib_recv.o ib.o ib_send.o ib_sysctl.o ib_stats.o ib_cm.o \
		rdsv3_sc.o rdsv3_debug.o rdsv3_impl.o rdma.o rdsv3_af_thr.o

ISER_OBJS +=	iser.o iser_cm.o iser_cq.o iser_ib.o iser_idm.o \
		iser_resource.o iser_xfer.o

UDP_OBJS +=	udpddi.o

UDP6_OBJS +=	udp6ddi.o

SY_OBJS +=	gentty.o

TCO_OBJS +=	ticots.o

TCOO_OBJS +=	ticotsord.o

TCL_OBJS +=	ticlts.o

TL_OBJS +=	tl.o

DUMP_OBJS +=	dump.o

BPF_OBJS +=	bpf.o bpf_wrap.o bpf_mod.o bpf_dlt.o bpf_mac.o

CLONE_OBJS +=	clone.o

CN_OBJS +=	cons.o

DLD_OBJS +=	dld_drv.o dld_proto.o dld_str.o dld_flow.o

DLS_OBJS +=	dls.o dls_link.o dls_mod.o dls_stat.o dls_mgmt.o

GLD_OBJS +=     gld.o gldutil.o

MAC_OBJS +=     mac.o  mac_bcast.o mac_client.o mac_datapath_setup.o mac_flow.o \
		mac_hio.o mac_mod.o mac_ndd.o mac_provider.o mac_sched.o \
		mac_protect.o mac_soft_ring.o mac_stat.o mac_util.o

MAC_6TO4_OBJS +=	mac_6to4.o

MAC_ETHER_OBJS +=	mac_ether.o

MAC_IPV4_OBJS +=	mac_ipv4.o

MAC_IPV6_OBJS +=	mac_ipv6.o

MAC_WIFI_OBJS +=	mac_wifi.o

MAC_IB_OBJS +=		mac_ib.o

IPTUN_OBJS +=	iptun_dev.o iptun_ctl.o iptun.o

AGGR_OBJS +=	aggr_dev.o aggr_ctl.o aggr_grp.o aggr_port.o \
		aggr_send.o aggr_recv.o aggr_lacp.o

SOFTMAC_OBJS += softmac_main.o softmac_ctl.o softmac_capab.o \
		softmac_dev.o softmac_stat.o softmac_pkt.o softmac_fp.o

NET80211_OBJS += net80211.o net80211_proto.o net80211_input.o \
		 net80211_output.o net80211_node.o net80211_crypto.o \
		 net80211_crypto_none.o net80211_crypto_wep.o net80211_ioctl.o \
		 net80211_crypto_tkip.o net80211_crypto_ccmp.o	\
		 net80211_ht.o net80211_amrr.o

VNIC_OBJS +=	vnic_ctl.o vnic_dev.o

SIMNET_OBJS +=	simnet.o

IB_OBJS +=	ibnex.o ibnex_ioctl.o ibnex_hca.o

IBCM_OBJS +=	ibcm_impl.o ibcm_sm.o ibcm_ti.o ibcm_utils.o ibcm_path.o \
		ibcm_arp.o ibcm_arp_link.o

IBDM_OBJS +=	ibdm.o

IBDMA_OBJS +=	ibdma.o

IBMF_OBJS +=	ibmf.o ibmf_impl.o ibmf_dr.o ibmf_wqe.o ibmf_ud_dest.o ibmf_mod.o \
		ibmf_send.o ibmf_recv.o ibmf_handlers.o ibmf_trans.o \
		ibmf_timers.o ibmf_msg.o ibmf_utils.o ibmf_rmpp.o \
		ibmf_saa.o ibmf_saa_impl.o ibmf_saa_utils.o ibmf_saa_events.o

IBTL_OBJS +=	ibtl_impl.o ibtl_util.o ibtl_mem.o ibtl_handlers.o ibtl_qp.o \
		ibtl_cq.o ibtl_wr.o ibtl_hca.o ibtl_chan.o ibtl_cm.o \
		ibtl_mcg.o ibtl_ibnex.o ibtl_srq.o ibtl_part.o

TAVOR_OBJS +=	tavor.o tavor_agents.o tavor_cfg.o tavor_ci.o tavor_cmd.o \
		tavor_cq.o tavor_event.o tavor_ioctl.o tavor_misc.o \
		tavor_mr.o tavor_qp.o tavor_qpmod.o tavor_rsrc.o \
		tavor_srq.o tavor_stats.o tavor_umap.o tavor_wr.o

HERMON_OBJS +=	hermon.o hermon_agents.o hermon_cfg.o hermon_ci.o hermon_cmd.o \
		hermon_cq.o hermon_event.o hermon_ioctl.o hermon_misc.o \
		hermon_mr.o hermon_qp.o hermon_qpmod.o hermon_rsrc.o \
		hermon_srq.o hermon_stats.o hermon_umap.o hermon_wr.o \
		hermon_fcoib.o hermon_fm.o

DAPLT_OBJS +=	daplt.o

SOL_OFS_OBJS +=	sol_cma.o sol_ib_cma.o sol_uobj.o \
		sol_ofs_debug_util.o sol_ofs_gen_util.o \
		sol_kverbs.o

SOL_UCMA_OBJS +=	sol_ucma.o

SOL_UVERBS_OBJS +=	sol_uverbs.o sol_uverbs_comp.o sol_uverbs_event.o \
			sol_uverbs_hca.o sol_uverbs_qp.o

SOL_UMAD_OBJS += sol_umad.o

KSTAT_OBJS +=	kstat.o

KSYMS_OBJS +=	ksyms.o

INSTANCE_OBJS += inst_sync.o

IWSCN_OBJS +=	iwscons.o

LOFI_OBJS +=	lofi.o LzmaDec.o

FSSNAP_OBJS +=	fssnap.o

FSSNAPIF_OBJS += fssnap_if.o

MM_OBJS +=	mem.o

PHYSMEM_OBJS +=	physmem.o

OPTIONS_OBJS += options.o

WINLOCK_OBJS +=	winlockio.o

PM_OBJS +=	pm.o
SRN_OBJS +=	srn.o

PSEUDO_OBJS +=	pseudonex.o

RAMDISK_OBJS +=	ramdisk.o

LLC1_OBJS += llc1.o

USBKBM_OBJS += usbkbm.o

USBWCM_OBJS += usbwcm.o

BOFI_OBJS += bofi.o

HID_OBJS += hid.o

USBSKEL_OBJS += usbskel.o

USBVC_OBJS += usbvc.o usbvc_v4l2.o

HIDPARSER_OBJS += hidparser.o

USB_AC_OBJS += usb_ac.o

USB_AS_OBJS += usb_as.o

USB_AH_OBJS += usb_ah.o

USBMS_OBJS += usbms.o

USBPRN_OBJS += usbprn.o

UGEN_OBJS += ugen.o

USBSER_OBJS += usbser.o usbser_rseq.o

USBSACM_OBJS += usbsacm.o

USBSER_KEYSPAN_OBJS += usbser_keyspan.o keyspan_dsd.o keyspan_pipe.o

USBS49_FW_OBJS += keyspan_49fw.o

USBSPRL_OBJS += usbser_pl2303.o pl2303_dsd.o

USBFTDI_OBJS += usbser_uftdi.o uftdi_dsd.o

USBECM_OBJS += usbecm.o

WC_OBJS += wscons.o vcons.o

VCONS_CONF_OBJS += vcons_conf.o

SCSI_OBJS +=	scsi_capabilities.o scsi_confsubr.o scsi_control.o \
		scsi_data.o scsi_fm.o scsi_hba.o scsi_reset_notify.o \
		scsi_resource.o scsi_subr.o scsi_transport.o scsi_watch.o \
		smp_transport.o

SCSI_VHCI_OBJS +=		scsi_vhci.o mpapi_impl.o scsi_vhci_tpgs.o

SCSI_VHCI_F_SYM_OBJS +=		sym.o

SCSI_VHCI_F_TPGS_OBJS +=	tpgs.o

SCSI_VHCI_F_ASYM_SUN_OBJS +=	asym_sun.o

SCSI_VHCI_F_SYM_HDS_OBJS +=	sym_hds.o

SCSI_VHCI_F_TAPE_OBJS +=	tape.o

SCSI_VHCI_F_TPGS_TAPE_OBJS +=	tpgs_tape.o

SGEN_OBJS +=	sgen.o

SMP_OBJS +=	smp.o

SATA_OBJS +=	sata.o

USBA_OBJS +=	hcdi.o	usba.o	usbai.o hubdi.o parser.o genconsole.o \
		usbai_pipe_mgmt.o usbai_req.o usbai_util.o usbai_register.o \
		usba_devdb.o usba10_calls.o usba_ugen.o

USBA10_OBJS +=	usba10.o

RSM_OBJS +=	rsm.o	rsmka_pathmanager.o	rsmka_util.o

RSMOPS_OBJS +=	rsmops.o

S1394_OBJS +=	t1394.o t1394_errmsg.o s1394.o s1394_addr.o s1394_asynch.o \
		s1394_bus_reset.o s1394_cmp.o s1394_csr.o s1394_dev_disc.o \
		s1394_fa.o s1394_fcp.o \
		s1394_hotplug.o s1394_isoch.o s1394_misc.o h1394.o nx1394.o

HCI1394_OBJS +=	hci1394.o hci1394_async.o hci1394_attach.o hci1394_buf.o \
		hci1394_csr.o hci1394_detach.o hci1394_extern.o \
		hci1394_ioctl.o hci1394_isoch.o hci1394_isr.o \
		hci1394_ixl_comp.o hci1394_ixl_isr.o hci1394_ixl_misc.o \
		hci1394_ixl_update.o hci1394_misc.o hci1394_ohci.o \
		hci1394_q.o hci1394_s1394if.o hci1394_tlabel.o \
		hci1394_tlist.o hci1394_vendor.o

AV1394_OBJS +=	av1394.o av1394_as.o av1394_async.o av1394_cfgrom.o \
		av1394_cmp.o av1394_fcp.o av1394_isoch.o av1394_isoch_chan.o \
		av1394_isoch_recv.o av1394_isoch_xmit.o av1394_list.o \
		av1394_queue.o

DCAM1394_OBJS += dcam.o dcam_frame.o dcam_param.o dcam_reg.o \
		dcam_ring_buff.o

SCSA1394_OBJS += hba.o sbp2_driver.o sbp2_bus.o

SBP2_OBJS += cfgrom.o sbp2.o

PMODEM_OBJS += pmodem.o pmodem_cis.o cis.o cis_callout.o cis_handlers.o cis_params.o

PMCS_OBJS += pmcs_attach.o pmcs_ds.o pmcs_intr.o pmcs_nvram.o pmcs_sata.o \
		pmcs_scsa.o pmcs_smhba.o pmcs_subr.o pmcs_fwlog.o

PMCS8001FW_C_OBJS +=	pmcs_fw_hdr.o
PMCS8001FW_OBJS +=		$(PMCS8001FW_C_OBJS) SPCBoot.o ila.o firmware.o

#
#	Build up defines and paths.

ST_OBJS +=	st.o	st_conf.o

EMLXS_OBJS +=	emlxs_clock.o emlxs_dfc.o emlxs_dhchap.o emlxs_diag.o \
		emlxs_download.o emlxs_dump.o emlxs_els.o emlxs_event.o \
		emlxs_fcf.o emlxs_fcp.o emlxs_fct.o emlxs_hba.o emlxs_ip.o \
		emlxs_mbox.o emlxs_mem.o emlxs_msg.o emlxs_node.o \
		emlxs_pkt.o emlxs_sli3.o emlxs_sli4.o emlxs_solaris.o \
		emlxs_thread.o

EMLXS_FW_OBJS +=	emlxs_fw.o

OCE_OBJS +=	oce_buf.o oce_fm.o oce_gld.o oce_hw.o oce_intr.o oce_main.o \
		oce_mbx.o oce_mq.o oce_queue.o oce_rx.o oce_stat.o oce_tx.o \
		oce_utils.o

FCT_OBJS += discovery.o fct.o

QLT_OBJS += 2400.o 2500.o 2700.o 8100.o 8300fc.o qlt.o qlt_dma.o

SRPT_OBJS += srpt_mod.o srpt_ch.o srpt_cm.o srpt_ioc.o srpt_stp.o

FCOE_OBJS += fcoe.o fcoe_eth.o fcoe_fc.o

FCOET_OBJS += fcoet.o fcoet_eth.o fcoet_fc.o

FCOEI_OBJS += fcoei.o fcoei_eth.o fcoei_lv.o

ISCSIT_SHARED_OBJS += \
		iscsit_common.o

ISCSIT_OBJS +=	$(ISCSIT_SHARED_OBJS) \
		iscsit.o iscsit_tgt.o iscsit_sess.o iscsit_login.o \
		iscsit_text.o iscsit_isns.o iscsit_radiusauth.o \
		iscsit_radiuspacket.o iscsit_auth.o iscsit_authclient.o

PPPT_OBJS +=	alua_ic_if.o pppt.o pppt_msg.o pppt_tgt.o

STMF_OBJS += lun_map.o stmf.o

STMF_SBD_OBJS += sbd.o sbd_scsi.o sbd_pgr.o sbd_zvol.o

SYSMSG_OBJS +=	sysmsg.o

SES_OBJS +=	ses.o ses_sen.o ses_safte.o ses_ses.o

TNF_OBJS +=	tnf_buf.o	tnf_trace.o	tnf_writer.o	trace_init.o \
		trace_funcs.o	tnf_probe.o	tnf.o

LOGINDMUX_OBJS += logindmux.o

DEVINFO_OBJS += devinfo.o

DEVPOLL_OBJS += devpoll.o

DEVPOOL_OBJS += devpool.o

EVENTFD_OBJS +=	eventfd.o

SIGNALFD_OBJS += signalfd.o

I8042_OBJS +=	i8042.o

INOTIFY_OBJS +=	inotify.o

KB8042_OBJS +=	\
		at_keyprocess.o	\
		kb8042.o	\
		kb8042_keytables.o

MOUSE8042_OBJS += mouse8042.o

FDC_OBJS +=	fdc.o

ASY_OBJS +=	asy.o

ECPP_OBJS +=	ecpp.o

VUIDM3P_OBJS += vuidmice.o vuidm3p.o

VUIDM4P_OBJS += vuidmice.o vuidm4p.o

VUIDM5P_OBJS += vuidmice.o vuidm5p.o

VUIDPS2_OBJS += vuidmice.o vuidps2.o

HPCSVC_OBJS += hpcsvc.o

PCIE_MISC_OBJS += pcie.o pcie_fault.o pcie_hp.o pciehpc.o pcishpc.o pcie_pwr.o pciev.o

PCIHPNEXUS_OBJS += pcihp.o

OPENEEPR_OBJS += openprom.o

RANDOM_OBJS += random.o

PSHOT_OBJS += pshot.o

GEN_DRV_OBJS += gen_drv.o

TCLIENT_OBJS +=	tclient.o

TIMERFD_OBJS +=	timerfd.o

TPHCI_OBJS += tphci.o

TVHCI_OBJS += tvhci.o

EMUL64_OBJS += emul64.o emul64_bsd.o

FCP_OBJS += fcp.o

FCIP_OBJS += fcip.o

FCSM_OBJS += fcsm.o

FCTL_OBJS += fctl.o

FP_OBJS += fp.o

QLC_OBJS += ql_api.o ql_debug.o ql_fm.o ql_hba_fru.o ql_init.o ql_iocb.o \
	ql_ioctl.o ql_isr.o ql_mbx.o ql_nx.o ql_xioctl.o ql_fw_table.o

QLC_FW_2200_OBJS += ql_fw_2200.o

QLC_FW_2300_OBJS += ql_fw_2300.o

QLC_FW_2400_OBJS += ql_fw_2400.o

QLC_FW_2500_OBJS += ql_fw_2500.o

QLC_FW_2700_OBJS += ql_fw_2700.o

QLC_FW_6322_OBJS += ql_fw_6322.o

QLC_FW_8100_OBJS += ql_fw_8100.o

QLC_FW_8301FC_OBJS += ql_fw_8301fc.o

QLGE_OBJS += qlge.o qlge_dbg.o qlge_flash.o qlge_fm.o qlge_gld.o qlge_mpi.o

ZCONS_OBJS += zcons.o

ZFD_OBJS += zfd.o

NV_SATA_OBJS += nv_sata.o

SI3124_OBJS += si3124.o

AHCI_OBJS += ahci.o

PCIIDE_OBJS += pci-ide.o

PCEPP_OBJS += pcepp.o

CPC_OBJS += cpc.o

CPUID_OBJS += cpuid_drv.o

SYSEVENT_OBJS += sysevent.o

BL_OBJS += bl.o

DRM_OBJS += drm_sunmod.o drm_kstat.o drm_agpsupport.o \
	    drm_auth.o drm_bufs.o drm_context.o drm_dma.o \
	    drm_drawable.o drm_drv.o drm_fops.o drm_ioctl.o drm_irq.o \
	    drm_lock.o drm_memory.o drm_msg.o drm_pci.o drm_scatter.o \
	    drm_cache.o drm_gem.o drm_mm.o ati_pcigart.o

FM_OBJS += devfm.o devfm_machdep.o

RTLS_OBJS +=	rtls.o

#
#			exec modules
#
AOUTEXEC_OBJS +=aout.o

ELFEXEC_OBJS +=	elf.o elf_notes.o old_notes.o

INTPEXEC_OBJS +=intp.o

SHBINEXEC_OBJS +=shbin.o

JAVAEXEC_OBJS +=java.o

#
#			file system modules
#
AUTOFS_OBJS +=	auto_vfsops.o auto_vnops.o auto_subr.o auto_xdr.o auto_sys.o

DCFS_OBJS +=	dc_vnops.o

DEVFS_OBJS +=	devfs_subr.o	devfs_vfsops.o	devfs_vnops.o

DEV_OBJS  +=	sdev_subr.o	sdev_vfsops.o	sdev_vnops.o	\
		sdev_ptsops.o	sdev_zvolops.o	sdev_comm.o	\
		sdev_profile.o	sdev_ncache.o	sdev_netops.o	\
		sdev_ipnetops.o	\
		sdev_vtops.o \
		sdev_plugin.o

CTFS_OBJS +=	ctfs_all.o ctfs_cdir.o ctfs_ctl.o ctfs_event.o \
		ctfs_latest.o ctfs_root.o ctfs_sym.o ctfs_tdir.o ctfs_tmpl.o

OBJFS_OBJS +=	objfs_vfs.o	objfs_root.o	objfs_common.o \
		objfs_odir.o	objfs_data.o

FDFS_OBJS +=	fdops.o

FIFO_OBJS +=	fifosubr.o	fifovnops.o

PIPE_OBJS +=	pipe.o

HSFS_OBJS +=	hsfs_node.o	hsfs_subr.o	hsfs_vfsops.o	hsfs_vnops.o \
		hsfs_susp.o	hsfs_rrip.o	hsfs_susp_subr.o

LOFS_OBJS +=	lofs_subr.o	lofs_vfsops.o	lofs_vnops.o

NAMEFS_OBJS +=	namevfs.o	namevno.o

NFS_OBJS +=	nfs_client.o	nfs_common.o	nfs_dump.o \
		nfs_subr.o	nfs_vfsops.o	nfs_vnops.o \
		nfs_xdr.o	nfs_sys.o	nfs_strerror.o \
		nfs3_vfsops.o	nfs3_vnops.o	nfs3_xdr.o \
		nfs_acl_vnops.o	nfs_acl_xdr.o	nfs4_vfsops.o \
		nfs4_vnops.o	nfs4_xdr.o	nfs4_idmap.o \
		nfs4_shadow.o	nfs4_subr.o \
		nfs4_attr.o	nfs4_rnode.o	nfs4_client.o \
		nfs4_acache.o	nfs4_common.o	nfs4_client_state.o \
		nfs4_callback.o	nfs4_recovery.o nfs4_client_secinfo.o \
		nfs4_client_debug.o	nfs_stats.o \
		nfs4_acl.o	nfs4_stub_vnops.o	nfs_cmd.o

NFSSRV_OBJS +=	nfs_server.o	nfs_srv.o	nfs3_srv.o \
		nfs_acl_srv.o	nfs_auth.o	nfs_auth_xdr.o \
		nfs_export.o	nfs_log.o	nfs_log_xdr.o \
		nfs4_srv.o	nfs4_state.o	nfs4_srv_attr.o \
		nfs4_srv_ns.o	nfs4_db.o	nfs4_srv_deleg.o \
		nfs4_deleg_ops.o nfs4_srv_readdir.o nfs4_dispatch.o

SMBSRV_SHARED_OBJS += \
		smb_door_legacy.o \
		smb_inet.o \
		smb_match.o \
		smb_msgbuf.o \
		smb_native.o \
		smb_netbios_util.o \
		smb_oem.o \
		smb_sid.o \
		smb_status2winerr.o \
		smb_string.o \
		smb_token.o \
		smb_token_xdr.o \
		smb_utf8.o \
		smb_xdr.o

# See also: $SRC/lib/smbsrv/libfksmbsrv/Makefile.com
SMBSRV_OBJS +=	$(SMBSRV_SHARED_OBJS)			\
		smb_acl.o				\
		smb_alloc.o				\
		smb_authenticate.o			\
		smb_close.o				\
		smb_cmn_rename.o			\
		smb_cmn_setfile.o			\
		smb_common_open.o			\
		smb_common_transact.o			\
		smb_create.o				\
		smb_cred.o				\
		smb_delete.o				\
		smb_dfs.o				\
		smb_directory.o				\
		smb_dispatch.o				\
		smb_echo.o				\
		smb_errno.o				\
		smb_fem.o				\
		smb_find.o				\
		smb_flush.o				\
		smb_fsinfo.o				\
		smb_fsops.o				\
		smb_idmap.o				\
		smb_init.o				\
		smb_kdoor.o				\
		smb_kshare.o				\
		smb_kutil.o				\
		smb_lock.o				\
		smb_lock_byte_range.o			\
		smb_locking_andx.o			\
		smb_logoff_andx.o			\
		smb_mangle_name.o			\
		smb_mbuf_marshaling.o			\
		smb_mbuf_util.o				\
		smb_negotiate.o				\
		smb_net.o				\
		smb_node.o				\
		smb_notify.o				\
		smb_nt_cancel.o				\
		smb_nt_create_andx.o			\
		smb_nt_transact_create.o		\
		smb_nt_transact_ioctl.o			\
		smb_nt_transact_notify_change.o		\
		smb_nt_transact_quota.o			\
		smb_nt_transact_security.o		\
		smb_odir.o				\
		smb_ofile.o				\
		smb_open_andx.o				\
		smb_opipe.o				\
		smb_oplock.o				\
		smb_pathname.o				\
		smb_print.o				\
		smb_process_exit.o			\
		smb_query_fileinfo.o			\
		smb_quota.o				\
		smb_read.o				\
		smb_rename.o				\
		smb_sd.o				\
		smb_seek.o				\
		smb_server.o				\
		smb_session.o				\
		smb_session_setup_andx.o		\
		smb_set_fileinfo.o			\
		smb_sign_kcf.o				\
		smb_signing.o				\
		smb_thread.o				\
		smb_tree.o				\
		smb_trans2_create_directory.o		\
		smb_trans2_dfs.o			\
		smb_trans2_find.o			\
		smb_tree_connect.o			\
		smb_unlock_byte_range.o			\
		smb_user.o				\
		smb_vfs.o				\
		smb_vops.o				\
		smb_vss.o				\
		smb_write.o				\
		\
		smb2_dispatch.o \
		smb2_cancel.o \
		smb2_change_notify.o \
		smb2_close.o \
		smb2_create.o \
		smb2_echo.o \
		smb2_flush.o \
		smb2_ioctl.o \
		smb2_lock.o \
		smb2_logoff.o \
		smb2_negotiate.o \
		smb2_ofile.o \
		smb2_oplock.o \
		smb2_qinfo_file.o \
		smb2_qinfo_fs.o \
		smb2_qinfo_sec.o \
		smb2_qinfo_quota.o \
		smb2_query_dir.o \
		smb2_query_info.o \
		smb2_read.o \
		smb2_session_setup.o \
		smb2_set_info.o \
		smb2_setinfo_file.o \
		smb2_setinfo_fs.o \
		smb2_setinfo_quota.o \
		smb2_setinfo_sec.o \
		smb2_signing.o \
		smb2_tree_connect.o \
		smb2_tree_disconn.o \
		smb2_write.o

PCFS_OBJS +=	pc_alloc.o	pc_dir.o	pc_node.o	pc_subr.o \
		pc_vfsops.o	pc_vnops.o

PROC_OBJS +=	prargv.o	prcontrol.o	prioctl.o	prsubr.o \
		prusrio.o	prvfsops.o	prvnops.o

MNTFS_OBJS +=	mntvfsops.o	mntvnops.o

SHAREFS_OBJS +=	sharetab.o	sharefs_vfsops.o	sharefs_vnops.o

SPEC_OBJS +=	specsubr.o	specvfsops.o	specvnops.o

SOCK_OBJS +=	socksubr.o	sockvfsops.o	sockparams.o	\
		socksyscalls.o	socktpi.o	sockstr.o \
		sockcommon_vnops.o	sockcommon_subr.o \
		sockcommon_sops.o	sockcommon.o	\
		sock_notsupp.o	socknotify.o \
		nl7c.o		nl7curi.o	nl7chttp.o	nl7clogd.o \
		nl7cnca.o	sodirect.o	sockfilter.o

TMPFS_OBJS +=	tmp_dir.o	tmp_subr.o	tmp_tnode.o	tmp_vfsops.o \
		tmp_vnops.o

UDFS_OBJS +=	udf_alloc.o	udf_bmap.o	udf_dir.o	\
		udf_inode.o	udf_subr.o	udf_vfsops.o	\
		udf_vnops.o

UFS_OBJS +=	ufs_alloc.o	ufs_bmap.o	ufs_dir.o	ufs_xattr.o \
		ufs_inode.o	ufs_subr.o	ufs_tables.o	ufs_vfsops.o \
		ufs_vnops.o	quota.o		quotacalls.o	quota_ufs.o \
		ufs_filio.o	ufs_lockfs.o	ufs_thread.o	ufs_trans.o \
		ufs_acl.o	ufs_panic.o	ufs_directio.o	ufs_log.o \
		ufs_extvnops.o	ufs_snap.o	lufs.o		lufs_thread.o \
		lufs_log.o	lufs_map.o	lufs_top.o	lufs_debug.o
VSCAN_OBJS +=	vscan_drv.o	vscan_svc.o vscan_door.o

NSMB_OBJS +=	smb_conn.o	smb_dev.o	smb_iod.o	smb_pass.o \
		smb_rq.o	smb_sign.o	smb_smb.o	smb_subrs.o \
		smb_time.o	smb_tran.o	smb_trantcp.o	smb_usr.o \
		subr_mchain.o

SMBFS_COMMON_OBJS += smbfs_ntacl.o
SMBFS_OBJS +=	smbfs_vfsops.o	smbfs_vnops.o	smbfs_node.o	\
		smbfs_acl.o	smbfs_client.o	smbfs_smb.o	\
		smbfs_subr.o	smbfs_subr2.o	\
		smbfs_rwlock.o	smbfs_xattr.o	\
		$(SMBFS_COMMON_OBJS)

BOOTFS_OBJS +=	bootfs_construct.o bootfs_vfsops.o bootfs_vnops.o

LUA_OBJS +=			\
	ldo.o			\
	lvm.o			\
	lbitlib.o		\
	lopcodes.o		\
	lstring.o		\
	ltable.o		\
	ltm.o			\
	lcorolib.o		\
	lauxlib.o		\
	ldebug.o		\
	lstate.o		\
	lgc.o			\
	lmem.o			\
	lctype.o		\
	lfunc.o			\
	ldump.o			\
	lundump.o		\
	lstrlib.o		\
	ltablib.o		\
	lapi.o			\
	lobject.o		\
	lbaselib.o		\
	lcompat.o		\
	lzio.o			\
	lcode.o			\
	llex.o			\
	lparser.o

ZFS_COMMON_OBJS +=		\
	abd.o			\
	aggsum.o		\
	arc.o			\
	blkptr.o		\
	bplist.o		\
	bpobj.o			\
	bptree.o		\
	bqueue.o		\
	cityhash.o		\
	dbuf.o			\
	ddt.o			\
	ddt_zap.o		\
	dmu.o			\
	dmu_diff.o		\
	dmu_recv.o		\
	dmu_send.o		\
	dmu_object.o		\
	dmu_objset.o		\
	dmu_traverse.o		\
	dmu_tx.o		\
	dnode.o			\
	dnode_sync.o		\
	dsl_bookmark.o		\
	dsl_dir.o		\
	dsl_dataset.o		\
	dsl_deadlist.o		\
	dsl_destroy.o		\
	dsl_pool.o		\
	dsl_synctask.o		\
	dsl_userhold.o		\
	dmu_zfetch.o		\
	dsl_deleg.o		\
	dsl_prop.o		\
	dsl_scan.o		\
	zfeature.o		\
	gzip.o			\
	lz4.o			\
	lzjb.o			\
	metaslab.o		\
	multilist.o		\
	range_tree.o		\
	refcount.o		\
	rrwlock.o		\
	sa.o			\
	sha256.o		\
	edonr_zfs.o		\
	skein_zfs.o		\
	spa.o			\
	spa_checkpoint.o	\
	spa_config.o		\
	spa_errlog.o		\
	spa_history.o		\
	spa_misc.o		\
	space_map.o		\
	space_reftree.o		\
	txg.o			\
	uberblock.o		\
	unique.o		\
	vdev.o			\
	vdev_cache.o		\
	vdev_file.o		\
	vdev_indirect.o		\
	vdev_indirect_births.o	\
	vdev_indirect_mapping.o	\
	vdev_initialize.o	\
	vdev_label.o		\
	vdev_mirror.o		\
	vdev_missing.o		\
	vdev_queue.o		\
	vdev_raidz.o		\
	vdev_removal.o		\
	vdev_root.o		\
	zap.o			\
	zap_leaf.o		\
	zap_micro.o		\
	zcp.o			\
	zcp_get.o		\
	zcp_global.o		\
	zcp_iter.o		\
	zcp_synctask.o		\
	zfs_byteswap.o		\
	zfs_debug.o		\
	zfs_fm.o		\
	zfs_fuid.o		\
	zfs_sa.o		\
	zfs_znode.o		\
	zfs_zone.o		\
	zil.o			\
	zio.o			\
	zio_checksum.o		\
	zio_compress.o		\
	zio_inject.o		\
	zle.o			\
	zrlock.o		\
	zthr.o

ZFS_SHARED_OBJS +=		\
	zfeature_common.o	\
	zfs_comutil.o		\
	zfs_deleg.o		\
	zfs_fletcher.o		\
	zfs_namecheck.o		\
	zfs_prop.o		\
	zpool_prop.o		\
	zprop_common.o

ZFS_OBJS +=			\
	$(ZFS_COMMON_OBJS)	\
	$(ZFS_SHARED_OBJS)	\
	vdev_disk.o		\
	zfs_acl.o		\
	zfs_ctldir.o		\
	zfs_dir.o		\
	zfs_ioctl.o		\
	zfs_log.o		\
	zfs_onexit.o		\
	zfs_replay.o		\
	zfs_rlock.o		\
	zfs_vfsops.o		\
	zfs_vnops.o		\
	zvol.o

ZUT_OBJS +=			\
	zut.o

#
#			streams modules
#
BUFMOD_OBJS	+=	bufmod.o

CONNLD_OBJS +=	connld.o

DEDUMP_OBJS +=	dedump.o

DRCOMPAT_OBJS +=	drcompat.o

LDLINUX_OBJS +=	ldlinux.o

LDTERM_OBJS +=	ldterm.o uwidth.o

PCKT_OBJS +=	pckt.o

PFMOD_OBJS +=	pfmod.o

PTEM_OBJS +=	ptem.o

REDIRMOD_OBJS += strredirm.o

TIMOD_OBJS +=	timod.o

TIRDWR_OBJS +=	tirdwr.o

TTCOMPAT_OBJS +=ttcompat.o

LOG_OBJS +=	log.o

PIPEMOD_OBJS +=	pipemod.o

RPCMOD_OBJS +=	rpcmod.o	clnt_cots.o	clnt_clts.o \
		clnt_gen.o	clnt_perr.o	mt_rpcinit.o	rpc_calmsg.o \
		rpc_prot.o	rpc_sztypes.o	rpc_subr.o	rpcb_prot.o \
		svc.o		svc_clts.o	svc_gen.o	svc_cots.o \
		rpcsys.o	xdr_sizeof.o	clnt_rdma.o	svc_rdma.o \
		xdr_rdma.o	rdma_subr.o	xdrrdma_sizeof.o

KLMMOD_OBJS +=	klmmod.o \
		nlm_impl.o \
		nlm_rpc_handle.o \
		nlm_dispatch.o \
		nlm_rpc_svc.o \
		nlm_client.o \
		nlm_service.o \
		nlm_prot_clnt.o \
		nlm_prot_xdr.o \
		nlm_rpc_clnt.o \
		nsm_addr_clnt.o \
		nsm_addr_xdr.o \
		sm_inter_clnt.o \
		sm_inter_xdr.o

KLMOPS_OBJS +=	klmops.o

TLIMOD_OBJS +=	tlimod.o	t_kalloc.o	t_kbind.o	t_kclose.o \
		t_kconnect.o	t_kfree.o	t_kgtstate.o	t_kopen.o \
		t_koptmgmt.o	t_krcvudat.o	t_ksndudat.o	t_kspoll.o \
		t_kunbind.o	t_kutil.o

RLMOD_OBJS += rlmod.o

TELMOD_OBJS += telmod.o

CRYPTMOD_OBJS += cryptmod.o

KB_OBJS +=	kbd.o		keytables.o

#
#			ID mapping module
#
IDMAP_OBJS +=	idmap_mod.o	idmap_kapi.o	idmap_xdr.o	idmap_cache.o

#
#			scheduling class modules
#
SDC_OBJS +=		sysdc.o

RT_OBJS +=		rt.o
RT_DPTBL_OBJS +=	rt_dptbl.o

TS_OBJS +=		ts.o
TS_DPTBL_OBJS +=	ts_dptbl.o

IA_OBJS +=		ia.o

FSS_OBJS +=		fss.o

FX_OBJS +=		fx.o
FX_DPTBL_OBJS +=	fx_dptbl.o

#
#			Inter-Process Communication (IPC) modules
#
IPC_OBJS +=	ipc.o

IPCMSG_OBJS +=	msg.o

IPCSEM_OBJS +=	sem.o

IPCSHM_OBJS +=	shm.o

#
#			bignum module
#
COMMON_BIGNUM_OBJS += bignum_mod.o bignumimpl.o

BIGNUM_OBJS += $(COMMON_BIGNUM_OBJS) $(BIGNUM_PSR_OBJS)

#
#			kernel cryptographic framework
#
KCF_OBJS +=	kcf.o kcf_callprov.o kcf_cbufcall.o kcf_cipher.o kcf_crypto.o \
		kcf_cryptoadm.o kcf_ctxops.o kcf_digest.o kcf_dual.o \
		kcf_keys.o kcf_mac.o kcf_mech_tabs.o kcf_miscapi.o \
		kcf_object.o kcf_policy.o kcf_prov_lib.o kcf_prov_tabs.o \
		kcf_sched.o kcf_session.o kcf_sign.o kcf_spi.o kcf_verify.o \
		kcf_random.o modes.o ecb.o cbc.o ctr.o ccm.o gcm.o \
		fips_random.o

CRYPTOADM_OBJS += cryptoadm.o

CRYPTO_OBJS +=	crypto.o

DPROV_OBJS +=	dprov.o

DCA_OBJS +=	dca.o dca_3des.o dca_debug.o dca_dsa.o dca_kstat.o dca_rng.o \
		dca_rsa.o

AESPROV_OBJS +=	aes.o aes_impl.o aes_modes.o

ARCFOURPROV_OBJS += arcfour.o arcfour_crypt.o

BLOWFISHPROV_OBJS += blowfish.o blowfish_impl.o

ECCPROV_OBJS += ecc.o ec.o ec2_163.o ec2_mont.o ecdecode.o ecl_mult.o \
		ecp_384.o ecp_jac.o ec2_193.o ecl.o ecp_192.o ecp_521.o \
		ecp_jm.o ec2_233.o ecl_curve.o ecp_224.o ecp_aff.o \
		ecp_mont.o ec2_aff.o ec_naf.o ecl_gf.o ecp_256.o mp_gf2m.o \
		mpi.o mplogic.o mpmontg.o mpprime.o oid.o \
		secitem.o ec2_test.o ecp_test.o

RSAPROV_OBJS += rsa.o rsa_impl.o pkcs1.o

SWRANDPROV_OBJS += swrand.o

#
#			kernel SSL
#
KSSL_OBJS +=	kssl.o ksslioctl.o

KSSL_SOCKFIL_MOD_OBJS += ksslfilter.o ksslapi.o ksslrec.o

#
#			misc. modules
#

C2AUDIT_OBJS +=	adr.o audit.o audit_event.o audit_io.o \
		audit_path.o audit_start.o audit_syscalls.o audit_token.o \
		audit_mem.o

PCIC_OBJS +=	pcic.o

RPCSEC_OBJS +=	secmod.o	sec_clnt.o	sec_svc.o	sec_gen.o \
		auth_des.o	auth_kern.o	auth_none.o	auth_loopb.o\
		authdesprt.o	authdesubr.o	authu_prot.o \
		key_call.o	key_prot.o	svc_authu.o	svcauthdes.o

RPCSEC_GSS_OBJS +=	rpcsec_gssmod.o rpcsec_gss.o rpcsec_gss_misc.o \
		rpcsec_gss_utils.o svc_rpcsec_gss.o

CONSCONFIG_OBJS += consconfig.o

CONSCONFIG_DACF_OBJS  += consconfig_dacf.o consplat.o

TEM_OBJS += tem.o tem_safe.o

#
#	Font data for generated 8x16 font
#
FONT	= 8x16
FONT_SRC= ter-u16n
FONT_DIR= $(SRC)/data/consfonts
FONT_OBJS += font.o $(FONT).o

KBTRANS_OBJS +=				\
		kbtrans.o		\
		kbtrans_keytables.o	\
		kbtrans_polled.o	\
		kbtrans_streams.o	\
		usb_keytables.o

KGSSD_OBJS +=	gssd_clnt_stubs.o gssd_handle.o gssd_prot.o \
		gss_display_name.o gss_release_name.o gss_import_name.o \
		gss_release_buffer.o gss_release_oid_set.o gen_oids.o gssdmod.o

KGSSD_DERIVED_OBJS = gssd_xdr.o

KGSS_DUMMY_OBJS += dmech.o

KSOCKET_OBJS +=	ksocket.o ksocket_mod.o

CRYPTO= cksumtypes.o decrypt.o encrypt.o encrypt_length.o etypes.o \
	nfold.o verify_checksum.o prng.o block_size.o make_checksum.o\
	checksum_length.o hmac.o default_state.o mandatory_sumtype.o

# crypto/des
CRYPTO_DES= f_cbc.o f_cksum.o f_parity.o weak_key.o d3_cbc.o ef_crypto.o

CRYPTO_DK= checksum.o derive.o dk_decrypt.o dk_encrypt.o

CRYPTO_ARCFOUR= k5_arcfour.o

# crypto/enc_provider
CRYPTO_ENC= des.o des3.o arcfour_provider.o aes_provider.o

# crypto/hash_provider
CRYPTO_HASH= hash_kef_generic.o hash_kmd5.o hash_crc32.o hash_ksha1.o

# crypto/keyhash_provider
CRYPTO_KEYHASH= descbc.o k5_kmd5des.o k_hmac_md5.o

# crypto/crc32
CRYPTO_CRC32= crc32.o

# crypto/old
CRYPTO_OLD= old_decrypt.o old_encrypt.o

# crypto/raw
CRYPTO_RAW= raw_decrypt.o raw_encrypt.o

K5_KRB= kfree.o copy_key.o \
	parse.o init_ctx.o \
	ser_adata.o ser_addr.o \
	ser_auth.o ser_cksum.o \
	ser_key.o ser_princ.o \
	serialize.o unparse.o \
	ser_actx.o

K5_OS=  timeofday.o toffset.o \
	init_os_ctx.o c_ustime.o

SEAL=	seal.o unseal.o

MECH=	delete_sec_context.o \
	import_sec_context.o \
	gssapi_krb5.o \
	k5seal.o k5unseal.o k5sealv3.o \
	ser_sctx.o \
	sign.o \
	util_crypt.o  \
	util_validate.o  util_ordering.o  \
	util_seqnum.o util_set.o util_seed.o \
	wrap_size_limit.o verify.o



MECH_GEN= util_token.o


KGSS_KRB5_OBJS += krb5mech.o \
	$(MECH) $(SEAL) $(MECH_GEN) \
	$(CRYPTO) $(CRYPTO_DES) $(CRYPTO_DK) $(CRYPTO_ARCFOUR) \
	$(CRYPTO_ENC) $(CRYPTO_HASH) \
	$(CRYPTO_KEYHASH) $(CRYPTO_CRC32) \
	$(CRYPTO_OLD) \
	$(CRYPTO_RAW) $(K5_KRB) $(K5_OS)

DES_OBJS +=	des_crypt.o des_impl.o des_ks.o des_soft.o

DLBOOT_OBJS +=	bootparam_xdr.o nfs_dlinet.o scan.o

KRTLD_OBJS +=	kobj_bootflags.o getoptstr.o \
		kobj.o kobj_kdi.o kobj_lm.o kobj_subr.o

MOD_OBJS +=	modctl.o modsubr.o modsysfile.o modconf.o modhash.o

STRPLUMB_OBJS += strplumb.o

CPR_OBJS +=	cpr_driver.o cpr_dump.o \
		cpr_main.o cpr_misc.o cpr_mod.o cpr_stat.o \
		cpr_uthread.o

PROF_OBJS +=	prf.o

SE_OBJS += se_driver.o

SYSACCT_OBJS +=	acct.o

ACCTCTL_OBJS +=	acctctl.o

EXACCTSYS_OBJS += exacctsys.o

KAIO_OBJS += aio.o

PCMCIA_OBJS += pcmcia.o cs.o cis.o cis_callout.o cis_handlers.o cis_params.o

BUSRA_OBJS += busra.o

PCS_OBJS += pcs.o

PSET_OBJS +=	pset.o

OHCI_OBJS += ohci.o ohci_hub.o ohci_polled.o

UHCI_OBJS += uhci.o uhciutil.o uhcitgt.o uhcihub.o uhcipolled.o

EHCI_OBJS += ehci.o ehci_hub.o ehci_xfer.o ehci_intr.o ehci_util.o ehci_polled.o ehci_isoch.o ehci_isoch_util.o

XHCI_OBJS += xhci.o xhci_quirks.o xhci_dma.o xhci_context.o xhci_intr.o \
	     xhci_ring.o xhci_command.o xhci_event.o xhci_usba.o \
	     xhci_endpoint.o xhci_hub.o

HUBD_OBJS += hubd.o

USB_MID_OBJS += usb_mid.o

USB_IA_OBJS += usb_ia.o

SCSA2USB_OBJS += scsa2usb.o usb_ms_bulkonly.o usb_ms_cbi.o

IPF_OBJS += ip_fil_solaris.o fil.o solaris.o ip_state.o ip_frag.o ip_nat.o \
	    ip_proxy.o ip_auth.o ip_pool.o ip_htable.o ip_lookup.o \
	    ip_log.o misc.o ip_compat.o ip_nat6.o drand48.o

IPD_OBJS += ipd.o

IBD_OBJS +=	ibd.o ibd_cm.o

EIBNX_OBJS +=	enx_main.o enx_hdlrs.o enx_ibt.o enx_log.o enx_fip.o \
		enx_misc.o enx_q.o enx_ctl.o

EOIB_OBJS +=	eib_adm.o eib_chan.o eib_cmn.o eib_ctl.o eib_data.o \
		eib_fip.o eib_ibt.o eib_log.o eib_mac.o eib_main.o \
		eib_rsrc.o eib_svc.o eib_vnic.o

DLPISTUB_OBJS += dlpistub.o

SDP_OBJS +=	sdpddi.o

TRILL_OBJS +=   trill.o

CTF_OBJS += ctf_create.o ctf_decl.o ctf_error.o ctf_hash.o ctf_labels.o \
	ctf_lookup.o ctf_open.o ctf_types.o ctf_util.o ctf_subr.o ctf_mod.o

SMBIOS_OBJS += smb_error.o smb_info.o smb_open.o smb_subr.o smb_dev.o

RPCIB_OBJS += rpcib.o

KMDB_OBJS += kdrv.o

AFE_OBJS += afe.o

BGE_OBJS += bge_main2.o bge_chip2.o bge_kstats.o bge_log.o bge_ndd.o \
		bge_atomic.o bge_mii.o bge_send.o bge_recv2.o bge_mii_5906.o

DMFE_OBJS += dmfe_log.o dmfe_main.o dmfe_mii.o

EFE_OBJS += efe.o

ELXL_OBJS += elxl.o

HME_OBJS += hme.o

IXGB_OBJS += ixgb.o ixgb_atomic.o ixgb_chip.o ixgb_gld.o ixgb_kstats.o \
		ixgb_log.o ixgb_ndd.o ixgb_rx.o ixgb_tx.o ixgb_xmii.o

NGE_OBJS += nge_main.o nge_atomic.o nge_chip.o nge_ndd.o nge_kstats.o \
		nge_log.o nge_rx.o nge_tx.o nge_xmii.o

PCN_OBJS += pcn.o

RGE_OBJS += rge_main.o rge_chip.o rge_ndd.o rge_kstats.o rge_log.o rge_rxtx.o

URTW_OBJS += urtw.o

ARN_OBJS += arn_hw.o arn_eeprom.o arn_mac.o arn_calib.o arn_ani.o arn_phy.o arn_regd.o arn_beacon.o \
		arn_main.o arn_recv.o arn_xmit.o arn_rc.o

ATH_OBJS += ath_aux.o ath_main.o ath_osdep.o ath_rate.o

ATU_OBJS += atu.o

IPW_OBJS += ipw2100_hw.o ipw2100.o

IWI_OBJS += ipw2200_hw.o ipw2200.o

IWH_OBJS += iwh.o

IWK_OBJS += iwk2.o

IWN_OBJS += if_iwn.o

IWP_OBJS += iwp.o

MWL_OBJS += mwl.o

MWLFW_OBJS += mwlfw_mode.o

WPI_OBJS += wpi.o

RAL_OBJS += rt2560.o ral_rate.o

RUM_OBJS += rum.o

RWD_OBJS += rt2661.o

RWN_OBJS += rt2860.o

UATH_OBJS += uath.o

UATHFW_OBJS += uathfw_mod.o

URAL_OBJS += ural.o

RTW_OBJS += rtw.o smc93cx6.o rtwphy.o rtwphyio.o

ZYD_OBJS += zyd.o zyd_usb.o zyd_hw.o zyd_fw.o

MXFE_OBJS += mxfe.o

MPTSAS_OBJS += mptsas.o mptsas_hash.o mptsas_impl.o mptsas_init.o \
		mptsas_raid.o mptsas_smhba.o

SFE_OBJS += sfe.o sfe_util.o

BFE_OBJS += bfe.o

BRIDGE_OBJS += bridge.o

IDM_SHARED_OBJS += base64.o

IDM_OBJS +=	$(IDM_SHARED_OBJS) \
		idm.o idm_impl.o idm_text.o idm_conn_sm.o idm_so.o

VR_OBJS += vr.o

ATGE_OBJS += atge_main.o atge_l1e.o atge_mii.o atge_l1.o atge_l1c.o

YGE_OBJS = yge.o

SKD_OBJS = skd.o

NVME_OBJS = nvme.o

#
#	Build up defines and paths.
#
LINT_DEFS	+= -Dunix

#
#	This duality can be removed when the native and target compilers
#	are the same (or at least recognize the same command line syntax!)
#	It is a bug in the current compilation system that the assember
#	can't process the -Y I, flag.
#
NATIVE_INC_PATH += $(PRE_INC_PATH) $(INC_PATH) $(CCYFLAG)$(UTSBASE)/common
AS_INC_PATH	+= $(PRE_INC_PATH) $(INC_PATH) -I$(UTSBASE)/common
INCLUDE_PATH    += $(PRE_INC_PATH) $(INC_PATH) $(CCYFLAG)$(UTSBASE)/common

PCIEB_OBJS += pcieb.o

#	Chelsio N110 10G NIC driver module
#
CH_OBJS = ch.o glue.o pe.o sge.o

CH_COM_OBJS =	ch_mac.o ch_subr.o cspi.o espi.o ixf1010.o mc3.o mc4.o mc5.o \
		mv88e1xxx.o mv88x201x.o my3126.o pm3393.o tp.o ulp.o \
		vsc7321.o vsc7326.o xpak.o

#
#	Chelsio Terminator 4 10G NIC nexus driver module
#
CXGBE_FW_OBJS  =	t4_fw.o t4_cfg.o t5_cfg.o t5_fw.o t6_cfg.o t6_fw.o
CXGBE_COM_OBJS =	t4_hw.o
CXGBE_NEX_OBJS =	t4_nexus.o t4_sge.o t4_mac.o t4_ioctl.o shared.o \
			t4_l2t.o osdep.o

#
#	Chelsio Terminator 4 10G NIC driver module
#
CXGBE_OBJS =	cxgbe.o

#
#	PCI strings file
#
PCI_STRING_OBJS = pci_strings.o

NET_DACF_OBJS += net_dacf.o

#
#	Xframe 10G NIC driver module
#
XGE_OBJS = xge.o xgell.o

XGE_HAL_OBJS =  xgehal-channel.o xgehal-fifo.o xgehal-ring.o  xgehal-config.o \
		xgehal-driver.o  xgehal-mm.o xgehal-stats.o  xgehal-device.o \
		xge-queue.o  xgehal-mgmt.o xgehal-mgmtaux.o

#
#	e1000/igb common objs
#
#	Historically e1000g and igb had separate copies of all of the common
#	code. At this time while they are now sharing the same copy of it, they
#	are building it into their own modules which is due to the differences
#	in the osdep and debug portions of their code.
#
E1000API_OBJS += e1000_80003es2lan.o e1000_82540.o e1000_82541.o e1000_82542.o \
		e1000_82543.o e1000_82571.o e1000_api.o e1000_ich8lan.o \
		e1000_mac.o e1000_manage.o e1000_nvm.o e1000_phy.o \
		e1000_82575.o e1000_i210.o e1000_mbx.o e1000_vf.o

#
#	e1000g module
#
E1000G_OBJS +=	e1000g_debug.o e1000g_main.o e1000g_alloc.o \
		e1000g_tx.o e1000g_rx.o e1000g_stat.o \
		e1000g_osdep.o e1000g_workarounds.o


#
#	Intel 82575 1G NIC driver module
#
IGB_OBJS =	igb_buf.o igb_debug.o igb_gld.o igb_log.o igb_main.o \
		igb_rx.o igb_stat.o igb_tx.o igb_osdep.o

#
#	Intel Pro/100 NIC driver module
#
IPRB_OBJS =	iprb.o

#
#       Intel 10GbE PCIE NIC driver module
#

# illumos-written source files
IXGBE_OBJS =    ixgbe_buf.o ixgbe_debug.o ixgbe_gld.o ixgbe_log.o ixgbe_main.o \
		ixgbe_osdep.o ixgbe_rx.o ixgbe_stat.o ixgbe_transceiver.o \
		ixgbe_tx.o

# Intel-written source files
IXGBE_INTC_OBJS	=	ixgbe_82598.o ixgbe_82599.o ixgbe_api.o ixgbe_common.o \
			ixgbe_phy.o ixgbe_dcb.o ixgbe_dcb_82598.o \
			ixgbe_dcb_82599.o ixgbe_mbx.o ixgbe_vf.o ixgbe_x540.o \
			ixgbe_x550.o

#
#	Intel 40GbE PCIe NIC driver module
#

# illumos-written ones.
I40E_OBJS =	i40e_main.o i40e_osdep.o i40e_intr.o i40e_transceiver.o \
		i40e_stats.o i40e_gld.o
# Intel-written ones.
I40E_INTC_OBJS = i40e_adminq.o i40e_common.o i40e_hmc.o i40e_lan_hmc.o \
		 i40e_nvm.o

#
#	Solarflare 1/10/40GbE NIC driver module
#
#	NB: The illumos specific sources are listed first, with the
#	common (OS-independent) sources afterwards.
#
SFXGE_OBJS =	sfxge_err.o sfxge_ev.o sfxge_hash.o sfxge_intr.o sfxge_mac.o \
		sfxge_gld_v3.o sfxge_mon.o sfxge_phy.o \
		sfxge_sram.o sfxge_bar.o sfxge_pci.o sfxge_nvram.o \
		sfxge_rx.o sfxge_tcp.o sfxge_tx.o sfxge_mcdi.o sfxge_vpd.o \
		sfxge.o sfxge_dma.o
SFXGE_SF_OBJS =	efx_bootcfg.o efx_crc32.o efx_ev.o efx_filter.o \
		efx_hash.o efx_intr.o efx_mac.o efx_mcdi.o efx_mon.o \
		efx_nic.o efx_nvram.o efx_phy.o efx_port.o efx_rx.o \
		efx_sram.o efx_tx.o efx_vpd.o efx_wol.o mcdi_mon.o \
		siena_mac.o siena_mcdi.o siena_nic.o siena_nvram.o \
		siena_phy.o siena_sram.o siena_vpd.o \
		ef10_ev.o ef10_filter.o ef10_intr.o ef10_mac.o ef10_mcdi.o \
		ef10_nic.o ef10_nvram.o ef10_phy.o ef10_rx.o ef10_tx.o \
		ef10_vpd.o hunt_nic.o hunt_phy.o

#
#	NIU 10G/1G driver module
#
NXGE_OBJS =	nxge_mac.o nxge_ipp.o nxge_rxdma.o		\
		nxge_txdma.o nxge_txc.o nxge_main.o		\
		nxge_hw.o nxge_fzc.o nxge_virtual.o		\
		nxge_send.o nxge_classify.o nxge_fflp.o		\
		nxge_fflp_hash.o nxge_ndd.o nxge_kstats.o	\
		nxge_zcp.o nxge_fm.o nxge_espc.o nxge_hv.o	\
		nxge_hio.o nxge_hio_guest.o nxge_intr.o

NXGE_NPI_OBJS =	\
		npi.o npi_mac.o npi_ipp.o			\
		npi_txdma.o npi_rxdma.o npi_txc.o		\
		npi_zcp.o npi_espc.o npi_fflp.o			\
		npi_vir.o

NXGE_HCALL_OBJS =	\
		nxge_hcall.o

#
# Virtio modules
#

# Virtio core
VIRTIO_OBJS = virtio.o

# Virtio block driver
VIOBLK_OBJS = vioblk.o

# Virtio network driver
VIOIF_OBJS = vioif.o

#
#	kiconv modules
#
KICONV_EMEA_OBJS += kiconv_emea.o

KICONV_JA_OBJS += kiconv_ja.o

KICONV_KO_OBJS += kiconv_cck_common.o kiconv_ko.o

KICONV_SC_OBJS += kiconv_cck_common.o kiconv_sc.o

KICONV_TC_OBJS += kiconv_cck_common.o kiconv_tc.o

#
#	AAC module
#
AAC_OBJS = aac.o aac_ioctl.o

#
#	sdcard modules
#
SDA_OBJS =	sda_cmd.o sda_host.o sda_init.o sda_mem.o sda_mod.o sda_slot.o
SDHOST_OBJS =	sdhost.o

#
#	hxge 10G driver module
#
HXGE_OBJS =	hxge_main.o hxge_vmac.o hxge_send.o		\
		hxge_txdma.o hxge_rxdma.o hxge_virtual.o	\
		hxge_fm.o hxge_fzc.o hxge_hw.o hxge_kstats.o	\
		hxge_ndd.o hxge_pfc.o				\
		hpi.o hpi_vmac.o hpi_rxdma.o hpi_txdma.o	\
		hpi_vir.o hpi_pfc.o

#
#	MEGARAID_SAS module
#
MEGA_SAS_OBJS = megaraid_sas.o

#
#	MR_SAS module
#
MR_SAS_OBJS = ld_pd_map.o mr_sas.o mr_sas_tbolt.o mr_sas_list.o

#
#	CPQARY3 module
#
CPQARY3_OBJS =	cpqary3.o cpqary3_noe.o cpqary3_talk2ctlr.o	\
		cpqary3_isr.o cpqary3_transport.o cpqary3_mem.o	\
		cpqary3_scsi.o cpqary3_util.o cpqary3_ioctl.o	\
		cpqary3_bd.o

#
#	ISCSI_INITIATOR module
#
ISCSI_INITIATOR_OBJS =	chap.o iscsi_io.o iscsi_thread.o	\
			iscsi_ioctl.o iscsid.o iscsi.o		\
			iscsi_login.o isns_client.o iscsiAuthClient.o	\
			iscsi_lun.o iscsiAuthClientGlue.o	\
			iscsi_net.o nvfile.o iscsi_cmd.o	\
			iscsi_queue.o persistent.o iscsi_conn.o	\
			iscsi_sess.o radius_auth.o iscsi_crc.o	\
			iscsi_stats.o radius_packet.o iscsi_doorclt.o	\
			iscsi_targetparam.o utils.o kifconf.o

#
#	ntxn 10Gb/1Gb NIC driver module
#
NTXN_OBJS =	unm_nic_init.o unm_gem.o unm_nic_hw.o unm_ndd.o	\
		unm_nic_main.o unm_nic_isr.o unm_nic_ctx.o niu.o

#
#	Myricom 10Gb NIC driver module
#
MYRI10GE_OBJS =	myri10ge.o myri10ge_lro.o

#	nulldriver module
#
NULLDRIVER_OBJS =	nulldriver.o

TPM_OBJS =	tpm.o tpm_hcall.o

#
# USB Fast ethernet drivers
#
USBGEM_OBJS = usbgem.o
AXF_OBJS = axf_usbgem.o
UDMF_OBJS = udmf_usbgem.o
URF_OBJS = urf_usbgem.o
UPF_OBJS = upf_usbgem.o

#
#	BNXE objects
#
BNXE_OBJS +=	bnxe_cfg.o		\
		bnxe_fcoe.o		\
		bnxe_debug.o		\
		bnxe_gld.o		\
		bnxe_hw.o		\
		bnxe_intr.o		\
		bnxe_kstat.o		\
		bnxe_lock.o		\
		bnxe_main.o		\
		bnxe_mm.o		\
		bnxe_mm_l4.o		\
		bnxe_mm_l5.o		\
		bnxe_rr.o		\
		bnxe_rx.o		\
		bnxe_timer.o		\
		bnxe_tx.o		\
		bnxe_workq.o		\
		bnxe_clc.o		\
		bnxe_illumos.o		\
		ecore_sp_verbs.o	\
		bnxe_context.o		\
		57710_init_values.o	\
		57711_init_values.o	\
		57712_init_values.o	\
		bnxe_fw_funcs.o		\
		bnxe_hw_debug.o		\
		lm_l4fp.o		\
		lm_l4rx.o		\
		lm_l4sp.o		\
		lm_l4tx.o		\
		lm_l5.o			\
		lm_l5sp.o		\
		lm_dcbx.o		\
		lm_devinfo.o		\
		lm_dmae.o		\
		lm_er.o			\
		lm_hw_access.o		\
		lm_hw_attn.o		\
		lm_hw_init_reset.o	\
		lm_main.o		\
		lm_mcp.o		\
		lm_niv.o		\
		lm_nvram.o		\
		lm_phy.o		\
		lm_power.o		\
		lm_recv.o		\
		lm_resc.o		\
		lm_sb.o			\
		lm_send.o		\
		lm_sp.o			\
		lm_dcbx_mp.o		\
		lm_sp_req_mgr.o		\
		lm_stats.o		\
		lm_util.o

#
# The QEDE_EN_OBJS list are general objects that are shared across
# multiple different operating systems. QEDE_OBJS are illumos-specific
# objects.
#
QEDE_OBJS += qede_cfg.o qede_dbg.o qede_fp.o qede_gld.o \
	     qede_kstat.o qede_main.o qede_misc.o qede_osal.o
QEDE_GEN_OBJS += ecore_hw.o ecore_cxt.o ecore_selftest.o ecore_init_ops.o \
		  ecore_init_fw_funcs.o ecore_sp_commands.o ecore_dcbx.o \
		  ecore_dbg_fw_funcs.o ecore_mcp.o ecore_spq.o ecore_phy.o \
		  ecore_dev.o ecore_l2.o ecore_int.o

BNX_OBJS += \
	bnxmod.o \
	bnxcfg.o \
	bnxdbg.o \
	bnxgldv3.o \
	bnxhwi.o \
	bnxint.o \
	bnxrcv.o \
	bnxsnd.o \
	bnxtmr.o \
	bnx_kstat.o \
	bnx_mm.o \
	bnx_hw_cpu.o \
	bnx_hw_misc.o \
	bnx_hw_nvram.o \
	bnx_hw_phy.o \
	bnx_hw_reset.o \
	bnx_lm_main.o \
	bnx_lm_recv.o \
	bnx_lm_send.o<|MERGE_RESOLUTION|>--- conflicted
+++ resolved
@@ -26,11 +26,7 @@
 # Copyright 2015, Joyent, Inc.
 # Copyright 2018 Nexenta Systems, Inc.
 # Copyright 2016 Garrett D'Amore <garrett@damore.org>
-<<<<<<< HEAD
-# Copyright 2017 Joyent, Inc.
-=======
 # Copyright 2019 Joyent, Inc.
->>>>>>> 9c7f5315
 # Copyright 2016 OmniTI Computer Consulting, Inc.  All rights reserved.
 # Copyright 2016 Hans Rosenfeld <rosenfeld@grumpf.hope-2000.org>
 #
