--- conflicted
+++ resolved
@@ -26,13 +26,8 @@
 /*	Copyright (c) 1984, 1986, 1987, 1988, 1989 AT&T	*/
 /*	   All Rights Reserved	*/
 /*
-<<<<<<< HEAD
  * Copyright 2019 Joyent, Inc.
- * Copyright 2022 Oxide Computer Company
-=======
- * Copyright 2019, Joyent, Inc.
  * Copyright 2023 Oxide Computer Company
->>>>>>> ddb365bf
  */
 
 #include <sys/types.h>
@@ -1930,31 +1925,20 @@
  */
 static uint_t
 elf_process_obj_scns(elf_core_ctx_t *ctx, vnode_t *mvp, caddr_t saddr,
-<<<<<<< HEAD
-    Shdr *v, uint_t idx, uint_t remain, shstrtab_t *shstrtab, int *errp)
-=======
     Shdr *v, uint_t idx, const uint_t remain, shstrtab_t *shstrtab,
-    uint_t *countp)
->>>>>>> ddb365bf
+    int *errp)
 {
 	Ehdr ehdr;
 	const core_content_t content = ctx->ecc_content;
 	cred_t *credp = ctx->ecc_credp;
 	Shdr *ctf = NULL, *symtab = NULL, *strtab = NULL;
 	uintptr_t off = 0;
-<<<<<<< HEAD
-	uint_t nshdrs, shstrndx, nphdrs, ndebug, count = 0;
-=======
-	uint_t nshdrs, shstrndx, nphdrs, count, extra;
->>>>>>> ddb365bf
+	uint_t nshdrs, shstrndx, nphdrs, ndebug, count = 0, extra;
 	u_offset_t *doffp = &ctx->ecc_doffset;
 	boolean_t ctf_link = B_FALSE;
 	caddr_t shbase;
 	size_t shsize, shstrsize;
 	char *shstrbase;
-<<<<<<< HEAD
-=======
-	int error = 0;
 	const boolean_t justcounting = (v == NULL);
 
 	/*
@@ -1962,9 +1946,6 @@
 	 * exceeding it.
 	 */
 	ASSERT3U(remain, <, UINT_MAX);
-
-	*countp = count = 0;
->>>>>>> ddb365bf
 
 	if ((content &
 	    (CC_CONTENT_CTF | CC_CONTENT_SYMTAB | CC_CONTENT_DEBUG)) == 0) {
@@ -2006,56 +1987,8 @@
 		    strcmp(name, shstrtab_data[STR_SYMTAB]) == 0) {
 			symchk = shdr;
 		} else if ((content & CC_CONTENT_DEBUG) != 0 &&
-<<<<<<< HEAD
 		    IS_DEBUGSECTION(name)) {
 			ndebug++;
-=======
-		    strncmp(name, ".debug_", strlen(".debug_")) == 0) {
-			/*
-			 * The design of the above check is intentional. In
-			 * particular, we want to capture any sections that
-			 * begin with '.debug_' for a few reasons:
-			 *
-			 * 1) Various revisions to the DWARF spec end up
-			 * changing the set of section headers that exist. This
-			 * ensures that we don't need to change the kernel to
-			 * get a new version.
-			 *
-			 * 2) Other software uses .debug_ sections for things
-			 * which aren't DWARF. This allows them to be captured
-			 * as well.
-			 */
-			count++;
-
-			if (count > remain) {
-				error = ENOMEM;
-				goto done;
-			}
-
-			if (justcounting)
-				continue;
-
-			elf_ctx_resize_scratch(ctx, shdr->sh_size);
-
-			if (!shstrtab_ndx(shstrtab, name, &v[idx].sh_name)) {
-				error = ENOMEM;
-				goto done;
-			}
-
-			v[idx].sh_addr = (Addr)(uintptr_t)saddr;
-			v[idx].sh_type = shdr->sh_type;
-			v[idx].sh_addralign = shdr->sh_addralign;
-			*doffp = roundup(*doffp, v[idx].sh_addralign);
-			v[idx].sh_offset = *doffp;
-			v[idx].sh_size = shdr->sh_size;
-			v[idx].sh_link = 0;
-			v[idx].sh_entsize = shdr->sh_entsize;
-			v[idx].sh_info = shdr->sh_info;
-
-			elf_copy_scn(ctx, shdr, mvp, &v[idx]);
-			idx++;
-
->>>>>>> ddb365bf
 			continue;
 		} else {
 			continue;
@@ -2087,28 +2020,18 @@
 	if (ctf != NULL)
 		extra += 1;
 	if (symtab != NULL)
-<<<<<<< HEAD
-		count += 2;
-	count += ndebug;
-	if (v == NULL || count == 0 || count > remain) {
+		extra += 2;
+	extra += ndebug;
+	if (remain < extra || count > remain - extra) {
+		*errp = ENOMEM;
+		goto done;
+	}
+	count += extra;
+	if (justcounting || count == 0 || count > remain) {
 		count = MIN(count, remain);
 		goto done;
 	}
 
-=======
-		extra += 2;
-
-	if (remain < extra || count > remain - extra) {
-		error = ENOMEM;
-		goto done;
-	}
-
-	count += extra;
-
-	if (justcounting)
-		goto done;
-
->>>>>>> ddb365bf
 	/* output CTF section */
 	if (ctf != NULL) {
 		elf_ctx_resize_scratch(ctx, ctf->sh_size);
