/*
 * CDDL HEADER START
 *
 * The contents of this file are subject to the terms of the
 * Common Development and Distribution License (the "License").
 * You may not use this file except in compliance with the License.
 *
 * You can obtain a copy of the license at usr/src/OPENSOLARIS.LICENSE
 * or http://www.opensolaris.org/os/licensing.
 * See the License for the specific language governing permissions
 * and limitations under the License.
 *
 * When distributing Covered Code, include this CDDL HEADER in each
 * file and include the License file at usr/src/OPENSOLARIS.LICENSE.
 * If applicable, add the following below this CDDL HEADER, with the
 * fields enclosed by brackets "[]" replaced with your own identifying
 * information: Portions Copyright [yyyy] [name of copyright owner]
 *
 * CDDL HEADER END
 */

/*
 * Copyright (c) 1989, 2010, Oracle and/or its affiliates. All rights reserved.
 */

/*	Copyright (c) 1984, 1986, 1987, 1988, 1989 AT&T	*/
/*	   All Rights Reserved	*/
/*
<<<<<<< HEAD
 * Copyright 2019 Joyent, Inc.
=======
 * Copyright (c) 2019, Joyent, Inc.
 * Copyright 2021 Oxide Computer Company
>>>>>>> cb6ebde4
 */

#include <sys/types.h>
#include <sys/param.h>
#include <sys/thread.h>
#include <sys/sysmacros.h>
#include <sys/signal.h>
#include <sys/cred.h>
#include <sys/user.h>
#include <sys/errno.h>
#include <sys/vnode.h>
#include <sys/mman.h>
#include <sys/kmem.h>
#include <sys/proc.h>
#include <sys/pathname.h>
#include <sys/policy.h>
#include <sys/cmn_err.h>
#include <sys/systm.h>
#include <sys/elf.h>
#include <sys/vmsystm.h>
#include <sys/debug.h>
#include <sys/auxv.h>
#include <sys/exec.h>
#include <sys/prsystm.h>
#include <vm/as.h>
#include <vm/rm.h>
#include <vm/seg.h>
#include <vm/seg_vn.h>
#include <sys/modctl.h>
#include <sys/systeminfo.h>
#include <sys/vmparam.h>
#include <sys/machelf.h>
#include <sys/shm_impl.h>
#include <sys/archsystm.h>
#include <sys/fasttrap.h>
#include <sys/brand.h>
#include "elf_impl.h"
#include <sys/sdt.h>
#include <sys/siginfo.h>
#include <sys/random.h>

#if defined(__x86)
#include <sys/comm_page_util.h>
#include <sys/fp.h>
#endif /* defined(__x86) */


extern int at_flags;
extern volatile size_t aslr_max_brk_skew;

#define	ORIGIN_STR	"ORIGIN"
#define	ORIGIN_STR_SIZE	6

static int getelfhead(vnode_t *, cred_t *, Ehdr *, uint_t *, uint_t *,
    uint_t *);
static int getelfphdr(vnode_t *, cred_t *, const Ehdr *, uint_t, caddr_t *,
    size_t *);
static int getelfshdr(vnode_t *, cred_t *, const Ehdr *, uint_t, uint_t,
    caddr_t *, size_t *, caddr_t *, size_t *);
static size_t elfsize(const Ehdr *, uint_t, const caddr_t, uintptr_t *);
static int mapelfexec(vnode_t *, Ehdr *, uint_t, caddr_t, Phdr **, Phdr **,
    Phdr **, Phdr **, Phdr *, caddr_t *, caddr_t *, intptr_t *, uintptr_t *,
    size_t, size_t *, size_t *);

#ifdef _ELF32_COMPAT
/* Link against the non-compat instances when compiling the 32-bit version. */
extern size_t elf_datasz_max;
extern void elf_ctx_resize_scratch(elf_core_ctx_t *, size_t);
extern uint_t elf_nphdr_max;
extern uint_t elf_nshdr_max;
extern size_t elf_shstrtab_max;
#else
size_t elf_datasz_max = 1 * 1024 * 1024;
uint_t elf_nphdr_max = 1000;
uint_t elf_nshdr_max = 10000;
size_t elf_shstrtab_max = 100 * 1024;
#endif



typedef enum {
	STR_CTF,
	STR_SYMTAB,
	STR_DYNSYM,
	STR_STRTAB,
	STR_DYNSTR,
	STR_SHSTRTAB,
	STR_NUM
} shstrtype_t;

static const char *shstrtab_data[] = {
	".SUNW_ctf",
	".symtab",
	".dynsym",
	".strtab",
	".dynstr",
	".shstrtab"
};

typedef struct shstrtab {
	uint_t	sst_ndx[STR_NUM];
	uint_t	sst_cur;
} shstrtab_t;

static void
shstrtab_init(shstrtab_t *s)
{
	bzero(&s->sst_ndx, sizeof (s->sst_ndx));
	s->sst_cur = 1;
}

static uint_t
shstrtab_ndx(shstrtab_t *s, shstrtype_t type)
{
	uint_t ret;

	if ((ret = s->sst_ndx[type]) != 0)
		return (ret);

	ret = s->sst_ndx[type] = s->sst_cur;
	s->sst_cur += strlen(shstrtab_data[type]) + 1;

	return (ret);
}

static size_t
shstrtab_size(const shstrtab_t *s)
{
	return (s->sst_cur);
}

static void
shstrtab_dump(const shstrtab_t *s, char *buf)
{
	uint_t i, ndx;

	*buf = '\0';
	for (i = 0; i < STR_NUM; i++) {
		if ((ndx = s->sst_ndx[i]) != 0)
			(void) strcpy(buf + ndx, shstrtab_data[i]);
	}
}

static int
dtrace_safe_phdr(Phdr *phdrp, struct uarg *args, uintptr_t base)
{
	ASSERT(phdrp->p_type == PT_SUNWDTRACE);

	/*
	 * See the comment in fasttrap.h for information on how to safely
	 * update this program header.
	 */
	if (phdrp->p_memsz < PT_SUNWDTRACE_SIZE ||
	    (phdrp->p_flags & (PF_R | PF_W | PF_X)) != (PF_R | PF_W | PF_X))
		return (-1);

	args->thrptr = phdrp->p_vaddr + base;

	return (0);
}

static int
handle_secflag_dt(proc_t *p, uint_t dt, uint_t val)
{
	uint_t flag;

	switch (dt) {
	case DT_SUNW_ASLR:
		flag = PROC_SEC_ASLR;
		break;
	default:
		return (EINVAL);
	}

	if (val == 0) {
		if (secflag_isset(p->p_secflags.psf_lower, flag))
			return (EPERM);
		if ((secpolicy_psecflags(CRED(), p, p) != 0) &&
		    secflag_isset(p->p_secflags.psf_inherit, flag))
			return (EPERM);

		secflag_clear(&p->p_secflags.psf_effective, flag);
	} else {
		if (!secflag_isset(p->p_secflags.psf_upper, flag))
			return (EPERM);

		if ((secpolicy_psecflags(CRED(), p, p) != 0) &&
		    !secflag_isset(p->p_secflags.psf_inherit, flag))
			return (EPERM);

		secflag_set(&p->p_secflags.psf_effective, flag);
	}

	return (0);
}


#ifndef _ELF32_COMPAT
void
elf_ctx_resize_scratch(elf_core_ctx_t *ctx, size_t sz)
{
	size_t target = MIN(sz, elf_datasz_max);

	if (target > ctx->ecc_bufsz) {
		if (ctx->ecc_buf != NULL) {
			kmem_free(ctx->ecc_buf, ctx->ecc_bufsz);
		}
		ctx->ecc_buf = kmem_alloc(target, KM_SLEEP);
		ctx->ecc_bufsz = target;
	}
}
#endif /* _ELF32_COMPAT */

/*
 * Map in the executable pointed to by vp. Returns 0 on success.  Note that
 * this function currently has the maximum number of arguments allowed by
 * modstubs on x86 (MAXNARG)!  Do _not_ add to this function signature without
 * adding to MAXNARG.  (Better yet, do not add to this monster of a function
 * signature!)
 */
int
mapexec_brand(vnode_t *vp, uarg_t *args, Ehdr *ehdr, Addr *uphdr_vaddr,
    intptr_t *voffset, caddr_t exec_file, char **interpp, caddr_t *bssbase,
    caddr_t *brkbase, size_t *brksize, uintptr_t *lddatap, uintptr_t *minaddrp)
{
	size_t		len, phdrsize;
	struct vattr	vat;
	caddr_t		phdrbase = NULL;
	uint_t		nshdrs, shstrndx, nphdrs;
	int		error = 0;
	Phdr		*uphdr = NULL;
	Phdr		*junk = NULL;
	Phdr		*dynphdr = NULL;
	Phdr		*dtrphdr = NULL;
	char		*interp = NULL;
	uintptr_t	lddata, minaddr;
	size_t		execsz;

	if (lddatap != NULL)
		*lddatap = 0;

	if (minaddrp != NULL)
		*minaddrp = (uintptr_t)NULL;

	if (error = execpermissions(vp, &vat, args)) {
		uprintf("%s: Cannot execute %s\n", exec_file, args->pathname);
		return (error);
	}

	if ((error = getelfhead(vp, CRED(), ehdr, &nshdrs, &shstrndx,
	    &nphdrs)) != 0 ||
	    (error = getelfphdr(vp, CRED(), ehdr, nphdrs, &phdrbase,
	    &phdrsize)) != 0) {
		uprintf("%s: Cannot read %s\n", exec_file, args->pathname);
		return (error);
	}

	if ((len = elfsize(ehdr, nphdrs, phdrbase, &lddata)) == 0) {
		uprintf("%s: Nothing to load in %s", exec_file, args->pathname);
		kmem_free(phdrbase, phdrsize);
		return (ENOEXEC);
	}
	if (lddatap != NULL)
		*lddatap = lddata;

	if (error = mapelfexec(vp, ehdr, nphdrs, phdrbase, &uphdr, &dynphdr,
	    &junk, &dtrphdr, NULL, bssbase, brkbase, voffset, &minaddr,
	    len, &execsz, brksize)) {
		uprintf("%s: Cannot map %s\n", exec_file, args->pathname);
		if (uphdr != NULL && uphdr->p_flags == 0)
			kmem_free(uphdr, sizeof (Phdr));
		kmem_free(phdrbase, phdrsize);
		return (error);
	}

	if (minaddrp != NULL)
		*minaddrp = minaddr;

	/*
	 * If the executable requires an interpreter, determine its name.
	 */
	if (dynphdr != NULL) {
		ssize_t	resid;

		if (dynphdr->p_filesz > MAXPATHLEN || dynphdr->p_filesz == 0) {
			uprintf("%s: Invalid interpreter\n", exec_file);
			kmem_free(phdrbase, phdrsize);
			return (ENOEXEC);
		}

		interp = kmem_alloc(MAXPATHLEN, KM_SLEEP);

		if ((error = vn_rdwr(UIO_READ, vp, interp,
		    (ssize_t)dynphdr->p_filesz,
		    (offset_t)dynphdr->p_offset, UIO_SYSSPACE, 0,
		    (rlim64_t)0, CRED(), &resid)) != 0 || resid != 0 ||
		    interp[dynphdr->p_filesz - 1] != '\0') {
			uprintf("%s: Cannot obtain interpreter pathname\n",
			    exec_file);
			kmem_free(interp, MAXPATHLEN);
			kmem_free(phdrbase, phdrsize);
			return (error != 0 ? error : ENOEXEC);
		}
	}

	/*
	 * If this is a statically linked executable, voffset should indicate
	 * the address of the executable itself (it normally holds the address
	 * of the interpreter).
	 */
	if (ehdr->e_type == ET_EXEC && interp == NULL)
		*voffset = minaddr;

	/*
	 * If the caller has asked for the interpreter name, return it (it's
	 * up to the caller to free it); if the caller hasn't asked for it,
	 * free it ourselves.
	 */
	if (interpp != NULL) {
		*interpp = interp;
	} else if (interp != NULL) {
		kmem_free(interp, MAXPATHLEN);
	}

	if (uphdr != NULL) {
		*uphdr_vaddr = uphdr->p_vaddr;

		if (uphdr->p_flags == 0)
			kmem_free(uphdr, sizeof (Phdr));
	} else if (ehdr->e_type == ET_DYN) {
		/*
		 * If we don't have a uphdr, we'll apply the logic found
		 * in mapelfexec() and use the p_vaddr of the first PT_LOAD
		 * section as the base address of the object.
		 */
		const Phdr *phdr = (Phdr *)phdrbase;
		const uint_t hsize = ehdr->e_phentsize;
		uint_t i;

		for (i = nphdrs; i > 0; i--) {
			if (phdr->p_type == PT_LOAD) {
				*uphdr_vaddr = (uintptr_t)phdr->p_vaddr +
				    ehdr->e_phoff;
				break;
			}

			phdr = (Phdr *)((caddr_t)phdr + hsize);
		}

		/*
		 * If we don't have a PT_LOAD segment, we should have returned
		 * ENOEXEC when elfsize() returned 0, above.
		 */
		VERIFY(i > 0);
	} else {
		*uphdr_vaddr = (Addr)-1;
	}

	kmem_free(phdrbase, phdrsize);
	return (error);
}

/*ARGSUSED*/
int
elfexec(vnode_t *vp, execa_t *uap, uarg_t *args, intpdata_t *idatap,
    int level, size_t *execsz, int setid, caddr_t exec_file, cred_t *cred,
    int *brand_action)
{
	caddr_t		phdrbase = NULL;
	caddr_t		bssbase = 0;
	caddr_t		brkbase = 0;
	size_t		brksize = 0;
	size_t		dlnsize, nsize = 0;
	aux_entry_t	*aux;
	int		error;
	ssize_t		resid;
	int		fd = -1;
	intptr_t	voffset;
	Phdr		*intphdr = NULL;
	Phdr		*dynamicphdr = NULL;
	Phdr		*stphdr = NULL;
	Phdr		*uphdr = NULL;
	Phdr		*junk = NULL;
	size_t		len;
	size_t		postfixsize = 0;
	size_t		i;
	Phdr		*phdrp;
	Phdr		*dataphdrp = NULL;
	Phdr		*dtrphdr;
	Phdr		*capphdr = NULL;
	Cap		*cap = NULL;
	size_t		capsize;
	int		hasu = 0;
	int		hasauxv = 0;
	int		hasintp = 0;
	int		branded = 0;
	int		dynuphdr = 0;

	struct proc *p = ttoproc(curthread);
	struct user *up = PTOU(p);
	struct bigwad {
		Ehdr	ehdr;
		aux_entry_t	elfargs[__KERN_NAUXV_IMPL];
		char		dl_name[MAXPATHLEN];
		char		pathbuf[MAXPATHLEN];
		struct vattr	vattr;
		struct execenv	exenv;
	} *bigwad;	/* kmem_alloc this behemoth so we don't blow stack */
	Ehdr		*ehdrp;
	uint_t		nshdrs, shstrndx, nphdrs;
	size_t		phdrsize;
	char		*dlnp;
	char		*pathbufp;
	rlim64_t	limit;
	rlim64_t	roundlimit;

	ASSERT(p->p_model == DATAMODEL_ILP32 || p->p_model == DATAMODEL_LP64);

	bigwad = kmem_alloc(sizeof (struct bigwad), KM_SLEEP);
	ehdrp = &bigwad->ehdr;
	dlnp = bigwad->dl_name;
	pathbufp = bigwad->pathbuf;

	/*
	 * Obtain ELF and program header information.
	 */
	if ((error = getelfhead(vp, CRED(), ehdrp, &nshdrs, &shstrndx,
	    &nphdrs)) != 0 ||
	    (error = getelfphdr(vp, CRED(), ehdrp, nphdrs, &phdrbase,
	    &phdrsize)) != 0)
		goto out;

	/*
	 * Prevent executing an ELF file that has no entry point.
	 */
	if (ehdrp->e_entry == 0) {
		uprintf("%s: Bad entry point\n", exec_file);
		goto bad;
	}

	/*
	 * Put data model that we're exec-ing to into the args passed to
	 * exec_args(), so it will know what it is copying to on new stack.
	 * Now that we know whether we are exec-ing a 32-bit or 64-bit
	 * executable, we can set execsz with the appropriate NCARGS.
	 */
#ifdef	_LP64
	if (ehdrp->e_ident[EI_CLASS] == ELFCLASS32) {
		args->to_model = DATAMODEL_ILP32;
		*execsz = btopr(SINCR) + btopr(SSIZE) + btopr(NCARGS32-1);
	} else {
		args->to_model = DATAMODEL_LP64;
		if (!args->stk_prot_override) {
			args->stk_prot &= ~PROT_EXEC;
		}
#if defined(__i386) || defined(__amd64)
		args->dat_prot &= ~PROT_EXEC;
#endif
		*execsz = btopr(SINCR) + btopr(SSIZE) + btopr(NCARGS64-1);
	}
#else	/* _LP64 */
	args->to_model = DATAMODEL_ILP32;
	*execsz = btopr(SINCR) + btopr(SSIZE) + btopr(NCARGS-1);
#endif	/* _LP64 */

	/*
	 * We delay invoking the brand callback until we've figured out what
	 * kind of elf binary we're trying to run, 32-bit or 64-bit.  We do this
	 * because now the brand library can just check args->to_model to see if
	 * the target is 32-bit or 64-bit without having do duplicate all the
	 * code above.
	 *
	 * We also give the brand a chance to indicate that based on the ELF
	 * OSABI of the target binary it should become unbranded and optionally
	 * indicate that it should be treated as existing in a specific prefix.
	 *
	 * Note that if a brand opts to go down this route it does not actually
	 * end up being debranded. In other words, future programs that exec
	 * will still be considered for branding unless this escape hatch is
	 * used. Consider the case of lx brand for example. If a user runs
	 * /native/usr/sbin/dtrace -c /bin/ls, the isaexec and normal executable
	 * of DTrace that's in /native will take this escape hatch and be run
	 * and interpreted using the normal system call table; however, the
	 * execution of a non-illumos binary in the form of /bin/ls will still
	 * be branded and be subject to all of the normal actions of the brand.
	 *
	 * The level checks associated with brand handling below are used to
	 * prevent a loop since the brand elfexec function typically comes back
	 * through this function. We must check <= here since the nested
	 * handling in the #! interpreter code will increment the level before
	 * calling gexec to run the final elfexec interpreter.
	 */
	if ((level <= INTP_MAXDEPTH) && (*brand_action != EBA_NATIVE) &&
	    (PROC_IS_BRANDED(p)) && (BROP(p)->b_native_exec != NULL)) {
		if (BROP(p)->b_native_exec(ehdrp->e_ident[EI_OSABI],
		    &args->brand_nroot) == B_TRUE) {
			ASSERT(ehdrp->e_ident[EI_OSABI]);
			*brand_action = EBA_NATIVE;
			/* Add one for the trailing '/' in the path */
			if (args->brand_nroot != NULL)
				nsize = strlen(args->brand_nroot) + 1;
		}
	}

	if ((level <= INTP_MAXDEPTH) &&
	    (*brand_action != EBA_NATIVE) && (PROC_IS_BRANDED(p))) {
		error = BROP(p)->b_elfexec(vp, uap, args,
		    idatap, level + 1, execsz, setid, exec_file, cred,
		    brand_action);
		goto out;
	}

	/*
	 * Determine aux size now so that stack can be built
	 * in one shot (except actual copyout of aux image),
	 * determine any non-default stack protections,
	 * and still have this code be machine independent.
	 */
	const uint_t hsize = ehdrp->e_phentsize;
	phdrp = (Phdr *)phdrbase;
	for (i = nphdrs; i > 0; i--) {
		switch (phdrp->p_type) {
		case PT_INTERP:
			hasauxv = hasintp = 1;
			break;
		case PT_PHDR:
			hasu = 1;
			break;
		case PT_SUNWSTACK:
			args->stk_prot = PROT_USER;
			if (phdrp->p_flags & PF_R)
				args->stk_prot |= PROT_READ;
			if (phdrp->p_flags & PF_W)
				args->stk_prot |= PROT_WRITE;
			if (phdrp->p_flags & PF_X)
				args->stk_prot |= PROT_EXEC;
			break;
		case PT_LOAD:
			dataphdrp = phdrp;
			break;
		case PT_SUNWCAP:
			capphdr = phdrp;
			break;
		case PT_DYNAMIC:
			dynamicphdr = phdrp;
			break;
		}
		phdrp = (Phdr *)((caddr_t)phdrp + hsize);
	}

	if (ehdrp->e_type != ET_EXEC) {
		dataphdrp = NULL;
		hasauxv = 1;
	}

	/* Copy BSS permissions to args->dat_prot */
	if (dataphdrp != NULL) {
		args->dat_prot = PROT_USER;
		if (dataphdrp->p_flags & PF_R)
			args->dat_prot |= PROT_READ;
		if (dataphdrp->p_flags & PF_W)
			args->dat_prot |= PROT_WRITE;
		if (dataphdrp->p_flags & PF_X)
			args->dat_prot |= PROT_EXEC;
	}

	/*
	 * If a auxvector will be required - reserve the space for
	 * it now.  This may be increased by exec_args if there are
	 * ISA-specific types (included in __KERN_NAUXV_IMPL).
	 */
	if (hasauxv) {
		/*
		 * If a AUX vector is being built - the base AUX
		 * entries are:
		 *
		 *	AT_BASE
		 *	AT_FLAGS
		 *	AT_PAGESZ
		 *	AT_RANDOM	(added in stk_copyout)
		 *	AT_SUN_AUXFLAGS
		 *	AT_SUN_HWCAP
		 *	AT_SUN_HWCAP2
		 *	AT_SUN_PLATFORM	(added in stk_copyout)
		 *	AT_SUN_EXECNAME	(added in stk_copyout)
		 *	AT_NULL
		 *
		 * total == 10
		 */
		if (hasintp && hasu) {
			/*
			 * Has PT_INTERP & PT_PHDR - the auxvectors that
			 * will be built are:
			 *
			 *	AT_PHDR
			 *	AT_PHENT
			 *	AT_PHNUM
			 *	AT_ENTRY
			 *	AT_LDDATA
			 *
			 * total = 5
			 */
			args->auxsize = (10 + 5) * sizeof (aux_entry_t);
		} else if (hasintp) {
			/*
			 * Has PT_INTERP but no PT_PHDR
			 *
			 *	AT_EXECFD
			 *	AT_LDDATA
			 *
			 * total = 2
			 */
			args->auxsize = (10 + 2) * sizeof (aux_entry_t);
		} else {
			args->auxsize = 10 * sizeof (aux_entry_t);
		}
	} else {
		args->auxsize = 0;
	}

	/*
	 * If this binary is using an emulator, we need to add an
	 * AT_SUN_EMULATOR aux entry.
	 */
	if (args->emulator != NULL)
		args->auxsize += sizeof (aux_entry_t);

	/*
	 * If this is a native binary that's been given a modified interpreter
	 * root, inform it that the native system exists at that root.
	 */
	if (args->brand_nroot != NULL) {
		args->auxsize += sizeof (aux_entry_t);
	}


	/*
	 * On supported kernels (x86_64) make room in the auxv for the
	 * AT_SUN_COMMPAGE entry.  This will go unpopulated on i86xpv systems
	 * which do not provide such functionality.
	 *
	 * Additionally cover the floating point information AT_SUN_FPSIZE and
	 * AT_SUN_FPTYPE.
	 */
#if defined(__amd64)
	args->auxsize += 3 * sizeof (aux_entry_t);
#endif /* defined(__amd64) */

	/*
	 * If we have user credentials, we'll supply the following entries:
	 *	AT_SUN_UID
	 *	AT_SUN_RUID
	 *	AT_SUN_GID
	 *	AT_SUN_RGID
	 */
	if (cred != NULL) {
		args->auxsize += 4 * sizeof (aux_entry_t);
	}

	if ((*brand_action != EBA_NATIVE) && (PROC_IS_BRANDED(p))) {
		branded = 1;
		/*
		 * We will be adding 5 entries to the aux vectors.  One for
		 * the the brandname and 4 for the brand specific aux vectors.
		 */
		args->auxsize += 5 * sizeof (aux_entry_t);
	}

	/* If the binary has an explicit ASLR flag, it must be honoured */
	if ((dynamicphdr != NULL) && (dynamicphdr->p_filesz > 0)) {
		const size_t dynfilesz = dynamicphdr->p_filesz;
		const size_t dynoffset = dynamicphdr->p_offset;
		Dyn *dyn, *dp;

		if (dynoffset > MAXOFFSET_T ||
		    dynfilesz > MAXOFFSET_T ||
		    dynoffset + dynfilesz > MAXOFFSET_T) {
			uprintf("%s: cannot read full .dynamic section\n",
			    exec_file);
			error = EINVAL;
			goto out;
		}

#define	DYN_STRIDE	100
		for (i = 0; i < dynfilesz; i += sizeof (*dyn) * DYN_STRIDE) {
			const size_t remdyns = (dynfilesz - i) / sizeof (*dyn);
			const size_t ndyns = MIN(DYN_STRIDE, remdyns);
			const size_t dynsize = ndyns * sizeof (*dyn);

			dyn = kmem_alloc(dynsize, KM_SLEEP);

			if ((error = vn_rdwr(UIO_READ, vp, (caddr_t)dyn,
			    (ssize_t)dynsize, (offset_t)(dynoffset + i),
			    UIO_SYSSPACE, 0, (rlim64_t)0,
			    CRED(), NULL)) != 0) {
				uprintf("%s: cannot read .dynamic section\n",
				    exec_file);
				goto out;
			}

			for (dp = dyn; dp < (dyn + ndyns); dp++) {
				if (dp->d_tag == DT_SUNW_ASLR) {
					if ((error = handle_secflag_dt(p,
					    DT_SUNW_ASLR,
					    dp->d_un.d_val)) != 0) {
						uprintf("%s: error setting "
						    "security-flag from "
						    "DT_SUNW_ASLR: %d\n",
						    exec_file, error);
						goto out;
					}
				}
			}

			kmem_free(dyn, dynsize);
		}
	}

	/* Hardware/Software capabilities */
	if (capphdr != NULL &&
	    (capsize = capphdr->p_filesz) > 0 &&
	    capsize <= 16 * sizeof (*cap)) {
		const uint_t ncaps = capsize / sizeof (*cap);
		Cap *cp;

		cap = kmem_alloc(capsize, KM_SLEEP);
		if ((error = vn_rdwr(UIO_READ, vp, (caddr_t)cap,
		    (ssize_t)capsize, (offset_t)capphdr->p_offset,
		    UIO_SYSSPACE, 0, (rlim64_t)0, CRED(), NULL)) != 0) {
			uprintf("%s: Cannot read capabilities section\n",
			    exec_file);
			goto out;
		}
		for (cp = cap; cp < cap + ncaps; cp++) {
			if (cp->c_tag == CA_SUNW_SF_1 &&
			    (cp->c_un.c_val & SF1_SUNW_ADDR32)) {
				if (args->to_model == DATAMODEL_LP64)
					args->addr32 = 1;
				break;
			}
		}
	}

	aux = bigwad->elfargs;
	/*
	 * Move args to the user's stack.
	 * This can fill in the AT_SUN_PLATFORM, AT_SUN_EXECNAME and AT_RANDOM
	 * aux entries.
	 */
	if ((error = exec_args(uap, args, idatap, (void **)&aux)) != 0) {
		if (error == -1) {
			error = ENOEXEC;
			goto bad;
		}
		goto out;
	}
	/* we're single threaded after this point */

	/*
	 * If this is an ET_DYN executable (shared object),
	 * determine its memory size so that mapelfexec() can load it.
	 */
	if (ehdrp->e_type == ET_DYN)
		len = elfsize(ehdrp, nphdrs, phdrbase, NULL);
	else
		len = 0;

	dtrphdr = NULL;

	error = mapelfexec(vp, ehdrp, nphdrs, phdrbase, &uphdr, &intphdr,
	    &stphdr, &dtrphdr, dataphdrp, &bssbase, &brkbase, &voffset, NULL,
	    len, execsz, &brksize);
	/*
	 * Our uphdr has been dynamically allocated if (and only if) its
	 * program header flags are clear.  To avoid leaks, this must be
	 * checked regardless of whether mapelfexec() emitted an error.
	 */
	dynuphdr = (uphdr != NULL && uphdr->p_flags == 0);

	if (error != 0) {
		goto bad;
	}

	if (uphdr != NULL && intphdr == NULL)
		goto bad;

	if (dtrphdr != NULL && dtrace_safe_phdr(dtrphdr, args, voffset) != 0) {
		uprintf("%s: Bad DTrace phdr in %s\n", exec_file, exec_file);
		goto bad;
	}

	if (intphdr != NULL) {
		size_t		len;
		uintptr_t	lddata;
		char		*p;
		struct vnode	*nvp;

		dlnsize = intphdr->p_filesz + nsize;

		/*
		 * Make sure none of the component pieces of dlnsize result in
		 * an oversized or zeroed result.
		 */
		if (intphdr->p_filesz > MAXPATHLEN || dlnsize > MAXPATHLEN ||
		    dlnsize == 0 || dlnsize < intphdr->p_filesz) {
			goto bad;
		}

		if (nsize != 0) {
			bcopy(args->brand_nroot, dlnp, nsize - 1);
			dlnp[nsize - 1] = '/';
		}

		/*
		 * Read in "interpreter" pathname.
		 */
		if ((error = vn_rdwr(UIO_READ, vp, dlnp + nsize,
		    (ssize_t)intphdr->p_filesz, (offset_t)intphdr->p_offset,
		    UIO_SYSSPACE, 0, (rlim64_t)0, CRED(), &resid)) != 0) {
			uprintf("%s: Cannot obtain interpreter pathname\n",
			    exec_file);
			goto bad;
		}

		if (resid != 0 || dlnp[dlnsize - 1] != '\0')
			goto bad;

		/*
		 * Search for '$ORIGIN' token in interpreter path.
		 * If found, expand it.
		 */
		for (p = dlnp; p = strchr(p, '$'); ) {
			uint_t	len, curlen;
			char	*_ptr;

			if (strncmp(++p, ORIGIN_STR, ORIGIN_STR_SIZE))
				continue;

			/*
			 * We don't support $ORIGIN on setid programs to close
			 * a potential attack vector.
			 */
			if ((setid & EXECSETID_SETID) != 0) {
				error = ENOEXEC;
				goto bad;
			}

			curlen = 0;
			len = p - dlnp - 1;
			if (len) {
				bcopy(dlnp, pathbufp, len);
				curlen += len;
			}
			if (_ptr = strrchr(args->pathname, '/')) {
				len = _ptr - args->pathname;
				if ((curlen + len) > MAXPATHLEN)
					break;

				bcopy(args->pathname, &pathbufp[curlen], len);
				curlen += len;
			} else {
				/*
				 * executable is a basename found in the
				 * current directory.  So - just substitue
				 * '.' for ORIGIN.
				 */
				pathbufp[curlen] = '.';
				curlen++;
			}
			p += ORIGIN_STR_SIZE;
			len = strlen(p);

			if ((curlen + len) > MAXPATHLEN)
				break;
			bcopy(p, &pathbufp[curlen], len);
			curlen += len;
			pathbufp[curlen++] = '\0';
			bcopy(pathbufp, dlnp, curlen);
		}

		/*
		 * /usr/lib/ld.so.1 is known to be a symlink to /lib/ld.so.1
		 * (and /usr/lib/64/ld.so.1 is a symlink to /lib/64/ld.so.1).
		 * Just in case /usr is not mounted, change it now.
		 */
		if (strcmp(dlnp, USR_LIB_RTLD) == 0)
			dlnp += 4;
		error = lookupname(dlnp, UIO_SYSSPACE, FOLLOW, NULLVPP, &nvp);
		if (error && dlnp != bigwad->dl_name) {
			/* new kernel, old user-level */
			error = lookupname(dlnp -= 4, UIO_SYSSPACE, FOLLOW,
			    NULLVPP, &nvp);
		}
		if (error) {
			uprintf("%s: Cannot find %s\n", exec_file, dlnp);
			goto bad;
		}

		/*
		 * Setup the "aux" vector.
		 */
		if (uphdr) {
			if (ehdrp->e_type == ET_DYN) {
				/* don't use the first page */
				bigwad->exenv.ex_brkbase = (caddr_t)PAGESIZE;
				bigwad->exenv.ex_bssbase = (caddr_t)PAGESIZE;
			} else {
				bigwad->exenv.ex_bssbase = bssbase;
				bigwad->exenv.ex_brkbase = brkbase;
			}
			bigwad->exenv.ex_brksize = brksize;
			bigwad->exenv.ex_magic = elfmagic;
			bigwad->exenv.ex_vp = vp;
			setexecenv(&bigwad->exenv);

			ADDAUX(aux, AT_PHDR, uphdr->p_vaddr + voffset)
			ADDAUX(aux, AT_PHENT, ehdrp->e_phentsize)
			ADDAUX(aux, AT_PHNUM, nphdrs)
			ADDAUX(aux, AT_ENTRY, ehdrp->e_entry + voffset)
		} else {
			if ((error = execopen(&vp, &fd)) != 0) {
				VN_RELE(nvp);
				goto bad;
			}

			ADDAUX(aux, AT_EXECFD, fd)
		}

		if ((error = execpermissions(nvp, &bigwad->vattr, args)) != 0) {
			VN_RELE(nvp);
			uprintf("%s: Cannot execute %s\n", exec_file, dlnp);
			goto bad;
		}

		/*
		 * Now obtain the ELF header along with the entire program
		 * header contained in "nvp".
		 */
		kmem_free(phdrbase, phdrsize);
		phdrbase = NULL;
		if ((error = getelfhead(nvp, CRED(), ehdrp, &nshdrs,
		    &shstrndx, &nphdrs)) != 0 ||
		    (error = getelfphdr(nvp, CRED(), ehdrp, nphdrs, &phdrbase,
		    &phdrsize)) != 0) {
			VN_RELE(nvp);
			uprintf("%s: Cannot read %s\n", exec_file, dlnp);
			goto bad;
		}

		/*
		 * Determine memory size of the "interpreter's" loadable
		 * sections.  This size is then used to obtain the virtual
		 * address of a hole, in the user's address space, large
		 * enough to map the "interpreter".
		 */
		if ((len = elfsize(ehdrp, nphdrs, phdrbase, &lddata)) == 0) {
			VN_RELE(nvp);
			uprintf("%s: Nothing to load in %s\n", exec_file, dlnp);
			goto bad;
		}

		dtrphdr = NULL;

		error = mapelfexec(nvp, ehdrp, nphdrs, phdrbase, NULL, &junk,
		    &junk, &dtrphdr, NULL, NULL, NULL, &voffset, NULL, len,
		    execsz, NULL);

		if (error || junk != NULL) {
			VN_RELE(nvp);
			uprintf("%s: Cannot map %s\n", exec_file, dlnp);
			goto bad;
		}

		/*
		 * We use the DTrace program header to initialize the
		 * architecture-specific user per-LWP location. The dtrace
		 * fasttrap provider requires ready access to per-LWP scratch
		 * space. We assume that there is only one such program header
		 * in the interpreter.
		 */
		if (dtrphdr != NULL &&
		    dtrace_safe_phdr(dtrphdr, args, voffset) != 0) {
			VN_RELE(nvp);
			uprintf("%s: Bad DTrace phdr in %s\n", exec_file, dlnp);
			goto bad;
		}

		VN_RELE(nvp);
		ADDAUX(aux, AT_SUN_LDDATA, voffset + lddata)
	}

	if (hasauxv) {
		int auxf = AF_SUN_HWCAPVERIFY;
#if defined(__amd64)
		size_t fpsize;
		int fptype;
#endif /* defined(__amd64) */

		/*
		 * Note: AT_SUN_PLATFORM, AT_SUN_EXECNAME and AT_RANDOM were
		 * filled in via exec_args()
		 */
		ADDAUX(aux, AT_BASE, voffset)
		ADDAUX(aux, AT_FLAGS, at_flags)
		ADDAUX(aux, AT_PAGESZ, PAGESIZE)
		/*
		 * Linker flags. (security)
		 * p_flag not yet set at this time.
		 * We rely on gexec() to provide us with the information.
		 * If the application is set-uid but this is not reflected
		 * in a mismatch between real/effective uids/gids, then
		 * don't treat this as a set-uid exec.  So we care about
		 * the EXECSETID_UGIDS flag but not the ...SETID flag.
		 */
		if ((setid &= ~EXECSETID_SETID) != 0)
			auxf |= AF_SUN_SETUGID;

		/*
		 * If we're running a native process from within a branded
		 * zone under pfexec then we clear the AF_SUN_SETUGID flag so
		 * that the native ld.so.1 is able to link with the native
		 * libraries instead of using the brand libraries that are
		 * installed in the zone.  We only do this for processes
		 * which we trust because we see they are already running
		 * under pfexec (where uid != euid).  This prevents a
		 * malicious user within the zone from crafting a wrapper to
		 * run native suid commands with unsecure libraries interposed.
		 */
		if ((*brand_action == EBA_NATIVE) && (PROC_IS_BRANDED(p) &&
		    (setid &= ~EXECSETID_SETID) != 0))
			auxf &= ~AF_SUN_SETUGID;

		/*
		 * Record the user addr of the auxflags aux vector entry
		 * since brands may optionally want to manipulate this field.
		 */
		args->auxp_auxflags =
		    (char *)((char *)args->stackend +
		    ((char *)&aux->a_type -
		    (char *)bigwad->elfargs));
		ADDAUX(aux, AT_SUN_AUXFLAGS, auxf);

		/*
		 * Record information about the real and effective user and
		 * group IDs.
		 */
		if (cred != NULL) {
			ADDAUX(aux, AT_SUN_UID, crgetuid(cred));
			ADDAUX(aux, AT_SUN_RUID, crgetruid(cred));
			ADDAUX(aux, AT_SUN_GID, crgetgid(cred));
			ADDAUX(aux, AT_SUN_RGID, crgetrgid(cred));
		}

		/*
		 * Hardware capability flag word (performance hints)
		 * Used for choosing faster library routines.
		 * (Potentially different between 32-bit and 64-bit ABIs)
		 */
#if defined(_LP64)
		if (args->to_model == DATAMODEL_NATIVE) {
			ADDAUX(aux, AT_SUN_HWCAP, auxv_hwcap)
			ADDAUX(aux, AT_SUN_HWCAP2, auxv_hwcap_2)
		} else {
			ADDAUX(aux, AT_SUN_HWCAP, auxv_hwcap32)
			ADDAUX(aux, AT_SUN_HWCAP2, auxv_hwcap32_2)
		}
#else
		ADDAUX(aux, AT_SUN_HWCAP, auxv_hwcap)
		ADDAUX(aux, AT_SUN_HWCAP2, auxv_hwcap_2)
#endif
		if (branded) {
			/*
			 * Reserve space for the brand-private aux vectors,
			 * and record the user addr of that space.
			 */
			args->auxp_brand =
			    (char *)((char *)args->stackend +
			    ((char *)&aux->a_type -
			    (char *)bigwad->elfargs));
			ADDAUX(aux, AT_SUN_BRAND_AUX1, 0)
			ADDAUX(aux, AT_SUN_BRAND_AUX2, 0)
			ADDAUX(aux, AT_SUN_BRAND_AUX3, 0)
			ADDAUX(aux, AT_SUN_BRAND_AUX4, 0)
		}

		/*
		 * Add the comm page auxv entry, mapping it in if needed. Also
		 * take care of the FPU entries.
		 */
#if defined(__amd64)
		if (args->commpage != (uintptr_t)NULL ||
		    (args->commpage = (uintptr_t)comm_page_mapin()) !=
		    (uintptr_t)NULL) {
			ADDAUX(aux, AT_SUN_COMMPAGE, args->commpage)
		} else {
			/*
			 * If the comm page cannot be mapped, pad out the auxv
			 * to satisfy later size checks.
			 */
			ADDAUX(aux, AT_NULL, 0)
		}

		fptype = AT_386_FPINFO_NONE;
		fpu_auxv_info(&fptype, &fpsize);
		if (fptype != AT_386_FPINFO_NONE) {
			ADDAUX(aux, AT_SUN_FPTYPE, fptype)
			ADDAUX(aux, AT_SUN_FPSIZE, fpsize)
		} else {
			ADDAUX(aux, AT_NULL, 0)
			ADDAUX(aux, AT_NULL, 0)
		}
#endif /* defined(__amd64) */

		ADDAUX(aux, AT_NULL, 0)
		postfixsize = (uintptr_t)aux - (uintptr_t)bigwad->elfargs;

		/*
		 * We make assumptions above when we determine how many aux
		 * vector entries we will be adding. However, if we have an
		 * invalid elf file, it is possible that mapelfexec might
		 * behave differently (but not return an error), in which case
		 * the number of aux entries we actually add will be different.
		 * We detect that now and error out.
		 */
		if (postfixsize != args->auxsize) {
			DTRACE_PROBE2(elfexec_badaux, size_t, postfixsize,
			    size_t, args->auxsize);
			goto bad;
		}
		ASSERT(postfixsize <= __KERN_NAUXV_IMPL * sizeof (aux_entry_t));
	}

	/*
	 * For the 64-bit kernel, the limit is big enough that rounding it up
	 * to a page can overflow the 64-bit limit, so we check for btopr()
	 * overflowing here by comparing it with the unrounded limit in pages.
	 * If it hasn't overflowed, compare the exec size with the rounded up
	 * limit in pages.  Otherwise, just compare with the unrounded limit.
	 */
	limit = btop(p->p_vmem_ctl);
	roundlimit = btopr(p->p_vmem_ctl);
	if ((roundlimit > limit && *execsz > roundlimit) ||
	    (roundlimit < limit && *execsz > limit)) {
		mutex_enter(&p->p_lock);
		(void) rctl_action(rctlproc_legacy[RLIMIT_VMEM], p->p_rctls, p,
		    RCA_SAFE);
		mutex_exit(&p->p_lock);
		error = ENOMEM;
		goto bad;
	}

	bzero(up->u_auxv, sizeof (up->u_auxv));
	up->u_commpagep = args->commpage;
	if (postfixsize) {
		size_t num_auxv;

		/*
		 * Copy the aux vector to the user stack.
		 */
		error = execpoststack(args, bigwad->elfargs, postfixsize);
		if (error)
			goto bad;

		/*
		 * Copy auxv to the process's user structure for use by /proc.
		 * If this is a branded process, the brand's exec routine will
		 * copy it's private entries to the user structure later. It
		 * relies on the fact that the blank entries are at the end.
		 */
		num_auxv = postfixsize / sizeof (aux_entry_t);
		ASSERT(num_auxv <= sizeof (up->u_auxv) / sizeof (auxv_t));
		aux = bigwad->elfargs;
		for (i = 0; i < num_auxv; i++) {
			up->u_auxv[i].a_type = aux[i].a_type;
			up->u_auxv[i].a_un.a_val = (aux_val_t)aux[i].a_un.a_val;
		}
	}

	/*
	 * Pass back the starting address so we can set the program counter.
	 */
	args->entry = (uintptr_t)(ehdrp->e_entry + voffset);

	if (!uphdr) {
		if (ehdrp->e_type == ET_DYN) {
			/*
			 * If we are executing a shared library which doesn't
			 * have a interpreter (probably ld.so.1) then
			 * we don't set the brkbase now.  Instead we
			 * delay it's setting until the first call
			 * via grow.c::brk().  This permits ld.so.1 to
			 * initialize brkbase to the tail of the executable it
			 * loads (which is where it needs to be).
			 */
			bigwad->exenv.ex_brkbase = (caddr_t)0;
			bigwad->exenv.ex_bssbase = (caddr_t)0;
			bigwad->exenv.ex_brksize = 0;
		} else {
			bigwad->exenv.ex_brkbase = brkbase;
			bigwad->exenv.ex_bssbase = bssbase;
			bigwad->exenv.ex_brksize = brksize;
		}
		bigwad->exenv.ex_magic = elfmagic;
		bigwad->exenv.ex_vp = vp;
		setexecenv(&bigwad->exenv);
	}

	ASSERT(error == 0);
	goto out;

bad:
	if (fd != -1)		/* did we open the a.out yet */
		(void) execclose(fd);

	psignal(p, SIGKILL);

	if (error == 0)
		error = ENOEXEC;
out:
	if (dynuphdr)
		kmem_free(uphdr, sizeof (Phdr));
	if (phdrbase != NULL)
		kmem_free(phdrbase, phdrsize);
	if (cap != NULL)
		kmem_free(cap, capsize);
	kmem_free(bigwad, sizeof (struct bigwad));
	return (error);
}

/*
 * Compute the memory size requirement for the ELF file.
 */
static size_t
elfsize(const Ehdr *ehdrp, uint_t nphdrs, const caddr_t phdrbase,
    uintptr_t *lddata)
{
	const Phdr *phdrp = (Phdr *)phdrbase;
	const uint_t hsize = ehdrp->e_phentsize;
	boolean_t dfirst = B_TRUE;
	uintptr_t loaddr = UINTPTR_MAX;
	uintptr_t hiaddr = 0;
	uint_t i;

	for (i = nphdrs; i > 0; i--) {
		if (phdrp->p_type == PT_LOAD) {
			const uintptr_t lo = phdrp->p_vaddr;
			const uintptr_t hi = lo + phdrp->p_memsz;

			loaddr = MIN(lo, loaddr);
			hiaddr = MAX(hi, hiaddr);

			/*
			 * save the address of the first data segment
			 * of a object - used for the AT_SUNW_LDDATA
			 * aux entry.
			 */
			if ((lddata != NULL) && dfirst &&
			    (phdrp->p_flags & PF_W)) {
				*lddata = lo;
				dfirst = B_FALSE;
			}
		}
		phdrp = (Phdr *)((caddr_t)phdrp + hsize);
	}

	if (hiaddr <= loaddr) {
		/* No non-zero PT_LOAD segment found */
		return (0);
	}

	return (roundup(hiaddr - (loaddr & PAGEMASK), PAGESIZE));
}

/*
 * Read in the ELF header and program header table.
 * SUSV3 requires:
 *	ENOEXEC	File format is not recognized
 *	EINVAL	Format recognized but execution not supported
 */
static int
getelfhead(vnode_t *vp, cred_t *credp, Ehdr *ehdr, uint_t *nshdrs,
    uint_t *shstrndx, uint_t *nphdrs)
{
	int error;
	ssize_t resid;

	/*
	 * We got here by the first two bytes in ident,
	 * now read the entire ELF header.
	 */
	if ((error = vn_rdwr(UIO_READ, vp, (caddr_t)ehdr, sizeof (Ehdr),
	    (offset_t)0, UIO_SYSSPACE, 0, (rlim64_t)0, credp, &resid)) != 0) {
		return (error);
	}

	/*
	 * Since a separate version is compiled for handling 32-bit and
	 * 64-bit ELF executables on a 64-bit kernel, the 64-bit version
	 * doesn't need to be able to deal with 32-bit ELF files.
	 */
	if (resid != 0 ||
	    ehdr->e_ident[EI_MAG2] != ELFMAG2 ||
	    ehdr->e_ident[EI_MAG3] != ELFMAG3) {
		return (ENOEXEC);
	}

	if ((ehdr->e_type != ET_EXEC && ehdr->e_type != ET_DYN) ||
#if defined(_ILP32) || defined(_ELF32_COMPAT)
	    ehdr->e_ident[EI_CLASS] != ELFCLASS32 ||
#else
	    ehdr->e_ident[EI_CLASS] != ELFCLASS64 ||
#endif
	    !elfheadcheck(ehdr->e_ident[EI_DATA], ehdr->e_machine,
	    ehdr->e_flags)) {
		return (EINVAL);
	}

	*nshdrs = ehdr->e_shnum;
	*shstrndx = ehdr->e_shstrndx;
	*nphdrs = ehdr->e_phnum;

	/*
	 * If e_shnum, e_shstrndx, or e_phnum is its sentinel value, we need
	 * to read in the section header at index zero to access the true
	 * values for those fields.
	 */
	if ((*nshdrs == 0 && ehdr->e_shoff != 0) ||
	    *shstrndx == SHN_XINDEX || *nphdrs == PN_XNUM) {
		Shdr shdr;

		if (ehdr->e_shoff == 0)
			return (EINVAL);

		if ((error = vn_rdwr(UIO_READ, vp, (caddr_t)&shdr,
		    sizeof (shdr), (offset_t)ehdr->e_shoff, UIO_SYSSPACE, 0,
		    (rlim64_t)0, credp, NULL)) != 0)
			return (error);

		if (*nshdrs == 0)
			*nshdrs = shdr.sh_size;
		if (*shstrndx == SHN_XINDEX)
			*shstrndx = shdr.sh_link;
		if (*nphdrs == PN_XNUM && shdr.sh_info != 0)
			*nphdrs = shdr.sh_info;
	}

	return (0);
}

/*
 * We use members through p_flags on 32-bit files and p_memsz on 64-bit files,
 * so e_phentsize must be at least large enough to include those members.
 */
#if !defined(_LP64) || defined(_ELF32_COMPAT)
#define	MINPHENTSZ	(offsetof(Phdr, p_flags) + \
			sizeof (((Phdr *)NULL)->p_flags))
#else
#define	MINPHENTSZ	(offsetof(Phdr, p_memsz) + \
			sizeof (((Phdr *)NULL)->p_memsz))
#endif

static int
getelfphdr(vnode_t *vp, cred_t *credp, const Ehdr *ehdr, uint_t nphdrs,
    caddr_t *phbasep, size_t *phsizep)
{
	int err;

	/*
	 * Ensure that e_phentsize is large enough for required fields to be
	 * accessible and will maintain 8-byte alignment.
	 */
	if (ehdr->e_phentsize < MINPHENTSZ || (ehdr->e_phentsize & 3))
		return (EINVAL);

	*phsizep = nphdrs * ehdr->e_phentsize;

	if (*phsizep > sizeof (Phdr) * elf_nphdr_max) {
		if ((*phbasep = kmem_alloc(*phsizep, KM_NOSLEEP)) == NULL)
			return (ENOMEM);
	} else {
		*phbasep = kmem_alloc(*phsizep, KM_SLEEP);
	}

	if ((err = vn_rdwr(UIO_READ, vp, *phbasep, (ssize_t)*phsizep,
	    (offset_t)ehdr->e_phoff, UIO_SYSSPACE, 0, (rlim64_t)0,
	    credp, NULL)) != 0) {
		kmem_free(*phbasep, *phsizep);
		*phbasep = NULL;
		return (err);
	}

	return (0);
}

#define	MINSHDRSZ	(offsetof(Shdr, sh_entsize) + \
			sizeof (((Shdr *)NULL)->sh_entsize))

static int
getelfshdr(vnode_t *vp, cred_t *credp, const Ehdr *ehdr, uint_t nshdrs,
    uint_t shstrndx, caddr_t *shbasep, size_t *shsizep, char **shstrbasep,
    size_t *shstrsizep)
{
	int err;
	Shdr *shdr;

	/*
	 * Since we're going to be using e_shentsize to iterate down the
	 * array of section headers, it must be 8-byte aligned or else
	 * a we might cause a misaligned access. We use all members through
	 * sh_entsize (on both 32- and 64-bit ELF files) so e_shentsize
	 * must be at least large enough to include that member. The index
	 * of the string table section must also be valid.
	 */
	if (ehdr->e_shentsize < MINSHDRSZ || (ehdr->e_shentsize & 3) ||
	    nshdrs == 0 || shstrndx >= nshdrs)
		return (EINVAL);

	*shsizep = nshdrs * ehdr->e_shentsize;

	if (*shsizep > sizeof (Shdr) * elf_nshdr_max) {
		if ((*shbasep = kmem_alloc(*shsizep, KM_NOSLEEP)) == NULL)
			return (ENOMEM);
	} else {
		*shbasep = kmem_alloc(*shsizep, KM_SLEEP);
	}

	if ((err = vn_rdwr(UIO_READ, vp, *shbasep, (ssize_t)*shsizep,
	    (offset_t)ehdr->e_shoff, UIO_SYSSPACE, 0, (rlim64_t)0,
	    credp, NULL)) != 0) {
		kmem_free(*shbasep, *shsizep);
		return (err);
	}

	/*
	 * Grab the section string table.  Walking through the shdrs is
	 * pointless if their names cannot be interrogated.
	 */
	shdr = (Shdr *)(*shbasep + shstrndx * ehdr->e_shentsize);
	if ((*shstrsizep = shdr->sh_size) == 0) {
		kmem_free(*shbasep, *shsizep);
		return (EINVAL);
	}

	if (*shstrsizep > elf_shstrtab_max) {
		if ((*shstrbasep = kmem_alloc(*shstrsizep,
		    KM_NOSLEEP)) == NULL) {
			kmem_free(*shbasep, *shsizep);
			return (ENOMEM);
		}
	} else {
		*shstrbasep = kmem_alloc(*shstrsizep, KM_SLEEP);
	}

	if ((err = vn_rdwr(UIO_READ, vp, *shstrbasep, (ssize_t)*shstrsizep,
	    (offset_t)shdr->sh_offset, UIO_SYSSPACE, 0, (rlim64_t)0,
	    credp, NULL)) != 0) {
		kmem_free(*shbasep, *shsizep);
		kmem_free(*shstrbasep, *shstrsizep);
		return (err);
	}

	/*
	 * Make sure the strtab is null-terminated to make sure we
	 * don't run off the end of the table.
	 */
	(*shstrbasep)[*shstrsizep - 1] = '\0';

	return (0);
}


int
elfreadhdr(vnode_t *vp, cred_t *credp, Ehdr *ehdrp, uint_t *nphdrs,
    caddr_t *phbasep, size_t *phsizep)
{
	int error;
	uint_t nshdrs, shstrndx;

	if ((error = getelfhead(vp, credp, ehdrp, &nshdrs, &shstrndx,
	    nphdrs)) != 0 ||
	    (error = getelfphdr(vp, credp, ehdrp, *nphdrs, phbasep,
	    phsizep)) != 0) {
		return (error);
	}
	return (0);
}


static int
mapelfexec(
	vnode_t *vp,
	Ehdr *ehdr,
	uint_t nphdrs,
	caddr_t phdrbase,
	Phdr **uphdr,
	Phdr **intphdr,
	Phdr **stphdr,
	Phdr **dtphdr,
	Phdr *dataphdrp,
	caddr_t *bssbase,
	caddr_t *brkbase,
	intptr_t *voffset,
	uintptr_t *minaddrp,
	size_t len,
	size_t *execsz,
	size_t *brksize)
{
	Phdr *phdr;
	int error, page, prot, lastprot = 0;
	caddr_t addr = NULL;
	caddr_t minaddr = (caddr_t)UINTPTR_MAX;
	uint_t i;
	size_t zfodsz, memsz;
	boolean_t ptload = B_FALSE;
	off_t offset;
	const uint_t hsize = ehdr->e_phentsize;
	uintptr_t lastaddr = 0;
	extern int use_brk_lpg;

	if (ehdr->e_type == ET_DYN) {
		caddr_t vaddr;
		secflagset_t flags = 0;
		/*
		 * Obtain the virtual address of a hole in the
		 * address space to map the "interpreter".
		 */
		if (secflag_enabled(curproc, PROC_SEC_ASLR))
			flags |= _MAP_RANDOMIZE;

		map_addr(&addr, len, (offset_t)0, 1, flags);
		if (addr == NULL)
			return (ENOMEM);

		/*
		 * Despite the fact that mmapobj(2) refuses to load them, we
		 * need to support executing ET_DYN objects that have a
		 * non-NULL p_vaddr.  When found in the wild, these objects
		 * are likely to be due to an old (and largely obviated) Linux
		 * facility, prelink(8), that rewrites shared objects to
		 * prefer specific (disjoint) virtual address ranges.  (Yes,
		 * this is putatively for performance -- and yes, it has
		 * limited applicability, many edge conditions and grisly
		 * failure modes; even for Linux, it's insane.)  As ELF
		 * mandates that the PT_LOAD segments be in p_vaddr order, we
		 * find the lowest p_vaddr by finding the first PT_LOAD
		 * segment.
		 */
		phdr = (Phdr *)phdrbase;
		for (i = nphdrs; i > 0; i--) {
			if (phdr->p_type == PT_LOAD) {
				addr = (caddr_t)(uintptr_t)phdr->p_vaddr;
				break;
			}
			phdr = (Phdr *)((caddr_t)phdr + hsize);
		}

		/*
		 * We have a non-zero p_vaddr in the first PT_LOAD segment --
		 * presumably because we're directly executing a prelink(8)'d
		 * ld-linux.so.  While we could correctly execute such an
		 * object without locating it at its desired p_vaddr (it is,
		 * after all, still relocatable), our inner antiquarian
		 * derives a perverse pleasure in accommodating the steampunk
		 * prelink(8) contraption -- goggles on!
		 */
		if ((vaddr = addr) != NULL) {
			if (as_gap(curproc->p_as, len, &addr, &len,
			    AH_LO, NULL) == -1 || addr != vaddr) {
				addr = NULL;
			}
		}

		if (addr == NULL) {
			/*
			 * We either have a NULL p_vaddr (the common case, by
			 * many orders of magnitude) or we have a non-NULL
			 * p_vaddr and we were unable to obtain the specified
			 * VA range (presumably because it's an illegal
			 * address).  Either way, obtain an address in which
			 * to map the interpreter.
			 */
			map_addr(&addr, len, (offset_t)0, 1, 0);
			if (addr == NULL)
				return (ENOMEM);
		}

		/*
		 * Our voffset is the difference between where we landed and
		 * where we wanted to be.
		 */
		*voffset = (uintptr_t)addr - (uintptr_t)vaddr;
	} else {
		*voffset = 0;
	}

	phdr = (Phdr *)phdrbase;
	for (i = nphdrs; i > 0; i--) {
		switch (phdr->p_type) {
		case PT_LOAD:
			ptload = B_TRUE;
			prot = PROT_USER;
			if (phdr->p_flags & PF_R)
				prot |= PROT_READ;
			if (phdr->p_flags & PF_W)
				prot |= PROT_WRITE;
			if (phdr->p_flags & PF_X)
				prot |= PROT_EXEC;

			addr = (caddr_t)((uintptr_t)phdr->p_vaddr + *voffset);

			if ((*intphdr != NULL) && uphdr != NULL &&
			    (*uphdr == NULL)) {
				/*
				 * The PT_PHDR program header is, strictly
				 * speaking, optional.  If we find that this
				 * is missing, we will determine the location
				 * of the program headers based on the address
				 * of the lowest PT_LOAD segment (namely, this
				 * one):  we subtract the p_offset to get to
				 * the ELF header and then add back the program
				 * header offset to get to the program headers.
				 * We then cons up a Phdr that corresponds to
				 * the (missing) PT_PHDR, setting the flags
				 * to 0 to denote that this is artificial and
				 * should (must) be freed by the caller.
				 */
				Phdr *cons;

				cons = kmem_zalloc(sizeof (Phdr), KM_SLEEP);

				cons->p_flags = 0;
				cons->p_type = PT_PHDR;
				cons->p_vaddr = ((uintptr_t)addr -
				    phdr->p_offset) + ehdr->e_phoff;

				*uphdr = cons;
			}

			/*
			 * The ELF spec dictates that p_filesz may not be
			 * larger than p_memsz in PT_LOAD segments.
			 */
			if (phdr->p_filesz > phdr->p_memsz) {
				error = EINVAL;
				goto bad;
			}

			/*
			 * Keep track of the segment with the lowest starting
			 * address.
			 */
			if (addr < minaddr)
				minaddr = addr;

			/*
			 * Segments need not correspond to page boundaries:
			 * they are permitted to share a page.  If two PT_LOAD
			 * segments share the same page, and the permissions
			 * of the segments differ, the behavior is historically
			 * that the permissions of the latter segment are used
			 * for the page that the two segments share.  This is
			 * also historically a non-issue:  binaries generated
			 * by most anything will make sure that two PT_LOAD
			 * segments with differing permissions don't actually
			 * share any pages.  However, there exist some crazy
			 * things out there (including at least an obscure
			 * Portuguese teaching language called G-Portugol) that
			 * actually do the wrong thing and expect it to work:
			 * they have a segment with execute permission share
			 * a page with a subsequent segment that does not
			 * have execute permissions and expect the resulting
			 * shared page to in fact be executable.  To accommodate
			 * such broken link editors, we take advantage of a
			 * latitude explicitly granted to the loader:  it is
			 * permitted to make _any_ PT_LOAD segment executable
			 * (provided that it is readable or writable).  If we
			 * see that we're sharing a page and that the previous
			 * page was executable, we will add execute permissions
			 * to our segment.
			 */
			if (btop(lastaddr) == btop((uintptr_t)addr) &&
			    (phdr->p_flags & (PF_R | PF_W)) &&
			    (lastprot & PROT_EXEC)) {
				prot |= PROT_EXEC;
			}

			lastaddr = (uintptr_t)addr + phdr->p_filesz;
			lastprot = prot;

			zfodsz = (size_t)phdr->p_memsz - phdr->p_filesz;

			offset = phdr->p_offset;
			if (((uintptr_t)offset & PAGEOFFSET) ==
			    ((uintptr_t)addr & PAGEOFFSET) &&
			    (!(vp->v_flag & VNOMAP))) {
				page = 1;
			} else {
				page = 0;
			}

			/*
			 * Set the heap pagesize for OOB when the bss size
			 * is known and use_brk_lpg is not 0.
			 */
			if (brksize != NULL && use_brk_lpg &&
			    zfodsz != 0 && phdr == dataphdrp &&
			    (prot & PROT_WRITE)) {
				const size_t tlen = P2NPHASE((uintptr_t)addr +
				    phdr->p_filesz, PAGESIZE);

				if (zfodsz > tlen) {
					const caddr_t taddr = addr +
					    phdr->p_filesz + tlen;

					/*
					 * Since a hole in the AS large enough
					 * for this object as calculated by
					 * elfsize() is available, we do not
					 * need to fear overflow for 'taddr'.
					 */
					curproc->p_brkpageszc =
					    page_szc(map_pgsz(MAPPGSZ_HEAP,
					    curproc, taddr, zfodsz - tlen, 0));
				}
			}

			if (curproc->p_brkpageszc != 0 && phdr == dataphdrp &&
			    (prot & PROT_WRITE)) {
				uint_t	szc = curproc->p_brkpageszc;
				size_t pgsz = page_get_pagesize(szc);
				caddr_t ebss = addr + phdr->p_memsz;
				/*
				 * If we need extra space to keep the BSS an
				 * integral number of pages in size, some of
				 * that space may fall beyond p_brkbase, so we
				 * need to set p_brksize to account for it
				 * being (logically) part of the brk.
				 */
				size_t extra_zfodsz;

				ASSERT(pgsz > PAGESIZE);

				extra_zfodsz = P2NPHASE((uintptr_t)ebss, pgsz);

				if (error = execmap(vp, addr, phdr->p_filesz,
				    zfodsz + extra_zfodsz, phdr->p_offset,
				    prot, page, szc))
					goto bad;
				if (brksize != NULL)
					*brksize = extra_zfodsz;
			} else {
				if (error = execmap(vp, addr, phdr->p_filesz,
				    zfodsz, phdr->p_offset, prot, page, 0))
					goto bad;
			}

			if (bssbase != NULL && addr >= *bssbase &&
			    phdr == dataphdrp) {
				*bssbase = addr + phdr->p_filesz;
			}
			if (brkbase != NULL && addr >= *brkbase) {
				*brkbase = addr + phdr->p_memsz;
			}

			memsz = btopr(phdr->p_memsz);
			if ((*execsz + memsz) < *execsz) {
				error = ENOMEM;
				goto bad;
			}
			*execsz += memsz;
			break;

		case PT_INTERP:
			/*
			 * The ELF specification is unequivocal about the
			 * PT_INTERP program header with respect to any PT_LOAD
			 * program header:  "If it is present, it must precede
			 * any loadable segment entry." Linux, however, makes
			 * no attempt to enforce this -- which has allowed some
			 * binary editing tools to get away with generating
			 * invalid ELF binaries in the respect that PT_INTERP
			 * occurs after the first PT_LOAD program header.  This
			 * is unfortunate (and of course, disappointing) but
			 * it's no worse than that: there is no reason that we
			 * can't process the PT_INTERP entry (if present) after
			 * one or more PT_LOAD entries.  We therefore
			 * deliberately do not check ptload here and always
			 * store dyphdr to be the PT_INTERP program header.
			 */
			*intphdr = phdr;
			break;

		case PT_SHLIB:
			*stphdr = phdr;
			break;

		case PT_PHDR:
			if (ptload || phdr->p_flags == 0)
				goto bad;

			if (uphdr != NULL)
				*uphdr = phdr;

			break;

		case PT_NULL:
		case PT_DYNAMIC:
		case PT_NOTE:
			break;

		case PT_SUNWDTRACE:
			if (dtphdr != NULL)
				*dtphdr = phdr;
			break;

		default:
			break;
		}
		phdr = (Phdr *)((caddr_t)phdr + hsize);
	}

	if (minaddrp != NULL) {
		ASSERT(minaddr != (caddr_t)UINTPTR_MAX);
		*minaddrp = (uintptr_t)minaddr;
	}

	if (brkbase != NULL && secflag_enabled(curproc, PROC_SEC_ASLR)) {
		size_t off;
		uintptr_t base = (uintptr_t)*brkbase;
		uintptr_t oend = base + *brksize;

		ASSERT(ISP2(aslr_max_brk_skew));

		(void) random_get_pseudo_bytes((uint8_t *)&off, sizeof (off));
		base += P2PHASE(off, aslr_max_brk_skew);
		base = P2ROUNDUP(base, PAGESIZE);
		*brkbase = (caddr_t)base;
		/*
		 * Above, we set *brksize to account for the possibility we
		 * had to grow the 'brk' in padding out the BSS to a page
		 * boundary.
		 *
		 * We now need to adjust that based on where we now are
		 * actually putting the brk.
		 */
		if (oend > base)
			*brksize = oend - base;
		else
			*brksize = 0;
	}

	return (0);
bad:
	if (error == 0)
		error = EINVAL;
	return (error);
}

int
elfnote(vnode_t *vp, offset_t *offsetp, int type, int descsz, void *desc,
    rlim64_t rlimit, cred_t *credp)
{
	Note note;
	int error;

	bzero(&note, sizeof (note));
	bcopy("CORE", note.name, 4);
	note.nhdr.n_type = type;
	/*
	 * The System V ABI states that n_namesz must be the length of the
	 * string that follows the Nhdr structure including the terminating
	 * null. The ABI also specifies that sufficient padding should be
	 * included so that the description that follows the name string
	 * begins on a 4- or 8-byte boundary for 32- and 64-bit binaries
	 * respectively. However, since this change was not made correctly
	 * at the time of the 64-bit port, both 32- and 64-bit binaries
	 * descriptions are only guaranteed to begin on a 4-byte boundary.
	 */
	note.nhdr.n_namesz = 5;
	note.nhdr.n_descsz = roundup(descsz, sizeof (Word));

	if (error = core_write(vp, UIO_SYSSPACE, *offsetp, &note,
	    sizeof (note), rlimit, credp))
		return (error);

	*offsetp += sizeof (note);

	if (error = core_write(vp, UIO_SYSSPACE, *offsetp, desc,
	    note.nhdr.n_descsz, rlimit, credp))
		return (error);

	*offsetp += note.nhdr.n_descsz;
	return (0);
}


/*
 * Copy the section data from one vnode to the section of another vnode.
 */
static void
elf_copy_scn(elf_core_ctx_t *ctx, const Shdr *src, vnode_t *src_vp, Shdr *dst)
{
	size_t n = src->sh_size;
	u_offset_t off = 0;
	const u_offset_t soff = src->sh_offset;
	const u_offset_t doff = ctx->ecc_doffset;
	void *buf = ctx->ecc_buf;
	vnode_t *dst_vp = ctx->ecc_vp;
	cred_t *credp = ctx->ecc_credp;

	/* Protect the copy loop below from overflow on the offsets */
	if (n > OFF_MAX || (n + soff) > OFF_MAX || (n + doff) > OFF_MAX ||
	    (n + soff) < n || (n + doff) < n) {
		dst->sh_size = 0;
		dst->sh_offset = 0;
		return;
	}

	while (n != 0) {
		const size_t len = MIN(ctx->ecc_bufsz, n);
		ssize_t resid;

		if (vn_rdwr(UIO_READ, src_vp, buf, (ssize_t)len,
		    (offset_t)(soff + off),
		    UIO_SYSSPACE, 0, (rlim64_t)0, credp, &resid) != 0 ||
		    resid >= len || resid < 0 ||
		    core_write(dst_vp, UIO_SYSSPACE, (offset_t)(doff + off),
		    buf, len - resid, ctx->ecc_rlimit, credp) != 0) {
			dst->sh_size = 0;
			dst->sh_offset = 0;
			return;
		}

		ASSERT(n >= len - resid);

		n -= len - resid;
		off += len - resid;
	}

	ctx->ecc_doffset += src->sh_size;
}

<<<<<<< HEAD
/*
 * Walk sections for a given ELF object, counting (or copying) those of
 * interest (CTF, symtab, strtab).
 */
static uint_t
elf_process_obj_scns(elf_core_ctx_t *ctx, vnode_t *mvp, caddr_t saddr,
    Shdr *v, uint_t idx, uint_t remain, shstrtab_t *shstrtab)
{
	Ehdr ehdr;
	const core_content_t content = ctx->ecc_content;
	cred_t *credp = ctx->ecc_credp;
	Shdr *ctf = NULL, *symtab = NULL, *strtab = NULL;
	uintptr_t off = 0;
	uint_t nshdrs, shstrndx, nphdrs, count = 0;
	u_offset_t *doffp = &ctx->ecc_doffset;
	boolean_t ctf_link = B_FALSE;
	caddr_t shbase;
	size_t shsize, shstrsize;
	char *shstrbase;

	if ((content & (CC_CONTENT_CTF | CC_CONTENT_SYMTAB)) == 0) {
		return (0);
	}

	if (getelfhead(mvp, credp, &ehdr, &nshdrs, &shstrndx, &nphdrs) != 0 ||
	    getelfshdr(mvp, credp, &ehdr, nshdrs, shstrndx, &shbase, &shsize,
	    &shstrbase, &shstrsize) != 0) {
		return (0);
	}

	/* Starting at index 1 skips SHT_NULL which is expected at index 0 */
	off = ehdr.e_shentsize;
	for (uint_t i = 1; i < nshdrs; i++, off += ehdr.e_shentsize) {
		Shdr *shdr, *symchk = NULL, *strchk;
		const char *name;

		shdr = (Shdr *)(shbase + off);
		if (shdr->sh_name >= shstrsize || shdr->sh_type == SHT_NULL)
			continue;

		name = shstrbase + shdr->sh_name;

		if (ctf == NULL &&
		    (content & CC_CONTENT_CTF) != 0 &&
		    strcmp(name, shstrtab_data[STR_CTF]) == 0) {
			ctf = shdr;
			if (ctf->sh_link != 0 && ctf->sh_link < nshdrs) {
				/* check linked symtab below */
				symchk = (Shdr *)(shbase +
				    shdr->sh_link * ehdr.e_shentsize);
				ctf_link = B_TRUE;
			} else {
				continue;
			}
		} else if (symtab == NULL &&
		    (content & CC_CONTENT_SYMTAB) != 0 &&
		    strcmp(name, shstrtab_data[STR_SYMTAB]) == 0) {
			symchk = shdr;
		} else {
			continue;
		}

		ASSERT(symchk != NULL);
		if ((symchk->sh_type != SHT_DYNSYM &&
		    symchk->sh_type != SHT_SYMTAB) ||
		    symchk->sh_link == 0 || symchk->sh_link >= nshdrs) {
			ctf_link = B_FALSE;
			continue;
		}
		strchk = (Shdr *)(shbase + symchk->sh_link * ehdr.e_shentsize);
		if (strchk->sh_type != SHT_STRTAB) {
			ctf_link = B_FALSE;
			continue;
		}
		symtab = symchk;
		strtab = strchk;

		if (symtab != NULL && ctf != NULL) {
			/* No other shdrs are of interest at this point */
			break;
		}
	}

	if (ctf != NULL)
		count += 1;
	if (symtab != NULL)
		count += 2;
	if (v == NULL || count == 0 || count > remain) {
		count = MIN(count, remain);
		goto done;
	}

	/* output CTF section */
	if (ctf != NULL) {
		elf_ctx_resize_scratch(ctx, ctf->sh_size);

		v[idx].sh_name = shstrtab_ndx(shstrtab, STR_CTF);
		v[idx].sh_addr = (Addr)(uintptr_t)saddr;
		v[idx].sh_type = SHT_PROGBITS;
		v[idx].sh_addralign = 4;
		*doffp = roundup(*doffp, v[idx].sh_addralign);
		v[idx].sh_offset = *doffp;
		v[idx].sh_size = ctf->sh_size;

		if (ctf_link) {
			/*
			 * The linked symtab (and strtab) will be output
			 * immediately after this CTF section.  Its shdr index
			 * directly follows this one.
			 */
			v[idx].sh_link = idx + 1;
			ASSERT(symtab != NULL);
		} else {
			v[idx].sh_link = 0;
		}
		elf_copy_scn(ctx, ctf, mvp, &v[idx]);
		idx++;
	}

	/* output SYMTAB/STRTAB sections */
	if (symtab != NULL) {
		uint_t symtab_name, strtab_name;

		elf_ctx_resize_scratch(ctx,
		    MAX(symtab->sh_size, strtab->sh_size));

		if (symtab->sh_type == SHT_DYNSYM) {
			symtab_name = shstrtab_ndx(shstrtab, STR_DYNSYM);
			strtab_name = shstrtab_ndx(shstrtab, STR_DYNSTR);
		} else {
			symtab_name = shstrtab_ndx(shstrtab, STR_SYMTAB);
			strtab_name = shstrtab_ndx(shstrtab, STR_STRTAB);
		}

		v[idx].sh_name = symtab_name;
		v[idx].sh_type = symtab->sh_type;
		v[idx].sh_addr = symtab->sh_addr;
		if (ehdr.e_type == ET_DYN || v[idx].sh_addr == 0)
			v[idx].sh_addr += (Addr)(uintptr_t)saddr;
		v[idx].sh_addralign = symtab->sh_addralign;
		*doffp = roundup(*doffp, v[idx].sh_addralign);
		v[idx].sh_offset = *doffp;
		v[idx].sh_size = symtab->sh_size;
		v[idx].sh_link = idx + 1;
		v[idx].sh_entsize = symtab->sh_entsize;
		v[idx].sh_info = symtab->sh_info;

		elf_copy_scn(ctx, symtab, mvp, &v[idx]);
		idx++;

		v[idx].sh_name = strtab_name;
		v[idx].sh_type = SHT_STRTAB;
		v[idx].sh_flags = SHF_STRINGS;
		v[idx].sh_addr = strtab->sh_addr;
		if (ehdr.e_type == ET_DYN || v[idx].sh_addr == 0)
			v[idx].sh_addr += (Addr)(uintptr_t)saddr;
		v[idx].sh_addralign = strtab->sh_addralign;
		*doffp = roundup(*doffp, v[idx].sh_addralign);
		v[idx].sh_offset = *doffp;
		v[idx].sh_size = strtab->sh_size;

		elf_copy_scn(ctx, strtab, mvp, &v[idx]);
		idx++;
	}

done:
	kmem_free(shstrbase, shstrsize);
	kmem_free(shbase, shsize);
	return (count);
}
=======
#ifdef _ELF32_COMPAT
extern size_t elf_datasz_max;
extern size_t elf_zeropg_sz;
#else
size_t elf_datasz_max = 1 * 1024 * 1024;
size_t elf_zeropg_sz = 4 * 1024;
#endif
>>>>>>> cb6ebde4

/*
 * Walk mappings in process address space, examining those which correspond to
 * loaded objects.  It is called twice from elfcore: Once to simply count
 * relevant sections, and again later to copy those sections once an adequate
 * buffer has been allocated for the shdr details.
 */
static int
elf_process_scns(elf_core_ctx_t *ctx, Shdr *v, uint_t nv, uint_t *nshdrsp)
{
	vnode_t *lastvp = NULL;
	struct seg *seg;
	uint_t idx = 0, remain;
	shstrtab_t shstrtab;
	struct as *as = ctx->ecc_p->p_as;
	int error = 0;

	ASSERT(AS_WRITE_HELD(as));

	if (v != NULL) {
		ASSERT(nv != 0);

		shstrtab_init(&shstrtab);
		remain = nv;
	} else {
		ASSERT(nv == 0);

		/*
		 * The shdrs are being counted, rather than outputting them
		 * into a buffer.  Leave room for two entries: the SHT_NULL at
		 * index 0 and the shstrtab at the end.
		 */
		remain = UINT_MAX - 2;
	}

	/* Per the ELF spec, shdr index 0 is reserved. */
	idx = 1;
	for (seg = AS_SEGFIRST(as); seg != NULL; seg = AS_SEGNEXT(as, seg)) {
		vnode_t *mvp;
		void *tmp = NULL;
		caddr_t saddr = seg->s_base, naddr, eaddr;
		size_t segsize;
		uint_t count, prot;

		/*
		 * Since we're just looking for text segments of load
		 * objects, we only care about the protection bits; we don't
		 * care about the actual size of the segment so we use the
		 * reserved size. If the segment's size is zero, there's
		 * something fishy going on so we ignore this segment.
		 */
		if (seg->s_ops != &segvn_ops ||
		    SEGOP_GETVP(seg, seg->s_base, &mvp) != 0 ||
		    mvp == lastvp || mvp == NULL || mvp->v_type != VREG ||
		    (segsize = pr_getsegsize(seg, 1)) == 0)
			continue;

		eaddr = saddr + segsize;
		prot = pr_getprot(seg, 1, &tmp, &saddr, &naddr, eaddr);
		pr_getprot_done(&tmp);

		/*
		 * Skip this segment unless the protection bits look like
		 * what we'd expect for a text segment.
		 */
		if ((prot & (PROT_WRITE | PROT_EXEC)) != PROT_EXEC)
			continue;

<<<<<<< HEAD
		count = elf_process_obj_scns(ctx, mvp, saddr, v, idx, remain,
		    &shstrtab);
=======
		if (getelfhead(mvp, credp, &ehdr, &nshdrs, &shstrndx,
		    &nphdrs) != 0 ||
		    getelfshdr(mvp, credp, &ehdr, nshdrs, shstrndx,
		    &shbase, &shsize, &shstrbase, &shstrsize) != 0)
			continue;

		off = ehdr.e_shentsize;
		for (j = 1; j < nshdrs; j++, off += ehdr.e_shentsize) {
			Shdr *symtab = NULL, *strtab;
			size_t allocsz;

			shdr = (Shdr *)(shbase + off);
			allocsz = MIN(shdr->sh_size, elf_datasz_max);

			if (shdr->sh_name >= shstrsize)
				continue;

			name = shstrbase + shdr->sh_name;

			if (strcmp(name, shstrtab_data[STR_CTF]) == 0) {
				if ((content & CC_CONTENT_CTF) == 0 ||
				    ctf_ndx != 0)
					continue;

				if (shdr->sh_link > 0 &&
				    shdr->sh_link < nshdrs) {
					symtab = (Shdr *)(shbase +
					    shdr->sh_link * ehdr.e_shentsize);
				}

				if (v != NULL && i < nv - 1) {
					if (allocsz > datasz) {
						if (data != NULL)
							kmem_free(data, datasz);

						datasz = allocsz;
						data = kmem_alloc(datasz,
						    KM_SLEEP);
					}

					v[i].sh_name = shstrtab_ndx(&shstrtab,
					    STR_CTF);
					v[i].sh_addr = (Addr)(uintptr_t)saddr;
					v[i].sh_type = SHT_PROGBITS;
					v[i].sh_addralign = 4;
					*doffsetp = roundup(*doffsetp,
					    v[i].sh_addralign);
					v[i].sh_offset = *doffsetp;
					v[i].sh_size = shdr->sh_size;
					if (symtab == NULL)  {
						v[i].sh_link = 0;
					} else if (symtab->sh_type ==
					    SHT_SYMTAB &&
					    symtab_ndx != 0) {
						v[i].sh_link =
						    symtab_ndx;
					} else {
						v[i].sh_link = i + 1;
					}

					copy_scn(shdr, mvp, &v[i], vp,
					    doffsetp, data, datasz, credp,
					    rlimit);
				}

				ctf_ndx = i++;

				/*
				 * We've already dumped the symtab.
				 */
				if (symtab != NULL &&
				    symtab->sh_type == SHT_SYMTAB &&
				    symtab_ndx != 0)
					continue;

			} else if (strcmp(name,
			    shstrtab_data[STR_SYMTAB]) == 0) {
				if ((content & CC_CONTENT_SYMTAB) == 0 ||
				    symtab != 0)
					continue;

				symtab = shdr;
			}

			if (symtab != NULL) {
				if ((symtab->sh_type != SHT_DYNSYM &&
				    symtab->sh_type != SHT_SYMTAB) ||
				    symtab->sh_link == 0 ||
				    symtab->sh_link >= nshdrs)
					continue;

				strtab = (Shdr *)(shbase +
				    symtab->sh_link * ehdr.e_shentsize);

				if (strtab->sh_type != SHT_STRTAB)
					continue;

				if (v != NULL && i < nv - 2) {
					sz = MAX(symtab->sh_size,
					    strtab->sh_size);
					allocsz = MIN(sz, elf_datasz_max);
					if (allocsz > datasz) {
						if (data != NULL)
							kmem_free(data, datasz);

						datasz = allocsz;
						data = kmem_alloc(datasz,
						    KM_SLEEP);
					}

					if (symtab->sh_type == SHT_DYNSYM) {
						v[i].sh_name = shstrtab_ndx(
						    &shstrtab, STR_DYNSYM);
						v[i + 1].sh_name = shstrtab_ndx(
						    &shstrtab, STR_DYNSTR);
					} else {
						v[i].sh_name = shstrtab_ndx(
						    &shstrtab, STR_SYMTAB);
						v[i + 1].sh_name = shstrtab_ndx(
						    &shstrtab, STR_STRTAB);
					}

					v[i].sh_type = symtab->sh_type;
					v[i].sh_addr = symtab->sh_addr;
					if (ehdr.e_type == ET_DYN ||
					    v[i].sh_addr == 0)
						v[i].sh_addr +=
						    (Addr)(uintptr_t)saddr;
					v[i].sh_addralign =
					    symtab->sh_addralign;
					*doffsetp = roundup(*doffsetp,
					    v[i].sh_addralign);
					v[i].sh_offset = *doffsetp;
					v[i].sh_size = symtab->sh_size;
					v[i].sh_link = i + 1;
					v[i].sh_entsize = symtab->sh_entsize;
					v[i].sh_info = symtab->sh_info;

					copy_scn(symtab, mvp, &v[i], vp,
					    doffsetp, data, datasz, credp,
					    rlimit);

					v[i + 1].sh_type = SHT_STRTAB;
					v[i + 1].sh_flags = SHF_STRINGS;
					v[i + 1].sh_addr = symtab->sh_addr;
					if (ehdr.e_type == ET_DYN ||
					    v[i + 1].sh_addr == 0)
						v[i + 1].sh_addr +=
						    (Addr)(uintptr_t)saddr;
					v[i + 1].sh_addralign =
					    strtab->sh_addralign;
					*doffsetp = roundup(*doffsetp,
					    v[i + 1].sh_addralign);
					v[i + 1].sh_offset = *doffsetp;
					v[i + 1].sh_size = strtab->sh_size;

					copy_scn(strtab, mvp, &v[i + 1], vp,
					    doffsetp, data, datasz, credp,
					    rlimit);
				}
>>>>>>> cb6ebde4

		ASSERT(count <= remain);
		ASSERT(v == NULL || (idx + count) < nv);

		remain -= count;
		idx += count;
		lastvp = mvp;
	}

	if (v == NULL) {
		if (idx == 1) {
			*nshdrsp = 0;
		} else {
			/* Include room for the shrstrtab at the end */
			*nshdrsp = idx + 1;
		}
		return (0);
	}

	if (idx != nv - 1) {
		cmn_err(CE_WARN, "elfcore: core dump failed for "
		    "process %d; address space is changing",
		    ctx->ecc_p->p_pid);
		return (EIO);
	}

	v[idx].sh_name = shstrtab_ndx(&shstrtab, STR_SHSTRTAB);
	v[idx].sh_size = shstrtab_size(&shstrtab);
	v[idx].sh_addralign = 1;
	v[idx].sh_offset = ctx->ecc_doffset;
	v[idx].sh_flags = SHF_STRINGS;
	v[idx].sh_type = SHT_STRTAB;

	elf_ctx_resize_scratch(ctx, v[idx].sh_size);
	VERIFY3U(ctx->ecc_bufsz, >=, v[idx].sh_size);
	shstrtab_dump(&shstrtab, ctx->ecc_buf);

	error = core_write(ctx->ecc_vp, UIO_SYSSPACE, ctx->ecc_doffset,
	    ctx->ecc_buf, v[idx].sh_size, ctx->ecc_rlimit, ctx->ecc_credp);
	if (error == 0) {
		ctx->ecc_doffset += v[idx].sh_size;
	}

	return (error);
}

int
elfcore(vnode_t *vp, proc_t *p, cred_t *credp, rlim64_t rlimit, int sig,
    core_content_t content)
{
	u_offset_t poffset, soffset, doffset;
	int error;
	uint_t i, nphdrs, nshdrs;
	struct seg *seg;
	struct as *as = p->p_as;
	void *bigwad;
	size_t bigsize, phdrsz, shdrsz;
	Ehdr *ehdr;
<<<<<<< HEAD
	Phdr *phdr;
	Shdr shdr0;
	caddr_t brkbase, stkbase;
	size_t brksize, stksize;
	boolean_t overflowed = B_FALSE, retried = B_FALSE;
=======
	Phdr *v;
	void *zeropg = NULL;
	caddr_t brkbase;
	size_t brksize;
	caddr_t stkbase;
	size_t stksize;
	int ntries = 0;
>>>>>>> cb6ebde4
	klwp_t *lwp = ttolwp(curthread);
	elf_core_ctx_t ctx = {
		.ecc_vp = vp,
		.ecc_p = p,
		.ecc_credp = credp,
		.ecc_rlimit = rlimit,
		.ecc_content = content,
		.ecc_doffset = 0,
		.ecc_buf = NULL,
		.ecc_bufsz = 0
	};

top:
	/*
	 * Make sure we have everything we need (registers, etc.).
	 * All other lwps have already stopped and are in an orderly state.
	 */
	ASSERT(p == ttoproc(curthread));
	prstop(0, 0);

	AS_LOCK_ENTER(as, RW_WRITER);
	nphdrs = prnsegs(as, 0) + 2;		/* two CORE note sections */

	/*
	 * Count the number of section headers we're going to need.
	 */
	nshdrs = 0;
	if (content & (CC_CONTENT_CTF | CC_CONTENT_SYMTAB)) {
		VERIFY0(elf_process_scns(&ctx, NULL, 0, &nshdrs));
	}
	AS_LOCK_EXIT(as);

	/*
	 * The core file contents may require zero section headers, but if
	 * we overflow the 16 bits allotted to the program header count in
	 * the ELF header, we'll need that program header at index zero.
	 */
	if (nshdrs == 0 && nphdrs >= PN_XNUM) {
		nshdrs = 1;
	}

	/*
	 * Allocate a buffer which is sized adequately to hold the ehdr, phdrs
	 * or shdrs needed to produce the core file.  It is used for the three
	 * tasks sequentially, not simultaneously, so it does not need space
	 * for all three data at once, only the largest one.
	 */
	VERIFY(nphdrs >= 2);
	phdrsz = nphdrs * sizeof (Phdr);
	shdrsz = nshdrs * sizeof (Shdr);
	bigsize = MAX(sizeof (Ehdr), MAX(phdrsz, shdrsz));
	bigwad = kmem_alloc(bigsize, KM_SLEEP);

	ehdr = (Ehdr *)bigwad;
	bzero(ehdr, sizeof (*ehdr));

	ehdr->e_ident[EI_MAG0] = ELFMAG0;
	ehdr->e_ident[EI_MAG1] = ELFMAG1;
	ehdr->e_ident[EI_MAG2] = ELFMAG2;
	ehdr->e_ident[EI_MAG3] = ELFMAG3;
	ehdr->e_ident[EI_CLASS] = ELFCLASS;
	ehdr->e_type = ET_CORE;

#if !defined(_LP64) || defined(_ELF32_COMPAT)

#if defined(__sparc)
	ehdr->e_ident[EI_DATA] = ELFDATA2MSB;
	ehdr->e_machine = EM_SPARC;
#elif defined(__i386) || defined(__i386_COMPAT)
	ehdr->e_ident[EI_DATA] = ELFDATA2LSB;
	ehdr->e_machine = EM_386;
#else
#error "no recognized machine type is defined"
#endif

#else	/* !defined(_LP64) || defined(_ELF32_COMPAT) */

#if defined(__sparc)
	ehdr->e_ident[EI_DATA] = ELFDATA2MSB;
	ehdr->e_machine = EM_SPARCV9;
#elif defined(__amd64)
	ehdr->e_ident[EI_DATA] = ELFDATA2LSB;
	ehdr->e_machine = EM_AMD64;
#else
#error "no recognized 64-bit machine type is defined"
#endif

#endif	/* !defined(_LP64) || defined(_ELF32_COMPAT) */

	poffset = sizeof (Ehdr);
	soffset = sizeof (Ehdr) + phdrsz;
	doffset = sizeof (Ehdr) + phdrsz + shdrsz;
	bzero(&shdr0, sizeof (shdr0));

	/*
	 * If the count of program headers or section headers or the index
	 * of the section string table can't fit in the mere 16 bits
	 * shortsightedly allotted to them in the ELF header, we use the
	 * extended formats and put the real values in the section header
	 * as index 0.
	 */
	if (nphdrs >= PN_XNUM) {
		ehdr->e_phnum = PN_XNUM;
		shdr0.sh_info = nphdrs;
	} else {
		ehdr->e_phnum = (unsigned short)nphdrs;
	}

	if (nshdrs > 0) {
		if (nshdrs >= SHN_LORESERVE) {
			ehdr->e_shnum = 0;
			shdr0.sh_size = nshdrs;
		} else {
			ehdr->e_shnum = (unsigned short)nshdrs;
		}

		if (nshdrs - 1 >= SHN_LORESERVE) {
			ehdr->e_shstrndx = SHN_XINDEX;
			shdr0.sh_link = nshdrs - 1;
		} else {
			ehdr->e_shstrndx = (unsigned short)(nshdrs - 1);
		}

		ehdr->e_shoff = soffset;
		ehdr->e_shentsize = sizeof (Shdr);
	}

	ehdr->e_version = EV_CURRENT;
	ehdr->e_ehsize = sizeof (Ehdr);
	ehdr->e_phoff = poffset;
	ehdr->e_phentsize = sizeof (Phdr);

	if (error = core_write(vp, UIO_SYSSPACE, (offset_t)0, ehdr,
	    sizeof (Ehdr), rlimit, credp)) {
		goto done;
	}

	phdr = (Phdr *)bigwad;
	bzero(phdr, phdrsz);

	setup_old_note_header(&phdr[0], p);
	phdr[0].p_offset = doffset = roundup(doffset, sizeof (Word));
	doffset += phdr[0].p_filesz;

	setup_note_header(&phdr[1], p);
	phdr[1].p_offset = doffset = roundup(doffset, sizeof (Word));
	doffset += phdr[1].p_filesz;

	mutex_enter(&p->p_lock);

	brkbase = p->p_brkbase;
	brksize = p->p_brksize;

	stkbase = p->p_usrstack - p->p_stksize;
	stksize = p->p_stksize;

	mutex_exit(&p->p_lock);

	AS_LOCK_ENTER(as, RW_WRITER);
	i = 2;
	for (seg = AS_SEGFIRST(as); seg != NULL; seg = AS_SEGNEXT(as, seg)) {
		caddr_t eaddr = seg->s_base + pr_getsegsize(seg, 0);
		caddr_t saddr, naddr;
		void *tmp = NULL;
		extern struct seg_ops segspt_shmops;

		if ((seg->s_flags & S_HOLE) != 0) {
			continue;
		}

		for (saddr = seg->s_base; saddr < eaddr; saddr = naddr) {
			uint_t prot;
			size_t size;
			int type;
			vnode_t *mvp;

			prot = pr_getprot(seg, 0, &tmp, &saddr, &naddr, eaddr);
			prot &= PROT_READ | PROT_WRITE | PROT_EXEC;
			if ((size = (size_t)(naddr - saddr)) == 0) {
				ASSERT(tmp == NULL);
				continue;
			} else if (i == nphdrs) {
				pr_getprot_done(&tmp);
				overflowed = B_TRUE;
				break;
			}
			phdr[i].p_type = PT_LOAD;
			phdr[i].p_vaddr = (Addr)(uintptr_t)saddr;
			phdr[i].p_memsz = size;
			if (prot & PROT_READ)
				phdr[i].p_flags |= PF_R;
			if (prot & PROT_WRITE)
				phdr[i].p_flags |= PF_W;
			if (prot & PROT_EXEC)
				phdr[i].p_flags |= PF_X;

			/*
			 * Figure out which mappings to include in the core.
			 */
			type = SEGOP_GETTYPE(seg, saddr);

			if (saddr == stkbase && size == stksize) {
				if (!(content & CC_CONTENT_STACK))
					goto exclude;

			} else if (saddr == brkbase && size == brksize) {
				if (!(content & CC_CONTENT_HEAP))
					goto exclude;

			} else if (seg->s_ops == &segspt_shmops) {
				if (type & MAP_NORESERVE) {
					if (!(content & CC_CONTENT_DISM))
						goto exclude;
				} else {
					if (!(content & CC_CONTENT_ISM))
						goto exclude;
				}

			} else if (seg->s_ops != &segvn_ops) {
				goto exclude;

			} else if (type & MAP_SHARED) {
				if (shmgetid(p, saddr) != SHMID_NONE) {
					if (!(content & CC_CONTENT_SHM))
						goto exclude;

				} else if (SEGOP_GETVP(seg, seg->s_base,
				    &mvp) != 0 || mvp == NULL ||
				    mvp->v_type != VREG) {
					if (!(content & CC_CONTENT_SHANON))
						goto exclude;

				} else {
					if (!(content & CC_CONTENT_SHFILE))
						goto exclude;
				}

			} else if (SEGOP_GETVP(seg, seg->s_base, &mvp) != 0 ||
			    mvp == NULL || mvp->v_type != VREG) {
				if (!(content & CC_CONTENT_ANON))
					goto exclude;

			} else if (prot == (PROT_READ | PROT_EXEC)) {
				if (!(content & CC_CONTENT_TEXT))
					goto exclude;

			} else if (prot == PROT_READ) {
				if (!(content & CC_CONTENT_RODATA))
					goto exclude;

			} else {
				if (!(content & CC_CONTENT_DATA))
					goto exclude;
			}

			doffset = roundup(doffset, sizeof (Word));
			phdr[i].p_offset = doffset;
			phdr[i].p_filesz = size;
			doffset += size;
exclude:
			i++;
		}
		VERIFY(tmp == NULL);
		if (overflowed)
			break;
	}
	AS_LOCK_EXIT(as);

	if (overflowed || i != nphdrs) {
		if (!retried) {
			retried = B_TRUE;
			overflowed = B_FALSE;
			kmem_free(bigwad, bigsize);
			goto top;
		}
		cmn_err(CE_WARN, "elfcore: core dump failed for "
		    "process %d; address space is changing", p->p_pid);
		error = EIO;
		goto done;
	}

	if ((error = core_write(vp, UIO_SYSSPACE, poffset,
	    phdr, phdrsz, rlimit, credp)) != 0) {
		goto done;
	}

	if ((error = write_old_elfnotes(p, sig, vp, phdr[0].p_offset, rlimit,
	    credp)) != 0) {
		goto done;
	}
	if ((error = write_elfnotes(p, sig, vp, phdr[1].p_offset, rlimit,
	    credp, content)) != 0) {
		goto done;
	}

	for (i = 2; i < nphdrs; i++) {
		prkillinfo_t killinfo;
		sigqueue_t *sq;
		int sig, j;

		if (phdr[i].p_filesz == 0)
			continue;

		/*
		 * If we hit a region that was mapped PROT_NONE then we cannot
		 * continue dumping this normally as the kernel would be unable
		 * to read from the page and that would result in us failing to
		 * dump the page. As such, any region mapped PROT_NONE, we dump
		 * as a zero-filled page such that this is still represented in
		 * the map.
		 *
		 * If dumping out this segment fails, rather than failing
		 * the core dump entirely, we reset the size of the mapping
		 * to zero to indicate that the data is absent from the core
		 * file and or in the PF_SUNW_FAILURE flag to differentiate
		 * this from mappings that were excluded due to the core file
		 * content settings.
		 */
<<<<<<< HEAD
		if ((error = core_seg(p, vp, phdr[i].p_offset,
		    (caddr_t)(uintptr_t)phdr[i].p_vaddr, phdr[i].p_filesz,
		    rlimit, credp)) == 0) {
			continue;
=======
		if ((v[i].p_flags & (PF_R | PF_W | PF_X)) == 0) {
			size_t towrite = v[i].p_filesz;
			size_t curoff = 0;

			if (zeropg == NULL) {
				zeropg = kmem_zalloc(elf_zeropg_sz, KM_SLEEP);
			}

			error = 0;
			while (towrite != 0) {
				size_t len = MIN(towrite, elf_zeropg_sz);

				error = core_write(vp, UIO_SYSSPACE,
				    v[i].p_offset + curoff, zeropg, len, rlimit,
				    credp);
				if (error != 0)
					break;

				towrite -= len;
				curoff += len;
			}

			if (error == 0)
				continue;
		} else {
			error = core_seg(p, vp, v[i].p_offset,
			    (caddr_t)(uintptr_t)v[i].p_vaddr, v[i].p_filesz,
			    rlimit, credp);
			if (error == 0)
				continue;
>>>>>>> cb6ebde4
		}

		if ((sig = lwp->lwp_cursig) == 0) {
			/*
			 * We failed due to something other than a signal.
			 * Since the space reserved for the segment is now
			 * unused, we stash the errno in the first four
			 * bytes. This undocumented interface will let us
			 * understand the nature of the failure.
			 */
			(void) core_write(vp, UIO_SYSSPACE, phdr[i].p_offset,
			    &error, sizeof (error), rlimit, credp);

			phdr[i].p_filesz = 0;
			phdr[i].p_flags |= PF_SUNW_FAILURE;
			if ((error = core_write(vp, UIO_SYSSPACE,
			    poffset + sizeof (Phdr) * i, &phdr[i],
			    sizeof (Phdr), rlimit, credp)) != 0)
				goto done;

			continue;
		}

		/*
		 * We took a signal.  We want to abort the dump entirely, but
		 * we also want to indicate what failed and why.  We therefore
		 * use the space reserved for the first failing segment to
		 * write our error (which, for purposes of compatability with
		 * older core dump readers, we set to EINTR) followed by any
		 * siginfo associated with the signal.
		 */
		bzero(&killinfo, sizeof (killinfo));
		killinfo.prk_error = EINTR;

		sq = sig == SIGKILL ? curproc->p_killsqp : lwp->lwp_curinfo;

		if (sq != NULL) {
			bcopy(&sq->sq_info, &killinfo.prk_info,
			    sizeof (sq->sq_info));
		} else {
			killinfo.prk_info.si_signo = lwp->lwp_cursig;
			killinfo.prk_info.si_code = SI_NOINFO;
		}

#if (defined(_SYSCALL32_IMPL) || defined(_LP64))
		/*
		 * If this is a 32-bit process, we need to translate from the
		 * native siginfo to the 32-bit variant.  (Core readers must
		 * always have the same data model as their target or must
		 * be aware of -- and compensate for -- data model differences.)
		 */
		if (curproc->p_model == DATAMODEL_ILP32) {
			siginfo32_t si32;

			siginfo_kto32((k_siginfo_t *)&killinfo.prk_info, &si32);
			bcopy(&si32, &killinfo.prk_info, sizeof (si32));
		}
#endif

		(void) core_write(vp, UIO_SYSSPACE, phdr[i].p_offset,
		    &killinfo, sizeof (killinfo), rlimit, credp);

		/*
		 * For the segment on which we took the signal, indicate that
		 * its data now refers to a siginfo.
		 */
		phdr[i].p_filesz = 0;
		phdr[i].p_flags |= PF_SUNW_FAILURE | PF_SUNW_KILLED |
		    PF_SUNW_SIGINFO;

		/*
		 * And for every other segment, indicate that its absence
		 * is due to a signal.
		 */
		for (j = i + 1; j < nphdrs; j++) {
			phdr[j].p_filesz = 0;
			phdr[j].p_flags |= PF_SUNW_FAILURE | PF_SUNW_KILLED;
		}

		/*
		 * Finally, write out our modified program headers.
		 */
		if ((error = core_write(vp, UIO_SYSSPACE,
		    poffset + sizeof (Phdr) * i, &phdr[i],
		    sizeof (Phdr) * (nphdrs - i), rlimit, credp)) != 0) {
			goto done;
		}

		break;
	}

	if (nshdrs > 0) {
		Shdr *shdr = (Shdr *)bigwad;

		bzero(shdr, shdrsz);
		if (nshdrs > 1) {
			ctx.ecc_doffset = doffset;
			AS_LOCK_ENTER(as, RW_WRITER);
			error = elf_process_scns(&ctx, shdr, nshdrs, NULL);
			AS_LOCK_EXIT(as);
			if (error != 0) {
				goto done;
			}
		}
		/* Copy any extended format data destined for the first shdr */
		bcopy(&shdr0, shdr, sizeof (shdr0));

		error = core_write(vp, UIO_SYSSPACE, soffset, shdr, shdrsz,
		    rlimit, credp);
	}

done:
<<<<<<< HEAD
	if (ctx.ecc_bufsz != 0) {
		kmem_free(ctx.ecc_buf, ctx.ecc_bufsz);
=======
	if (zeropg != NULL) {
		kmem_free(zeropg, elf_zeropg_sz);
>>>>>>> cb6ebde4
	}
	kmem_free(bigwad, bigsize);
	return (error);
}

#ifndef	_ELF32_COMPAT

static struct execsw esw = {
#ifdef	_LP64
	elf64magicstr,
#else	/* _LP64 */
	elf32magicstr,
#endif	/* _LP64 */
	0,
	5,
	elfexec,
	elfcore
};

static struct modlexec modlexec = {
	&mod_execops, "exec module for elf", &esw
};

#ifdef	_LP64
extern int elf32exec(vnode_t *vp, execa_t *uap, uarg_t *args,
			intpdata_t *idatap, int level, size_t *execsz,
			int setid, caddr_t exec_file, cred_t *cred,
			int *brand_action);
extern int elf32core(vnode_t *vp, proc_t *p, cred_t *credp,
			rlim64_t rlimit, int sig, core_content_t content);

static struct execsw esw32 = {
	elf32magicstr,
	0,
	5,
	elf32exec,
	elf32core
};

static struct modlexec modlexec32 = {
	&mod_execops, "32-bit exec module for elf", &esw32
};
#endif	/* _LP64 */

static struct modlinkage modlinkage = {
	MODREV_1,
	(void *)&modlexec,
#ifdef	_LP64
	(void *)&modlexec32,
#endif	/* _LP64 */
	NULL
};

int
_init(void)
{
	return (mod_install(&modlinkage));
}

int
_fini(void)
{
	return (mod_remove(&modlinkage));
}

int
_info(struct modinfo *modinfop)
{
	return (mod_info(&modlinkage, modinfop));
}

#endif	/* !_ELF32_COMPAT */<|MERGE_RESOLUTION|>--- conflicted
+++ resolved
@@ -26,12 +26,8 @@
 /*	Copyright (c) 1984, 1986, 1987, 1988, 1989 AT&T	*/
 /*	   All Rights Reserved	*/
 /*
-<<<<<<< HEAD
  * Copyright 2019 Joyent, Inc.
-=======
- * Copyright (c) 2019, Joyent, Inc.
  * Copyright 2021 Oxide Computer Company
->>>>>>> cb6ebde4
  */
 
 #include <sys/types.h>
@@ -99,12 +95,14 @@
 #ifdef _ELF32_COMPAT
 /* Link against the non-compat instances when compiling the 32-bit version. */
 extern size_t elf_datasz_max;
+extern size_t elf_zeropg_sz;
 extern void elf_ctx_resize_scratch(elf_core_ctx_t *, size_t);
 extern uint_t elf_nphdr_max;
 extern uint_t elf_nshdr_max;
 extern size_t elf_shstrtab_max;
 #else
 size_t elf_datasz_max = 1 * 1024 * 1024;
+size_t elf_zeropg_sz = 4 * 1024;
 uint_t elf_nphdr_max = 1000;
 uint_t elf_nshdr_max = 10000;
 size_t elf_shstrtab_max = 100 * 1024;
@@ -1974,7 +1972,6 @@
 	ctx->ecc_doffset += src->sh_size;
 }
 
-<<<<<<< HEAD
 /*
  * Walk sections for a given ELF object, counting (or copying) those of
  * interest (CTF, symtab, strtab).
@@ -2145,15 +2142,6 @@
 	kmem_free(shbase, shsize);
 	return (count);
 }
-=======
-#ifdef _ELF32_COMPAT
-extern size_t elf_datasz_max;
-extern size_t elf_zeropg_sz;
-#else
-size_t elf_datasz_max = 1 * 1024 * 1024;
-size_t elf_zeropg_sz = 4 * 1024;
-#endif
->>>>>>> cb6ebde4
 
 /*
  * Walk mappings in process address space, examining those which correspond to
@@ -2222,171 +2210,8 @@
 		if ((prot & (PROT_WRITE | PROT_EXEC)) != PROT_EXEC)
 			continue;
 
-<<<<<<< HEAD
 		count = elf_process_obj_scns(ctx, mvp, saddr, v, idx, remain,
 		    &shstrtab);
-=======
-		if (getelfhead(mvp, credp, &ehdr, &nshdrs, &shstrndx,
-		    &nphdrs) != 0 ||
-		    getelfshdr(mvp, credp, &ehdr, nshdrs, shstrndx,
-		    &shbase, &shsize, &shstrbase, &shstrsize) != 0)
-			continue;
-
-		off = ehdr.e_shentsize;
-		for (j = 1; j < nshdrs; j++, off += ehdr.e_shentsize) {
-			Shdr *symtab = NULL, *strtab;
-			size_t allocsz;
-
-			shdr = (Shdr *)(shbase + off);
-			allocsz = MIN(shdr->sh_size, elf_datasz_max);
-
-			if (shdr->sh_name >= shstrsize)
-				continue;
-
-			name = shstrbase + shdr->sh_name;
-
-			if (strcmp(name, shstrtab_data[STR_CTF]) == 0) {
-				if ((content & CC_CONTENT_CTF) == 0 ||
-				    ctf_ndx != 0)
-					continue;
-
-				if (shdr->sh_link > 0 &&
-				    shdr->sh_link < nshdrs) {
-					symtab = (Shdr *)(shbase +
-					    shdr->sh_link * ehdr.e_shentsize);
-				}
-
-				if (v != NULL && i < nv - 1) {
-					if (allocsz > datasz) {
-						if (data != NULL)
-							kmem_free(data, datasz);
-
-						datasz = allocsz;
-						data = kmem_alloc(datasz,
-						    KM_SLEEP);
-					}
-
-					v[i].sh_name = shstrtab_ndx(&shstrtab,
-					    STR_CTF);
-					v[i].sh_addr = (Addr)(uintptr_t)saddr;
-					v[i].sh_type = SHT_PROGBITS;
-					v[i].sh_addralign = 4;
-					*doffsetp = roundup(*doffsetp,
-					    v[i].sh_addralign);
-					v[i].sh_offset = *doffsetp;
-					v[i].sh_size = shdr->sh_size;
-					if (symtab == NULL)  {
-						v[i].sh_link = 0;
-					} else if (symtab->sh_type ==
-					    SHT_SYMTAB &&
-					    symtab_ndx != 0) {
-						v[i].sh_link =
-						    symtab_ndx;
-					} else {
-						v[i].sh_link = i + 1;
-					}
-
-					copy_scn(shdr, mvp, &v[i], vp,
-					    doffsetp, data, datasz, credp,
-					    rlimit);
-				}
-
-				ctf_ndx = i++;
-
-				/*
-				 * We've already dumped the symtab.
-				 */
-				if (symtab != NULL &&
-				    symtab->sh_type == SHT_SYMTAB &&
-				    symtab_ndx != 0)
-					continue;
-
-			} else if (strcmp(name,
-			    shstrtab_data[STR_SYMTAB]) == 0) {
-				if ((content & CC_CONTENT_SYMTAB) == 0 ||
-				    symtab != 0)
-					continue;
-
-				symtab = shdr;
-			}
-
-			if (symtab != NULL) {
-				if ((symtab->sh_type != SHT_DYNSYM &&
-				    symtab->sh_type != SHT_SYMTAB) ||
-				    symtab->sh_link == 0 ||
-				    symtab->sh_link >= nshdrs)
-					continue;
-
-				strtab = (Shdr *)(shbase +
-				    symtab->sh_link * ehdr.e_shentsize);
-
-				if (strtab->sh_type != SHT_STRTAB)
-					continue;
-
-				if (v != NULL && i < nv - 2) {
-					sz = MAX(symtab->sh_size,
-					    strtab->sh_size);
-					allocsz = MIN(sz, elf_datasz_max);
-					if (allocsz > datasz) {
-						if (data != NULL)
-							kmem_free(data, datasz);
-
-						datasz = allocsz;
-						data = kmem_alloc(datasz,
-						    KM_SLEEP);
-					}
-
-					if (symtab->sh_type == SHT_DYNSYM) {
-						v[i].sh_name = shstrtab_ndx(
-						    &shstrtab, STR_DYNSYM);
-						v[i + 1].sh_name = shstrtab_ndx(
-						    &shstrtab, STR_DYNSTR);
-					} else {
-						v[i].sh_name = shstrtab_ndx(
-						    &shstrtab, STR_SYMTAB);
-						v[i + 1].sh_name = shstrtab_ndx(
-						    &shstrtab, STR_STRTAB);
-					}
-
-					v[i].sh_type = symtab->sh_type;
-					v[i].sh_addr = symtab->sh_addr;
-					if (ehdr.e_type == ET_DYN ||
-					    v[i].sh_addr == 0)
-						v[i].sh_addr +=
-						    (Addr)(uintptr_t)saddr;
-					v[i].sh_addralign =
-					    symtab->sh_addralign;
-					*doffsetp = roundup(*doffsetp,
-					    v[i].sh_addralign);
-					v[i].sh_offset = *doffsetp;
-					v[i].sh_size = symtab->sh_size;
-					v[i].sh_link = i + 1;
-					v[i].sh_entsize = symtab->sh_entsize;
-					v[i].sh_info = symtab->sh_info;
-
-					copy_scn(symtab, mvp, &v[i], vp,
-					    doffsetp, data, datasz, credp,
-					    rlimit);
-
-					v[i + 1].sh_type = SHT_STRTAB;
-					v[i + 1].sh_flags = SHF_STRINGS;
-					v[i + 1].sh_addr = symtab->sh_addr;
-					if (ehdr.e_type == ET_DYN ||
-					    v[i + 1].sh_addr == 0)
-						v[i + 1].sh_addr +=
-						    (Addr)(uintptr_t)saddr;
-					v[i + 1].sh_addralign =
-					    strtab->sh_addralign;
-					*doffsetp = roundup(*doffsetp,
-					    v[i + 1].sh_addralign);
-					v[i + 1].sh_offset = *doffsetp;
-					v[i + 1].sh_size = strtab->sh_size;
-
-					copy_scn(strtab, mvp, &v[i + 1], vp,
-					    doffsetp, data, datasz, credp,
-					    rlimit);
-				}
->>>>>>> cb6ebde4
 
 		ASSERT(count <= remain);
 		ASSERT(v == NULL || (idx + count) < nv);
@@ -2442,24 +2267,14 @@
 	uint_t i, nphdrs, nshdrs;
 	struct seg *seg;
 	struct as *as = p->p_as;
-	void *bigwad;
+	void *bigwad, *zeropg = NULL;
 	size_t bigsize, phdrsz, shdrsz;
 	Ehdr *ehdr;
-<<<<<<< HEAD
 	Phdr *phdr;
 	Shdr shdr0;
 	caddr_t brkbase, stkbase;
 	size_t brksize, stksize;
 	boolean_t overflowed = B_FALSE, retried = B_FALSE;
-=======
-	Phdr *v;
-	void *zeropg = NULL;
-	caddr_t brkbase;
-	size_t brksize;
-	caddr_t stkbase;
-	size_t stksize;
-	int ntries = 0;
->>>>>>> cb6ebde4
 	klwp_t *lwp = ttolwp(curthread);
 	elf_core_ctx_t ctx = {
 		.ecc_vp = vp,
@@ -2778,14 +2593,8 @@
 		 * this from mappings that were excluded due to the core file
 		 * content settings.
 		 */
-<<<<<<< HEAD
-		if ((error = core_seg(p, vp, phdr[i].p_offset,
-		    (caddr_t)(uintptr_t)phdr[i].p_vaddr, phdr[i].p_filesz,
-		    rlimit, credp)) == 0) {
-			continue;
-=======
-		if ((v[i].p_flags & (PF_R | PF_W | PF_X)) == 0) {
-			size_t towrite = v[i].p_filesz;
+		if ((phdr[i].p_flags & (PF_R | PF_W | PF_X)) == 0) {
+			size_t towrite = phdr[i].p_filesz;
 			size_t curoff = 0;
 
 			if (zeropg == NULL) {
@@ -2797,25 +2606,21 @@
 				size_t len = MIN(towrite, elf_zeropg_sz);
 
 				error = core_write(vp, UIO_SYSSPACE,
-				    v[i].p_offset + curoff, zeropg, len, rlimit,
-				    credp);
+				    phdr[i].p_offset + curoff, zeropg, len,
+				    rlimit, credp);
 				if (error != 0)
 					break;
 
 				towrite -= len;
 				curoff += len;
 			}
-
-			if (error == 0)
-				continue;
 		} else {
-			error = core_seg(p, vp, v[i].p_offset,
-			    (caddr_t)(uintptr_t)v[i].p_vaddr, v[i].p_filesz,
-			    rlimit, credp);
-			if (error == 0)
-				continue;
->>>>>>> cb6ebde4
-		}
+			error = core_seg(p, vp, phdr[i].p_offset,
+			    (caddr_t)(uintptr_t)phdr[i].p_vaddr,
+			    phdr[i].p_filesz, rlimit, credp);
+		}
+		if (error == 0)
+			continue;
 
 		if ((sig = lwp->lwp_cursig) == 0) {
 			/*
@@ -2927,13 +2732,8 @@
 	}
 
 done:
-<<<<<<< HEAD
 	if (ctx.ecc_bufsz != 0) {
 		kmem_free(ctx.ecc_buf, ctx.ecc_bufsz);
-=======
-	if (zeropg != NULL) {
-		kmem_free(zeropg, elf_zeropg_sz);
->>>>>>> cb6ebde4
 	}
 	kmem_free(bigwad, bigsize);
 	return (error);
