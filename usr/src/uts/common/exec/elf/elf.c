/*
 * CDDL HEADER START
 *
 * The contents of this file are subject to the terms of the
 * Common Development and Distribution License (the "License").
 * You may not use this file except in compliance with the License.
 *
 * You can obtain a copy of the license at usr/src/OPENSOLARIS.LICENSE
 * or http://www.opensolaris.org/os/licensing.
 * See the License for the specific language governing permissions
 * and limitations under the License.
 *
 * When distributing Covered Code, include this CDDL HEADER in each
 * file and include the License file at usr/src/OPENSOLARIS.LICENSE.
 * If applicable, add the following below this CDDL HEADER, with the
 * fields enclosed by brackets "[]" replaced with your own identifying
 * information: Portions Copyright [yyyy] [name of copyright owner]
 *
 * CDDL HEADER END
 */

/*
 * Copyright (c) 1989, 2010, Oracle and/or its affiliates. All rights reserved.
 */

/*	Copyright (c) 1984, 1986, 1987, 1988, 1989 AT&T	*/
/*	   All Rights Reserved	*/
/*
<<<<<<< HEAD
 * Copyright 2019 Joyent, Inc.
=======
 * Copyright 2019, Joyent, Inc.
>>>>>>> 4e18e297
 * Copyright 2022 Oxide Computer Company
 */

#include <sys/types.h>
#include <sys/param.h>
#include <sys/thread.h>
#include <sys/sysmacros.h>
#include <sys/signal.h>
#include <sys/cred.h>
#include <sys/user.h>
#include <sys/errno.h>
#include <sys/vnode.h>
#include <sys/mman.h>
#include <sys/kmem.h>
#include <sys/proc.h>
#include <sys/pathname.h>
#include <sys/policy.h>
#include <sys/cmn_err.h>
#include <sys/systm.h>
#include <sys/elf.h>
#include <sys/vmsystm.h>
#include <sys/debug.h>
#include <sys/auxv.h>
#include <sys/exec.h>
#include <sys/prsystm.h>
#include <vm/as.h>
#include <vm/rm.h>
#include <vm/seg.h>
#include <vm/seg_vn.h>
#include <sys/modctl.h>
#include <sys/systeminfo.h>
#include <sys/vmparam.h>
#include <sys/machelf.h>
#include <sys/shm_impl.h>
#include <sys/archsystm.h>
#include <sys/fasttrap.h>
#include <sys/brand.h>
#include "elf_impl.h"
#include <sys/sdt.h>
#include <sys/siginfo.h>
#include <sys/random.h>

#include <core_shstrtab.h>

#if defined(__x86)
#include <sys/comm_page_util.h>
#include <sys/fp.h>
#endif /* defined(__x86) */


extern int at_flags;
extern volatile size_t aslr_max_brk_skew;

#define	ORIGIN_STR	"ORIGIN"
#define	ORIGIN_STR_SIZE	6

static int getelfhead(vnode_t *, cred_t *, Ehdr *, uint_t *, uint_t *,
    uint_t *);
static int getelfphdr(vnode_t *, cred_t *, const Ehdr *, uint_t, caddr_t *,
    size_t *);
static int getelfshdr(vnode_t *, cred_t *, const Ehdr *, uint_t, uint_t,
    caddr_t *, size_t *, caddr_t *, size_t *);
static size_t elfsize(const Ehdr *, uint_t, const caddr_t, uintptr_t *);
static int mapelfexec(vnode_t *, Ehdr *, uint_t, caddr_t, Phdr **, Phdr **,
    Phdr **, Phdr **, Phdr *, caddr_t *, caddr_t *, intptr_t *, uintptr_t *,
    size_t, size_t *, size_t *);

<<<<<<< HEAD
=======

>>>>>>> 4e18e297
#ifdef _ELF32_COMPAT
/* Link against the non-compat instances when compiling the 32-bit version. */
extern size_t elf_datasz_max;
extern size_t elf_zeropg_sz;
extern void elf_ctx_resize_scratch(elf_core_ctx_t *, size_t);
extern uint_t elf_nphdr_max;
extern uint_t elf_nshdr_max;
extern size_t elf_shstrtab_max;
#else
size_t elf_datasz_max = 1 * 1024 * 1024;
size_t elf_zeropg_sz = 4 * 1024;
uint_t elf_nphdr_max = 1000;
uint_t elf_nshdr_max = 10000;
size_t elf_shstrtab_max = 100 * 1024;
#endif

static int
dtrace_safe_phdr(Phdr *phdrp, struct uarg *args, uintptr_t base)
{
	ASSERT(phdrp->p_type == PT_SUNWDTRACE);

	/*
	 * See the comment in fasttrap.h for information on how to safely
	 * update this program header.
	 */
	if (phdrp->p_memsz < PT_SUNWDTRACE_SIZE ||
	    (phdrp->p_flags & (PF_R | PF_W | PF_X)) != (PF_R | PF_W | PF_X))
		return (-1);

	args->thrptr = phdrp->p_vaddr + base;

	return (0);
}

static int
handle_secflag_dt(proc_t *p, uint_t dt, uint_t val)
{
	uint_t flag;

	switch (dt) {
	case DT_SUNW_ASLR:
		flag = PROC_SEC_ASLR;
		break;
	default:
		return (EINVAL);
	}

	if (val == 0) {
		if (secflag_isset(p->p_secflags.psf_lower, flag))
			return (EPERM);
		if ((secpolicy_psecflags(CRED(), p, p) != 0) &&
		    secflag_isset(p->p_secflags.psf_inherit, flag))
			return (EPERM);

		secflag_clear(&p->p_secflags.psf_effective, flag);
	} else {
		if (!secflag_isset(p->p_secflags.psf_upper, flag))
			return (EPERM);

		if ((secpolicy_psecflags(CRED(), p, p) != 0) &&
		    !secflag_isset(p->p_secflags.psf_inherit, flag))
			return (EPERM);

		secflag_set(&p->p_secflags.psf_effective, flag);
	}

	return (0);
}

<<<<<<< HEAD

=======
>>>>>>> 4e18e297
#ifndef _ELF32_COMPAT
void
elf_ctx_resize_scratch(elf_core_ctx_t *ctx, size_t sz)
{
	size_t target = MIN(sz, elf_datasz_max);

	if (target > ctx->ecc_bufsz) {
		if (ctx->ecc_buf != NULL) {
			kmem_free(ctx->ecc_buf, ctx->ecc_bufsz);
		}
		ctx->ecc_buf = kmem_alloc(target, KM_SLEEP);
		ctx->ecc_bufsz = target;
	}
}
#endif /* _ELF32_COMPAT */

/*
 * Map in the executable pointed to by vp. Returns 0 on success.  Note that
 * this function currently has the maximum number of arguments allowed by
 * modstubs on x86 (MAXNARG)!  Do _not_ add to this function signature without
 * adding to MAXNARG.  (Better yet, do not add to this monster of a function
 * signature!)
 */
int
mapexec_brand(vnode_t *vp, uarg_t *args, Ehdr *ehdr, Addr *uphdr_vaddr,
    intptr_t *voffset, caddr_t exec_file, char **interpp, caddr_t *bssbase,
    caddr_t *brkbase, size_t *brksize, uintptr_t *lddatap, uintptr_t *minaddrp)
{
	size_t		len, phdrsize;
	struct vattr	vat;
	caddr_t		phdrbase = NULL;
	uint_t		nshdrs, shstrndx, nphdrs;
	int		error = 0;
	Phdr		*uphdr = NULL;
	Phdr		*junk = NULL;
	Phdr		*dynphdr = NULL;
	Phdr		*dtrphdr = NULL;
<<<<<<< HEAD
	char		*interp = NULL;
=======
>>>>>>> 4e18e297
	uintptr_t	lddata, minaddr;
	size_t		execsz;

	if (lddatap != NULL)
		*lddatap = 0;

	if (minaddrp != NULL)
		*minaddrp = (uintptr_t)NULL;

	if (error = execpermissions(vp, &vat, args)) {
		uprintf("%s: Cannot execute %s\n", exec_file, args->pathname);
		return (error);
	}

	if ((error = getelfhead(vp, CRED(), ehdr, &nshdrs, &shstrndx,
	    &nphdrs)) != 0 ||
	    (error = getelfphdr(vp, CRED(), ehdr, nphdrs, &phdrbase,
	    &phdrsize)) != 0) {
		uprintf("%s: Cannot read %s\n", exec_file, args->pathname);
		return (error);
	}

	if ((len = elfsize(ehdr, nphdrs, phdrbase, &lddata)) == 0) {
		uprintf("%s: Nothing to load in %s", exec_file, args->pathname);
		kmem_free(phdrbase, phdrsize);
		return (ENOEXEC);
	}
	if (lddatap != NULL)
		*lddatap = lddata;

	if (error = mapelfexec(vp, ehdr, nphdrs, phdrbase, &uphdr, &dynphdr,
	    &junk, &dtrphdr, NULL, bssbase, brkbase, voffset, &minaddr,
	    len, &execsz, brksize)) {
		uprintf("%s: Cannot map %s\n", exec_file, args->pathname);
		if (uphdr != NULL && uphdr->p_flags == 0)
			kmem_free(uphdr, sizeof (Phdr));
		kmem_free(phdrbase, phdrsize);
		return (error);
	}

	if (minaddrp != NULL)
		*minaddrp = minaddr;

	/*
	 * If the executable requires an interpreter, determine its name.
	 */
	if (dynphdr != NULL) {
		ssize_t	resid;

		if (dynphdr->p_filesz > MAXPATHLEN || dynphdr->p_filesz == 0) {
			uprintf("%s: Invalid interpreter\n", exec_file);
			kmem_free(phdrbase, phdrsize);
			return (ENOEXEC);
		}

		interp = kmem_alloc(MAXPATHLEN, KM_SLEEP);

		if ((error = vn_rdwr(UIO_READ, vp, interp,
		    (ssize_t)dynphdr->p_filesz,
		    (offset_t)dynphdr->p_offset, UIO_SYSSPACE, 0,
		    (rlim64_t)0, CRED(), &resid)) != 0 || resid != 0 ||
		    interp[dynphdr->p_filesz - 1] != '\0') {
			uprintf("%s: Cannot obtain interpreter pathname\n",
			    exec_file);
			kmem_free(interp, MAXPATHLEN);
			kmem_free(phdrbase, phdrsize);
			return (error != 0 ? error : ENOEXEC);
		}
	}

	/*
	 * If this is a statically linked executable, voffset should indicate
	 * the address of the executable itself (it normally holds the address
	 * of the interpreter).
	 */
	if (ehdr->e_type == ET_EXEC && interp == NULL)
		*voffset = minaddr;

	/*
	 * If the caller has asked for the interpreter name, return it (it's
	 * up to the caller to free it); if the caller hasn't asked for it,
	 * free it ourselves.
	 */
	if (interpp != NULL) {
		*interpp = interp;
	} else if (interp != NULL) {
		kmem_free(interp, MAXPATHLEN);
	}

	if (uphdr != NULL) {
		*uphdr_vaddr = uphdr->p_vaddr;

		if (uphdr->p_flags == 0)
			kmem_free(uphdr, sizeof (Phdr));
<<<<<<< HEAD
	} else if (ehdr->e_type == ET_DYN) {
		/*
		 * If we don't have a uphdr, we'll apply the logic found
		 * in mapelfexec() and use the p_vaddr of the first PT_LOAD
		 * section as the base address of the object.
		 */
		const Phdr *phdr = (Phdr *)phdrbase;
		const uint_t hsize = ehdr->e_phentsize;
		uint_t i;

		for (i = nphdrs; i > 0; i--) {
			if (phdr->p_type == PT_LOAD) {
				*uphdr_vaddr = (uintptr_t)phdr->p_vaddr +
				    ehdr->e_phoff;
				break;
			}

			phdr = (Phdr *)((caddr_t)phdr + hsize);
		}

		/*
		 * If we don't have a PT_LOAD segment, we should have returned
		 * ENOEXEC when elfsize() returned 0, above.
		 */
		VERIFY(i > 0);
=======
>>>>>>> 4e18e297
	} else {
		*uphdr_vaddr = (Addr)-1;
	}

	kmem_free(phdrbase, phdrsize);
	return (error);
}

int
elfexec(vnode_t *vp, execa_t *uap, uarg_t *args, intpdata_t *idatap,
    int level, size_t *execsz, int setid, caddr_t exec_file, cred_t *cred,
<<<<<<< HEAD
    int *brand_action)
=======
    int brand_action)
>>>>>>> 4e18e297
{
	caddr_t		phdrbase = NULL;
	caddr_t		bssbase = 0;
	caddr_t		brkbase = 0;
	size_t		brksize = 0;
<<<<<<< HEAD
	size_t		dlnsize, nsize = 0;
=======
	size_t		dlnsize;
>>>>>>> 4e18e297
	aux_entry_t	*aux;
	int		error;
	ssize_t		resid;
	int		fd = -1;
	intptr_t	voffset;
	Phdr		*intphdr = NULL;
	Phdr		*dynamicphdr = NULL;
	Phdr		*stphdr = NULL;
	Phdr		*uphdr = NULL;
	Phdr		*junk = NULL;
	size_t		len;
	size_t		postfixsize = 0;
	size_t		i;
	Phdr		*phdrp;
	Phdr		*dataphdrp = NULL;
	Phdr		*dtrphdr;
	Phdr		*capphdr = NULL;
	Cap		*cap = NULL;
	size_t		capsize;
	int		hasu = 0;
	int		hasauxv = 0;
	int		hasintp = 0;
	int		branded = 0;
<<<<<<< HEAD
	int		dynuphdr = 0;
=======
	boolean_t	dynuphdr = B_FALSE;
>>>>>>> 4e18e297

	struct proc *p = ttoproc(curthread);
	struct user *up = PTOU(p);
	struct bigwad {
		Ehdr	ehdr;
		aux_entry_t	elfargs[__KERN_NAUXV_IMPL];
		char		dl_name[MAXPATHLEN];
		char		pathbuf[MAXPATHLEN];
		struct vattr	vattr;
		struct execenv	exenv;
	} *bigwad;	/* kmem_alloc this behemoth so we don't blow stack */
	Ehdr		*ehdrp;
	uint_t		nshdrs, shstrndx, nphdrs;
	size_t		phdrsize;
	char		*dlnp;
	char		*pathbufp;
	rlim64_t	limit;
	rlim64_t	roundlimit;

	ASSERT(p->p_model == DATAMODEL_ILP32 || p->p_model == DATAMODEL_LP64);

	bigwad = kmem_alloc(sizeof (struct bigwad), KM_SLEEP);
	ehdrp = &bigwad->ehdr;
	dlnp = bigwad->dl_name;
	pathbufp = bigwad->pathbuf;

	/*
	 * Obtain ELF and program header information.
	 */
	if ((error = getelfhead(vp, CRED(), ehdrp, &nshdrs, &shstrndx,
	    &nphdrs)) != 0 ||
	    (error = getelfphdr(vp, CRED(), ehdrp, nphdrs, &phdrbase,
	    &phdrsize)) != 0)
		goto out;

	/*
	 * Prevent executing an ELF file that has no entry point.
	 */
	if (ehdrp->e_entry == 0) {
		uprintf("%s: Bad entry point\n", exec_file);
		goto bad;
	}

	/*
	 * Put data model that we're exec-ing to into the args passed to
	 * exec_args(), so it will know what it is copying to on new stack.
	 * Now that we know whether we are exec-ing a 32-bit or 64-bit
	 * executable, we can set execsz with the appropriate NCARGS.
	 */
#ifdef	_LP64
	if (ehdrp->e_ident[EI_CLASS] == ELFCLASS32) {
		args->to_model = DATAMODEL_ILP32;
		*execsz = btopr(SINCR) + btopr(SSIZE) + btopr(NCARGS32-1);
	} else {
		args->to_model = DATAMODEL_LP64;
		if (!args->stk_prot_override) {
			args->stk_prot &= ~PROT_EXEC;
		}
#if defined(__x86)
		args->dat_prot &= ~PROT_EXEC;
#endif
		*execsz = btopr(SINCR) + btopr(SSIZE) + btopr(NCARGS64-1);
	}
#else	/* _LP64 */
	args->to_model = DATAMODEL_ILP32;
	*execsz = btopr(SINCR) + btopr(SSIZE) + btopr(NCARGS-1);
#endif	/* _LP64 */

	/*
	 * We delay invoking the brand callback until we've figured out what
	 * kind of elf binary we're trying to run, 32-bit or 64-bit.  We do this
	 * because now the brand library can just check args->to_model to see if
	 * the target is 32-bit or 64-bit without having do duplicate all the
	 * code above.
	 *
	 * We also give the brand a chance to indicate that based on the ELF
	 * OSABI of the target binary it should become unbranded and optionally
	 * indicate that it should be treated as existing in a specific prefix.
	 *
	 * Note that if a brand opts to go down this route it does not actually
	 * end up being debranded. In other words, future programs that exec
	 * will still be considered for branding unless this escape hatch is
	 * used. Consider the case of lx brand for example. If a user runs
	 * /native/usr/sbin/dtrace -c /bin/ls, the isaexec and normal executable
	 * of DTrace that's in /native will take this escape hatch and be run
	 * and interpreted using the normal system call table; however, the
	 * execution of a non-illumos binary in the form of /bin/ls will still
	 * be branded and be subject to all of the normal actions of the brand.
	 *
	 * The level checks associated with brand handling below are used to
	 * prevent a loop since the brand elfexec function typically comes back
	 * through this function. We must check <= here since the nested
	 * handling in the #! interpreter code will increment the level before
	 * calling gexec to run the final elfexec interpreter.
	 */
	if ((level <= INTP_MAXDEPTH) && (*brand_action != EBA_NATIVE) &&
	    (PROC_IS_BRANDED(p)) && (BROP(p)->b_native_exec != NULL)) {
		if (BROP(p)->b_native_exec(ehdrp->e_ident[EI_OSABI],
		    &args->brand_nroot) == B_TRUE) {
			ASSERT(ehdrp->e_ident[EI_OSABI]);
			*brand_action = EBA_NATIVE;
			/* Add one for the trailing '/' in the path */
			if (args->brand_nroot != NULL)
				nsize = strlen(args->brand_nroot) + 1;
		}
	}

	if ((level <= INTP_MAXDEPTH) &&
	    (*brand_action != EBA_NATIVE) && (PROC_IS_BRANDED(p))) {
		error = BROP(p)->b_elfexec(vp, uap, args,
		    idatap, level + 1, execsz, setid, exec_file, cred,
		    brand_action);
		goto out;
	}

	/*
	 * Determine aux size now so that stack can be built
	 * in one shot (except actual copyout of aux image),
	 * determine any non-default stack protections,
	 * and still have this code be machine independent.
	 */
	const uint_t hsize = ehdrp->e_phentsize;
	phdrp = (Phdr *)phdrbase;
	for (i = nphdrs; i > 0; i--) {
		switch (phdrp->p_type) {
		case PT_INTERP:
			hasauxv = hasintp = 1;
			break;
		case PT_PHDR:
			hasu = 1;
			break;
		case PT_SUNWSTACK:
			args->stk_prot = PROT_USER;
			if (phdrp->p_flags & PF_R)
				args->stk_prot |= PROT_READ;
			if (phdrp->p_flags & PF_W)
				args->stk_prot |= PROT_WRITE;
			if (phdrp->p_flags & PF_X)
				args->stk_prot |= PROT_EXEC;
			break;
		case PT_LOAD:
			dataphdrp = phdrp;
			break;
		case PT_SUNWCAP:
			capphdr = phdrp;
			break;
		case PT_DYNAMIC:
			dynamicphdr = phdrp;
			break;
		}
		phdrp = (Phdr *)((caddr_t)phdrp + hsize);
	}

	if (ehdrp->e_type != ET_EXEC) {
		dataphdrp = NULL;
		hasauxv = 1;
	}

	/* Copy BSS permissions to args->dat_prot */
	if (dataphdrp != NULL) {
		args->dat_prot = PROT_USER;
		if (dataphdrp->p_flags & PF_R)
			args->dat_prot |= PROT_READ;
		if (dataphdrp->p_flags & PF_W)
			args->dat_prot |= PROT_WRITE;
		if (dataphdrp->p_flags & PF_X)
			args->dat_prot |= PROT_EXEC;
	}

	/*
	 * If a auxvector will be required - reserve the space for
	 * it now.  This may be increased by exec_args if there are
	 * ISA-specific types (included in __KERN_NAUXV_IMPL).
	 */
	if (hasauxv) {
		/*
		 * If a AUX vector is being built - the base AUX
		 * entries are:
		 *
		 *	AT_BASE
		 *	AT_FLAGS
		 *	AT_PAGESZ
		 *	AT_RANDOM	(added in stk_copyout)
		 *	AT_SUN_AUXFLAGS
		 *	AT_SUN_HWCAP
		 *	AT_SUN_HWCAP2
		 *	AT_SUN_HWCAP3
		 *	AT_SUN_PLATFORM (added in stk_copyout)
		 *	AT_SUN_EXECNAME (added in stk_copyout)
		 *	AT_NULL
		 *
		 * total == 11
		 */
		if (hasintp && hasu) {
			/*
			 * Has PT_INTERP & PT_PHDR - the auxvectors that
			 * will be built are:
			 *
			 *	AT_PHDR
			 *	AT_PHENT
			 *	AT_PHNUM
			 *	AT_ENTRY
			 *	AT_LDDATA
			 *
			 * total = 5
			 */
			args->auxsize = (11 + 5) * sizeof (aux_entry_t);
		} else if (hasintp) {
			/*
			 * Has PT_INTERP but no PT_PHDR
			 *
			 *	AT_EXECFD
			 *	AT_LDDATA
			 *
			 * total = 2
			 */
			args->auxsize = (11 + 2) * sizeof (aux_entry_t);
		} else {
			args->auxsize = 11 * sizeof (aux_entry_t);
		}
	} else {
		args->auxsize = 0;
	}

	/*
	 * If this binary is using an emulator, we need to add an
	 * AT_SUN_EMULATOR aux entry.
	 */
	if (args->emulator != NULL)
		args->auxsize += sizeof (aux_entry_t);

	/*
	 * If this is a native binary that's been given a modified interpreter
	 * root, inform it that the native system exists at that root.
	 */
	if (args->brand_nroot != NULL) {
		args->auxsize += sizeof (aux_entry_t);
	}


	/*
	 * On supported kernels (x86_64) make room in the auxv for the
	 * AT_SUN_COMMPAGE entry.  This will go unpopulated on i86xpv systems
	 * which do not provide such functionality.
	 *
	 * Additionally cover the floating point information AT_SUN_FPSIZE and
	 * AT_SUN_FPTYPE.
	 */
#if defined(__amd64)
	args->auxsize += 3 * sizeof (aux_entry_t);
#endif /* defined(__amd64) */

	/*
	 * If we have user credentials, we'll supply the following entries:
	 *	AT_SUN_UID
	 *	AT_SUN_RUID
	 *	AT_SUN_GID
	 *	AT_SUN_RGID
	 */
	if (cred != NULL) {
		args->auxsize += 4 * sizeof (aux_entry_t);
	}

	if ((*brand_action != EBA_NATIVE) && (PROC_IS_BRANDED(p))) {
		branded = 1;
		/*
		 * We will be adding 6 entries to the aux vectors.  One for
		 * the the brandname and 5 for the brand specific aux vectors.
		 */
		args->auxsize += 6 * sizeof (aux_entry_t);
	}

	/* If the binary has an explicit ASLR flag, it must be honoured */
	if ((dynamicphdr != NULL) && (dynamicphdr->p_filesz > 0)) {
		const size_t dynfilesz = dynamicphdr->p_filesz;
		const size_t dynoffset = dynamicphdr->p_offset;
		Dyn *dyn, *dp;

		if (dynoffset > MAXOFFSET_T ||
		    dynfilesz > MAXOFFSET_T ||
		    dynoffset + dynfilesz > MAXOFFSET_T) {
			uprintf("%s: cannot read full .dynamic section\n",
			    exec_file);
			error = EINVAL;
			goto out;
		}

#define	DYN_STRIDE	100
		for (i = 0; i < dynfilesz; i += sizeof (*dyn) * DYN_STRIDE) {
			const size_t remdyns = (dynfilesz - i) / sizeof (*dyn);
			const size_t ndyns = MIN(DYN_STRIDE, remdyns);
			const size_t dynsize = ndyns * sizeof (*dyn);

			dyn = kmem_alloc(dynsize, KM_SLEEP);

			if ((error = vn_rdwr(UIO_READ, vp, (caddr_t)dyn,
			    (ssize_t)dynsize, (offset_t)(dynoffset + i),
			    UIO_SYSSPACE, 0, (rlim64_t)0,
			    CRED(), NULL)) != 0) {
				uprintf("%s: cannot read .dynamic section\n",
				    exec_file);
				goto out;
			}

			for (dp = dyn; dp < (dyn + ndyns); dp++) {
				if (dp->d_tag == DT_SUNW_ASLR) {
					if ((error = handle_secflag_dt(p,
					    DT_SUNW_ASLR,
					    dp->d_un.d_val)) != 0) {
						uprintf("%s: error setting "
						    "security-flag from "
						    "DT_SUNW_ASLR: %d\n",
						    exec_file, error);
						goto out;
					}
				}
			}

			kmem_free(dyn, dynsize);
		}
	}

	/* Hardware/Software capabilities */
	if (capphdr != NULL &&
	    (capsize = capphdr->p_filesz) > 0 &&
	    capsize <= 16 * sizeof (*cap)) {
		const uint_t ncaps = capsize / sizeof (*cap);
		Cap *cp;

		cap = kmem_alloc(capsize, KM_SLEEP);
		if ((error = vn_rdwr(UIO_READ, vp, (caddr_t)cap,
		    (ssize_t)capsize, (offset_t)capphdr->p_offset,
		    UIO_SYSSPACE, 0, (rlim64_t)0, CRED(), NULL)) != 0) {
			uprintf("%s: Cannot read capabilities section\n",
			    exec_file);
			goto out;
		}
		for (cp = cap; cp < cap + ncaps; cp++) {
			if (cp->c_tag == CA_SUNW_SF_1 &&
			    (cp->c_un.c_val & SF1_SUNW_ADDR32)) {
				if (args->to_model == DATAMODEL_LP64)
					args->addr32 = 1;
				break;
			}
		}
	}

	aux = bigwad->elfargs;
	/*
	 * Move args to the user's stack.
	 * This can fill in the AT_SUN_PLATFORM, AT_SUN_EXECNAME and AT_RANDOM
	 * aux entries.
	 */
	if ((error = exec_args(uap, args, idatap, (void **)&aux)) != 0) {
		if (error == -1) {
			error = ENOEXEC;
			goto bad;
		}
		goto out;
	}
	/* we're single threaded after this point */

	/*
	 * If this is an ET_DYN executable (shared object),
	 * determine its memory size so that mapelfexec() can load it.
	 */
	if (ehdrp->e_type == ET_DYN)
		len = elfsize(ehdrp, nphdrs, phdrbase, NULL);
	else
		len = 0;

	dtrphdr = NULL;

	error = mapelfexec(vp, ehdrp, nphdrs, phdrbase, &uphdr, &intphdr,
	    &stphdr, &dtrphdr, dataphdrp, &bssbase, &brkbase, &voffset, NULL,
	    len, execsz, &brksize);
<<<<<<< HEAD
=======

>>>>>>> 4e18e297
	/*
	 * Our uphdr has been dynamically allocated if (and only if) its
	 * program header flags are clear.  To avoid leaks, this must be
	 * checked regardless of whether mapelfexec() emitted an error.
	 */
	dynuphdr = (uphdr != NULL && uphdr->p_flags == 0);

<<<<<<< HEAD
	if (error != 0) {
=======
	if (error != 0)
>>>>>>> 4e18e297
		goto bad;
	}

	if (uphdr != NULL && intphdr == NULL)
		goto bad;

	if (dtrphdr != NULL && dtrace_safe_phdr(dtrphdr, args, voffset) != 0) {
		uprintf("%s: Bad DTrace phdr in %s\n", exec_file, exec_file);
		goto bad;
	}

	if (intphdr != NULL) {
		size_t		len;
		uintptr_t	lddata;
		char		*p;
		struct vnode	*nvp;

		dlnsize = intphdr->p_filesz + nsize;

		/*
		 * Make sure none of the component pieces of dlnsize result in
		 * an oversized or zeroed result.
		 */
		if (intphdr->p_filesz > MAXPATHLEN || dlnsize > MAXPATHLEN ||
		    dlnsize == 0 || dlnsize < intphdr->p_filesz) {
			goto bad;
		}
<<<<<<< HEAD

		if (nsize != 0) {
			bcopy(args->brand_nroot, dlnp, nsize - 1);
			dlnp[nsize - 1] = '/';
		}
=======
>>>>>>> 4e18e297

		/*
		 * Read in "interpreter" pathname.
		 */
<<<<<<< HEAD
		if ((error = vn_rdwr(UIO_READ, vp, dlnp + nsize,
=======
		if ((error = vn_rdwr(UIO_READ, vp, dlnp,
>>>>>>> 4e18e297
		    (ssize_t)intphdr->p_filesz, (offset_t)intphdr->p_offset,
		    UIO_SYSSPACE, 0, (rlim64_t)0, CRED(), &resid)) != 0) {
			uprintf("%s: Cannot obtain interpreter pathname\n",
			    exec_file);
			goto bad;
		}

		if (resid != 0 || dlnp[dlnsize - 1] != '\0')
			goto bad;

		/*
		 * Search for '$ORIGIN' token in interpreter path.
		 * If found, expand it.
		 */
		for (p = dlnp; p = strchr(p, '$'); ) {
			uint_t	len, curlen;
			char	*_ptr;

			if (strncmp(++p, ORIGIN_STR, ORIGIN_STR_SIZE))
				continue;

			/*
			 * We don't support $ORIGIN on setid programs to close
			 * a potential attack vector.
			 */
			if ((setid & EXECSETID_SETID) != 0) {
				error = ENOEXEC;
				goto bad;
			}

			curlen = 0;
			len = p - dlnp - 1;
			if (len) {
				bcopy(dlnp, pathbufp, len);
				curlen += len;
			}
			if (_ptr = strrchr(args->pathname, '/')) {
				len = _ptr - args->pathname;
				if ((curlen + len) > MAXPATHLEN)
					break;

				bcopy(args->pathname, &pathbufp[curlen], len);
				curlen += len;
			} else {
				/*
				 * executable is a basename found in the
				 * current directory.  So - just substitue
				 * '.' for ORIGIN.
				 */
				pathbufp[curlen] = '.';
				curlen++;
			}
			p += ORIGIN_STR_SIZE;
			len = strlen(p);

			if ((curlen + len) > MAXPATHLEN)
				break;
			bcopy(p, &pathbufp[curlen], len);
			curlen += len;
			pathbufp[curlen++] = '\0';
			bcopy(pathbufp, dlnp, curlen);
		}

		/*
		 * /usr/lib/ld.so.1 is known to be a symlink to /lib/ld.so.1
		 * (and /usr/lib/64/ld.so.1 is a symlink to /lib/64/ld.so.1).
		 * Just in case /usr is not mounted, change it now.
		 */
		if (strcmp(dlnp, USR_LIB_RTLD) == 0)
			dlnp += 4;
		error = lookupname(dlnp, UIO_SYSSPACE, FOLLOW, NULLVPP, &nvp);
		if (error && dlnp != bigwad->dl_name) {
			/* new kernel, old user-level */
			error = lookupname(dlnp -= 4, UIO_SYSSPACE, FOLLOW,
			    NULLVPP, &nvp);
		}
		if (error) {
			uprintf("%s: Cannot find %s\n", exec_file, dlnp);
			goto bad;
		}

		/*
		 * Setup the "aux" vector.
		 */
		if (uphdr) {
			if (ehdrp->e_type == ET_DYN) {
				/* don't use the first page */
				bigwad->exenv.ex_brkbase = (caddr_t)PAGESIZE;
				bigwad->exenv.ex_bssbase = (caddr_t)PAGESIZE;
			} else {
				bigwad->exenv.ex_bssbase = bssbase;
				bigwad->exenv.ex_brkbase = brkbase;
			}
			bigwad->exenv.ex_brksize = brksize;
			bigwad->exenv.ex_magic = elfmagic;
			bigwad->exenv.ex_vp = vp;
			setexecenv(&bigwad->exenv);

			ADDAUX(aux, AT_PHDR, uphdr->p_vaddr + voffset)
			ADDAUX(aux, AT_PHENT, ehdrp->e_phentsize)
			ADDAUX(aux, AT_PHNUM, nphdrs)
			ADDAUX(aux, AT_ENTRY, ehdrp->e_entry + voffset)
		} else {
			if ((error = execopen(&vp, &fd)) != 0) {
				VN_RELE(nvp);
				goto bad;
			}

			ADDAUX(aux, AT_EXECFD, fd)
		}

		if ((error = execpermissions(nvp, &bigwad->vattr, args)) != 0) {
			VN_RELE(nvp);
			uprintf("%s: Cannot execute %s\n", exec_file, dlnp);
			goto bad;
		}

		/*
		 * Now obtain the ELF header along with the entire program
		 * header contained in "nvp".
		 */
		kmem_free(phdrbase, phdrsize);
		phdrbase = NULL;
		if ((error = getelfhead(nvp, CRED(), ehdrp, &nshdrs,
		    &shstrndx, &nphdrs)) != 0 ||
		    (error = getelfphdr(nvp, CRED(), ehdrp, nphdrs, &phdrbase,
		    &phdrsize)) != 0) {
			VN_RELE(nvp);
			uprintf("%s: Cannot read %s\n", exec_file, dlnp);
			goto bad;
		}

		/*
		 * Determine memory size of the "interpreter's" loadable
		 * sections.  This size is then used to obtain the virtual
		 * address of a hole, in the user's address space, large
		 * enough to map the "interpreter".
		 */
		if ((len = elfsize(ehdrp, nphdrs, phdrbase, &lddata)) == 0) {
			VN_RELE(nvp);
			uprintf("%s: Nothing to load in %s\n", exec_file, dlnp);
			goto bad;
		}

		dtrphdr = NULL;

		error = mapelfexec(nvp, ehdrp, nphdrs, phdrbase, NULL, &junk,
		    &junk, &dtrphdr, NULL, NULL, NULL, &voffset, NULL, len,
		    execsz, NULL);

		if (error || junk != NULL) {
			VN_RELE(nvp);
			uprintf("%s: Cannot map %s\n", exec_file, dlnp);
			goto bad;
		}

		/*
		 * We use the DTrace program header to initialize the
		 * architecture-specific user per-LWP location. The dtrace
		 * fasttrap provider requires ready access to per-LWP scratch
		 * space. We assume that there is only one such program header
		 * in the interpreter.
		 */
		if (dtrphdr != NULL &&
		    dtrace_safe_phdr(dtrphdr, args, voffset) != 0) {
			VN_RELE(nvp);
			uprintf("%s: Bad DTrace phdr in %s\n", exec_file, dlnp);
			goto bad;
		}

		VN_RELE(nvp);
		ADDAUX(aux, AT_SUN_LDDATA, voffset + lddata)
	}

	if (hasauxv) {
		int auxf = AF_SUN_HWCAPVERIFY;
#if defined(__amd64)
		size_t fpsize;
		int fptype;
#endif /* defined(__amd64) */

		/*
		 * Note: AT_SUN_PLATFORM, AT_SUN_EXECNAME and AT_RANDOM were
		 * filled in via exec_args()
		 */
		ADDAUX(aux, AT_BASE, voffset)
		ADDAUX(aux, AT_FLAGS, at_flags)
		ADDAUX(aux, AT_PAGESZ, PAGESIZE)
		/*
		 * Linker flags. (security)
		 * p_flag not yet set at this time.
		 * We rely on gexec() to provide us with the information.
		 * If the application is set-uid but this is not reflected
		 * in a mismatch between real/effective uids/gids, then
		 * don't treat this as a set-uid exec.  So we care about
		 * the EXECSETID_UGIDS flag but not the ...SETID flag.
		 */
		if ((setid &= ~EXECSETID_SETID) != 0)
			auxf |= AF_SUN_SETUGID;

		/*
		 * If we're running a native process from within a branded
		 * zone under pfexec then we clear the AF_SUN_SETUGID flag so
		 * that the native ld.so.1 is able to link with the native
		 * libraries instead of using the brand libraries that are
		 * installed in the zone.  We only do this for processes
		 * which we trust because we see they are already running
		 * under pfexec (where uid != euid).  This prevents a
		 * malicious user within the zone from crafting a wrapper to
		 * run native suid commands with unsecure libraries interposed.
		 */
		if ((*brand_action == EBA_NATIVE) && (PROC_IS_BRANDED(p) &&
		    (setid &= ~EXECSETID_SETID) != 0))
			auxf &= ~AF_SUN_SETUGID;

		/*
		 * Record the user addr of the auxflags aux vector entry
		 * since brands may optionally want to manipulate this field.
		 */
		args->auxp_auxflags =
		    (char *)((char *)args->stackend +
		    ((char *)&aux->a_type -
		    (char *)bigwad->elfargs));
		ADDAUX(aux, AT_SUN_AUXFLAGS, auxf);

		/*
		 * Record information about the real and effective user and
		 * group IDs.
		 */
		if (cred != NULL) {
			ADDAUX(aux, AT_SUN_UID, crgetuid(cred));
			ADDAUX(aux, AT_SUN_RUID, crgetruid(cred));
			ADDAUX(aux, AT_SUN_GID, crgetgid(cred));
			ADDAUX(aux, AT_SUN_RGID, crgetrgid(cred));
		}

		/*
		 * Hardware capability flag word (performance hints)
		 * Used for choosing faster library routines.
		 * (Potentially different between 32-bit and 64-bit ABIs)
		 */
		if (args->to_model == DATAMODEL_NATIVE) {
			ADDAUX(aux, AT_SUN_HWCAP, auxv_hwcap)
			ADDAUX(aux, AT_SUN_HWCAP2, auxv_hwcap_2)
			ADDAUX(aux, AT_SUN_HWCAP3, auxv_hwcap_3)
		} else {
			ADDAUX(aux, AT_SUN_HWCAP, auxv_hwcap32)
			ADDAUX(aux, AT_SUN_HWCAP2, auxv_hwcap32_2)
			ADDAUX(aux, AT_SUN_HWCAP3, auxv_hwcap32_3)
		}

		if (branded) {
			/*
			 * Reserve space for the brand-private aux vectors,
			 * and record the user addr of that space.
			 */
			args->auxp_brand =
			    (char *)((char *)args->stackend +
			    ((char *)&aux->a_type -
			    (char *)bigwad->elfargs));
			ADDAUX(aux, AT_SUN_BRAND_AUX1, 0)
			ADDAUX(aux, AT_SUN_BRAND_AUX2, 0)
			ADDAUX(aux, AT_SUN_BRAND_AUX3, 0)
			ADDAUX(aux, AT_SUN_BRAND_AUX4, 0)
		}

		/*
		 * Add the comm page auxv entry, mapping it in if needed. Also
		 * take care of the FPU entries.
		 */
#if defined(__amd64)
		if (args->commpage != (uintptr_t)NULL ||
		    (args->commpage = (uintptr_t)comm_page_mapin()) !=
		    (uintptr_t)NULL) {
			ADDAUX(aux, AT_SUN_COMMPAGE, args->commpage)
		} else {
			/*
			 * If the comm page cannot be mapped, pad out the auxv
			 * to satisfy later size checks.
			 */
			ADDAUX(aux, AT_NULL, 0)
		}

		fptype = AT_386_FPINFO_NONE;
		fpu_auxv_info(&fptype, &fpsize);
		if (fptype != AT_386_FPINFO_NONE) {
			ADDAUX(aux, AT_SUN_FPTYPE, fptype)
			ADDAUX(aux, AT_SUN_FPSIZE, fpsize)
		} else {
			ADDAUX(aux, AT_NULL, 0)
			ADDAUX(aux, AT_NULL, 0)
		}
#endif /* defined(__amd64) */

		ADDAUX(aux, AT_NULL, 0)
		postfixsize = (uintptr_t)aux - (uintptr_t)bigwad->elfargs;

		/*
		 * We make assumptions above when we determine how many aux
		 * vector entries we will be adding. However, if we have an
		 * invalid elf file, it is possible that mapelfexec might
		 * behave differently (but not return an error), in which case
		 * the number of aux entries we actually add will be different.
		 * We detect that now and error out.
		 */
		if (postfixsize != args->auxsize) {
			DTRACE_PROBE2(elfexec_badaux, size_t, postfixsize,
			    size_t, args->auxsize);
			goto bad;
		}
		ASSERT(postfixsize <= __KERN_NAUXV_IMPL * sizeof (aux_entry_t));
	}

	/*
	 * For the 64-bit kernel, the limit is big enough that rounding it up
	 * to a page can overflow the 64-bit limit, so we check for btopr()
	 * overflowing here by comparing it with the unrounded limit in pages.
	 * If it hasn't overflowed, compare the exec size with the rounded up
	 * limit in pages.  Otherwise, just compare with the unrounded limit.
	 */
	limit = btop(p->p_vmem_ctl);
	roundlimit = btopr(p->p_vmem_ctl);
	if ((roundlimit > limit && *execsz > roundlimit) ||
	    (roundlimit < limit && *execsz > limit)) {
		mutex_enter(&p->p_lock);
		(void) rctl_action(rctlproc_legacy[RLIMIT_VMEM], p->p_rctls, p,
		    RCA_SAFE);
		mutex_exit(&p->p_lock);
		error = ENOMEM;
		goto bad;
	}

	bzero(up->u_auxv, sizeof (up->u_auxv));
	up->u_commpagep = args->commpage;
	if (postfixsize) {
		size_t num_auxv;

		/*
		 * Copy the aux vector to the user stack.
		 */
		error = execpoststack(args, bigwad->elfargs, postfixsize);
		if (error)
			goto bad;

		/*
		 * Copy auxv to the process's user structure for use by /proc.
		 * If this is a branded process, the brand's exec routine will
		 * copy it's private entries to the user structure later. It
		 * relies on the fact that the blank entries are at the end.
		 */
		num_auxv = postfixsize / sizeof (aux_entry_t);
		ASSERT(num_auxv <= sizeof (up->u_auxv) / sizeof (auxv_t));
		aux = bigwad->elfargs;
		for (i = 0; i < num_auxv; i++) {
			up->u_auxv[i].a_type = aux[i].a_type;
			up->u_auxv[i].a_un.a_val = (aux_val_t)aux[i].a_un.a_val;
		}
	}

	/*
	 * Pass back the starting address so we can set the program counter.
	 */
	args->entry = (uintptr_t)(ehdrp->e_entry + voffset);

	if (!uphdr) {
		if (ehdrp->e_type == ET_DYN) {
			/*
			 * If we are executing a shared library which doesn't
			 * have a interpreter (probably ld.so.1) then
			 * we don't set the brkbase now.  Instead we
			 * delay it's setting until the first call
			 * via grow.c::brk().  This permits ld.so.1 to
			 * initialize brkbase to the tail of the executable it
			 * loads (which is where it needs to be).
			 */
			bigwad->exenv.ex_brkbase = (caddr_t)0;
			bigwad->exenv.ex_bssbase = (caddr_t)0;
			bigwad->exenv.ex_brksize = 0;
		} else {
			bigwad->exenv.ex_brkbase = brkbase;
			bigwad->exenv.ex_bssbase = bssbase;
			bigwad->exenv.ex_brksize = brksize;
		}
		bigwad->exenv.ex_magic = elfmagic;
		bigwad->exenv.ex_vp = vp;
		setexecenv(&bigwad->exenv);
	}

	ASSERT(error == 0);
	goto out;

bad:
	if (fd != -1)		/* did we open the a.out yet */
		(void) execclose(fd);

	psignal(p, SIGKILL);

	if (error == 0)
		error = ENOEXEC;
out:
	if (dynuphdr)
		kmem_free(uphdr, sizeof (Phdr));
	if (phdrbase != NULL)
		kmem_free(phdrbase, phdrsize);
	if (cap != NULL)
		kmem_free(cap, capsize);
	kmem_free(bigwad, sizeof (struct bigwad));
	return (error);
}

/*
 * Compute the memory size requirement for the ELF file.
 */
static size_t
elfsize(const Ehdr *ehdrp, uint_t nphdrs, const caddr_t phdrbase,
    uintptr_t *lddata)
{
	const Phdr *phdrp = (Phdr *)phdrbase;
	const uint_t hsize = ehdrp->e_phentsize;
	boolean_t dfirst = B_TRUE;
	uintptr_t loaddr = UINTPTR_MAX;
	uintptr_t hiaddr = 0;
	uint_t i;

	for (i = nphdrs; i > 0; i--) {
		if (phdrp->p_type == PT_LOAD) {
			const uintptr_t lo = phdrp->p_vaddr;
			const uintptr_t hi = lo + phdrp->p_memsz;

			loaddr = MIN(lo, loaddr);
			hiaddr = MAX(hi, hiaddr);

			/*
			 * save the address of the first data segment
			 * of a object - used for the AT_SUNW_LDDATA
			 * aux entry.
			 */
			if ((lddata != NULL) && dfirst &&
			    (phdrp->p_flags & PF_W)) {
				*lddata = lo;
				dfirst = B_FALSE;
			}
		}
		phdrp = (Phdr *)((caddr_t)phdrp + hsize);
	}

	if (hiaddr <= loaddr) {
		/* No non-zero PT_LOAD segment found */
		return (0);
	}

	return (roundup(hiaddr - (loaddr & PAGEMASK), PAGESIZE));
}

/*
 * Read in the ELF header and program header table.
 * SUSV3 requires:
 *	ENOEXEC	File format is not recognized
 *	EINVAL	Format recognized but execution not supported
 */
static int
getelfhead(vnode_t *vp, cred_t *credp, Ehdr *ehdr, uint_t *nshdrs,
    uint_t *shstrndx, uint_t *nphdrs)
{
	int error;
	ssize_t resid;

	/*
	 * We got here by the first two bytes in ident,
	 * now read the entire ELF header.
	 */
	if ((error = vn_rdwr(UIO_READ, vp, (caddr_t)ehdr, sizeof (Ehdr),
	    (offset_t)0, UIO_SYSSPACE, 0, (rlim64_t)0, credp, &resid)) != 0) {
		return (error);
	}

	/*
	 * Since a separate version is compiled for handling 32-bit and
	 * 64-bit ELF executables on a 64-bit kernel, the 64-bit version
	 * doesn't need to be able to deal with 32-bit ELF files.
	 */
	if (resid != 0 ||
	    ehdr->e_ident[EI_MAG2] != ELFMAG2 ||
	    ehdr->e_ident[EI_MAG3] != ELFMAG3) {
		return (ENOEXEC);
	}

	if ((ehdr->e_type != ET_EXEC && ehdr->e_type != ET_DYN) ||
#if defined(_ILP32) || defined(_ELF32_COMPAT)
	    ehdr->e_ident[EI_CLASS] != ELFCLASS32 ||
#else
	    ehdr->e_ident[EI_CLASS] != ELFCLASS64 ||
#endif
	    !elfheadcheck(ehdr->e_ident[EI_DATA], ehdr->e_machine,
	    ehdr->e_flags)) {
		return (EINVAL);
	}

	*nshdrs = ehdr->e_shnum;
	*shstrndx = ehdr->e_shstrndx;
	*nphdrs = ehdr->e_phnum;

	/*
	 * If e_shnum, e_shstrndx, or e_phnum is its sentinel value, we need
	 * to read in the section header at index zero to access the true
	 * values for those fields.
	 */
	if ((*nshdrs == 0 && ehdr->e_shoff != 0) ||
	    *shstrndx == SHN_XINDEX || *nphdrs == PN_XNUM) {
		Shdr shdr;

		if (ehdr->e_shoff == 0)
			return (EINVAL);

		if ((error = vn_rdwr(UIO_READ, vp, (caddr_t)&shdr,
		    sizeof (shdr), (offset_t)ehdr->e_shoff, UIO_SYSSPACE, 0,
<<<<<<< HEAD
		    (rlim64_t)0, credp, NULL)) != 0)
=======
		    (rlim64_t)0, credp, NULL)) != 0) {
>>>>>>> 4e18e297
			return (error);
		}

		if (*nshdrs == 0)
			*nshdrs = shdr.sh_size;
		if (*shstrndx == SHN_XINDEX)
			*shstrndx = shdr.sh_link;
		if (*nphdrs == PN_XNUM && shdr.sh_info != 0)
			*nphdrs = shdr.sh_info;
	}

	return (0);
}

/*
 * We use members through p_flags on 32-bit files and p_memsz on 64-bit files,
 * so e_phentsize must be at least large enough to include those members.
 */
#if !defined(_LP64) || defined(_ELF32_COMPAT)
#define	MINPHENTSZ	(offsetof(Phdr, p_flags) + \
			sizeof (((Phdr *)NULL)->p_flags))
#else
#define	MINPHENTSZ	(offsetof(Phdr, p_memsz) + \
			sizeof (((Phdr *)NULL)->p_memsz))
#endif

static int
getelfphdr(vnode_t *vp, cred_t *credp, const Ehdr *ehdr, uint_t nphdrs,
    caddr_t *phbasep, size_t *phsizep)
{
	int err;

	/*
	 * Ensure that e_phentsize is large enough for required fields to be
	 * accessible and will maintain 8-byte alignment.
	 */
	if (ehdr->e_phentsize < MINPHENTSZ || (ehdr->e_phentsize & 3))
		return (EINVAL);

	*phsizep = nphdrs * ehdr->e_phentsize;

	if (*phsizep > sizeof (Phdr) * elf_nphdr_max) {
		if ((*phbasep = kmem_alloc(*phsizep, KM_NOSLEEP)) == NULL)
			return (ENOMEM);
	} else {
		*phbasep = kmem_alloc(*phsizep, KM_SLEEP);
	}

	if ((err = vn_rdwr(UIO_READ, vp, *phbasep, (ssize_t)*phsizep,
	    (offset_t)ehdr->e_phoff, UIO_SYSSPACE, 0, (rlim64_t)0,
	    credp, NULL)) != 0) {
		kmem_free(*phbasep, *phsizep);
		*phbasep = NULL;
		return (err);
	}

	return (0);
}

#define	MINSHDRSZ	(offsetof(Shdr, sh_entsize) + \
			sizeof (((Shdr *)NULL)->sh_entsize))

static int
getelfshdr(vnode_t *vp, cred_t *credp, const Ehdr *ehdr, uint_t nshdrs,
    uint_t shstrndx, caddr_t *shbasep, size_t *shsizep, char **shstrbasep,
    size_t *shstrsizep)
{
	int err;
	Shdr *shdr;

	/*
	 * Since we're going to be using e_shentsize to iterate down the
	 * array of section headers, it must be 8-byte aligned or else
	 * a we might cause a misaligned access. We use all members through
	 * sh_entsize (on both 32- and 64-bit ELF files) so e_shentsize
	 * must be at least large enough to include that member. The index
	 * of the string table section must also be valid.
	 */
	if (ehdr->e_shentsize < MINSHDRSZ || (ehdr->e_shentsize & 3) ||
<<<<<<< HEAD
	    nshdrs == 0 || shstrndx >= nshdrs)
=======
	    nshdrs == 0 || shstrndx >= nshdrs) {
>>>>>>> 4e18e297
		return (EINVAL);
	}

	*shsizep = nshdrs * ehdr->e_shentsize;

	if (*shsizep > sizeof (Shdr) * elf_nshdr_max) {
		if ((*shbasep = kmem_alloc(*shsizep, KM_NOSLEEP)) == NULL)
			return (ENOMEM);
	} else {
		*shbasep = kmem_alloc(*shsizep, KM_SLEEP);
	}

	if ((err = vn_rdwr(UIO_READ, vp, *shbasep, (ssize_t)*shsizep,
	    (offset_t)ehdr->e_shoff, UIO_SYSSPACE, 0, (rlim64_t)0,
	    credp, NULL)) != 0) {
		kmem_free(*shbasep, *shsizep);
		return (err);
	}

	/*
	 * Grab the section string table.  Walking through the shdrs is
	 * pointless if their names cannot be interrogated.
	 */
	shdr = (Shdr *)(*shbasep + shstrndx * ehdr->e_shentsize);
	if ((*shstrsizep = shdr->sh_size) == 0) {
		kmem_free(*shbasep, *shsizep);
		return (EINVAL);
	}

	if (*shstrsizep > elf_shstrtab_max) {
		if ((*shstrbasep = kmem_alloc(*shstrsizep,
		    KM_NOSLEEP)) == NULL) {
			kmem_free(*shbasep, *shsizep);
			return (ENOMEM);
		}
	} else {
		*shstrbasep = kmem_alloc(*shstrsizep, KM_SLEEP);
	}

	if ((err = vn_rdwr(UIO_READ, vp, *shstrbasep, (ssize_t)*shstrsizep,
	    (offset_t)shdr->sh_offset, UIO_SYSSPACE, 0, (rlim64_t)0,
	    credp, NULL)) != 0) {
		kmem_free(*shbasep, *shsizep);
		kmem_free(*shstrbasep, *shstrsizep);
		return (err);
	}

	/*
	 * Make sure the strtab is null-terminated to make sure we
	 * don't run off the end of the table.
	 */
	(*shstrbasep)[*shstrsizep - 1] = '\0';

	return (0);
}

<<<<<<< HEAD

=======
>>>>>>> 4e18e297
int
elfreadhdr(vnode_t *vp, cred_t *credp, Ehdr *ehdrp, uint_t *nphdrs,
    caddr_t *phbasep, size_t *phsizep)
{
	int error;
	uint_t nshdrs, shstrndx;

	if ((error = getelfhead(vp, credp, ehdrp, &nshdrs, &shstrndx,
	    nphdrs)) != 0 ||
	    (error = getelfphdr(vp, credp, ehdrp, *nphdrs, phbasep,
	    phsizep)) != 0) {
		return (error);
	}
	return (0);
}

<<<<<<< HEAD

=======
>>>>>>> 4e18e297
static int
mapelfexec(
	vnode_t *vp,
	Ehdr *ehdr,
	uint_t nphdrs,
	caddr_t phdrbase,
	Phdr **uphdr,
	Phdr **intphdr,
	Phdr **stphdr,
	Phdr **dtphdr,
	Phdr *dataphdrp,
	caddr_t *bssbase,
	caddr_t *brkbase,
	intptr_t *voffset,
	uintptr_t *minaddrp,
	size_t len,
	size_t *execsz,
	size_t *brksize)
{
	Phdr *phdr;
<<<<<<< HEAD
	int error, page, prot, lastprot = 0;
=======
	int error, page, prot;
>>>>>>> 4e18e297
	caddr_t addr = NULL;
	caddr_t minaddr = (caddr_t)UINTPTR_MAX;
	uint_t i;
	size_t zfodsz, memsz;
	boolean_t ptload = B_FALSE;
	off_t offset;
	const uint_t hsize = ehdr->e_phentsize;
<<<<<<< HEAD
	uintptr_t lastaddr = 0;
=======
>>>>>>> 4e18e297
	extern int use_brk_lpg;

	if (ehdr->e_type == ET_DYN) {
		caddr_t vaddr;
		secflagset_t flags = 0;
		/*
		 * Obtain the virtual address of a hole in the
		 * address space to map the "interpreter".
		 */
		if (secflag_enabled(curproc, PROC_SEC_ASLR))
			flags |= _MAP_RANDOMIZE;

		map_addr(&addr, len, (offset_t)0, 1, flags);
		if (addr == NULL)
			return (ENOMEM);

		/*
		 * Despite the fact that mmapobj(2) refuses to load them, we
		 * need to support executing ET_DYN objects that have a
		 * non-NULL p_vaddr.  When found in the wild, these objects
		 * are likely to be due to an old (and largely obviated) Linux
		 * facility, prelink(8), that rewrites shared objects to
		 * prefer specific (disjoint) virtual address ranges.  (Yes,
		 * this is putatively for performance -- and yes, it has
		 * limited applicability, many edge conditions and grisly
		 * failure modes; even for Linux, it's insane.)  As ELF
		 * mandates that the PT_LOAD segments be in p_vaddr order, we
		 * find the lowest p_vaddr by finding the first PT_LOAD
		 * segment.
		 */
		phdr = (Phdr *)phdrbase;
		for (i = nphdrs; i > 0; i--) {
			if (phdr->p_type == PT_LOAD) {
				addr = (caddr_t)(uintptr_t)phdr->p_vaddr;
				break;
			}
			phdr = (Phdr *)((caddr_t)phdr + hsize);
		}

		/*
		 * We have a non-zero p_vaddr in the first PT_LOAD segment --
		 * presumably because we're directly executing a prelink(8)'d
		 * ld-linux.so.  While we could correctly execute such an
		 * object without locating it at its desired p_vaddr (it is,
		 * after all, still relocatable), our inner antiquarian
		 * derives a perverse pleasure in accommodating the steampunk
		 * prelink(8) contraption -- goggles on!
		 */
		if ((vaddr = addr) != NULL) {
			if (as_gap(curproc->p_as, len, &addr, &len,
			    AH_LO, NULL) == -1 || addr != vaddr) {
				addr = NULL;
			}
		}

		if (addr == NULL) {
			/*
			 * We either have a NULL p_vaddr (the common case, by
			 * many orders of magnitude) or we have a non-NULL
			 * p_vaddr and we were unable to obtain the specified
			 * VA range (presumably because it's an illegal
			 * address).  Either way, obtain an address in which
			 * to map the interpreter.
			 */
			map_addr(&addr, len, (offset_t)0, 1, 0);
			if (addr == NULL)
				return (ENOMEM);
		}

		/*
		 * Our voffset is the difference between where we landed and
		 * where we wanted to be.
		 */
		*voffset = (uintptr_t)addr - (uintptr_t)vaddr;
	} else {
		*voffset = 0;
	}

	phdr = (Phdr *)phdrbase;
	for (i = nphdrs; i > 0; i--) {
		switch (phdr->p_type) {
		case PT_LOAD:
			ptload = B_TRUE;
			prot = PROT_USER;
			if (phdr->p_flags & PF_R)
				prot |= PROT_READ;
			if (phdr->p_flags & PF_W)
				prot |= PROT_WRITE;
			if (phdr->p_flags & PF_X)
				prot |= PROT_EXEC;

			addr = (caddr_t)((uintptr_t)phdr->p_vaddr + *voffset);

<<<<<<< HEAD
			if ((*intphdr != NULL) && uphdr != NULL &&
			    (*uphdr == NULL)) {
=======
			if (*intphdr != NULL && uphdr != NULL &&
			    *uphdr == NULL) {
>>>>>>> 4e18e297
				/*
				 * The PT_PHDR program header is, strictly
				 * speaking, optional.  If we find that this
				 * is missing, we will determine the location
				 * of the program headers based on the address
				 * of the lowest PT_LOAD segment (namely, this
				 * one):  we subtract the p_offset to get to
				 * the ELF header and then add back the program
				 * header offset to get to the program headers.
				 * We then cons up a Phdr that corresponds to
				 * the (missing) PT_PHDR, setting the flags
				 * to 0 to denote that this is artificial and
				 * should (must) be freed by the caller.
				 */
				Phdr *cons;

				cons = kmem_zalloc(sizeof (Phdr), KM_SLEEP);

				cons->p_flags = 0;
				cons->p_type = PT_PHDR;
				cons->p_vaddr = ((uintptr_t)addr -
				    phdr->p_offset) + ehdr->e_phoff;

				*uphdr = cons;
			}

			/*
			 * The ELF spec dictates that p_filesz may not be
			 * larger than p_memsz in PT_LOAD segments.
			 */
			if (phdr->p_filesz > phdr->p_memsz) {
				error = EINVAL;
				goto bad;
			}

			/*
			 * Keep track of the segment with the lowest starting
			 * address.
			 */
			if (addr < minaddr)
				minaddr = addr;
<<<<<<< HEAD

			/*
			 * Segments need not correspond to page boundaries:
			 * they are permitted to share a page.  If two PT_LOAD
			 * segments share the same page, and the permissions
			 * of the segments differ, the behavior is historically
			 * that the permissions of the latter segment are used
			 * for the page that the two segments share.  This is
			 * also historically a non-issue:  binaries generated
			 * by most anything will make sure that two PT_LOAD
			 * segments with differing permissions don't actually
			 * share any pages.  However, there exist some crazy
			 * things out there (including at least an obscure
			 * Portuguese teaching language called G-Portugol) that
			 * actually do the wrong thing and expect it to work:
			 * they have a segment with execute permission share
			 * a page with a subsequent segment that does not
			 * have execute permissions and expect the resulting
			 * shared page to in fact be executable.  To accommodate
			 * such broken link editors, we take advantage of a
			 * latitude explicitly granted to the loader:  it is
			 * permitted to make _any_ PT_LOAD segment executable
			 * (provided that it is readable or writable).  If we
			 * see that we're sharing a page and that the previous
			 * page was executable, we will add execute permissions
			 * to our segment.
			 */
			if (btop(lastaddr) == btop((uintptr_t)addr) &&
			    (phdr->p_flags & (PF_R | PF_W)) &&
			    (lastprot & PROT_EXEC)) {
				prot |= PROT_EXEC;
			}

			lastaddr = (uintptr_t)addr + phdr->p_filesz;
			lastprot = prot;
=======
>>>>>>> 4e18e297

			zfodsz = (size_t)phdr->p_memsz - phdr->p_filesz;

			offset = phdr->p_offset;
			if (((uintptr_t)offset & PAGEOFFSET) ==
			    ((uintptr_t)addr & PAGEOFFSET) &&
			    (!(vp->v_flag & VNOMAP))) {
				page = 1;
			} else {
				page = 0;
			}

			/*
			 * Set the heap pagesize for OOB when the bss size
			 * is known and use_brk_lpg is not 0.
			 */
			if (brksize != NULL && use_brk_lpg &&
			    zfodsz != 0 && phdr == dataphdrp &&
			    (prot & PROT_WRITE)) {
				const size_t tlen = P2NPHASE((uintptr_t)addr +
				    phdr->p_filesz, PAGESIZE);

				if (zfodsz > tlen) {
					const caddr_t taddr = addr +
					    phdr->p_filesz + tlen;

					/*
					 * Since a hole in the AS large enough
					 * for this object as calculated by
					 * elfsize() is available, we do not
					 * need to fear overflow for 'taddr'.
					 */
					curproc->p_brkpageszc =
					    page_szc(map_pgsz(MAPPGSZ_HEAP,
					    curproc, taddr, zfodsz - tlen, 0));
				}
			}

			if (curproc->p_brkpageszc != 0 && phdr == dataphdrp &&
			    (prot & PROT_WRITE)) {
				uint_t	szc = curproc->p_brkpageszc;
				size_t pgsz = page_get_pagesize(szc);
				caddr_t ebss = addr + phdr->p_memsz;
				/*
				 * If we need extra space to keep the BSS an
				 * integral number of pages in size, some of
				 * that space may fall beyond p_brkbase, so we
				 * need to set p_brksize to account for it
				 * being (logically) part of the brk.
				 */
				size_t extra_zfodsz;

				ASSERT(pgsz > PAGESIZE);

				extra_zfodsz = P2NPHASE((uintptr_t)ebss, pgsz);

				if (error = execmap(vp, addr, phdr->p_filesz,
				    zfodsz + extra_zfodsz, phdr->p_offset,
				    prot, page, szc))
					goto bad;
				if (brksize != NULL)
					*brksize = extra_zfodsz;
			} else {
				if (error = execmap(vp, addr, phdr->p_filesz,
				    zfodsz, phdr->p_offset, prot, page, 0))
					goto bad;
			}

			if (bssbase != NULL && addr >= *bssbase &&
			    phdr == dataphdrp) {
				*bssbase = addr + phdr->p_filesz;
			}
			if (brkbase != NULL && addr >= *brkbase) {
				*brkbase = addr + phdr->p_memsz;
			}

			memsz = btopr(phdr->p_memsz);
			if ((*execsz + memsz) < *execsz) {
				error = ENOMEM;
				goto bad;
			}
			*execsz += memsz;
			break;

		case PT_INTERP:
			/*
			 * The ELF specification is unequivocal about the
			 * PT_INTERP program header with respect to any PT_LOAD
			 * program header:  "If it is present, it must precede
			 * any loadable segment entry." Linux, however, makes
			 * no attempt to enforce this -- which has allowed some
			 * binary editing tools to get away with generating
			 * invalid ELF binaries in the respect that PT_INTERP
			 * occurs after the first PT_LOAD program header.  This
			 * is unfortunate (and of course, disappointing) but
			 * it's no worse than that: there is no reason that we
			 * can't process the PT_INTERP entry (if present) after
			 * one or more PT_LOAD entries.  We therefore
			 * deliberately do not check ptload here and always
			 * store dyphdr to be the PT_INTERP program header.
			 */
			*intphdr = phdr;
			break;

		case PT_SHLIB:
			*stphdr = phdr;
			break;

		case PT_PHDR:
			if (ptload || phdr->p_flags == 0)
				goto bad;

			if (uphdr != NULL)
				*uphdr = phdr;

			break;

		case PT_NULL:
		case PT_DYNAMIC:
		case PT_NOTE:
			break;

		case PT_SUNWDTRACE:
			if (dtphdr != NULL)
				*dtphdr = phdr;
			break;

		default:
			break;
		}
		phdr = (Phdr *)((caddr_t)phdr + hsize);
	}

	if (minaddrp != NULL) {
		ASSERT(minaddr != (caddr_t)UINTPTR_MAX);
		*minaddrp = (uintptr_t)minaddr;
	}

	if (brkbase != NULL && secflag_enabled(curproc, PROC_SEC_ASLR)) {
		size_t off;
		uintptr_t base = (uintptr_t)*brkbase;
		uintptr_t oend = base + *brksize;

		ASSERT(ISP2(aslr_max_brk_skew));

		(void) random_get_pseudo_bytes((uint8_t *)&off, sizeof (off));
		base += P2PHASE(off, aslr_max_brk_skew);
		base = P2ROUNDUP(base, PAGESIZE);
		*brkbase = (caddr_t)base;
		/*
		 * Above, we set *brksize to account for the possibility we
		 * had to grow the 'brk' in padding out the BSS to a page
		 * boundary.
		 *
		 * We now need to adjust that based on where we now are
		 * actually putting the brk.
		 */
		if (oend > base)
			*brksize = oend - base;
		else
			*brksize = 0;
	}

	return (0);
bad:
	if (error == 0)
		error = EINVAL;
	return (error);
}

int
elfnote(vnode_t *vp, offset_t *offsetp, int type, int descsz, void *desc,
    rlim64_t rlimit, cred_t *credp)
{
	Note note;
	int error;

	bzero(&note, sizeof (note));
	bcopy("CORE", note.name, 4);
	note.nhdr.n_type = type;
	/*
	 * The System V ABI states that n_namesz must be the length of the
	 * string that follows the Nhdr structure including the terminating
	 * null. The ABI also specifies that sufficient padding should be
	 * included so that the description that follows the name string
	 * begins on a 4- or 8-byte boundary for 32- and 64-bit binaries
	 * respectively. However, since this change was not made correctly
	 * at the time of the 64-bit port, both 32- and 64-bit binaries
	 * descriptions are only guaranteed to begin on a 4-byte boundary.
	 */
	note.nhdr.n_namesz = 5;
	note.nhdr.n_descsz = roundup(descsz, sizeof (Word));

	if (error = core_write(vp, UIO_SYSSPACE, *offsetp, &note,
	    sizeof (note), rlimit, credp))
		return (error);

	*offsetp += sizeof (note);

	if (error = core_write(vp, UIO_SYSSPACE, *offsetp, desc,
	    note.nhdr.n_descsz, rlimit, credp))
		return (error);

	*offsetp += note.nhdr.n_descsz;
	return (0);
}


/*
 * Copy the section data from one vnode to the section of another vnode.
 */
static void
elf_copy_scn(elf_core_ctx_t *ctx, const Shdr *src, vnode_t *src_vp, Shdr *dst)
{
	size_t n = src->sh_size;
	u_offset_t off = 0;
	const u_offset_t soff = src->sh_offset;
	const u_offset_t doff = ctx->ecc_doffset;
	void *buf = ctx->ecc_buf;
	vnode_t *dst_vp = ctx->ecc_vp;
	cred_t *credp = ctx->ecc_credp;

	/* Protect the copy loop below from overflow on the offsets */
	if (n > OFF_MAX || (n + soff) > OFF_MAX || (n + doff) > OFF_MAX ||
	    (n + soff) < n || (n + doff) < n) {
		dst->sh_size = 0;
		dst->sh_offset = 0;
		return;
	}

	while (n != 0) {
		const size_t len = MIN(ctx->ecc_bufsz, n);
		ssize_t resid;

		if (vn_rdwr(UIO_READ, src_vp, buf, (ssize_t)len,
		    (offset_t)(soff + off),
		    UIO_SYSSPACE, 0, (rlim64_t)0, credp, &resid) != 0 ||
		    resid >= len || resid < 0 ||
		    core_write(dst_vp, UIO_SYSSPACE, (offset_t)(doff + off),
		    buf, len - resid, ctx->ecc_rlimit, credp) != 0) {
			dst->sh_size = 0;
			dst->sh_offset = 0;
			return;
		}

		ASSERT(n >= len - resid);

		n -= len - resid;
		off += len - resid;
	}

	ctx->ecc_doffset += src->sh_size;
}

/*
<<<<<<< HEAD
 * The design of this check is intentional.
 * In particular, we want to capture any sections that begin with '.debug_' for
 * a few reasons:
 *
 * 1) Various revisions to the DWARF spec end up changing the set of section
 *    headers that exist. This ensures that we don't need to change the kernel
 *    to get a new version.
 *
 * 2) Other software uses .debug_ sections for things which aren't DWARF. This
 *    allows them to be captured as well.
 */
#define	IS_DEBUGSECTION(name) (strncmp(name, ".debug_", strlen(".debug_")) == 0)

/*
 * Walk sections for a given ELF object, counting (or copying) those of
 * interest (CTF, symtab, strtab, .debug_*).
 */
static uint_t
elf_process_obj_scns(elf_core_ctx_t *ctx, vnode_t *mvp, caddr_t saddr,
    Shdr *v, uint_t idx, uint_t remain, shstrtab_t *shstrtab, int *errp)
{
	Ehdr ehdr;
	const core_content_t content = ctx->ecc_content;
	cred_t *credp = ctx->ecc_credp;
	Shdr *ctf = NULL, *symtab = NULL, *strtab = NULL;
	uintptr_t off = 0;
	uint_t nshdrs, shstrndx, nphdrs, ndebug, count = 0;
	u_offset_t *doffp = &ctx->ecc_doffset;
	boolean_t ctf_link = B_FALSE;
	caddr_t shbase;
	size_t shsize, shstrsize;
	char *shstrbase;

	if ((content &
	    (CC_CONTENT_CTF | CC_CONTENT_SYMTAB | CC_CONTENT_DEBUG)) == 0) {
		return (0);
	}

	if (getelfhead(mvp, credp, &ehdr, &nshdrs, &shstrndx, &nphdrs) != 0 ||
	    getelfshdr(mvp, credp, &ehdr, nshdrs, shstrndx, &shbase, &shsize,
	    &shstrbase, &shstrsize) != 0) {
		return (0);
	}

	/* Starting at index 1 skips SHT_NULL which is expected at index 0 */
	off = ehdr.e_shentsize;
	ndebug = 0;
	for (uint_t i = 1; i < nshdrs; i++, off += ehdr.e_shentsize) {
		Shdr *shdr, *symchk = NULL, *strchk;
		const char *name;

		shdr = (Shdr *)(shbase + off);
		if (shdr->sh_name >= shstrsize || shdr->sh_type == SHT_NULL)
			continue;

		name = shstrbase + shdr->sh_name;

		if (ctf == NULL &&
		    (content & CC_CONTENT_CTF) != 0 &&
		    strcmp(name, shstrtab_data[STR_CTF]) == 0) {
			ctf = shdr;
			if (ctf->sh_link != 0 && ctf->sh_link < nshdrs) {
				/* check linked symtab below */
				symchk = (Shdr *)(shbase +
				    shdr->sh_link * ehdr.e_shentsize);
				ctf_link = B_TRUE;
			} else {
				continue;
			}
		} else if (symtab == NULL &&
		    (content & CC_CONTENT_SYMTAB) != 0 &&
		    strcmp(name, shstrtab_data[STR_SYMTAB]) == 0) {
			symchk = shdr;
		} else if ((content & CC_CONTENT_DEBUG) != 0 &&
		    IS_DEBUGSECTION(name)) {
			ndebug++;
			continue;
		} else {
			continue;
		}

		ASSERT(symchk != NULL);
		if ((symchk->sh_type != SHT_DYNSYM &&
		    symchk->sh_type != SHT_SYMTAB) ||
		    symchk->sh_link == 0 || symchk->sh_link >= nshdrs) {
			ctf_link = B_FALSE;
			continue;
		}
		strchk = (Shdr *)(shbase + symchk->sh_link * ehdr.e_shentsize);
		if (strchk->sh_type != SHT_STRTAB) {
			ctf_link = B_FALSE;
			continue;
		}
		symtab = symchk;
		strtab = strchk;

		if (symtab != NULL && ctf != NULL &&
		    (content & CC_CONTENT_DEBUG) == 0) {
			/* No other shdrs are of interest at this point */
			break;
		}
	}

	if (ctf != NULL)
		count += 1;
	if (symtab != NULL)
		count += 2;
	count += ndebug;
	if (v == NULL || count == 0 || count > remain) {
		count = MIN(count, remain);
		goto done;
	}

	/* output CTF section */
	if (ctf != NULL) {
		elf_ctx_resize_scratch(ctx, ctf->sh_size);

		if (!shstrtab_ndx(shstrtab,
		    shstrtab_data[STR_CTF], &v[idx].sh_name)) {
			*errp = ENOMEM;
			goto done;
		}
		v[idx].sh_addr = (Addr)(uintptr_t)saddr;
		v[idx].sh_type = SHT_PROGBITS;
		v[idx].sh_addralign = 4;
		*doffp = roundup(*doffp, v[idx].sh_addralign);
		v[idx].sh_offset = *doffp;
		v[idx].sh_size = ctf->sh_size;

		if (ctf_link) {
			/*
			 * The linked symtab (and strtab) will be output
			 * immediately after this CTF section.  Its shdr index
			 * directly follows this one.
			 */
			v[idx].sh_link = idx + 1;
			ASSERT(symtab != NULL);
		} else {
			v[idx].sh_link = 0;
		}
		elf_copy_scn(ctx, ctf, mvp, &v[idx]);
		idx++;
	}

	/* output SYMTAB/STRTAB sections */
	if (symtab != NULL) {
		shstrtype_t symtab_type, strtab_type;
		uint_t symtab_name, strtab_name;

		elf_ctx_resize_scratch(ctx,
		    MAX(symtab->sh_size, strtab->sh_size));

		if (symtab->sh_type == SHT_DYNSYM) {
			symtab_type = STR_DYNSYM;
			strtab_type = STR_DYNSTR;
		} else {
			symtab_type = STR_SYMTAB;
			strtab_type = STR_STRTAB;
		}

		if (!shstrtab_ndx(shstrtab,
		    shstrtab_data[symtab_type], &symtab_name)) {
			*errp = ENOMEM;
			goto done;
		}
		if (!shstrtab_ndx(shstrtab,
		    shstrtab_data[strtab_type], &strtab_name)) {
			*errp = ENOMEM;
			goto done;
		}

		v[idx].sh_name = symtab_name;
		v[idx].sh_type = symtab->sh_type;
		v[idx].sh_addr = symtab->sh_addr;
		if (ehdr.e_type == ET_DYN || v[idx].sh_addr == 0)
			v[idx].sh_addr += (Addr)(uintptr_t)saddr;
		v[idx].sh_addralign = symtab->sh_addralign;
		*doffp = roundup(*doffp, v[idx].sh_addralign);
		v[idx].sh_offset = *doffp;
		v[idx].sh_size = symtab->sh_size;
		v[idx].sh_link = idx + 1;
		v[idx].sh_entsize = symtab->sh_entsize;
		v[idx].sh_info = symtab->sh_info;

		elf_copy_scn(ctx, symtab, mvp, &v[idx]);
		idx++;

		v[idx].sh_name = strtab_name;
		v[idx].sh_type = SHT_STRTAB;
		v[idx].sh_flags = SHF_STRINGS;
		v[idx].sh_addr = strtab->sh_addr;
		if (ehdr.e_type == ET_DYN || v[idx].sh_addr == 0)
			v[idx].sh_addr += (Addr)(uintptr_t)saddr;
		v[idx].sh_addralign = strtab->sh_addralign;
		*doffp = roundup(*doffp, v[idx].sh_addralign);
		v[idx].sh_offset = *doffp;
		v[idx].sh_size = strtab->sh_size;

		elf_copy_scn(ctx, strtab, mvp, &v[idx]);
		idx++;
	}

	if (ndebug == 0)
		goto done;

	/* output DEBUG sections */
	off = 0;
	for (uint_t i = 1; i < nshdrs; i++, off += ehdr.e_shentsize) {
		const char *name;
		Shdr *shdr;

		shdr = (Shdr *)(shbase + off);
		if (shdr->sh_name >= shstrsize || shdr->sh_type == SHT_NULL)
			continue;

		name = shstrbase + shdr->sh_name;

		if (!IS_DEBUGSECTION(name))
			continue;

		elf_ctx_resize_scratch(ctx, shdr->sh_size);

		if (!shstrtab_ndx(shstrtab, name, &v[idx].sh_name)) {
			*errp = ENOMEM;
			goto done;
		}

		v[idx].sh_addr = (Addr)(uintptr_t)saddr;
		v[idx].sh_type = shdr->sh_type;
		v[idx].sh_addralign = shdr->sh_addralign;
		*doffp = roundup(*doffp, v[idx].sh_addralign);
		v[idx].sh_offset = *doffp;
		v[idx].sh_size = shdr->sh_size;
		v[idx].sh_link = 0;
		v[idx].sh_entsize = shdr->sh_entsize;
		v[idx].sh_info = shdr->sh_info;

		elf_copy_scn(ctx, shdr, mvp, &v[idx]);
		idx++;

		if (--ndebug == 0)
			break;
	}

done:
	kmem_free(shstrbase, shstrsize);
	kmem_free(shbase, shsize);
	return (count);
}

/*
=======
 * Walk sections for a given ELF object, counting (or copying) those of
 * interest (CTF, symtab, strtab, .debug_*).
 */
static int
elf_process_obj_scns(elf_core_ctx_t *ctx, vnode_t *mvp, caddr_t saddr,
    Shdr *v, uint_t idx, uint_t remain, shstrtab_t *shstrtab, uint_t *countp)
{
	Ehdr ehdr;
	const core_content_t content = ctx->ecc_content;
	cred_t *credp = ctx->ecc_credp;
	Shdr *ctf = NULL, *symtab = NULL, *strtab = NULL;
	uintptr_t off = 0;
	uint_t nshdrs, shstrndx, nphdrs, count = 0;
	u_offset_t *doffp = &ctx->ecc_doffset;
	boolean_t ctf_link = B_FALSE;
	caddr_t shbase;
	size_t shsize, shstrsize;
	char *shstrbase;
	int error = 0;
	const boolean_t justcounting = v == NULL;

	*countp = 0;

	if ((content &
	    (CC_CONTENT_CTF | CC_CONTENT_SYMTAB | CC_CONTENT_DEBUG)) == 0) {
		return (0);
	}

	if (getelfhead(mvp, credp, &ehdr, &nshdrs, &shstrndx, &nphdrs) != 0 ||
	    getelfshdr(mvp, credp, &ehdr, nshdrs, shstrndx, &shbase, &shsize,
	    &shstrbase, &shstrsize) != 0) {
		return (0);
	}

	/* Starting at index 1 skips SHT_NULL which is expected at index 0 */
	off = ehdr.e_shentsize;
	for (uint_t i = 1; i < nshdrs; i++, off += ehdr.e_shentsize) {
		Shdr *shdr, *symchk = NULL, *strchk;
		const char *name;

		shdr = (Shdr *)(shbase + off);
		if (shdr->sh_name >= shstrsize || shdr->sh_type == SHT_NULL)
			continue;

		name = shstrbase + shdr->sh_name;

		if (ctf == NULL &&
		    (content & CC_CONTENT_CTF) != 0 &&
		    strcmp(name, shstrtab_data[STR_CTF]) == 0) {
			ctf = shdr;
			if (ctf->sh_link != 0 && ctf->sh_link < nshdrs) {
				/* check linked symtab below */
				symchk = (Shdr *)(shbase +
				    shdr->sh_link * ehdr.e_shentsize);
				ctf_link = B_TRUE;
			} else {
				continue;
			}
		} else if (symtab == NULL &&
		    (content & CC_CONTENT_SYMTAB) != 0 &&
		    strcmp(name, shstrtab_data[STR_SYMTAB]) == 0) {
			symchk = shdr;
		} else if ((content & CC_CONTENT_DEBUG) != 0 &&
		    strncmp(name, ".debug_", strlen(".debug_")) == 0) {
			/*
			 * The design of the above check is intentional. In
			 * particular, we want to capture any sections that
			 * begin with '.debug_' for a few reasons:
			 *
			 * 1) Various revisions to the DWARF spec end up
			 * changing the set of section headers that exist. This
			 * ensures that we don't need to change the kernel to
			 * get a new version.
			 *
			 * 2) Other software uses .debug_ sections for things
			 * which aren't DWARF. This allows them to be captured
			 * as well.
			 */
			count++;

			if (!justcounting) {
				if (count > remain) {
					error = ENOMEM;
					goto done;
				}

				elf_ctx_resize_scratch(ctx, shdr->sh_size);

				if (!shstrtab_ndx(shstrtab,
				    name, &v[idx].sh_name)) {
					error = ENOMEM;
					goto done;
				}

				v[idx].sh_addr = (Addr)(uintptr_t)saddr;
				v[idx].sh_type = shdr->sh_type;
				v[idx].sh_addralign = shdr->sh_addralign;
				*doffp = roundup(*doffp, v[idx].sh_addralign);
				v[idx].sh_offset = *doffp;
				v[idx].sh_size = shdr->sh_size;
				v[idx].sh_link = 0;
				v[idx].sh_entsize = shdr->sh_entsize;
				v[idx].sh_info = shdr->sh_info;

				elf_copy_scn(ctx, shdr, mvp, &v[idx]);
				idx++;
			}

			continue;
		} else {
			continue;
		}

		ASSERT(symchk != NULL);
		if ((symchk->sh_type != SHT_DYNSYM &&
		    symchk->sh_type != SHT_SYMTAB) ||
		    symchk->sh_link == 0 || symchk->sh_link >= nshdrs) {
			ctf_link = B_FALSE;
			continue;
		}
		strchk = (Shdr *)(shbase + symchk->sh_link * ehdr.e_shentsize);
		if (strchk->sh_type != SHT_STRTAB) {
			ctf_link = B_FALSE;
			continue;
		}
		symtab = symchk;
		strtab = strchk;

		if (symtab != NULL && ctf != NULL &&
		    (content & CC_CONTENT_DEBUG) == 0) {
			/* No other shdrs are of interest at this point */
			break;
		}
	}

	if (ctf != NULL)
		count += 1;
	if (symtab != NULL)
		count += 2;

	if (count > remain) {
		count = remain;
		if (!justcounting)
			error = ENOMEM;
		goto done;
	}

	if (justcounting)
		goto done;

	/* output CTF section */
	if (ctf != NULL) {
		elf_ctx_resize_scratch(ctx, ctf->sh_size);

		if (!shstrtab_ndx(shstrtab,
		    shstrtab_data[STR_CTF], &v[idx].sh_name)) {
			error = ENOMEM;
			goto done;
		}
		v[idx].sh_addr = (Addr)(uintptr_t)saddr;
		v[idx].sh_type = SHT_PROGBITS;
		v[idx].sh_addralign = 4;
		*doffp = roundup(*doffp, v[idx].sh_addralign);
		v[idx].sh_offset = *doffp;
		v[idx].sh_size = ctf->sh_size;

		if (ctf_link) {
			/*
			 * The linked symtab (and strtab) will be output
			 * immediately after this CTF section.  Its shdr index
			 * directly follows this one.
			 */
			v[idx].sh_link = idx + 1;
			ASSERT(symtab != NULL);
		} else {
			v[idx].sh_link = 0;
		}
		elf_copy_scn(ctx, ctf, mvp, &v[idx]);
		idx++;
	}

	/* output SYMTAB/STRTAB sections */
	if (symtab != NULL) {
		shstrtype_t symtab_type, strtab_type;
		uint_t symtab_name, strtab_name;

		elf_ctx_resize_scratch(ctx,
		    MAX(symtab->sh_size, strtab->sh_size));

		if (symtab->sh_type == SHT_DYNSYM) {
			symtab_type = STR_DYNSYM;
			strtab_type = STR_DYNSTR;
		} else {
			symtab_type = STR_SYMTAB;
			strtab_type = STR_STRTAB;
		}

		if (!shstrtab_ndx(shstrtab,
		    shstrtab_data[symtab_type], &symtab_name)) {
			error = ENOMEM;
			goto done;
		}
		if (!shstrtab_ndx(shstrtab,
		    shstrtab_data[strtab_type], &strtab_name)) {
			error = ENOMEM;
			goto done;
		}

		v[idx].sh_name = symtab_name;
		v[idx].sh_type = symtab->sh_type;
		v[idx].sh_addr = symtab->sh_addr;
		if (ehdr.e_type == ET_DYN || v[idx].sh_addr == 0)
			v[idx].sh_addr += (Addr)(uintptr_t)saddr;
		v[idx].sh_addralign = symtab->sh_addralign;
		*doffp = roundup(*doffp, v[idx].sh_addralign);
		v[idx].sh_offset = *doffp;
		v[idx].sh_size = symtab->sh_size;
		v[idx].sh_link = idx + 1;
		v[idx].sh_entsize = symtab->sh_entsize;
		v[idx].sh_info = symtab->sh_info;

		elf_copy_scn(ctx, symtab, mvp, &v[idx]);
		idx++;

		v[idx].sh_name = strtab_name;
		v[idx].sh_type = SHT_STRTAB;
		v[idx].sh_flags = SHF_STRINGS;
		v[idx].sh_addr = strtab->sh_addr;
		if (ehdr.e_type == ET_DYN || v[idx].sh_addr == 0)
			v[idx].sh_addr += (Addr)(uintptr_t)saddr;
		v[idx].sh_addralign = strtab->sh_addralign;
		*doffp = roundup(*doffp, v[idx].sh_addralign);
		v[idx].sh_offset = *doffp;
		v[idx].sh_size = strtab->sh_size;

		elf_copy_scn(ctx, strtab, mvp, &v[idx]);
		idx++;
	}

done:
	kmem_free(shstrbase, shstrsize);
	kmem_free(shbase, shsize);

	if (error == 0)
		*countp = count;

	return (error);
}

/*
>>>>>>> 4e18e297
 * Walk mappings in process address space, examining those which correspond to
 * loaded objects.  It is called twice from elfcore: Once to simply count
 * relevant sections, and again later to copy those sections once an adequate
 * buffer has been allocated for the shdr details.
 */
static int
elf_process_scns(elf_core_ctx_t *ctx, Shdr *v, uint_t nv, uint_t *nshdrsp)
{
	vnode_t *lastvp = NULL;
	struct seg *seg;
	uint_t idx = 0, remain;
	shstrtab_t shstrtab;
	struct as *as = ctx->ecc_p->p_as;
	int error = 0;

	ASSERT(AS_WRITE_HELD(as));

	if (v != NULL) {
		ASSERT(nv != 0);

		if (!shstrtab_init(&shstrtab))
			return (ENOMEM);
		remain = nv;
	} else {
		ASSERT(nv == 0);

		/*
		 * The shdrs are being counted, rather than outputting them
		 * into a buffer.  Leave room for two entries: the SHT_NULL at
		 * index 0 and the shstrtab at the end.
		 */
		remain = UINT_MAX - 2;
	}

	/* Per the ELF spec, shdr index 0 is reserved. */
	idx = 1;
	for (seg = AS_SEGFIRST(as); seg != NULL; seg = AS_SEGNEXT(as, seg)) {
		vnode_t *mvp;
		void *tmp = NULL;
		caddr_t saddr = seg->s_base, naddr, eaddr;
		size_t segsize;
		uint_t count, prot;

		/*
		 * Since we're just looking for text segments of load
		 * objects, we only care about the protection bits; we don't
		 * care about the actual size of the segment so we use the
		 * reserved size. If the segment's size is zero, there's
		 * something fishy going on so we ignore this segment.
		 */
		if (seg->s_ops != &segvn_ops ||
		    SEGOP_GETVP(seg, seg->s_base, &mvp) != 0 ||
		    mvp == lastvp || mvp == NULL || mvp->v_type != VREG ||
		    (segsize = pr_getsegsize(seg, 1)) == 0) {
			continue;
		}

		eaddr = saddr + segsize;
		prot = pr_getprot(seg, 1, &tmp, &saddr, &naddr, eaddr);
		pr_getprot_done(&tmp);

		/*
		 * Skip this segment unless the protection bits look like
		 * what we'd expect for a text segment.
		 */
		if ((prot & (PROT_WRITE | PROT_EXEC)) != PROT_EXEC)
			continue;

<<<<<<< HEAD
		count = elf_process_obj_scns(ctx, mvp, saddr, v, idx, remain,
		    &shstrtab, &error);
=======
		error = elf_process_obj_scns(ctx, mvp, saddr, v, idx, remain,
		    &shstrtab, &count);
>>>>>>> 4e18e297
		if (error != 0)
			goto done;

		ASSERT(count <= remain);
		ASSERT(v == NULL || (idx + count) < nv);

		remain -= count;
		idx += count;
		lastvp = mvp;
	}

	if (v == NULL) {
		if (idx == 1) {
			*nshdrsp = 0;
		} else {
			/* Include room for the shrstrtab at the end */
			*nshdrsp = idx + 1;
		}
		return (0);
	}

	if (idx != nv - 1) {
		cmn_err(CE_WARN, "elfcore: core dump failed for "
		    "process %d; address space is changing",
		    ctx->ecc_p->p_pid);
		error = EIO;
		goto done;
	}

	if (!shstrtab_ndx(&shstrtab, shstrtab_data[STR_SHSTRTAB],
	    &v[idx].sh_name)) {
		error = ENOMEM;
		goto done;
	}
	v[idx].sh_size = shstrtab_size(&shstrtab);
	v[idx].sh_addralign = 1;
	v[idx].sh_offset = ctx->ecc_doffset;
	v[idx].sh_flags = SHF_STRINGS;
	v[idx].sh_type = SHT_STRTAB;

	elf_ctx_resize_scratch(ctx, v[idx].sh_size);
	VERIFY3U(ctx->ecc_bufsz, >=, v[idx].sh_size);
	shstrtab_dump(&shstrtab, ctx->ecc_buf);

	error = core_write(ctx->ecc_vp, UIO_SYSSPACE, ctx->ecc_doffset,
	    ctx->ecc_buf, v[idx].sh_size, ctx->ecc_rlimit, ctx->ecc_credp);
	if (error == 0) {
		ctx->ecc_doffset += v[idx].sh_size;
	}

done:
	if (v != NULL)
		shstrtab_fini(&shstrtab);

	return (error);
}

int
elfcore(vnode_t *vp, proc_t *p, cred_t *credp, rlim64_t rlimit, int sig,
    core_content_t content)
{
	u_offset_t poffset, soffset, doffset;
	int error;
	uint_t i, nphdrs, nshdrs;
	struct seg *seg;
	struct as *as = p->p_as;
	void *bigwad, *zeropg = NULL;
	size_t bigsize, phdrsz, shdrsz;
	Ehdr *ehdr;
	Phdr *phdr;
	Shdr shdr0;
	caddr_t brkbase, stkbase;
	size_t brksize, stksize;
	boolean_t overflowed = B_FALSE, retried = B_FALSE;
	klwp_t *lwp = ttolwp(curthread);
	elf_core_ctx_t ctx = {
		.ecc_vp = vp,
		.ecc_p = p,
		.ecc_credp = credp,
		.ecc_rlimit = rlimit,
		.ecc_content = content,
		.ecc_doffset = 0,
		.ecc_buf = NULL,
		.ecc_bufsz = 0
	};

top:
	/*
	 * Make sure we have everything we need (registers, etc.).
	 * All other lwps have already stopped and are in an orderly state.
	 */
	ASSERT(p == ttoproc(curthread));
	prstop(0, 0);

	AS_LOCK_ENTER(as, RW_WRITER);
	nphdrs = prnsegs(as, 0) + 2;		/* two CORE note sections */

	/*
	 * Count the number of section headers we're going to need.
	 */
	nshdrs = 0;
	if (content & (CC_CONTENT_CTF | CC_CONTENT_SYMTAB | CC_CONTENT_DEBUG)) {
		VERIFY0(elf_process_scns(&ctx, NULL, 0, &nshdrs));
	}
	AS_LOCK_EXIT(as);

	/*
	 * The core file contents may require zero section headers, but if
	 * we overflow the 16 bits allotted to the program header count in
	 * the ELF header, we'll need that program header at index zero.
	 */
	if (nshdrs == 0 && nphdrs >= PN_XNUM) {
		nshdrs = 1;
	}

	/*
	 * Allocate a buffer which is sized adequately to hold the ehdr, phdrs
	 * or shdrs needed to produce the core file.  It is used for the three
	 * tasks sequentially, not simultaneously, so it does not need space
	 * for all three data at once, only the largest one.
	 */
	VERIFY(nphdrs >= 2);
	phdrsz = nphdrs * sizeof (Phdr);
	shdrsz = nshdrs * sizeof (Shdr);
	bigsize = MAX(sizeof (Ehdr), MAX(phdrsz, shdrsz));
	bigwad = kmem_alloc(bigsize, KM_SLEEP);

	ehdr = (Ehdr *)bigwad;
	bzero(ehdr, sizeof (*ehdr));

	ehdr->e_ident[EI_MAG0] = ELFMAG0;
	ehdr->e_ident[EI_MAG1] = ELFMAG1;
	ehdr->e_ident[EI_MAG2] = ELFMAG2;
	ehdr->e_ident[EI_MAG3] = ELFMAG3;
	ehdr->e_ident[EI_CLASS] = ELFCLASS;
	ehdr->e_type = ET_CORE;

#if !defined(_LP64) || defined(_ELF32_COMPAT)

#if defined(__sparc)
	ehdr->e_ident[EI_DATA] = ELFDATA2MSB;
	ehdr->e_machine = EM_SPARC;
#elif defined(__i386_COMPAT)
	ehdr->e_ident[EI_DATA] = ELFDATA2LSB;
	ehdr->e_machine = EM_386;
#else
#error "no recognized machine type is defined"
#endif

#else	/* !defined(_LP64) || defined(_ELF32_COMPAT) */

#if defined(__sparc)
	ehdr->e_ident[EI_DATA] = ELFDATA2MSB;
	ehdr->e_machine = EM_SPARCV9;
#elif defined(__amd64)
	ehdr->e_ident[EI_DATA] = ELFDATA2LSB;
	ehdr->e_machine = EM_AMD64;
#else
#error "no recognized 64-bit machine type is defined"
#endif

#endif	/* !defined(_LP64) || defined(_ELF32_COMPAT) */

	poffset = sizeof (Ehdr);
	soffset = sizeof (Ehdr) + phdrsz;
	doffset = sizeof (Ehdr) + phdrsz + shdrsz;
	bzero(&shdr0, sizeof (shdr0));

	/*
	 * If the count of program headers or section headers or the index
	 * of the section string table can't fit in the mere 16 bits
	 * shortsightedly allotted to them in the ELF header, we use the
	 * extended formats and put the real values in the section header
	 * as index 0.
	 */
	if (nphdrs >= PN_XNUM) {
		ehdr->e_phnum = PN_XNUM;
		shdr0.sh_info = nphdrs;
	} else {
		ehdr->e_phnum = (unsigned short)nphdrs;
	}

	if (nshdrs > 0) {
		if (nshdrs >= SHN_LORESERVE) {
			ehdr->e_shnum = 0;
			shdr0.sh_size = nshdrs;
		} else {
			ehdr->e_shnum = (unsigned short)nshdrs;
		}

		if (nshdrs - 1 >= SHN_LORESERVE) {
			ehdr->e_shstrndx = SHN_XINDEX;
			shdr0.sh_link = nshdrs - 1;
		} else {
			ehdr->e_shstrndx = (unsigned short)(nshdrs - 1);
		}

		ehdr->e_shoff = soffset;
		ehdr->e_shentsize = sizeof (Shdr);
	}

	ehdr->e_ident[EI_VERSION] = EV_CURRENT;
	ehdr->e_version = EV_CURRENT;
	ehdr->e_ehsize = sizeof (Ehdr);
	ehdr->e_phoff = poffset;
	ehdr->e_phentsize = sizeof (Phdr);

	if (error = core_write(vp, UIO_SYSSPACE, (offset_t)0, ehdr,
	    sizeof (Ehdr), rlimit, credp)) {
		goto done;
	}

	phdr = (Phdr *)bigwad;
	bzero(phdr, phdrsz);

	setup_old_note_header(&phdr[0], p);
	phdr[0].p_offset = doffset = roundup(doffset, sizeof (Word));
	doffset += phdr[0].p_filesz;

	setup_note_header(&phdr[1], p);
	phdr[1].p_offset = doffset = roundup(doffset, sizeof (Word));
	doffset += phdr[1].p_filesz;

	mutex_enter(&p->p_lock);

	brkbase = p->p_brkbase;
	brksize = p->p_brksize;

	stkbase = p->p_usrstack - p->p_stksize;
	stksize = p->p_stksize;

	mutex_exit(&p->p_lock);

	AS_LOCK_ENTER(as, RW_WRITER);
	i = 2;
	for (seg = AS_SEGFIRST(as); seg != NULL; seg = AS_SEGNEXT(as, seg)) {
		caddr_t eaddr = seg->s_base + pr_getsegsize(seg, 0);
		caddr_t saddr, naddr;
		void *tmp = NULL;
		extern struct seg_ops segspt_shmops;

		if ((seg->s_flags & S_HOLE) != 0) {
			continue;
		}

		for (saddr = seg->s_base; saddr < eaddr; saddr = naddr) {
			uint_t prot;
			size_t size;
			int type;
			vnode_t *mvp;

			prot = pr_getprot(seg, 0, &tmp, &saddr, &naddr, eaddr);
			prot &= PROT_READ | PROT_WRITE | PROT_EXEC;
			if ((size = (size_t)(naddr - saddr)) == 0) {
				ASSERT(tmp == NULL);
				continue;
			} else if (i == nphdrs) {
				pr_getprot_done(&tmp);
				overflowed = B_TRUE;
				break;
			}
			phdr[i].p_type = PT_LOAD;
			phdr[i].p_vaddr = (Addr)(uintptr_t)saddr;
			phdr[i].p_memsz = size;
			if (prot & PROT_READ)
				phdr[i].p_flags |= PF_R;
			if (prot & PROT_WRITE)
				phdr[i].p_flags |= PF_W;
			if (prot & PROT_EXEC)
				phdr[i].p_flags |= PF_X;

			/*
			 * Figure out which mappings to include in the core.
			 */
			type = SEGOP_GETTYPE(seg, saddr);

			if (saddr == stkbase && size == stksize) {
				if (!(content & CC_CONTENT_STACK))
					goto exclude;

			} else if (saddr == brkbase && size == brksize) {
				if (!(content & CC_CONTENT_HEAP))
					goto exclude;

			} else if (seg->s_ops == &segspt_shmops) {
				if (type & MAP_NORESERVE) {
					if (!(content & CC_CONTENT_DISM))
						goto exclude;
				} else {
					if (!(content & CC_CONTENT_ISM))
						goto exclude;
				}

			} else if (seg->s_ops != &segvn_ops) {
				goto exclude;

			} else if (type & MAP_SHARED) {
				if (shmgetid(p, saddr) != SHMID_NONE) {
					if (!(content & CC_CONTENT_SHM))
						goto exclude;

				} else if (SEGOP_GETVP(seg, seg->s_base,
				    &mvp) != 0 || mvp == NULL ||
				    mvp->v_type != VREG) {
					if (!(content & CC_CONTENT_SHANON))
						goto exclude;

				} else {
					if (!(content & CC_CONTENT_SHFILE))
						goto exclude;
				}

			} else if (SEGOP_GETVP(seg, seg->s_base, &mvp) != 0 ||
			    mvp == NULL || mvp->v_type != VREG) {
				if (!(content & CC_CONTENT_ANON))
					goto exclude;

			} else if (prot == (PROT_READ | PROT_EXEC)) {
				if (!(content & CC_CONTENT_TEXT))
					goto exclude;

			} else if (prot == PROT_READ) {
				if (!(content & CC_CONTENT_RODATA))
					goto exclude;

			} else {
				if (!(content & CC_CONTENT_DATA))
					goto exclude;
			}

			doffset = roundup(doffset, sizeof (Word));
			phdr[i].p_offset = doffset;
			phdr[i].p_filesz = size;
			doffset += size;
exclude:
			i++;
		}
		VERIFY(tmp == NULL);
		if (overflowed)
			break;
	}
	AS_LOCK_EXIT(as);

	if (overflowed || i != nphdrs) {
		if (!retried) {
			retried = B_TRUE;
			overflowed = B_FALSE;
			kmem_free(bigwad, bigsize);
			goto top;
		}
		cmn_err(CE_WARN, "elfcore: core dump failed for "
		    "process %d; address space is changing", p->p_pid);
		error = EIO;
		goto done;
	}

	if ((error = core_write(vp, UIO_SYSSPACE, poffset,
	    phdr, phdrsz, rlimit, credp)) != 0) {
		goto done;
	}

	if ((error = write_old_elfnotes(p, sig, vp, phdr[0].p_offset, rlimit,
	    credp)) != 0) {
		goto done;
	}
	if ((error = write_elfnotes(p, sig, vp, phdr[1].p_offset, rlimit,
	    credp, content)) != 0) {
		goto done;
	}

	for (i = 2; i < nphdrs; i++) {
		prkillinfo_t killinfo;
		sigqueue_t *sq;
		int sig, j;

		if (phdr[i].p_filesz == 0)
			continue;

		/*
		 * If we hit a region that was mapped PROT_NONE then we cannot
		 * continue dumping this normally as the kernel would be unable
		 * to read from the page and that would result in us failing to
		 * dump the page. As such, any region mapped PROT_NONE, we dump
		 * as a zero-filled page such that this is still represented in
		 * the map.
		 *
		 * If dumping out this segment fails, rather than failing
		 * the core dump entirely, we reset the size of the mapping
		 * to zero to indicate that the data is absent from the core
		 * file and or in the PF_SUNW_FAILURE flag to differentiate
		 * this from mappings that were excluded due to the core file
		 * content settings.
		 */
		if ((phdr[i].p_flags & (PF_R | PF_W | PF_X)) == 0) {
			size_t towrite = phdr[i].p_filesz;
			size_t curoff = 0;

			if (zeropg == NULL) {
				zeropg = kmem_zalloc(elf_zeropg_sz, KM_SLEEP);
			}

			error = 0;
			while (towrite != 0) {
				size_t len = MIN(towrite, elf_zeropg_sz);

				error = core_write(vp, UIO_SYSSPACE,
				    phdr[i].p_offset + curoff, zeropg, len,
				    rlimit, credp);
				if (error != 0)
					break;

				towrite -= len;
				curoff += len;
			}
		} else {
			error = core_seg(p, vp, phdr[i].p_offset,
			    (caddr_t)(uintptr_t)phdr[i].p_vaddr,
			    phdr[i].p_filesz, rlimit, credp);
		}
		if (error == 0)
			continue;

		if ((sig = lwp->lwp_cursig) == 0) {
			/*
			 * We failed due to something other than a signal.
			 * Since the space reserved for the segment is now
			 * unused, we stash the errno in the first four
			 * bytes. This undocumented interface will let us
			 * understand the nature of the failure.
			 */
			(void) core_write(vp, UIO_SYSSPACE, phdr[i].p_offset,
			    &error, sizeof (error), rlimit, credp);

			phdr[i].p_filesz = 0;
			phdr[i].p_flags |= PF_SUNW_FAILURE;
			if ((error = core_write(vp, UIO_SYSSPACE,
			    poffset + sizeof (Phdr) * i, &phdr[i],
			    sizeof (Phdr), rlimit, credp)) != 0)
				goto done;

			continue;
		}

		/*
		 * We took a signal.  We want to abort the dump entirely, but
		 * we also want to indicate what failed and why.  We therefore
		 * use the space reserved for the first failing segment to
		 * write our error (which, for purposes of compatability with
		 * older core dump readers, we set to EINTR) followed by any
		 * siginfo associated with the signal.
		 */
		bzero(&killinfo, sizeof (killinfo));
		killinfo.prk_error = EINTR;

		sq = sig == SIGKILL ? curproc->p_killsqp : lwp->lwp_curinfo;

		if (sq != NULL) {
			bcopy(&sq->sq_info, &killinfo.prk_info,
			    sizeof (sq->sq_info));
		} else {
			killinfo.prk_info.si_signo = lwp->lwp_cursig;
			killinfo.prk_info.si_code = SI_NOINFO;
		}

#if (defined(_SYSCALL32_IMPL) || defined(_LP64))
		/*
		 * If this is a 32-bit process, we need to translate from the
		 * native siginfo to the 32-bit variant.  (Core readers must
		 * always have the same data model as their target or must
		 * be aware of -- and compensate for -- data model differences.)
		 */
		if (curproc->p_model == DATAMODEL_ILP32) {
			siginfo32_t si32;

			siginfo_kto32((k_siginfo_t *)&killinfo.prk_info, &si32);
			bcopy(&si32, &killinfo.prk_info, sizeof (si32));
		}
#endif

		(void) core_write(vp, UIO_SYSSPACE, phdr[i].p_offset,
		    &killinfo, sizeof (killinfo), rlimit, credp);

		/*
		 * For the segment on which we took the signal, indicate that
		 * its data now refers to a siginfo.
		 */
		phdr[i].p_filesz = 0;
		phdr[i].p_flags |= PF_SUNW_FAILURE | PF_SUNW_KILLED |
		    PF_SUNW_SIGINFO;

		/*
		 * And for every other segment, indicate that its absence
		 * is due to a signal.
		 */
		for (j = i + 1; j < nphdrs; j++) {
			phdr[j].p_filesz = 0;
			phdr[j].p_flags |= PF_SUNW_FAILURE | PF_SUNW_KILLED;
		}

		/*
		 * Finally, write out our modified program headers.
		 */
		if ((error = core_write(vp, UIO_SYSSPACE,
		    poffset + sizeof (Phdr) * i, &phdr[i],
		    sizeof (Phdr) * (nphdrs - i), rlimit, credp)) != 0) {
			goto done;
		}

		break;
	}

	if (nshdrs > 0) {
		Shdr *shdr = (Shdr *)bigwad;

		bzero(shdr, shdrsz);
		if (nshdrs > 1) {
			ctx.ecc_doffset = doffset;
			AS_LOCK_ENTER(as, RW_WRITER);
			error = elf_process_scns(&ctx, shdr, nshdrs, NULL);
			AS_LOCK_EXIT(as);
			if (error != 0) {
				goto done;
			}
		}
		/* Copy any extended format data destined for the first shdr */
		bcopy(&shdr0, shdr, sizeof (shdr0));

		error = core_write(vp, UIO_SYSSPACE, soffset, shdr, shdrsz,
		    rlimit, credp);
	}

done:
	if (zeropg != NULL)
		kmem_free(zeropg, elf_zeropg_sz);
<<<<<<< HEAD
	if (ctx.ecc_bufsz != 0) {
		kmem_free(ctx.ecc_buf, ctx.ecc_bufsz);
	}
=======
	if (ctx.ecc_bufsz != 0)
		kmem_free(ctx.ecc_buf, ctx.ecc_bufsz);
>>>>>>> 4e18e297
	kmem_free(bigwad, bigsize);
	return (error);
}

#ifndef	_ELF32_COMPAT

static struct execsw esw = {
#ifdef	_LP64
	elf64magicstr,
#else	/* _LP64 */
	elf32magicstr,
#endif	/* _LP64 */
	0,
	5,
	elfexec,
	elfcore
};

static struct modlexec modlexec = {
	&mod_execops, "exec module for elf", &esw
};

#ifdef	_LP64
extern int elf32exec(vnode_t *vp, execa_t *uap, uarg_t *args,
			intpdata_t *idatap, int level, size_t *execsz,
			int setid, caddr_t exec_file, cred_t *cred,
			int *brand_action);
extern int elf32core(vnode_t *vp, proc_t *p, cred_t *credp,
			rlim64_t rlimit, int sig, core_content_t content);

static struct execsw esw32 = {
	elf32magicstr,
	0,
	5,
	elf32exec,
	elf32core
};

static struct modlexec modlexec32 = {
	&mod_execops, "32-bit exec module for elf", &esw32
};
#endif	/* _LP64 */

static struct modlinkage modlinkage = {
	MODREV_1,
	(void *)&modlexec,
#ifdef	_LP64
	(void *)&modlexec32,
#endif	/* _LP64 */
	NULL
};

int
_init(void)
{
	return (mod_install(&modlinkage));
}

int
_fini(void)
{
	return (mod_remove(&modlinkage));
}

int
_info(struct modinfo *modinfop)
{
	return (mod_info(&modlinkage, modinfop));
}

#endif	/* !_ELF32_COMPAT */<|MERGE_RESOLUTION|>--- conflicted
+++ resolved
@@ -26,11 +26,7 @@
 /*	Copyright (c) 1984, 1986, 1987, 1988, 1989 AT&T	*/
 /*	   All Rights Reserved	*/
 /*
-<<<<<<< HEAD
  * Copyright 2019 Joyent, Inc.
-=======
- * Copyright 2019, Joyent, Inc.
->>>>>>> 4e18e297
  * Copyright 2022 Oxide Computer Company
  */
 
@@ -98,10 +94,6 @@
     Phdr **, Phdr **, Phdr *, caddr_t *, caddr_t *, intptr_t *, uintptr_t *,
     size_t, size_t *, size_t *);
 
-<<<<<<< HEAD
-=======
-
->>>>>>> 4e18e297
 #ifdef _ELF32_COMPAT
 /* Link against the non-compat instances when compiling the 32-bit version. */
 extern size_t elf_datasz_max;
@@ -171,10 +163,6 @@
 	return (0);
 }
 
-<<<<<<< HEAD
-
-=======
->>>>>>> 4e18e297
 #ifndef _ELF32_COMPAT
 void
 elf_ctx_resize_scratch(elf_core_ctx_t *ctx, size_t sz)
@@ -212,10 +200,7 @@
 	Phdr		*junk = NULL;
 	Phdr		*dynphdr = NULL;
 	Phdr		*dtrphdr = NULL;
-<<<<<<< HEAD
 	char		*interp = NULL;
-=======
->>>>>>> 4e18e297
 	uintptr_t	lddata, minaddr;
 	size_t		execsz;
 
@@ -310,7 +295,6 @@
 
 		if (uphdr->p_flags == 0)
 			kmem_free(uphdr, sizeof (Phdr));
-<<<<<<< HEAD
 	} else if (ehdr->e_type == ET_DYN) {
 		/*
 		 * If we don't have a uphdr, we'll apply the logic found
@@ -336,8 +320,6 @@
 		 * ENOEXEC when elfsize() returned 0, above.
 		 */
 		VERIFY(i > 0);
-=======
->>>>>>> 4e18e297
 	} else {
 		*uphdr_vaddr = (Addr)-1;
 	}
@@ -349,21 +331,13 @@
 int
 elfexec(vnode_t *vp, execa_t *uap, uarg_t *args, intpdata_t *idatap,
     int level, size_t *execsz, int setid, caddr_t exec_file, cred_t *cred,
-<<<<<<< HEAD
     int *brand_action)
-=======
-    int brand_action)
->>>>>>> 4e18e297
 {
 	caddr_t		phdrbase = NULL;
 	caddr_t		bssbase = 0;
 	caddr_t		brkbase = 0;
 	size_t		brksize = 0;
-<<<<<<< HEAD
 	size_t		dlnsize, nsize = 0;
-=======
-	size_t		dlnsize;
->>>>>>> 4e18e297
 	aux_entry_t	*aux;
 	int		error;
 	ssize_t		resid;
@@ -387,11 +361,7 @@
 	int		hasauxv = 0;
 	int		hasintp = 0;
 	int		branded = 0;
-<<<<<<< HEAD
-	int		dynuphdr = 0;
-=======
 	boolean_t	dynuphdr = B_FALSE;
->>>>>>> 4e18e297
 
 	struct proc *p = ttoproc(curthread);
 	struct user *up = PTOU(p);
@@ -768,10 +738,7 @@
 	error = mapelfexec(vp, ehdrp, nphdrs, phdrbase, &uphdr, &intphdr,
 	    &stphdr, &dtrphdr, dataphdrp, &bssbase, &brkbase, &voffset, NULL,
 	    len, execsz, &brksize);
-<<<<<<< HEAD
-=======
-
->>>>>>> 4e18e297
+
 	/*
 	 * Our uphdr has been dynamically allocated if (and only if) its
 	 * program header flags are clear.  To avoid leaks, this must be
@@ -779,13 +746,8 @@
 	 */
 	dynuphdr = (uphdr != NULL && uphdr->p_flags == 0);
 
-<<<<<<< HEAD
-	if (error != 0) {
-=======
 	if (error != 0)
->>>>>>> 4e18e297
 		goto bad;
-	}
 
 	if (uphdr != NULL && intphdr == NULL)
 		goto bad;
@@ -811,23 +773,16 @@
 		    dlnsize == 0 || dlnsize < intphdr->p_filesz) {
 			goto bad;
 		}
-<<<<<<< HEAD
 
 		if (nsize != 0) {
 			bcopy(args->brand_nroot, dlnp, nsize - 1);
 			dlnp[nsize - 1] = '/';
 		}
-=======
->>>>>>> 4e18e297
 
 		/*
 		 * Read in "interpreter" pathname.
 		 */
-<<<<<<< HEAD
 		if ((error = vn_rdwr(UIO_READ, vp, dlnp + nsize,
-=======
-		if ((error = vn_rdwr(UIO_READ, vp, dlnp,
->>>>>>> 4e18e297
 		    (ssize_t)intphdr->p_filesz, (offset_t)intphdr->p_offset,
 		    UIO_SYSSPACE, 0, (rlim64_t)0, CRED(), &resid)) != 0) {
 			uprintf("%s: Cannot obtain interpreter pathname\n",
@@ -1344,13 +1299,8 @@
 
 		if ((error = vn_rdwr(UIO_READ, vp, (caddr_t)&shdr,
 		    sizeof (shdr), (offset_t)ehdr->e_shoff, UIO_SYSSPACE, 0,
-<<<<<<< HEAD
 		    (rlim64_t)0, credp, NULL)) != 0)
-=======
-		    (rlim64_t)0, credp, NULL)) != 0) {
->>>>>>> 4e18e297
 			return (error);
-		}
 
 		if (*nshdrs == 0)
 			*nshdrs = shdr.sh_size;
@@ -1428,11 +1378,7 @@
 	 * of the string table section must also be valid.
 	 */
 	if (ehdr->e_shentsize < MINSHDRSZ || (ehdr->e_shentsize & 3) ||
-<<<<<<< HEAD
-	    nshdrs == 0 || shstrndx >= nshdrs)
-=======
 	    nshdrs == 0 || shstrndx >= nshdrs) {
->>>>>>> 4e18e297
 		return (EINVAL);
 	}
 
@@ -1489,10 +1435,6 @@
 	return (0);
 }
 
-<<<<<<< HEAD
-
-=======
->>>>>>> 4e18e297
 int
 elfreadhdr(vnode_t *vp, cred_t *credp, Ehdr *ehdrp, uint_t *nphdrs,
     caddr_t *phbasep, size_t *phsizep)
@@ -1509,10 +1451,6 @@
 	return (0);
 }
 
-<<<<<<< HEAD
-
-=======
->>>>>>> 4e18e297
 static int
 mapelfexec(
 	vnode_t *vp,
@@ -1533,11 +1471,7 @@
 	size_t *brksize)
 {
 	Phdr *phdr;
-<<<<<<< HEAD
 	int error, page, prot, lastprot = 0;
-=======
-	int error, page, prot;
->>>>>>> 4e18e297
 	caddr_t addr = NULL;
 	caddr_t minaddr = (caddr_t)UINTPTR_MAX;
 	uint_t i;
@@ -1545,10 +1479,7 @@
 	boolean_t ptload = B_FALSE;
 	off_t offset;
 	const uint_t hsize = ehdr->e_phentsize;
-<<<<<<< HEAD
 	uintptr_t lastaddr = 0;
-=======
->>>>>>> 4e18e297
 	extern int use_brk_lpg;
 
 	if (ehdr->e_type == ET_DYN) {
@@ -1642,13 +1573,8 @@
 
 			addr = (caddr_t)((uintptr_t)phdr->p_vaddr + *voffset);
 
-<<<<<<< HEAD
-			if ((*intphdr != NULL) && uphdr != NULL &&
-			    (*uphdr == NULL)) {
-=======
 			if (*intphdr != NULL && uphdr != NULL &&
 			    *uphdr == NULL) {
->>>>>>> 4e18e297
 				/*
 				 * The PT_PHDR program header is, strictly
 				 * speaking, optional.  If we find that this
@@ -1690,7 +1616,6 @@
 			 */
 			if (addr < minaddr)
 				minaddr = addr;
-<<<<<<< HEAD
 
 			/*
 			 * Segments need not correspond to page boundaries:
@@ -1726,8 +1651,6 @@
 
 			lastaddr = (uintptr_t)addr + phdr->p_filesz;
 			lastprot = prot;
-=======
->>>>>>> 4e18e297
 
 			zfodsz = (size_t)phdr->p_memsz - phdr->p_filesz;
 
@@ -1983,7 +1906,6 @@
 }
 
 /*
-<<<<<<< HEAD
  * The design of this check is intentional.
  * In particular, we want to capture any sections that begin with '.debug_' for
  * a few reasons:
@@ -2235,258 +2157,6 @@
 }
 
 /*
-=======
- * Walk sections for a given ELF object, counting (or copying) those of
- * interest (CTF, symtab, strtab, .debug_*).
- */
-static int
-elf_process_obj_scns(elf_core_ctx_t *ctx, vnode_t *mvp, caddr_t saddr,
-    Shdr *v, uint_t idx, uint_t remain, shstrtab_t *shstrtab, uint_t *countp)
-{
-	Ehdr ehdr;
-	const core_content_t content = ctx->ecc_content;
-	cred_t *credp = ctx->ecc_credp;
-	Shdr *ctf = NULL, *symtab = NULL, *strtab = NULL;
-	uintptr_t off = 0;
-	uint_t nshdrs, shstrndx, nphdrs, count = 0;
-	u_offset_t *doffp = &ctx->ecc_doffset;
-	boolean_t ctf_link = B_FALSE;
-	caddr_t shbase;
-	size_t shsize, shstrsize;
-	char *shstrbase;
-	int error = 0;
-	const boolean_t justcounting = v == NULL;
-
-	*countp = 0;
-
-	if ((content &
-	    (CC_CONTENT_CTF | CC_CONTENT_SYMTAB | CC_CONTENT_DEBUG)) == 0) {
-		return (0);
-	}
-
-	if (getelfhead(mvp, credp, &ehdr, &nshdrs, &shstrndx, &nphdrs) != 0 ||
-	    getelfshdr(mvp, credp, &ehdr, nshdrs, shstrndx, &shbase, &shsize,
-	    &shstrbase, &shstrsize) != 0) {
-		return (0);
-	}
-
-	/* Starting at index 1 skips SHT_NULL which is expected at index 0 */
-	off = ehdr.e_shentsize;
-	for (uint_t i = 1; i < nshdrs; i++, off += ehdr.e_shentsize) {
-		Shdr *shdr, *symchk = NULL, *strchk;
-		const char *name;
-
-		shdr = (Shdr *)(shbase + off);
-		if (shdr->sh_name >= shstrsize || shdr->sh_type == SHT_NULL)
-			continue;
-
-		name = shstrbase + shdr->sh_name;
-
-		if (ctf == NULL &&
-		    (content & CC_CONTENT_CTF) != 0 &&
-		    strcmp(name, shstrtab_data[STR_CTF]) == 0) {
-			ctf = shdr;
-			if (ctf->sh_link != 0 && ctf->sh_link < nshdrs) {
-				/* check linked symtab below */
-				symchk = (Shdr *)(shbase +
-				    shdr->sh_link * ehdr.e_shentsize);
-				ctf_link = B_TRUE;
-			} else {
-				continue;
-			}
-		} else if (symtab == NULL &&
-		    (content & CC_CONTENT_SYMTAB) != 0 &&
-		    strcmp(name, shstrtab_data[STR_SYMTAB]) == 0) {
-			symchk = shdr;
-		} else if ((content & CC_CONTENT_DEBUG) != 0 &&
-		    strncmp(name, ".debug_", strlen(".debug_")) == 0) {
-			/*
-			 * The design of the above check is intentional. In
-			 * particular, we want to capture any sections that
-			 * begin with '.debug_' for a few reasons:
-			 *
-			 * 1) Various revisions to the DWARF spec end up
-			 * changing the set of section headers that exist. This
-			 * ensures that we don't need to change the kernel to
-			 * get a new version.
-			 *
-			 * 2) Other software uses .debug_ sections for things
-			 * which aren't DWARF. This allows them to be captured
-			 * as well.
-			 */
-			count++;
-
-			if (!justcounting) {
-				if (count > remain) {
-					error = ENOMEM;
-					goto done;
-				}
-
-				elf_ctx_resize_scratch(ctx, shdr->sh_size);
-
-				if (!shstrtab_ndx(shstrtab,
-				    name, &v[idx].sh_name)) {
-					error = ENOMEM;
-					goto done;
-				}
-
-				v[idx].sh_addr = (Addr)(uintptr_t)saddr;
-				v[idx].sh_type = shdr->sh_type;
-				v[idx].sh_addralign = shdr->sh_addralign;
-				*doffp = roundup(*doffp, v[idx].sh_addralign);
-				v[idx].sh_offset = *doffp;
-				v[idx].sh_size = shdr->sh_size;
-				v[idx].sh_link = 0;
-				v[idx].sh_entsize = shdr->sh_entsize;
-				v[idx].sh_info = shdr->sh_info;
-
-				elf_copy_scn(ctx, shdr, mvp, &v[idx]);
-				idx++;
-			}
-
-			continue;
-		} else {
-			continue;
-		}
-
-		ASSERT(symchk != NULL);
-		if ((symchk->sh_type != SHT_DYNSYM &&
-		    symchk->sh_type != SHT_SYMTAB) ||
-		    symchk->sh_link == 0 || symchk->sh_link >= nshdrs) {
-			ctf_link = B_FALSE;
-			continue;
-		}
-		strchk = (Shdr *)(shbase + symchk->sh_link * ehdr.e_shentsize);
-		if (strchk->sh_type != SHT_STRTAB) {
-			ctf_link = B_FALSE;
-			continue;
-		}
-		symtab = symchk;
-		strtab = strchk;
-
-		if (symtab != NULL && ctf != NULL &&
-		    (content & CC_CONTENT_DEBUG) == 0) {
-			/* No other shdrs are of interest at this point */
-			break;
-		}
-	}
-
-	if (ctf != NULL)
-		count += 1;
-	if (symtab != NULL)
-		count += 2;
-
-	if (count > remain) {
-		count = remain;
-		if (!justcounting)
-			error = ENOMEM;
-		goto done;
-	}
-
-	if (justcounting)
-		goto done;
-
-	/* output CTF section */
-	if (ctf != NULL) {
-		elf_ctx_resize_scratch(ctx, ctf->sh_size);
-
-		if (!shstrtab_ndx(shstrtab,
-		    shstrtab_data[STR_CTF], &v[idx].sh_name)) {
-			error = ENOMEM;
-			goto done;
-		}
-		v[idx].sh_addr = (Addr)(uintptr_t)saddr;
-		v[idx].sh_type = SHT_PROGBITS;
-		v[idx].sh_addralign = 4;
-		*doffp = roundup(*doffp, v[idx].sh_addralign);
-		v[idx].sh_offset = *doffp;
-		v[idx].sh_size = ctf->sh_size;
-
-		if (ctf_link) {
-			/*
-			 * The linked symtab (and strtab) will be output
-			 * immediately after this CTF section.  Its shdr index
-			 * directly follows this one.
-			 */
-			v[idx].sh_link = idx + 1;
-			ASSERT(symtab != NULL);
-		} else {
-			v[idx].sh_link = 0;
-		}
-		elf_copy_scn(ctx, ctf, mvp, &v[idx]);
-		idx++;
-	}
-
-	/* output SYMTAB/STRTAB sections */
-	if (symtab != NULL) {
-		shstrtype_t symtab_type, strtab_type;
-		uint_t symtab_name, strtab_name;
-
-		elf_ctx_resize_scratch(ctx,
-		    MAX(symtab->sh_size, strtab->sh_size));
-
-		if (symtab->sh_type == SHT_DYNSYM) {
-			symtab_type = STR_DYNSYM;
-			strtab_type = STR_DYNSTR;
-		} else {
-			symtab_type = STR_SYMTAB;
-			strtab_type = STR_STRTAB;
-		}
-
-		if (!shstrtab_ndx(shstrtab,
-		    shstrtab_data[symtab_type], &symtab_name)) {
-			error = ENOMEM;
-			goto done;
-		}
-		if (!shstrtab_ndx(shstrtab,
-		    shstrtab_data[strtab_type], &strtab_name)) {
-			error = ENOMEM;
-			goto done;
-		}
-
-		v[idx].sh_name = symtab_name;
-		v[idx].sh_type = symtab->sh_type;
-		v[idx].sh_addr = symtab->sh_addr;
-		if (ehdr.e_type == ET_DYN || v[idx].sh_addr == 0)
-			v[idx].sh_addr += (Addr)(uintptr_t)saddr;
-		v[idx].sh_addralign = symtab->sh_addralign;
-		*doffp = roundup(*doffp, v[idx].sh_addralign);
-		v[idx].sh_offset = *doffp;
-		v[idx].sh_size = symtab->sh_size;
-		v[idx].sh_link = idx + 1;
-		v[idx].sh_entsize = symtab->sh_entsize;
-		v[idx].sh_info = symtab->sh_info;
-
-		elf_copy_scn(ctx, symtab, mvp, &v[idx]);
-		idx++;
-
-		v[idx].sh_name = strtab_name;
-		v[idx].sh_type = SHT_STRTAB;
-		v[idx].sh_flags = SHF_STRINGS;
-		v[idx].sh_addr = strtab->sh_addr;
-		if (ehdr.e_type == ET_DYN || v[idx].sh_addr == 0)
-			v[idx].sh_addr += (Addr)(uintptr_t)saddr;
-		v[idx].sh_addralign = strtab->sh_addralign;
-		*doffp = roundup(*doffp, v[idx].sh_addralign);
-		v[idx].sh_offset = *doffp;
-		v[idx].sh_size = strtab->sh_size;
-
-		elf_copy_scn(ctx, strtab, mvp, &v[idx]);
-		idx++;
-	}
-
-done:
-	kmem_free(shstrbase, shstrsize);
-	kmem_free(shbase, shsize);
-
-	if (error == 0)
-		*countp = count;
-
-	return (error);
-}
-
-/*
->>>>>>> 4e18e297
  * Walk mappings in process address space, examining those which correspond to
  * loaded objects.  It is called twice from elfcore: Once to simply count
  * relevant sections, and again later to copy those sections once an adequate
@@ -2555,13 +2225,8 @@
 		if ((prot & (PROT_WRITE | PROT_EXEC)) != PROT_EXEC)
 			continue;
 
-<<<<<<< HEAD
 		count = elf_process_obj_scns(ctx, mvp, saddr, v, idx, remain,
 		    &shstrtab, &error);
-=======
-		error = elf_process_obj_scns(ctx, mvp, saddr, v, idx, remain,
-		    &shstrtab, &count);
->>>>>>> 4e18e297
 		if (error != 0)
 			goto done;
 
@@ -3096,14 +2761,8 @@
 done:
 	if (zeropg != NULL)
 		kmem_free(zeropg, elf_zeropg_sz);
-<<<<<<< HEAD
-	if (ctx.ecc_bufsz != 0) {
-		kmem_free(ctx.ecc_buf, ctx.ecc_bufsz);
-	}
-=======
 	if (ctx.ecc_bufsz != 0)
 		kmem_free(ctx.ecc_buf, ctx.ecc_bufsz);
->>>>>>> 4e18e297
 	kmem_free(bigwad, bigsize);
 	return (error);
 }
