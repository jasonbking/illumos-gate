/*
 * CDDL HEADER START
 *
 * The contents of this file are subject to the terms of the
 * Common Development and Distribution License (the "License").
 * You may not use this file except in compliance with the License.
 *
 * You can obtain a copy of the license at usr/src/OPENSOLARIS.LICENSE
 * or http://www.opensolaris.org/os/licensing.
 * See the License for the specific language governing permissions
 * and limitations under the License.
 *
 * When distributing Covered Code, include this CDDL HEADER in each
 * file and include the License file at usr/src/OPENSOLARIS.LICENSE.
 * If applicable, add the following below this CDDL HEADER, with the
 * fields enclosed by brackets "[]" replaced with your own identifying
 * information: Portions Copyright [yyyy] [name of copyright owner]
 *
 * CDDL HEADER END
 */
/*
 * Copyright (c) 2010, Oracle and/or its affiliates. All rights reserved.
 * Copyright (c) 2014, Joyent, Inc.  All rights reserved.
 */

#include <sys/types.h>
#include <sys/cred.h>
#include <sys/sysmacros.h>
#include <sys/conf.h>
#include <sys/cmn_err.h>
#include <sys/list.h>
#include <sys/ksynch.h>
#include <sys/kmem.h>
#include <sys/stream.h>
#include <sys/modctl.h>
#include <sys/ddi.h>
#include <sys/sunddi.h>
#include <sys/atomic.h>
#include <sys/stat.h>
#include <sys/modhash.h>
#include <sys/strsubr.h>
#include <sys/strsun.h>
#include <sys/dlpi.h>
#include <sys/mac.h>
#include <sys/mac_provider.h>
#include <sys/mac_client.h>
#include <sys/mac_client_priv.h>
#include <sys/mac_ether.h>
#include <sys/dls.h>
#include <sys/pattr.h>
#include <sys/time.h>
#include <sys/vlan.h>
#include <sys/vnic.h>
#include <sys/vnic_impl.h>
#include <sys/mac_impl.h>
#include <sys/mac_flow_impl.h>
#include <inet/ip_impl.h>

/*
 * Note that for best performance, the VNIC is a passthrough design.
 * For each VNIC corresponds a MAC client of the underlying MAC (lower MAC).
 * This MAC client is opened by the VNIC driver at VNIC creation,
 * and closed when the VNIC is deleted.
 * When a MAC client of the VNIC itself opens a VNIC, the MAC layer
 * (upper MAC) detects that the MAC being opened is a VNIC. Instead
 * of allocating a new MAC client, it asks the VNIC driver to return
 * the lower MAC client handle associated with the VNIC, and that handle
 * is returned to the upper MAC client directly. This allows access
 * by upper MAC clients of the VNIC to have direct access to the lower
 * MAC client for the control path and data path.
 *
 * Due to this passthrough, some of the entry points exported by the
 * VNIC driver are never directly invoked. These entry points include
 * vnic_m_start, vnic_m_stop, vnic_m_promisc, vnic_m_multicst, etc.
 *
 * VNICs support multiple upper mac clients to enable support for
 * multiple MAC addresses on the VNIC. When the VNIC is created the
 * initial mac client is the primary upper mac. Any additional mac
 * clients are secondary macs.
 */

static int vnic_m_start(void *);
static void vnic_m_stop(void *);
static int vnic_m_promisc(void *, boolean_t);
static int vnic_m_multicst(void *, boolean_t, const uint8_t *);
static int vnic_m_unicst(void *, const uint8_t *);
static int vnic_m_stat(void *, uint_t, uint64_t *);
static void vnic_m_ioctl(void *, queue_t *, mblk_t *);
static int vnic_m_setprop(void *, const char *, mac_prop_id_t, uint_t,
    const void *);
static int vnic_m_getprop(void *, const char *, mac_prop_id_t, uint_t, void *);
static void vnic_m_propinfo(void *, const char *, mac_prop_id_t,
    mac_prop_info_handle_t);
static mblk_t *vnic_m_tx(void *, mblk_t *);
static boolean_t vnic_m_capab_get(void *, mac_capab_t, void *);
static void vnic_notify_cb(void *, mac_notify_type_t);
static void vnic_cleanup_secondary_macs(vnic_t *, int);

static kmem_cache_t	*vnic_cache;
static krwlock_t	vnic_lock;
static uint_t		vnic_count;

#define	ANCHOR_VNIC_MIN_MTU	576
#define	ANCHOR_VNIC_MAX_MTU	9000

/* hash of VNICs (vnic_t's), keyed by VNIC id */
static mod_hash_t	*vnic_hash;
#define	VNIC_HASHSZ	64
#define	VNIC_HASH_KEY(vnic_id)	((mod_hash_key_t)(uintptr_t)vnic_id)

#define	VNIC_M_CALLBACK_FLAGS	\
	(MC_IOCTL | MC_GETCAPAB | MC_SETPROP | MC_GETPROP | MC_PROPINFO)

static mac_callbacks_t vnic_m_callbacks = {
	VNIC_M_CALLBACK_FLAGS,
	vnic_m_stat,
	vnic_m_start,
	vnic_m_stop,
	vnic_m_promisc,
	vnic_m_multicst,
	vnic_m_unicst,
	vnic_m_tx,
	NULL,
	vnic_m_ioctl,
	vnic_m_capab_get,
	NULL,
	NULL,
	vnic_m_setprop,
	vnic_m_getprop,
	vnic_m_propinfo
};

void
vnic_dev_init(void)
{
	vnic_cache = kmem_cache_create("vnic_cache",
	    sizeof (vnic_t), 0, NULL, NULL, NULL, NULL, NULL, 0);

	vnic_hash = mod_hash_create_idhash("vnic_hash",
	    VNIC_HASHSZ, mod_hash_null_valdtor);

	rw_init(&vnic_lock, NULL, RW_DEFAULT, NULL);

	vnic_count = 0;
}

void
vnic_dev_fini(void)
{
	ASSERT(vnic_count == 0);

	rw_destroy(&vnic_lock);
	mod_hash_destroy_idhash(vnic_hash);
	kmem_cache_destroy(vnic_cache);
}

uint_t
vnic_dev_count(void)
{
	return (vnic_count);
}

static vnic_ioc_diag_t
vnic_mac2vnic_diag(mac_diag_t diag)
{
	switch (diag) {
	case MAC_DIAG_MACADDR_NIC:
		return (VNIC_IOC_DIAG_MACADDR_NIC);
	case MAC_DIAG_MACADDR_INUSE:
		return (VNIC_IOC_DIAG_MACADDR_INUSE);
	case MAC_DIAG_MACADDR_INVALID:
		return (VNIC_IOC_DIAG_MACADDR_INVALID);
	case MAC_DIAG_MACADDRLEN_INVALID:
		return (VNIC_IOC_DIAG_MACADDRLEN_INVALID);
	case MAC_DIAG_MACFACTORYSLOTINVALID:
		return (VNIC_IOC_DIAG_MACFACTORYSLOTINVALID);
	case MAC_DIAG_MACFACTORYSLOTUSED:
		return (VNIC_IOC_DIAG_MACFACTORYSLOTUSED);
	case MAC_DIAG_MACFACTORYSLOTALLUSED:
		return (VNIC_IOC_DIAG_MACFACTORYSLOTALLUSED);
	case MAC_DIAG_MACFACTORYNOTSUP:
		return (VNIC_IOC_DIAG_MACFACTORYNOTSUP);
	case MAC_DIAG_MACPREFIX_INVALID:
		return (VNIC_IOC_DIAG_MACPREFIX_INVALID);
	case MAC_DIAG_MACPREFIXLEN_INVALID:
		return (VNIC_IOC_DIAG_MACPREFIXLEN_INVALID);
	case MAC_DIAG_MACNO_HWRINGS:
		return (VNIC_IOC_DIAG_NO_HWRINGS);
	default:
		return (VNIC_IOC_DIAG_NONE);
	}
}

static int
vnic_unicast_add(vnic_t *vnic, vnic_mac_addr_type_t vnic_addr_type,
    int *addr_slot, uint_t prefix_len, int *addr_len_ptr_arg,
    uint8_t *mac_addr_arg, uint16_t flags, vnic_ioc_diag_t *diag,
    uint16_t vid, boolean_t req_hwgrp_flag)
{
	mac_diag_t mac_diag;
	uint16_t mac_flags = 0;
	int err;
	uint_t addr_len;

	if (flags & VNIC_IOC_CREATE_NODUPCHECK)
		mac_flags |= MAC_UNICAST_NODUPCHECK;

	switch (vnic_addr_type) {
	case VNIC_MAC_ADDR_TYPE_FIXED:
	case VNIC_MAC_ADDR_TYPE_VRID:
		/*
		 * The MAC address value to assign to the VNIC
		 * is already provided in mac_addr_arg. addr_len_ptr_arg
		 * already contains the MAC address length.
		 */
		break;

	case VNIC_MAC_ADDR_TYPE_RANDOM:
		/*
		 * Random MAC address. There are two sub-cases:
		 *
		 * 1 - If mac_len == 0, a new MAC address is generated.
		 *	The length of the MAC address to generated depends
		 *	on the type of MAC used. The prefix to use for the MAC
		 *	address is stored in the most significant bytes
		 *	of the mac_addr argument, and its length is specified
		 *	by the mac_prefix_len argument. This prefix can
		 *	correspond to a IEEE OUI in the case of Ethernet,
		 *	for example.
		 *
		 * 2 - If mac_len > 0, the address was already picked
		 *	randomly, and is now passed back during VNIC
		 *	re-creation. The mac_addr argument contains the MAC
		 *	address that was generated. We distinguish this
		 *	case from the fixed MAC address case, since we
		 *	want the user consumers to know, when they query
		 *	the list of VNICs, that a VNIC was assigned a
		 *	random MAC address vs assigned a fixed address
		 *	specified by the user.
		 */

		/*
		 * If it's a pre-generated address, we're done. mac_addr_arg
		 * and addr_len_ptr_arg already contain the MAC address
		 * value and length.
		 */
		if (*addr_len_ptr_arg > 0)
			break;

		/* generate a new random MAC address */
		if ((err = mac_addr_random(vnic->vn_mch,
		    prefix_len, mac_addr_arg, &mac_diag)) != 0) {
			*diag = vnic_mac2vnic_diag(mac_diag);
			return (err);
		}
		*addr_len_ptr_arg = mac_addr_len(vnic->vn_lower_mh);
		break;

	case VNIC_MAC_ADDR_TYPE_FACTORY:
		err = mac_addr_factory_reserve(vnic->vn_mch, addr_slot);
		if (err != 0) {
			if (err == EINVAL)
				*diag = VNIC_IOC_DIAG_MACFACTORYSLOTINVALID;
			if (err == EBUSY)
				*diag = VNIC_IOC_DIAG_MACFACTORYSLOTUSED;
			if (err == ENOSPC)
				*diag = VNIC_IOC_DIAG_MACFACTORYSLOTALLUSED;
			return (err);
		}

		mac_addr_factory_value(vnic->vn_lower_mh, *addr_slot,
		    mac_addr_arg, &addr_len, NULL, NULL);
		*addr_len_ptr_arg = addr_len;
		break;

	case VNIC_MAC_ADDR_TYPE_AUTO:
		/* first try to allocate a factory MAC address */
		err = mac_addr_factory_reserve(vnic->vn_mch, addr_slot);
		if (err == 0) {
			mac_addr_factory_value(vnic->vn_lower_mh, *addr_slot,
			    mac_addr_arg, &addr_len, NULL, NULL);
			vnic_addr_type = VNIC_MAC_ADDR_TYPE_FACTORY;
			*addr_len_ptr_arg = addr_len;
			break;
		}

		/*
		 * Allocating a factory MAC address failed, generate a
		 * random MAC address instead.
		 */
		if ((err = mac_addr_random(vnic->vn_mch,
		    prefix_len, mac_addr_arg, &mac_diag)) != 0) {
			*diag = vnic_mac2vnic_diag(mac_diag);
			return (err);
		}
		*addr_len_ptr_arg = mac_addr_len(vnic->vn_lower_mh);
		vnic_addr_type = VNIC_MAC_ADDR_TYPE_RANDOM;
		break;
	case VNIC_MAC_ADDR_TYPE_PRIMARY:
		/*
		 * We get the address here since we copy it in the
		 * vnic's vn_addr.
		 * We can't ask for hardware resources since we
		 * don't currently support hardware classification
		 * for these MAC clients.
		 */
		if (req_hwgrp_flag) {
			*diag = VNIC_IOC_DIAG_NO_HWRINGS;
			return (ENOTSUP);
		}
		mac_unicast_primary_get(vnic->vn_lower_mh, mac_addr_arg);
		*addr_len_ptr_arg = mac_addr_len(vnic->vn_lower_mh);
		mac_flags |= MAC_UNICAST_VNIC_PRIMARY;
		break;
	}

	vnic->vn_addr_type = vnic_addr_type;

	err = mac_unicast_add(vnic->vn_mch, mac_addr_arg, mac_flags,
	    &vnic->vn_muh, vid, &mac_diag);
	if (err != 0) {
		if (vnic_addr_type == VNIC_MAC_ADDR_TYPE_FACTORY) {
			/* release factory MAC address */
			mac_addr_factory_release(vnic->vn_mch, *addr_slot);
		}
		*diag = vnic_mac2vnic_diag(mac_diag);
	}

	return (err);
}

/*
 * Create a new VNIC upon request from administrator.
 * Returns 0 on success, an errno on failure.
 */
/* ARGSUSED */
int
vnic_dev_create(datalink_id_t vnic_id, datalink_id_t linkid,
    vnic_mac_addr_type_t *vnic_addr_type, int *mac_len, uchar_t *mac_addr,
    int *mac_slot, uint_t mac_prefix_len, uint16_t vid, vrid_t vrid,
    int af, mac_resource_props_t *mrp, uint32_t flags, vnic_ioc_diag_t *diag,
    cred_t *credp)
{
	vnic_t *vnic;
	mac_register_t *mac;
	int err;
	boolean_t is_anchor = ((flags & VNIC_IOC_CREATE_ANCHOR) != 0);
	char vnic_name[MAXNAMELEN];
	const mac_info_t *minfop;
	uint32_t req_hwgrp_flag = B_FALSE;

	*diag = VNIC_IOC_DIAG_NONE;

	rw_enter(&vnic_lock, RW_WRITER);

	/* does a VNIC with the same id already exist? */
	err = mod_hash_find(vnic_hash, VNIC_HASH_KEY(vnic_id),
	    (mod_hash_val_t *)&vnic);
	if (err == 0) {
		rw_exit(&vnic_lock);
		return (EEXIST);
	}

	vnic = kmem_cache_alloc(vnic_cache, KM_NOSLEEP);
	if (vnic == NULL) {
		rw_exit(&vnic_lock);
		return (ENOMEM);
	}

	bzero(vnic, sizeof (*vnic));

	vnic->vn_id = vnic_id;
	vnic->vn_link_id = linkid;
	vnic->vn_vrid = vrid;
	vnic->vn_af = af;

	if (!is_anchor) {
		if (linkid == DATALINK_INVALID_LINKID) {
			err = EINVAL;
			goto bail;
		}

		/*
		 * Open the lower MAC and assign its initial bandwidth and
		 * MAC address. We do this here during VNIC creation and
		 * do not wait until the upper MAC client open so that we
		 * can validate the VNIC creation parameters (bandwidth,
		 * MAC address, etc) and reserve a factory MAC address if
		 * one was requested.
		 */
		err = mac_open_by_linkid(linkid, &vnic->vn_lower_mh);
		if (err != 0)
			goto bail;

		/*
		 * VNIC(vlan) over VNICs(vlans) is not supported.
		 */
		if (mac_is_vnic(vnic->vn_lower_mh)) {
			err = EINVAL;
			goto bail;
		}

		/* only ethernet support for now */
		minfop = mac_info(vnic->vn_lower_mh);
		if (minfop->mi_nativemedia != DL_ETHER) {
			err = ENOTSUP;
			goto bail;
		}

		(void) dls_mgmt_get_linkinfo(vnic_id, vnic_name, NULL, NULL,
		    NULL);
		err = mac_client_open(vnic->vn_lower_mh, &vnic->vn_mch,
		    vnic_name, MAC_OPEN_FLAGS_IS_VNIC);
		if (err != 0)
			goto bail;

		/* assign a MAC address to the VNIC */

		err = vnic_unicast_add(vnic, *vnic_addr_type, mac_slot,
		    mac_prefix_len, mac_len, mac_addr, flags, diag, vid,
		    req_hwgrp_flag);
		if (err != 0) {
			vnic->vn_muh = NULL;
			if (diag != NULL && req_hwgrp_flag)
				*diag = VNIC_IOC_DIAG_NO_HWRINGS;
			goto bail;
		}

		/* register to receive notification from underlying MAC */
		vnic->vn_mnh = mac_notify_add(vnic->vn_lower_mh, vnic_notify_cb,
		    vnic);

		*vnic_addr_type = vnic->vn_addr_type;
		vnic->vn_addr_len = *mac_len;
		vnic->vn_vid = vid;

		bcopy(mac_addr, vnic->vn_addr, vnic->vn_addr_len);

		if (vnic->vn_addr_type == VNIC_MAC_ADDR_TYPE_FACTORY)
			vnic->vn_slot_id = *mac_slot;

		/*
		 * Set the initial VNIC capabilities. If the VNIC is created
		 * over MACs which does not support nactive vlan, disable
		 * VNIC's hardware checksum capability if its VID is not 0,
		 * since the underlying MAC would get the hardware checksum
		 * offset wrong in case of VLAN packets.
		 */
		if (vid == 0 || !mac_capab_get(vnic->vn_lower_mh,
		    MAC_CAPAB_NO_NATIVEVLAN, NULL)) {
			if (!mac_capab_get(vnic->vn_lower_mh, MAC_CAPAB_HCKSUM,
			    &vnic->vn_hcksum_txflags))
				vnic->vn_hcksum_txflags = 0;
		} else {
			vnic->vn_hcksum_txflags = 0;
		}
	}

	/* register with the MAC module */
	if ((mac = mac_alloc(MAC_VERSION)) == NULL)
		goto bail;

	mac->m_type_ident = MAC_PLUGIN_IDENT_ETHER;
	mac->m_driver = vnic;
	mac->m_dip = vnic_get_dip();
	mac->m_instance = (uint_t)-1;
	mac->m_src_addr = vnic->vn_addr;
	mac->m_callbacks = &vnic_m_callbacks;

	if (!is_anchor) {
		/*
		 * If this is a VNIC based VLAN, then we check for the
		 * margin unless it has been created with the force
		 * flag. If we are configuring a VLAN over an etherstub,
		 * we don't check the margin even if force is not set.
		 */
		if (vid == 0 || (flags & VNIC_IOC_CREATE_FORCE) != 0) {
			if (vid != VLAN_ID_NONE)
				vnic->vn_force = B_TRUE;
			/*
			 * As the current margin size of the underlying mac is
			 * used to determine the margin size of the VNIC
			 * itself, request the underlying mac not to change
			 * to a smaller margin size.
			 */
			err = mac_margin_add(vnic->vn_lower_mh,
			    &vnic->vn_margin, B_TRUE);
			ASSERT(err == 0);
		} else {
			vnic->vn_margin = VLAN_TAGSZ;
			err = mac_margin_add(vnic->vn_lower_mh,
			    &vnic->vn_margin, B_FALSE);
			if (err != 0) {
				mac_free(mac);
				if (diag != NULL)
					*diag = VNIC_IOC_DIAG_MACMARGIN_INVALID;
				goto bail;
			}
		}

		mac_sdu_get(vnic->vn_lower_mh, &mac->m_min_sdu,
		    &mac->m_max_sdu);
		err = mac_mtu_add(vnic->vn_lower_mh, &mac->m_max_sdu, B_FALSE);
		if (err != 0) {
			VERIFY(mac_margin_remove(vnic->vn_lower_mh,
			    vnic->vn_margin) == 0);
			mac_free(mac);
			if (diag != NULL)
				*diag = VNIC_IOC_DIAG_MACMTU_INVALID;
			goto bail;
		}
		vnic->vn_mtu = mac->m_max_sdu;
	} else {
		vnic->vn_margin = VLAN_TAGSZ;
		mac->m_min_sdu = 1;
		mac->m_max_sdu = ANCHOR_VNIC_MAX_MTU;
		vnic->vn_mtu = ANCHOR_VNIC_MAX_MTU;
	}

	mac->m_margin = vnic->vn_margin;

	err = mac_register(mac, &vnic->vn_mh);
	mac_free(mac);
	if (err != 0) {
		if (!is_anchor) {
			VERIFY(mac_mtu_remove(vnic->vn_lower_mh,
			    vnic->vn_mtu) == 0);
			VERIFY(mac_margin_remove(vnic->vn_lower_mh,
			    vnic->vn_margin) == 0);
		}
		goto bail;
	}

	/* Set the VNIC's MAC in the client */
	if (!is_anchor) {
		mac_set_upper_mac(vnic->vn_mch, vnic->vn_mh, mrp);

		if (mrp != NULL) {
			if ((mrp->mrp_mask & MRP_RX_RINGS) != 0 ||
			    (mrp->mrp_mask & MRP_TX_RINGS) != 0) {
				req_hwgrp_flag = B_TRUE;
			}
			err = mac_client_set_resources(vnic->vn_mch, mrp);
			if (err != 0) {
				VERIFY(mac_mtu_remove(vnic->vn_lower_mh,
				    vnic->vn_mtu) == 0);
				VERIFY(mac_margin_remove(vnic->vn_lower_mh,
				    vnic->vn_margin) == 0);
				(void) mac_unregister(vnic->vn_mh);
				goto bail;
			}
		}
	}

	err = dls_devnet_create(vnic->vn_mh, vnic->vn_id, crgetzoneid(credp));
	if (err != 0) {
		VERIFY(is_anchor || mac_margin_remove(vnic->vn_lower_mh,
		    vnic->vn_margin) == 0);
		if (!is_anchor) {
			VERIFY(mac_mtu_remove(vnic->vn_lower_mh,
			    vnic->vn_mtu) == 0);
			VERIFY(mac_margin_remove(vnic->vn_lower_mh,
			    vnic->vn_margin) == 0);
		}
		(void) mac_unregister(vnic->vn_mh);
		goto bail;
	}

	/* add new VNIC to hash table */
	err = mod_hash_insert(vnic_hash, VNIC_HASH_KEY(vnic_id),
	    (mod_hash_val_t)vnic);
	ASSERT(err == 0);
	vnic_count++;

	vnic->vn_enabled = B_TRUE;
	rw_exit(&vnic_lock);

	return (0);

bail:
	rw_exit(&vnic_lock);
	if (!is_anchor) {
		if (vnic->vn_mnh != NULL)
			(void) mac_notify_remove(vnic->vn_mnh, B_TRUE);
		if (vnic->vn_muh != NULL)
			(void) mac_unicast_remove(vnic->vn_mch, vnic->vn_muh);
		if (vnic->vn_mch != NULL)
			mac_client_close(vnic->vn_mch, MAC_CLOSE_FLAGS_IS_VNIC);
		if (vnic->vn_lower_mh != NULL)
			mac_close(vnic->vn_lower_mh);
	}

	kmem_cache_free(vnic_cache, vnic);
	return (err);
}

/*
 * Modify the properties of an existing VNIC.
 */
/* ARGSUSED */
int
vnic_dev_modify(datalink_id_t vnic_id, uint_t modify_mask,
    vnic_mac_addr_type_t mac_addr_type, uint_t mac_len, uchar_t *mac_addr,
    uint_t mac_slot, mac_resource_props_t *mrp)
{
	vnic_t *vnic = NULL;

	rw_enter(&vnic_lock, RW_WRITER);

	if (mod_hash_find(vnic_hash, VNIC_HASH_KEY(vnic_id),
	    (mod_hash_val_t *)&vnic) != 0) {
		rw_exit(&vnic_lock);
		return (ENOENT);
	}

	rw_exit(&vnic_lock);

	return (0);
}

/* ARGSUSED */
int
vnic_dev_delete(datalink_id_t vnic_id, uint32_t flags, cred_t *credp)
{
	vnic_t *vnic = NULL;
	mod_hash_val_t val;
	datalink_id_t tmpid;
	int rc;

	rw_enter(&vnic_lock, RW_WRITER);

	if (mod_hash_find(vnic_hash, VNIC_HASH_KEY(vnic_id),
	    (mod_hash_val_t *)&vnic) != 0) {
		rw_exit(&vnic_lock);
		return (ENOENT);
	}

	if ((rc = dls_devnet_destroy(vnic->vn_mh, &tmpid, B_TRUE)) != 0) {
		rw_exit(&vnic_lock);
		return (rc);
	}

	ASSERT(vnic_id == tmpid);

	/*
	 * We cannot unregister the MAC yet. Unregistering would
	 * free up mac_impl_t which should not happen at this time.
	 * So disable mac_impl_t by calling mac_disable(). This will prevent
	 * any new claims on mac_impl_t.
	 */
	if ((rc = mac_disable(vnic->vn_mh)) != 0) {
		(void) dls_devnet_create(vnic->vn_mh, vnic_id,
		    crgetzoneid(credp));
		rw_exit(&vnic_lock);
		return (rc);
	}

	vnic_cleanup_secondary_macs(vnic, vnic->vn_nhandles);

	vnic->vn_enabled = B_FALSE;
	(void) mod_hash_remove(vnic_hash, VNIC_HASH_KEY(vnic_id), &val);
	ASSERT(vnic == (vnic_t *)val);
	vnic_count--;
	rw_exit(&vnic_lock);

	/*
	 * XXX-nicolas shouldn't have a void cast here, if it's
	 * expected that the function will never fail, then we should
	 * have an ASSERT().
	 */
	(void) mac_unregister(vnic->vn_mh);

	if (vnic->vn_lower_mh != NULL) {
		/*
		 * Check if MAC address for the vnic was obtained from the
		 * factory MAC addresses. If yes, release it.
		 */
		if (vnic->vn_addr_type == VNIC_MAC_ADDR_TYPE_FACTORY) {
			(void) mac_addr_factory_release(vnic->vn_mch,
			    vnic->vn_slot_id);
		}
		(void) mac_margin_remove(vnic->vn_lower_mh, vnic->vn_margin);
		(void) mac_mtu_remove(vnic->vn_lower_mh, vnic->vn_mtu);
		(void) mac_notify_remove(vnic->vn_mnh, B_TRUE);
		(void) mac_unicast_remove(vnic->vn_mch, vnic->vn_muh);
		mac_client_close(vnic->vn_mch, MAC_CLOSE_FLAGS_IS_VNIC);
		mac_close(vnic->vn_lower_mh);
	}

	kmem_cache_free(vnic_cache, vnic);
	return (0);
}

/* ARGSUSED */
mblk_t *
vnic_m_tx(void *arg, mblk_t *mp_chain)
{
	/*
	 * This function could be invoked for an anchor VNIC when sending
	 * broadcast and multicast packets, and unicast packets which did
	 * not match any local known destination.
	 */
	freemsgchain(mp_chain);
	return (NULL);
}

/*ARGSUSED*/
static void
vnic_m_ioctl(void *arg, queue_t *q, mblk_t *mp)
{
	miocnak(q, mp, 0, ENOTSUP);
}

/*
 * This entry point cannot be passed-through, since it is invoked
 * for the per-VNIC kstats which must be exported independently
 * of the existence of VNIC MAC clients.
 */
static int
vnic_m_stat(void *arg, uint_t stat, uint64_t *val)
{
	vnic_t *vnic = arg;
	int rval = 0;

	if (vnic->vn_lower_mh == NULL) {
		/*
		 * It's an anchor VNIC, which does not have any
		 * statistics in itself.
		 */
		return (ENOTSUP);
	}

	/*
	 * ENOTSUP must be reported for unsupported stats, the VNIC
	 * driver reports a subset of the stats that would
	 * be returned by a real piece of hardware.
	 */

	switch (stat) {
	case MAC_STAT_LINK_STATE:
	case MAC_STAT_LINK_UP:
	case MAC_STAT_PROMISC:
	case MAC_STAT_IFSPEED:
	case MAC_STAT_MULTIRCV:
	case MAC_STAT_MULTIXMT:
	case MAC_STAT_BRDCSTRCV:
	case MAC_STAT_BRDCSTXMT:
	case MAC_STAT_OPACKETS:
	case MAC_STAT_OBYTES:
	case MAC_STAT_IERRORS:
	case MAC_STAT_OERRORS:
	case MAC_STAT_RBYTES:
	case MAC_STAT_IPACKETS:
		*val = mac_client_stat_get(vnic->vn_mch, stat);
		break;
	default:
		rval = ENOTSUP;
	}

	return (rval);
}

/*
 * Invoked by the upper MAC to retrieve the lower MAC client handle
 * corresponding to a VNIC. A pointer to this function is obtained
 * by the upper MAC via capability query.
 *
 * XXX-nicolas Note: this currently causes all VNIC MAC clients to
 * receive the same MAC client handle for the same VNIC. This is ok
 * as long as we have only one VNIC MAC client which sends and
 * receives data, but we don't currently enforce this at the MAC layer.
 */
static void *
vnic_mac_client_handle(void *vnic_arg)
{
	vnic_t *vnic = vnic_arg;

	return (vnic->vn_mch);
}

/*
 * Invoked when updating the primary MAC so that the secondary MACs are
 * kept in sync.
 */
static void
vnic_mac_secondary_update(void *vnic_arg)
{
	vnic_t *vn = vnic_arg;
	int i;

	for (i = 1; i <= vn->vn_nhandles; i++) {
		mac_secondary_dup(vn->vn_mc_handles[0], vn->vn_mc_handles[i]);
	}
}

/*
 * Return information about the specified capability.
 */
/* ARGSUSED */
static boolean_t
vnic_m_capab_get(void *arg, mac_capab_t cap, void *cap_data)
{
	vnic_t *vnic = arg;

	switch (cap) {
	case MAC_CAPAB_HCKSUM: {
		uint32_t *hcksum_txflags = cap_data;

		*hcksum_txflags = vnic->vn_hcksum_txflags &
		    (HCKSUM_INET_FULL_V4 | HCKSUM_IPHDRCKSUM |
		    HCKSUM_INET_PARTIAL);
		break;
	}
	case MAC_CAPAB_VNIC: {
		mac_capab_vnic_t *vnic_capab = cap_data;

		if (vnic->vn_lower_mh == NULL) {
			/*
			 * It's an anchor VNIC, we don't have an underlying
			 * NIC and MAC client handle.
			 */
			return (B_FALSE);
		}

		if (vnic_capab != NULL) {
			vnic_capab->mcv_arg = vnic;
			vnic_capab->mcv_mac_client_handle =
			    vnic_mac_client_handle;
			vnic_capab->mcv_mac_secondary_update =
			    vnic_mac_secondary_update;
		}
		break;
	}
	case MAC_CAPAB_ANCHOR_VNIC: {
		/* since it's an anchor VNIC we don't have lower mac handle */
		if (vnic->vn_lower_mh == NULL) {
			ASSERT(vnic->vn_link_id == 0);
			return (B_TRUE);
		}
		return (B_FALSE);
	}
	case MAC_CAPAB_NO_NATIVEVLAN:
		return (B_FALSE);
	case MAC_CAPAB_NO_ZCOPY:
		return (B_TRUE);
	case MAC_CAPAB_VRRP: {
		mac_capab_vrrp_t *vrrp_capab = cap_data;

		if (vnic->vn_vrid != 0) {
			if (vrrp_capab != NULL)
				vrrp_capab->mcv_af = vnic->vn_af;
			return (B_TRUE);
		}
		return (B_FALSE);
	}
	default:
		return (B_FALSE);
	}
	return (B_TRUE);
}

/* ARGSUSED */
static int
vnic_m_start(void *arg)
{
	return (0);
}

/* ARGSUSED */
static void
vnic_m_stop(void *arg)
{
}

/* ARGSUSED */
static int
vnic_m_promisc(void *arg, boolean_t on)
{
	return (0);
}

/* ARGSUSED */
static int
vnic_m_multicst(void *arg, boolean_t add, const uint8_t *addrp)
{
	return (0);
}

static int
vnic_m_unicst(void *arg, const uint8_t *macaddr)
{
	vnic_t *vnic = arg;

	return (mac_vnic_unicast_set(vnic->vn_mch, macaddr));
}

static void
vnic_cleanup_secondary_macs(vnic_t *vn, int cnt)
{
	int i;

	/* Remove existing secondaries (primary is at 0) */
	for (i = 1; i <= cnt; i++) {
		mac_rx_clear(vn->vn_mc_handles[i]);

		/* unicast handle might not have been set yet */
		if (vn->vn_mu_handles[i] != NULL)
<<<<<<< HEAD
			mac_unicast_remove(vn->vn_mc_handles[i],
=======
			(void) mac_unicast_remove(vn->vn_mc_handles[i],
>>>>>>> 7ab4e62e
			    vn->vn_mu_handles[i]);

		mac_secondary_cleanup(vn->vn_mc_handles[i]);

		mac_client_close(vn->vn_mc_handles[i], MAC_CLOSE_FLAGS_IS_VNIC);

		vn->vn_mu_handles[i] = NULL;
		vn->vn_mc_handles[i] = NULL;
	}

	vn->vn_nhandles = 0;
}

/*
 * Setup secondary MAC addresses on the vnic. Due to limitations in the mac
 * code, each mac address must be associated with a mac_client (and the
 * flow that goes along with the client) so we need to create those clients
 * here.
 */
static int
vnic_set_secondary_macs(vnic_t *vn, mac_secondary_addr_t *msa)
{
	int i, err;
	char primary_name[MAXNAMELEN];

	/* First, remove pre-existing secondaries */
	ASSERT(vn->vn_nhandles < MPT_MAXMACADDR);
	vnic_cleanup_secondary_macs(vn, vn->vn_nhandles);

	if (msa->ms_addrcnt == (uint32_t)-1)
		msa->ms_addrcnt = 0;

	vn->vn_nhandles = msa->ms_addrcnt;

	(void) dls_mgmt_get_linkinfo(vn->vn_id, primary_name, NULL, NULL, NULL);

	/*
	 * Now add the new secondary MACs
	 * Recall that the primary MAC address is the first element.
	 * The secondary clients are named after the primary with their
	 * index to distinguish them.
	 */
	for (i = 1; i <= vn->vn_nhandles; i++) {
		uint8_t *addr;
		mac_diag_t mac_diag;
		char secondary_name[MAXNAMELEN];

		(void) snprintf(secondary_name, sizeof (secondary_name),
		    "%s%02d", primary_name, i);

		err = mac_client_open(vn->vn_lower_mh, &vn->vn_mc_handles[i],
		    secondary_name, MAC_OPEN_FLAGS_IS_VNIC);
		if (err != 0) {
			/* Remove any that we successfully added */
			vnic_cleanup_secondary_macs(vn, --i);
			return (err);
		}

		/*
		 * Assign a MAC address to the VNIC
		 *
		 * Normally this would be done with vnic_unicast_add but since
		 * we know these are fixed adddresses, and since we need to
		 * save this in the proper array slot, we bypass that function
		 * and go direct.
		 */
		addr = msa->ms_addrs[i - 1];
		err = mac_unicast_add(vn->vn_mc_handles[i], addr, 0,
		    &vn->vn_mu_handles[i], vn->vn_vid, &mac_diag);
		if (err != 0) {
			/* Remove any that we successfully added */
			vnic_cleanup_secondary_macs(vn, i);
			return (err);
		}

		/*
		 * Setup the secondary the same way as the primary (i.e.
		 * receiver function/argument (e.g. i_dls_link_rx, mac_pkt_drop,
		 * etc.), the promisc list, and the resource controls).
		 */
		mac_secondary_dup(vn->vn_mc_handles[0], vn->vn_mc_handles[i]);
	}

	return (0);
}

static int
vnic_get_secondary_macs(vnic_t *vn, uint_t pr_valsize, void *pr_val)
{
	int i;
	mac_secondary_addr_t msa;

	if (pr_valsize < sizeof (msa))
		return (EINVAL);

	/* Get existing addresses (primary is at 0) */
	ASSERT(vn->vn_nhandles < MPT_MAXMACADDR);
	for (i = 1; i <= vn->vn_nhandles; i++) {
		ASSERT(vn->vn_mc_handles[i] != NULL);
		mac_unicast_secondary_get(vn->vn_mc_handles[i],
		    msa.ms_addrs[i - 1]);
	}
	msa.ms_addrcnt = vn->vn_nhandles;

	bcopy(&msa, pr_val, sizeof (msa));
	return (0);
}

/*
 * Callback functions for set/get of properties
 */
/*ARGSUSED*/
static int
vnic_m_setprop(void *m_driver, const char *pr_name, mac_prop_id_t pr_num,
    uint_t pr_valsize, const void *pr_val)
{
	int 		err = 0;
	vnic_t		*vn = m_driver;

	switch (pr_num) {
	case MAC_PROP_MTU: {
		uint32_t	mtu;

		/* allow setting MTU only on an etherstub */
<<<<<<< HEAD
=======
		if (vn->vn_link_id != DATALINK_INVALID_LINKID)
			return (err);
>>>>>>> 7ab4e62e

		if (pr_valsize < sizeof (mtu)) {
			err = EINVAL;
			break;
		}
		bcopy(pr_val, &mtu, sizeof (mtu));

		if (vn->vn_link_id == DATALINK_INVALID_LINKID) {
			if (mtu < ANCHOR_VNIC_MIN_MTU ||
			    mtu > ANCHOR_VNIC_MAX_MTU) {
				err = EINVAL;
				break;
			}
		} else {
			err = mac_mtu_add(vn->vn_lower_mh, &mtu, B_FALSE);
			/*
			 * If it's not supported to set a value here, translate
			 * that to EINVAL, so user land gets a better idea of
			 * what went wrong. This realistically means that they
			 * violated the output of prop info.
			 */
			if (err == ENOTSUP)
				err = EINVAL;
			if (err != 0)
				break;
			VERIFY(mac_mtu_remove(vn->vn_lower_mh,
			    vn->vn_mtu) == 0);
		}
		vn->vn_mtu = mtu;
		err = mac_maxsdu_update(vn->vn_mh, mtu);
		break;
	}
	case MAC_PROP_VN_PROMISC_FILTERED: {
		boolean_t filtered;

		if (pr_valsize < sizeof (filtered)) {
			err = EINVAL;
			break;
		}

		bcopy(pr_val, &filtered, sizeof (filtered));
		mac_set_promisc_filtered(vn->vn_mch, filtered);
		break;
	}
	case MAC_PROP_SECONDARY_ADDRS: {
		mac_secondary_addr_t msa;

		bcopy(pr_val, &msa, sizeof (msa));
		vnic_set_secondary_macs(vn, &msa);
		break;
	}
	case MAC_PROP_SECONDARY_ADDRS: {
		mac_secondary_addr_t msa;

		bcopy(pr_val, &msa, sizeof (msa));
		err = vnic_set_secondary_macs(vn, &msa);
		break;
	}
	default:
		err = ENOTSUP;
		break;
	}
	return (err);
}

static int
vnic_m_getprop(void *arg, const char *pr_name, mac_prop_id_t pr_num,
    uint_t pr_valsize, void *pr_val)
{
	vnic_t		*vn = arg;
	int 		ret = 0;
	boolean_t	out;

	switch (pr_num) {
	case MAC_PROP_VN_PROMISC_FILTERED:
		out = mac_get_promisc_filtered(vn->vn_mch);
		ASSERT(pr_valsize >= sizeof (boolean_t));
		bcopy(&out, pr_val, sizeof (boolean_t));
		break;
	case MAC_PROP_SECONDARY_ADDRS:
		ret = vnic_get_secondary_macs(vn, pr_valsize, pr_val);
		break;
	default:
		ret = EINVAL;
		break;
	}

	return (ret);
}

/* ARGSUSED */
static int
vnic_m_getprop(void *arg, const char *pr_name, mac_prop_id_t pr_num,
    uint_t pr_valsize, void *pr_val)
{
	vnic_t		*vn = arg;
	int 		ret = 0;

	switch (pr_num) {
	case MAC_PROP_SECONDARY_ADDRS:
		ret = vnic_get_secondary_macs(vn, pr_valsize, pr_val);
		break;
	default:
		ret = EINVAL;
		break;
	}

	return (ret);
}

/* ARGSUSED */
static void vnic_m_propinfo(void *m_driver, const char *pr_name,
    mac_prop_id_t pr_num, mac_prop_info_handle_t prh)
{
	vnic_t		*vn = m_driver;

	switch (pr_num) {
	case MAC_PROP_MTU:
		if (vn->vn_link_id == DATALINK_INVALID_LINKID) {
			mac_prop_info_set_range_uint32(prh,
			    ANCHOR_VNIC_MIN_MTU, ANCHOR_VNIC_MAX_MTU);
		} else {
			uint32_t		max;
			mac_perim_handle_t	mph;
			mac_propval_range_t	range;

			/*
			 * The valid range for a VNIC's MTU is the minimum that
			 * the device supports and the current value of the
			 * device. A VNIC cannot increase the current MTU of the
			 * device. Therefore we need to get the range from the
			 * propinfo endpoint and current mtu from the
			 * traditional property endpoint.
			 */
			mac_perim_enter_by_mh(vn->vn_lower_mh, &mph);
			if (mac_get_prop(vn->vn_lower_mh, MAC_PROP_MTU, "mtu",
			    &max, sizeof (uint32_t)) != 0) {
				mac_perim_exit(mph);
				return;
			}

			range.mpr_count = 1;
			if (mac_prop_info(vn->vn_lower_mh, MAC_PROP_MTU, "mtu",
			    NULL, 0, &range, NULL) != 0) {
				mac_perim_exit(mph);
				return;
			}

			mac_prop_info_set_default_uint32(prh, max);
			mac_prop_info_set_range_uint32(prh,
			    range.mpr_range_uint32[0].mpur_min, max);
			mac_perim_exit(mph);
		}
		break;
	}
}


int
vnic_info(vnic_info_t *info, cred_t *credp)
{
	vnic_t		*vnic;
	int		err;

	/* Make sure that the VNIC link is visible from the caller's zone. */
	if (!dls_devnet_islinkvisible(info->vn_vnic_id, crgetzoneid(credp)))
		return (ENOENT);

	rw_enter(&vnic_lock, RW_WRITER);

	err = mod_hash_find(vnic_hash, VNIC_HASH_KEY(info->vn_vnic_id),
	    (mod_hash_val_t *)&vnic);
	if (err != 0) {
		rw_exit(&vnic_lock);
		return (ENOENT);
	}

	info->vn_link_id = vnic->vn_link_id;
	info->vn_mac_addr_type = vnic->vn_addr_type;
	info->vn_mac_len = vnic->vn_addr_len;
	bcopy(vnic->vn_addr, info->vn_mac_addr, MAXMACADDRLEN);
	info->vn_mac_slot = vnic->vn_slot_id;
	info->vn_mac_prefix_len = 0;
	info->vn_vid = vnic->vn_vid;
	info->vn_force = vnic->vn_force;
	info->vn_vrid = vnic->vn_vrid;
	info->vn_af = vnic->vn_af;

	bzero(&info->vn_resource_props, sizeof (mac_resource_props_t));
	if (vnic->vn_mch != NULL)
		mac_client_get_resources(vnic->vn_mch,
		    &info->vn_resource_props);

	rw_exit(&vnic_lock);
	return (0);
}

static void
vnic_notify_cb(void *arg, mac_notify_type_t type)
{
	vnic_t *vnic = arg;

	/*
	 * Do not deliver notifications if the vnic is not fully initialized
	 * or is in process of being torn down.
	 */
	if (!vnic->vn_enabled)
		return;

	switch (type) {
	case MAC_NOTE_UNICST:
		/*
		 * Only the VLAN VNIC needs to be notified with primary MAC
		 * address change.
		 */
		if (vnic->vn_addr_type != VNIC_MAC_ADDR_TYPE_PRIMARY)
			return;

		/*  the unicast MAC address value */
		mac_unicast_primary_get(vnic->vn_lower_mh, vnic->vn_addr);

		/* notify its upper layer MAC about MAC address change */
		mac_unicst_update(vnic->vn_mh, (const uint8_t *)vnic->vn_addr);
		break;

	case MAC_NOTE_LINK:
		mac_link_update(vnic->vn_mh,
		    mac_client_stat_get(vnic->vn_mch, MAC_STAT_LINK_STATE));
		break;

	default:
		break;
	}
}<|MERGE_RESOLUTION|>--- conflicted
+++ resolved
@@ -905,11 +905,7 @@
 
 		/* unicast handle might not have been set yet */
 		if (vn->vn_mu_handles[i] != NULL)
-<<<<<<< HEAD
-			mac_unicast_remove(vn->vn_mc_handles[i],
-=======
 			(void) mac_unicast_remove(vn->vn_mc_handles[i],
->>>>>>> 7ab4e62e
 			    vn->vn_mu_handles[i]);
 
 		mac_secondary_cleanup(vn->vn_mc_handles[i]);
@@ -1034,11 +1030,8 @@
 		uint32_t	mtu;
 
 		/* allow setting MTU only on an etherstub */
-<<<<<<< HEAD
-=======
 		if (vn->vn_link_id != DATALINK_INVALID_LINKID)
 			return (err);
->>>>>>> 7ab4e62e
 
 		if (pr_valsize < sizeof (mtu)) {
 			err = EINVAL;
@@ -1087,13 +1080,6 @@
 		mac_secondary_addr_t msa;
 
 		bcopy(pr_val, &msa, sizeof (msa));
-		vnic_set_secondary_macs(vn, &msa);
-		break;
-	}
-	case MAC_PROP_SECONDARY_ADDRS: {
-		mac_secondary_addr_t msa;
-
-		bcopy(pr_val, &msa, sizeof (msa));
 		err = vnic_set_secondary_macs(vn, &msa);
 		break;
 	}
@@ -1104,6 +1090,7 @@
 	return (err);
 }
 
+/* ARGSUSED */
 static int
 vnic_m_getprop(void *arg, const char *pr_name, mac_prop_id_t pr_num,
     uint_t pr_valsize, void *pr_val)
@@ -1118,26 +1105,6 @@
 		ASSERT(pr_valsize >= sizeof (boolean_t));
 		bcopy(&out, pr_val, sizeof (boolean_t));
 		break;
-	case MAC_PROP_SECONDARY_ADDRS:
-		ret = vnic_get_secondary_macs(vn, pr_valsize, pr_val);
-		break;
-	default:
-		ret = EINVAL;
-		break;
-	}
-
-	return (ret);
-}
-
-/* ARGSUSED */
-static int
-vnic_m_getprop(void *arg, const char *pr_name, mac_prop_id_t pr_num,
-    uint_t pr_valsize, void *pr_val)
-{
-	vnic_t		*vn = arg;
-	int 		ret = 0;
-
-	switch (pr_num) {
 	case MAC_PROP_SECONDARY_ADDRS:
 		ret = vnic_get_secondary_macs(vn, pr_valsize, pr_val);
 		break;
