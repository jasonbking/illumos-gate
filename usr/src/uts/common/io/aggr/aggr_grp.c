--- conflicted
+++ resolved
@@ -20,11 +20,7 @@
  */
 /*
  * Copyright (c) 2005, 2010, Oracle and/or its affiliates. All rights reserved.
-<<<<<<< HEAD
- * Copyright 2018 Joyent, Inc.
-=======
  * Copyright 2020 Joyent, Inc.
->>>>>>> 3d349c31
  */
 
 /*
@@ -797,7 +793,6 @@
 
 	for (uint_t j = 0; j < i; j++)
 		aggr_rem_pseudo_rx_ring(rx_grp, hw_rh[j]);
-<<<<<<< HEAD
 
 	for (a = rx_grp->arg_macaddr; a != addr; a = a->aua_next)
 		aggr_port_remmac(port, g_idx, a->aua_addr);
@@ -808,18 +803,6 @@
 	for (; avp != NULL; avp = list_prev(&rx_grp->arg_vlans, avp)) {
 		int err2;
 
-=======
-
-	for (a = rx_grp->arg_macaddr; a != addr; a = a->aua_next)
-		aggr_port_remmac(port, g_idx, a->aua_addr);
-
-	if (avp != NULL)
-		avp = list_prev(&rx_grp->arg_vlans, avp);
-
-	for (; avp != NULL; avp = list_prev(&rx_grp->arg_vlans, avp)) {
-		int err2;
-
->>>>>>> 3d349c31
 		if ((err2 = aggr_port_remvlan(port, g_idx, avp->av_vid)) != 0) {
 			cmn_err(CE_WARN, "Failed to remove VLAN %u from port %s"
 			    ": errno %d.", avp->av_vid,
@@ -1459,12 +1442,7 @@
 
 	grp->lg_rx_group_count = 1;
 
-<<<<<<< HEAD
-	for (i = 0, port = grp->lg_ports; port != NULL;
-	     i++, port = port->lp_next) {
-=======
 	for (port = grp->lg_ports; port != NULL; port = port->lp_next) {
->>>>>>> 3d349c31
 		uint_t num_rgroups;
 
 		mac_perim_enter_by_mh(port->lp_mh, &mph);
