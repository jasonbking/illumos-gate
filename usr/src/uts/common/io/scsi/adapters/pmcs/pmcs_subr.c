--- conflicted
+++ resolved
@@ -2668,11 +2668,7 @@
 
 	return (NULL);
 }
-<<<<<<< HEAD
-#endif /* DEBUG */
-=======
 #endif
->>>>>>> c2270953
 
 /*
  * We may (or may not) report observations to SCSA.  This is prefaced by
