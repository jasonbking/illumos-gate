/*
 * CDDL HEADER START
 *
 * The contents of this file are subject to the terms of the
 * Common Development and Distribution License (the "License").
 * You may not use this file except in compliance with the License.
 *
 * You can obtain a copy of the license at usr/src/OPENSOLARIS.LICENSE
 * or http://www.opensolaris.org/os/licensing.
 * See the License for the specific language governing permissions
 * and limitations under the License.
 *
 * When distributing Covered Code, include this CDDL HEADER in each
 * file and include the License file at usr/src/OPENSOLARIS.LICENSE.
 * If applicable, add the following below this CDDL HEADER, with the
 * fields enclosed by brackets "[]" replaced with your own identifying
 * information: Portions Copyright [yyyy] [name of copyright owner]
 *
 * CDDL HEADER END
 */
/*
 * Copyright (c) 2010, Oracle and/or its affiliates. All rights reserved.
 * Copyright 2012, Nexenta Systems, Inc. All rights reserved.
 * Copyright (c) 2018, Joyent, Inc.
 */

/*
 * Data-Link Driver
 */
#include <sys/sysmacros.h>
#include <sys/strsubr.h>
#include <sys/strsun.h>
#include <sys/vlan.h>
#include <sys/dld_impl.h>
#include <sys/mac_client.h>
#include <sys/mac_client_impl.h>
#include <sys/mac_client_priv.h>

typedef void proto_reqfunc_t(dld_str_t *, mblk_t *);

static proto_reqfunc_t proto_info_req, proto_attach_req, proto_detach_req,
    proto_bind_req, proto_unbind_req, proto_promiscon_req, proto_promiscoff_req,
    proto_enabmulti_req, proto_disabmulti_req, proto_physaddr_req,
    proto_setphysaddr_req, proto_udqos_req, proto_req, proto_capability_req,
    proto_notify_req, proto_passive_req, proto_exclusive_req;

static void proto_capability_advertise(dld_str_t *, mblk_t *);
static int dld_capab_poll_disable(dld_str_t *, dld_capab_poll_t *);
static boolean_t check_mod_above(queue_t *, const char *);

#define	DL_ACK_PENDING(state) \
	((state) == DL_ATTACH_PENDING || \
	(state) == DL_DETACH_PENDING || \
	(state) == DL_BIND_PENDING || \
	(state) == DL_UNBIND_PENDING)

/*
 * Process a DLPI protocol message.
 * The primitives DL_BIND_REQ, DL_ENABMULTI_REQ, DL_PROMISCON_REQ,
 * DL_SET_PHYS_ADDR_REQ put the data link below our dld_str_t into an
 * 'active' state. The primitive DL_PASSIVE_REQ marks our dld_str_t
 * as 'passive' and forbids it from being subsequently made 'active'
 * by the above primitives.
 */
void
dld_proto(dld_str_t *dsp, mblk_t *mp)
{
	t_uscalar_t		prim;

	if (MBLKL(mp) < sizeof (t_uscalar_t)) {
		freemsg(mp);
		return;
	}
	prim = ((union DL_primitives *)mp->b_rptr)->dl_primitive;

	switch (prim) {
	case DL_INFO_REQ:
		proto_info_req(dsp, mp);
		break;
	case DL_BIND_REQ:
		proto_bind_req(dsp, mp);
		break;
	case DL_UNBIND_REQ:
		proto_unbind_req(dsp, mp);
		break;
	case DL_UNITDATA_REQ:
		proto_unitdata_req(dsp, mp);
		break;
	case DL_UDQOS_REQ:
		proto_udqos_req(dsp, mp);
		break;
	case DL_ATTACH_REQ:
		proto_attach_req(dsp, mp);
		break;
	case DL_DETACH_REQ:
		proto_detach_req(dsp, mp);
		break;
	case DL_ENABMULTI_REQ:
		proto_enabmulti_req(dsp, mp);
		break;
	case DL_DISABMULTI_REQ:
		proto_disabmulti_req(dsp, mp);
		break;
	case DL_PROMISCON_REQ:
		proto_promiscon_req(dsp, mp);
		break;
	case DL_PROMISCOFF_REQ:
		proto_promiscoff_req(dsp, mp);
		break;
	case DL_PHYS_ADDR_REQ:
		proto_physaddr_req(dsp, mp);
		break;
	case DL_SET_PHYS_ADDR_REQ:
		proto_setphysaddr_req(dsp, mp);
		break;
	case DL_NOTIFY_REQ:
		proto_notify_req(dsp, mp);
		break;
	case DL_CAPABILITY_REQ:
		proto_capability_req(dsp, mp);
		break;
	case DL_PASSIVE_REQ:
		proto_passive_req(dsp, mp);
		break;
	case DL_EXCLUSIVE_REQ:
		proto_exclusive_req(dsp, mp);
		break;
	default:
		proto_req(dsp, mp);
		break;
	}
}

#define	NEG(x)	-(x)
typedef struct dl_info_ack_wrapper {
	dl_info_ack_t		dl_info;
	uint8_t			dl_addr[MAXMACADDRLEN + sizeof (uint16_t)];
	uint8_t			dl_brdcst_addr[MAXMACADDRLEN];
	dl_qos_cl_range1_t	dl_qos_range1;
	dl_qos_cl_sel1_t	dl_qos_sel1;
} dl_info_ack_wrapper_t;

/*
 * DL_INFO_REQ
 */
static void
proto_info_req(dld_str_t *dsp, mblk_t *mp)
{
	dl_info_ack_wrapper_t	*dlwp;
	dl_info_ack_t		*dlp;
	dl_qos_cl_sel1_t	*selp;
	dl_qos_cl_range1_t	*rangep;
	uint8_t			*addr;
	uint8_t			*brdcst_addr;
	uint_t			addr_length;
	uint_t			sap_length;
	mac_info_t		minfo;
	mac_info_t		*minfop;
	queue_t			*q = dsp->ds_wq;

	/*
	 * Swap the request message for one large enough to contain the
	 * wrapper structure defined above.
	 */
	if ((mp = mexchange(q, mp, sizeof (dl_info_ack_wrapper_t),
	    M_PCPROTO, 0)) == NULL)
		return;

	bzero(mp->b_rptr, sizeof (dl_info_ack_wrapper_t));
	dlwp = (dl_info_ack_wrapper_t *)mp->b_rptr;

	dlp = &(dlwp->dl_info);
	ASSERT(dlp == (dl_info_ack_t *)mp->b_rptr);

	dlp->dl_primitive = DL_INFO_ACK;

	/*
	 * Set up the sub-structure pointers.
	 */
	addr = dlwp->dl_addr;
	brdcst_addr = dlwp->dl_brdcst_addr;
	rangep = &(dlwp->dl_qos_range1);
	selp = &(dlwp->dl_qos_sel1);

	/*
	 * This driver supports only version 2 connectionless DLPI provider
	 * nodes.
	 */
	dlp->dl_service_mode = DL_CLDLS;
	dlp->dl_version = DL_VERSION_2;

	/*
	 * Set the style of the provider
	 */
	dlp->dl_provider_style = dsp->ds_style;
	ASSERT(dlp->dl_provider_style == DL_STYLE1 ||
	    dlp->dl_provider_style == DL_STYLE2);

	/*
	 * Set the current DLPI state.
	 */
	dlp->dl_current_state = dsp->ds_dlstate;

	/*
	 * Gratuitously set the media type. This is to deal with modules
	 * that assume the media type is known prior to DL_ATTACH_REQ
	 * being completed.
	 */
	dlp->dl_mac_type = DL_ETHER;

	/*
	 * If the stream is not at least attached we try to retrieve the
	 * mac_info using mac_info_get()
	 */
	if (dsp->ds_dlstate == DL_UNATTACHED ||
	    dsp->ds_dlstate == DL_ATTACH_PENDING ||
	    dsp->ds_dlstate == DL_DETACH_PENDING) {
		if (!mac_info_get(ddi_major_to_name(dsp->ds_major), &minfo)) {
			/*
			 * Cannot find mac_info. giving up.
			 */
			goto done;
		}
		minfop = &minfo;
	} else {
		minfop = (mac_info_t *)dsp->ds_mip;
		/* We can only get the sdu if we're attached. */
		mac_sdu_get(dsp->ds_mh, &dlp->dl_min_sdu, &dlp->dl_max_sdu);
	}

	/*
	 * Set the media type (properly this time).
	 */
	if (dsp->ds_native)
		dlp->dl_mac_type = minfop->mi_nativemedia;
	else
		dlp->dl_mac_type = minfop->mi_media;

	/*
	 * Set the DLSAP length. We only support 16 bit values and they
	 * appear after the MAC address portion of DLSAP addresses.
	 */
	sap_length = sizeof (uint16_t);
	dlp->dl_sap_length = NEG(sap_length);

	addr_length = minfop->mi_addr_length;

	/*
	 * Copy in the media broadcast address.
	 */
	if (minfop->mi_brdcst_addr != NULL) {
		dlp->dl_brdcst_addr_offset =
		    (uintptr_t)brdcst_addr - (uintptr_t)dlp;
		bcopy(minfop->mi_brdcst_addr, brdcst_addr, addr_length);
		dlp->dl_brdcst_addr_length = addr_length;
	}

	/* Only VLAN links and links that have a normal tag mode support QOS. */
	if ((dsp->ds_mch != NULL &&
	    mac_client_vid(dsp->ds_mch) != VLAN_ID_NONE) ||
	    (dsp->ds_dlp != NULL &&
	    dsp->ds_dlp->dl_tagmode == LINK_TAGMODE_NORMAL)) {
		dlp->dl_qos_range_offset = (uintptr_t)rangep - (uintptr_t)dlp;
		dlp->dl_qos_range_length = sizeof (dl_qos_cl_range1_t);

		rangep->dl_qos_type = DL_QOS_CL_RANGE1;
		rangep->dl_trans_delay.dl_target_value = DL_UNKNOWN;
		rangep->dl_trans_delay.dl_accept_value = DL_UNKNOWN;
		rangep->dl_protection.dl_min = DL_UNKNOWN;
		rangep->dl_protection.dl_max = DL_UNKNOWN;
		rangep->dl_residual_error = DL_UNKNOWN;

		/*
		 * Specify the supported range of priorities.
		 */
		rangep->dl_priority.dl_min = 0;
		rangep->dl_priority.dl_max = (1 << VLAN_PRI_SIZE) - 1;

		dlp->dl_qos_offset = (uintptr_t)selp - (uintptr_t)dlp;
		dlp->dl_qos_length = sizeof (dl_qos_cl_sel1_t);

		selp->dl_qos_type = DL_QOS_CL_SEL1;
		selp->dl_trans_delay = DL_UNKNOWN;
		selp->dl_protection = DL_UNKNOWN;
		selp->dl_residual_error = DL_UNKNOWN;

		/*
		 * Specify the current priority (which can be changed by
		 * the DL_UDQOS_REQ primitive).
		 */
		selp->dl_priority = dsp->ds_pri;
	}

	dlp->dl_addr_length = addr_length + sizeof (uint16_t);
	if (dsp->ds_dlstate == DL_IDLE) {
		/*
		 * The stream is bound. Therefore we can formulate a valid
		 * DLSAP address.
		 */
		dlp->dl_addr_offset = (uintptr_t)addr - (uintptr_t)dlp;
		if (addr_length > 0)
			mac_unicast_primary_get(dsp->ds_mh, addr);

		*(uint16_t *)(addr + addr_length) = dsp->ds_sap;
	}

done:
	IMPLY(dlp->dl_qos_offset != 0, dlp->dl_qos_length != 0);
	IMPLY(dlp->dl_qos_range_offset != 0,
	    dlp->dl_qos_range_length != 0);
	IMPLY(dlp->dl_addr_offset != 0, dlp->dl_addr_length != 0);
	IMPLY(dlp->dl_brdcst_addr_offset != 0,
	    dlp->dl_brdcst_addr_length != 0);

	qreply(q, mp);
}

/*
 * DL_ATTACH_REQ
 */
static void
proto_attach_req(dld_str_t *dsp, mblk_t *mp)
{
	dl_attach_req_t	*dlp = (dl_attach_req_t *)mp->b_rptr;
	int		err = 0;
	t_uscalar_t	dl_err;
	queue_t		*q = dsp->ds_wq;

	if (MBLKL(mp) < sizeof (dl_attach_req_t) ||
	    dlp->dl_ppa < 0 || dsp->ds_style == DL_STYLE1) {
		dl_err = DL_BADPRIM;
		goto failed;
	}

	if (dsp->ds_dlstate != DL_UNATTACHED) {
		dl_err = DL_OUTSTATE;
		goto failed;
	}

	dsp->ds_dlstate = DL_ATTACH_PENDING;

	err = dld_str_attach(dsp, dlp->dl_ppa);
	if (err != 0) {
		switch (err) {
		case ENOENT:
			dl_err = DL_BADPPA;
			err = 0;
			break;
		default:
			dl_err = DL_SYSERR;
			break;
		}
		dsp->ds_dlstate = DL_UNATTACHED;
		goto failed;
	}
	ASSERT(dsp->ds_dlstate == DL_UNBOUND);
	dlokack(q, mp, DL_ATTACH_REQ);
	return;

failed:
	dlerrorack(q, mp, DL_ATTACH_REQ, dl_err, (t_uscalar_t)err);
}

/*
 * DL_DETACH_REQ
 */
static void
proto_detach_req(dld_str_t *dsp, mblk_t *mp)
{
	queue_t		*q = dsp->ds_wq;
	t_uscalar_t	dl_err;

	if (MBLKL(mp) < sizeof (dl_detach_req_t)) {
		dl_err = DL_BADPRIM;
		goto failed;
	}

	if (dsp->ds_dlstate != DL_UNBOUND) {
		dl_err = DL_OUTSTATE;
		goto failed;
	}

	if (dsp->ds_style == DL_STYLE1) {
		dl_err = DL_BADPRIM;
		goto failed;
	}

	ASSERT(dsp->ds_datathr_cnt == 0);
	dsp->ds_dlstate = DL_DETACH_PENDING;

	dld_str_detach(dsp);
	dlokack(dsp->ds_wq, mp, DL_DETACH_REQ);
	return;

failed:
	dlerrorack(q, mp, DL_DETACH_REQ, dl_err, 0);
}

/*
 * DL_BIND_REQ
 */
static void
proto_bind_req(dld_str_t *dsp, mblk_t *mp)
{
	dl_bind_req_t	*dlp = (dl_bind_req_t *)mp->b_rptr;
	int		err = 0;
	uint8_t		dlsap_addr[MAXMACADDRLEN + sizeof (uint16_t)];
	uint_t		dlsap_addr_length;
	t_uscalar_t	dl_err;
	t_scalar_t	sap;
	queue_t		*q = dsp->ds_wq;
	mac_perim_handle_t	mph;
	void		*mdip;
	int32_t		intr_cpu;

	if (MBLKL(mp) < sizeof (dl_bind_req_t)) {
		dl_err = DL_BADPRIM;
		goto failed;
	}

	if (dlp->dl_xidtest_flg != 0) {
		dl_err = DL_NOAUTO;
		goto failed;
	}

	if (dlp->dl_service_mode != DL_CLDLS) {
		dl_err = DL_UNSUPPORTED;
		goto failed;
	}

	if (dsp->ds_dlstate != DL_UNBOUND) {
		dl_err = DL_OUTSTATE;
		goto failed;
	}

	mac_perim_enter_by_mh(dsp->ds_mh, &mph);

	if ((err = dls_active_set(dsp)) != 0) {
		dl_err = DL_SYSERR;
		goto failed2;
	}

	dsp->ds_dlstate = DL_BIND_PENDING;
	/*
	 * Set the receive callback.
	 */
	dls_rx_set(dsp, (dsp->ds_mode == DLD_RAW) ?
	    dld_str_rx_raw : dld_str_rx_unitdata, dsp);

	/*
	 * Bind the channel such that it can receive packets.
	 */
	sap = dlp->dl_sap;
	dsp->ds_nonip = !check_mod_above(dsp->ds_rq, "ip") &&
	    !check_mod_above(dsp->ds_rq, "arp");

	err = dls_bind(dsp, sap);
	if (err != 0) {
		switch (err) {
		case EINVAL:
			dl_err = DL_BADADDR;
			err = 0;
			break;
		default:
			dl_err = DL_SYSERR;
			break;
		}

		dsp->ds_dlstate = DL_UNBOUND;
		dls_active_clear(dsp, B_FALSE);
		goto failed2;
	}

	intr_cpu = mac_client_intr_cpu(dsp->ds_mch);
	mdip = mac_get_devinfo(dsp->ds_mh);
	mac_perim_exit(mph);

	/*
	 * We do this after we get out of the perim to avoid deadlocks
	 * etc. since part of mac_client_retarget_intr is to walk the
	 * device tree in order to find and retarget the interrupts.
	 */
	if (intr_cpu != -1)
		mac_client_set_intr_cpu(mdip, dsp->ds_mch, intr_cpu);

	/*
	 * Copy in MAC address.
	 */
	dlsap_addr_length = dsp->ds_mip->mi_addr_length;
	mac_unicast_primary_get(dsp->ds_mh, dlsap_addr);

	/*
	 * Copy in the SAP.
	 */
	*(uint16_t *)(dlsap_addr + dlsap_addr_length) = sap;
	dlsap_addr_length += sizeof (uint16_t);

	dsp->ds_dlstate = DL_IDLE;
	dlbindack(q, mp, sap, dlsap_addr, dlsap_addr_length, 0, 0);
	return;

failed2:
	mac_perim_exit(mph);
failed:
	dlerrorack(q, mp, DL_BIND_REQ, dl_err, (t_uscalar_t)err);
}

/*
 * DL_UNBIND_REQ
 */
static void
proto_unbind_req(dld_str_t *dsp, mblk_t *mp)
{
	queue_t		*q = dsp->ds_wq;
	t_uscalar_t	dl_err;
	mac_perim_handle_t	mph;

	if (MBLKL(mp) < sizeof (dl_unbind_req_t)) {
		dl_err = DL_BADPRIM;
		goto failed;
	}

	if (dsp->ds_dlstate != DL_IDLE) {
		dl_err = DL_OUTSTATE;
		goto failed;
	}

	mutex_enter(&dsp->ds_lock);
	while (dsp->ds_datathr_cnt != 0)
		cv_wait(&dsp->ds_datathr_cv, &dsp->ds_lock);

	dsp->ds_dlstate = DL_UNBIND_PENDING;
	mutex_exit(&dsp->ds_lock);

	mac_perim_enter_by_mh(dsp->ds_mh, &mph);
	/*
	 * Unbind the channel to stop packets being received.
	 */
	dls_unbind(dsp);

	/*
	 * Disable polling mode, if it is enabled.
	 */
	(void) dld_capab_poll_disable(dsp, NULL);

	/*
	 * Clear LSO flags.
	 */
	dsp->ds_lso = B_FALSE;
	dsp->ds_lso_max = 0;

	/*
	 * Clear the receive callback.
	 */
	dls_rx_set(dsp, NULL, NULL);
	dsp->ds_direct = B_FALSE;

	/*
	 * Set the mode back to the default (unitdata).
	 */
	dsp->ds_mode = DLD_UNITDATA;
	dsp->ds_dlstate = DL_UNBOUND;

	dls_active_clear(dsp, B_FALSE);
	mac_perim_exit(mph);
	dlokack(dsp->ds_wq, mp, DL_UNBIND_REQ);
	return;
failed:
	dlerrorack(q, mp, DL_UNBIND_REQ, dl_err, 0);
}

/*
 * DL_PROMISCON_REQ
 */
static void
proto_promiscon_req(dld_str_t *dsp, mblk_t *mp)
{
	dl_promiscon_req_t *dlp = (dl_promiscon_req_t *)mp->b_rptr;
	int		err = 0;
	t_uscalar_t	dl_err;
	uint32_t	new_flags, promisc_saved;
	queue_t		*q = dsp->ds_wq;
	mac_perim_handle_t	mph;

	if (MBLKL(mp) < sizeof (dl_promiscon_req_t)) {
		dl_err = DL_BADPRIM;
		goto failed;
	}

	if (dsp->ds_dlstate == DL_UNATTACHED ||
	    DL_ACK_PENDING(dsp->ds_dlstate)) {
		dl_err = DL_OUTSTATE;
		goto failed;
	}

	mac_perim_enter_by_mh(dsp->ds_mh, &mph);

	new_flags = promisc_saved = dsp->ds_promisc;
	switch (dlp->dl_level) {
	case DL_PROMISC_SAP:
		new_flags |= DLS_PROMISC_SAP;
		break;

	case DL_PROMISC_MULTI:
		new_flags |= DLS_PROMISC_MULTI;
		break;

	case DL_PROMISC_PHYS:
		new_flags |= DLS_PROMISC_PHYS;
		break;

	case DL_PROMISC_RX_ONLY:
		new_flags |= DLS_PROMISC_RX_ONLY;
		break;

	case DL_PROMISC_FIXUPS:
		new_flags |= DLS_PROMISC_FIXUPS;
		break;

	default:
		dl_err = DL_NOTSUPPORTED;
		goto failed2;
	}

	if ((promisc_saved == 0) && (err = dls_active_set(dsp)) != 0) {
		ASSERT(dsp->ds_promisc == promisc_saved);
		dl_err = DL_SYSERR;
		goto failed2;
	}

	/*
	 * Adjust channel promiscuity.
	 */
	err = dls_promisc(dsp, new_flags);

	if (err != 0) {
		dl_err = DL_SYSERR;
		dsp->ds_promisc = promisc_saved;
		if (promisc_saved == 0)
			dls_active_clear(dsp, B_FALSE);
		goto failed2;
	}

	mac_perim_exit(mph);

	dlokack(q, mp, DL_PROMISCON_REQ);
	return;

failed2:
	mac_perim_exit(mph);
failed:
	dlerrorack(q, mp, DL_PROMISCON_REQ, dl_err, (t_uscalar_t)err);
}

/*
 * DL_PROMISCOFF_REQ
 */
static void
proto_promiscoff_req(dld_str_t *dsp, mblk_t *mp)
{
	dl_promiscoff_req_t *dlp = (dl_promiscoff_req_t *)mp->b_rptr;
	int		err = 0;
	t_uscalar_t	dl_err;
	uint32_t	new_flags;
	queue_t		*q = dsp->ds_wq;
	mac_perim_handle_t	mph;

	if (MBLKL(mp) < sizeof (dl_promiscoff_req_t)) {
		dl_err = DL_BADPRIM;
		goto failed;
	}

	if (dsp->ds_dlstate == DL_UNATTACHED ||
	    DL_ACK_PENDING(dsp->ds_dlstate)) {
		dl_err = DL_OUTSTATE;
		goto failed;
	}

	mac_perim_enter_by_mh(dsp->ds_mh, &mph);

	new_flags = dsp->ds_promisc;
	switch (dlp->dl_level) {
	case DL_PROMISC_SAP:
		if (!(dsp->ds_promisc & DLS_PROMISC_SAP)) {
			dl_err = DL_NOTENAB;
			goto failed2;
		}
		new_flags &= ~DLS_PROMISC_SAP;
		break;

	case DL_PROMISC_MULTI:
		if (!(dsp->ds_promisc & DLS_PROMISC_MULTI)) {
			dl_err = DL_NOTENAB;
			goto failed2;
		}
		new_flags &= ~DLS_PROMISC_MULTI;
		break;

	case DL_PROMISC_PHYS:
		if (!(dsp->ds_promisc & DLS_PROMISC_PHYS)) {
			dl_err = DL_NOTENAB;
			goto failed2;
		}
		new_flags &= ~DLS_PROMISC_PHYS;
		break;

	case DL_PROMISC_RX_ONLY:
		if (!(dsp->ds_promisc & DLS_PROMISC_RX_ONLY)) {
			dl_err = DL_NOTENAB;
			goto failed2;
		}
		new_flags &= ~DLS_PROMISC_RX_ONLY;
		break;

	case DL_PROMISC_FIXUPS:
		if (!(dsp->ds_promisc & DLS_PROMISC_FIXUPS)) {
			dl_err = DL_NOTENAB;
			goto failed2;
		}
		new_flags &= ~DLS_PROMISC_FIXUPS;
		break;

	default:
		dl_err = DL_NOTSUPPORTED;
		goto failed2;
	}

	/*
	 * Adjust channel promiscuity.
	 */
	err = dls_promisc(dsp, new_flags);

	if (err != 0) {
		dl_err = DL_SYSERR;
		goto failed2;
	}

	ASSERT(dsp->ds_promisc == new_flags);
	if (dsp->ds_promisc == 0)
		dls_active_clear(dsp, B_FALSE);

	mac_perim_exit(mph);

	dlokack(q, mp, DL_PROMISCOFF_REQ);
	return;
failed2:
	mac_perim_exit(mph);
failed:
	dlerrorack(q, mp, DL_PROMISCOFF_REQ, dl_err, (t_uscalar_t)err);
}

/*
 * DL_ENABMULTI_REQ
 */
static void
proto_enabmulti_req(dld_str_t *dsp, mblk_t *mp)
{
	dl_enabmulti_req_t *dlp = (dl_enabmulti_req_t *)mp->b_rptr;
	int		err = 0;
	t_uscalar_t	dl_err;
	queue_t		*q = dsp->ds_wq;
	mac_perim_handle_t	mph;

	if (dsp->ds_dlstate == DL_UNATTACHED ||
	    DL_ACK_PENDING(dsp->ds_dlstate)) {
		dl_err = DL_OUTSTATE;
		goto failed;
	}

	if (MBLKL(mp) < sizeof (dl_enabmulti_req_t) ||
	    !MBLKIN(mp, dlp->dl_addr_offset, dlp->dl_addr_length) ||
	    dlp->dl_addr_length != dsp->ds_mip->mi_addr_length) {
		dl_err = DL_BADPRIM;
		goto failed;
	}

	mac_perim_enter_by_mh(dsp->ds_mh, &mph);

	if ((dsp->ds_dmap == NULL) && (err = dls_active_set(dsp)) != 0) {
		dl_err = DL_SYSERR;
		goto failed2;
	}

	err = dls_multicst_add(dsp, mp->b_rptr + dlp->dl_addr_offset);
	if (err != 0) {
		switch (err) {
		case EINVAL:
			dl_err = DL_BADADDR;
			err = 0;
			break;
		case ENOSPC:
			dl_err = DL_TOOMANY;
			err = 0;
			break;
		default:
			dl_err = DL_SYSERR;
			break;
		}
		if (dsp->ds_dmap == NULL)
			dls_active_clear(dsp, B_FALSE);
		goto failed2;
	}

	mac_perim_exit(mph);

	dlokack(q, mp, DL_ENABMULTI_REQ);
	return;

failed2:
	mac_perim_exit(mph);
failed:
	dlerrorack(q, mp, DL_ENABMULTI_REQ, dl_err, (t_uscalar_t)err);
}

/*
 * DL_DISABMULTI_REQ
 */
static void
proto_disabmulti_req(dld_str_t *dsp, mblk_t *mp)
{
	dl_disabmulti_req_t *dlp = (dl_disabmulti_req_t *)mp->b_rptr;
	int		err = 0;
	t_uscalar_t	dl_err;
	queue_t		*q = dsp->ds_wq;
	mac_perim_handle_t	mph;

	if (dsp->ds_dlstate == DL_UNATTACHED ||
	    DL_ACK_PENDING(dsp->ds_dlstate)) {
		dl_err = DL_OUTSTATE;
		goto failed;
	}

	if (MBLKL(mp) < sizeof (dl_disabmulti_req_t) ||
	    !MBLKIN(mp, dlp->dl_addr_offset, dlp->dl_addr_length) ||
	    dlp->dl_addr_length != dsp->ds_mip->mi_addr_length) {
		dl_err = DL_BADPRIM;
		goto failed;
	}

	mac_perim_enter_by_mh(dsp->ds_mh, &mph);
	err = dls_multicst_remove(dsp, mp->b_rptr + dlp->dl_addr_offset);
	if ((err == 0) && (dsp->ds_dmap == NULL))
		dls_active_clear(dsp, B_FALSE);
	mac_perim_exit(mph);

	if (err != 0) {
		switch (err) {
		case EINVAL:
			dl_err = DL_BADADDR;
			err = 0;
			break;

		case ENOENT:
			dl_err = DL_NOTENAB;
			err = 0;
			break;

		default:
			dl_err = DL_SYSERR;
			break;
		}
		goto failed;
	}
	dlokack(q, mp, DL_DISABMULTI_REQ);
	return;
failed:
	dlerrorack(q, mp, DL_DISABMULTI_REQ, dl_err, (t_uscalar_t)err);
}

/*
 * DL_PHYS_ADDR_REQ
 */
static void
proto_physaddr_req(dld_str_t *dsp, mblk_t *mp)
{
	dl_phys_addr_req_t *dlp = (dl_phys_addr_req_t *)mp->b_rptr;
	queue_t		*q = dsp->ds_wq;
	t_uscalar_t	dl_err = 0;
	char		*addr = NULL;
	uint_t		addr_length;

	if (MBLKL(mp) < sizeof (dl_phys_addr_req_t)) {
		dl_err = DL_BADPRIM;
		goto done;
	}

	if (dsp->ds_dlstate == DL_UNATTACHED ||
	    DL_ACK_PENDING(dsp->ds_dlstate)) {
		dl_err = DL_OUTSTATE;
		goto done;
	}

	addr_length = dsp->ds_mip->mi_addr_length;
	if (addr_length > 0) {
		addr = kmem_alloc(addr_length, KM_SLEEP);
		switch (dlp->dl_addr_type) {
		case DL_CURR_PHYS_ADDR:
			mac_unicast_primary_get(dsp->ds_mh, (uint8_t *)addr);
			break;
		case DL_FACT_PHYS_ADDR:
			bcopy(dsp->ds_mip->mi_unicst_addr, addr, addr_length);
			break;
		case DL_CURR_DEST_ADDR:
			if (!mac_dst_get(dsp->ds_mh, (uint8_t *)addr))
				dl_err = DL_NOTSUPPORTED;
			break;
		default:
			dl_err = DL_UNSUPPORTED;
		}
	}
done:
	if (dl_err == 0)
		dlphysaddrack(q, mp, addr, (t_uscalar_t)addr_length);
	else
		dlerrorack(q, mp, DL_PHYS_ADDR_REQ, dl_err, 0);
	if (addr != NULL)
		kmem_free(addr, addr_length);
}

/*
 * DL_SET_PHYS_ADDR_REQ
 */
static void
proto_setphysaddr_req(dld_str_t *dsp, mblk_t *mp)
{
	dl_set_phys_addr_req_t *dlp = (dl_set_phys_addr_req_t *)mp->b_rptr;
	int		err = 0;
	t_uscalar_t	dl_err;
	queue_t		*q = dsp->ds_wq;
	mac_perim_handle_t	mph;

	if (dsp->ds_dlstate == DL_UNATTACHED ||
	    DL_ACK_PENDING(dsp->ds_dlstate)) {
		dl_err = DL_OUTSTATE;
		goto failed;
	}

	if (MBLKL(mp) < sizeof (dl_set_phys_addr_req_t) ||
	    !MBLKIN(mp, dlp->dl_addr_offset, dlp->dl_addr_length) ||
	    dlp->dl_addr_length != dsp->ds_mip->mi_addr_length) {
		dl_err = DL_BADPRIM;
		goto failed;
	}

	mac_perim_enter_by_mh(dsp->ds_mh, &mph);

	if ((err = dls_active_set(dsp)) != 0) {
		dl_err = DL_SYSERR;
		goto failed2;
	}

	/*
	 * If mac-nospoof is enabled and the link is owned by a
	 * non-global zone, changing the mac address is not allowed.
	 */
	if (dsp->ds_dlp->dl_zid != GLOBAL_ZONEID &&
	    mac_protect_enabled(dsp->ds_mch, MPT_MACNOSPOOF)) {
		dls_active_clear(dsp, B_FALSE);
		err = EACCES;
		goto failed2;
	}

	err = mac_unicast_primary_set(dsp->ds_mh,
	    mp->b_rptr + dlp->dl_addr_offset);
	if (err != 0) {
		switch (err) {
		case EINVAL:
			dl_err = DL_BADADDR;
			err = 0;
			break;

		default:
			dl_err = DL_SYSERR;
			break;
		}
		dls_active_clear(dsp, B_FALSE);
		goto failed2;

	}

	mac_perim_exit(mph);

	dlokack(q, mp, DL_SET_PHYS_ADDR_REQ);
	return;

failed2:
	mac_perim_exit(mph);
failed:
	dlerrorack(q, mp, DL_SET_PHYS_ADDR_REQ, dl_err, (t_uscalar_t)err);
}

/*
 * DL_UDQOS_REQ
 */
static void
proto_udqos_req(dld_str_t *dsp, mblk_t *mp)
{
	dl_udqos_req_t *dlp = (dl_udqos_req_t *)mp->b_rptr;
	dl_qos_cl_sel1_t *selp;
	int		off, len;
	t_uscalar_t	dl_err;
	queue_t		*q = dsp->ds_wq;

	off = dlp->dl_qos_offset;
	len = dlp->dl_qos_length;

	if (MBLKL(mp) < sizeof (dl_udqos_req_t) || !MBLKIN(mp, off, len)) {
		dl_err = DL_BADPRIM;
		goto failed;
	}

	selp = (dl_qos_cl_sel1_t *)(mp->b_rptr + off);
	if (selp->dl_qos_type != DL_QOS_CL_SEL1) {
		dl_err = DL_BADQOSTYPE;
		goto failed;
	}

	if (selp->dl_priority > (1 << VLAN_PRI_SIZE) - 1 ||
	    selp->dl_priority < 0) {
		dl_err = DL_BADQOSPARAM;
		goto failed;
	}

	dsp->ds_pri = selp->dl_priority;
	dlokack(q, mp, DL_UDQOS_REQ);
	return;
failed:
	dlerrorack(q, mp, DL_UDQOS_REQ, dl_err, 0);
}

static boolean_t
check_mod_above(queue_t *q, const char *mod)
{
	queue_t		*next_q;
	boolean_t	ret = B_TRUE;

	claimstr(q);
	next_q = q->q_next;
	if (strcmp(next_q->q_qinfo->qi_minfo->mi_idname, mod) != 0)
		ret = B_FALSE;
	releasestr(q);
	return (ret);
}

/*
 * DL_CAPABILITY_REQ
 */
static void
proto_capability_req(dld_str_t *dsp, mblk_t *mp)
{
	dl_capability_req_t *dlp = (dl_capability_req_t *)mp->b_rptr;
	dl_capability_sub_t *sp;
	size_t		size, len;
	offset_t	off, end;
	t_uscalar_t	dl_err;
	queue_t		*q = dsp->ds_wq;

	if (MBLKL(mp) < sizeof (dl_capability_req_t)) {
		dl_err = DL_BADPRIM;
		goto failed;
	}

	if (dsp->ds_dlstate == DL_UNATTACHED ||
	    DL_ACK_PENDING(dsp->ds_dlstate)) {
		dl_err = DL_OUTSTATE;
		goto failed;
	}

	/*
	 * This request is overloaded. If there are no requested capabilities
	 * then we just want to acknowledge with all the capabilities we
	 * support. Otherwise we enable the set of capabilities requested.
	 */
	if (dlp->dl_sub_length == 0) {
		proto_capability_advertise(dsp, mp);
		return;
	}

	if (!MBLKIN(mp, dlp->dl_sub_offset, dlp->dl_sub_length)) {
		dl_err = DL_BADPRIM;
		goto failed;
	}

	dlp->dl_primitive = DL_CAPABILITY_ACK;

	off = dlp->dl_sub_offset;
	len = dlp->dl_sub_length;

	/*
	 * Walk the list of capabilities to be enabled.
	 */
	for (end = off + len; off < end; ) {
		sp = (dl_capability_sub_t *)(mp->b_rptr + off);
		size = sizeof (dl_capability_sub_t) + sp->dl_length;

		if (off + size > end ||
		    !IS_P2ALIGNED(off, sizeof (uint32_t))) {
			dl_err = DL_BADPRIM;
			goto failed;
		}

		switch (sp->dl_cap) {
		/*
		 * TCP/IP checksum offload to hardware.
		 */
		case DL_CAPAB_HCKSUM: {
			dl_capab_hcksum_t *hcksump;
			dl_capab_hcksum_t hcksum;

			hcksump = (dl_capab_hcksum_t *)&sp[1];
			/*
			 * Copy for alignment.
			 */
			bcopy(hcksump, &hcksum, sizeof (dl_capab_hcksum_t));
			dlcapabsetqid(&(hcksum.hcksum_mid), dsp->ds_rq);
			bcopy(&hcksum, hcksump, sizeof (dl_capab_hcksum_t));
			break;
		}

		case DL_CAPAB_DLD: {
			dl_capab_dld_t	*dldp;
			dl_capab_dld_t	dld;

			dldp = (dl_capab_dld_t *)&sp[1];
			/*
			 * Copy for alignment.
			 */
			bcopy(dldp, &dld, sizeof (dl_capab_dld_t));
			dlcapabsetqid(&(dld.dld_mid), dsp->ds_rq);
			bcopy(&dld, dldp, sizeof (dl_capab_dld_t));
			break;
		}
		default:
			break;
		}
		off += size;
	}
	qreply(q, mp);
	return;
failed:
	dlerrorack(q, mp, DL_CAPABILITY_REQ, dl_err, 0);
}

/*
 * DL_NOTIFY_REQ
 */
static void
proto_notify_req(dld_str_t *dsp, mblk_t *mp)
{
	dl_notify_req_t	*dlp = (dl_notify_req_t *)mp->b_rptr;
	t_uscalar_t	dl_err;
	queue_t		*q = dsp->ds_wq;
	uint_t		note =
	    DL_NOTE_PROMISC_ON_PHYS |
	    DL_NOTE_PROMISC_OFF_PHYS |
	    DL_NOTE_PHYS_ADDR |
	    DL_NOTE_LINK_UP |
	    DL_NOTE_LINK_DOWN |
	    DL_NOTE_CAPAB_RENEG |
	    DL_NOTE_FASTPATH_FLUSH |
	    DL_NOTE_SPEED |
	    DL_NOTE_SDU_SIZE|
	    DL_NOTE_SDU_SIZE2|
	    DL_NOTE_ALLOWED_IPS;

	if (MBLKL(mp) < sizeof (dl_notify_req_t)) {
		dl_err = DL_BADPRIM;
		goto failed;
	}

	if (dsp->ds_dlstate == DL_UNATTACHED ||
	    DL_ACK_PENDING(dsp->ds_dlstate)) {
		dl_err = DL_OUTSTATE;
		goto failed;
	}

	note &= ~(mac_no_notification(dsp->ds_mh));

	/*
	 * Cache the notifications that are being enabled.
	 */
	dsp->ds_notifications = dlp->dl_notifications & note;
	/*
	 * The ACK carries all notifications regardless of which set is
	 * being enabled.
	 */
	dlnotifyack(q, mp, note);

	/*
	 * Generate DL_NOTIFY_IND messages for each enabled notification.
	 */
	if (dsp->ds_notifications != 0) {
		dld_str_notify_ind(dsp);
	}
	return;
failed:
	dlerrorack(q, mp, DL_NOTIFY_REQ, dl_err, 0);
}

/*
 * DL_UINTDATA_REQ
 */
void
proto_unitdata_req(dld_str_t *dsp, mblk_t *mp)
{
	queue_t			*q = dsp->ds_wq;
	dl_unitdata_req_t	*dlp = (dl_unitdata_req_t *)mp->b_rptr;
	off_t			off;
	size_t			len, size;
	const uint8_t		*addr;
	uint16_t		sap;
	uint_t			addr_length;
	mblk_t			*bp, *payload;
	t_uscalar_t		dl_err;
	uint_t			max_sdu;

	if (MBLKL(mp) < sizeof (dl_unitdata_req_t) || mp->b_cont == NULL) {
		dlerrorack(q, mp, DL_UNITDATA_REQ, DL_BADPRIM, 0);
		return;
	}

	mutex_enter(&dsp->ds_lock);
	if (dsp->ds_dlstate != DL_IDLE) {
		mutex_exit(&dsp->ds_lock);
		dlerrorack(q, mp, DL_UNITDATA_REQ, DL_OUTSTATE, 0);
		return;
	}
	DLD_DATATHR_INC(dsp);
	mutex_exit(&dsp->ds_lock);

	addr_length = dsp->ds_mip->mi_addr_length;

	off = dlp->dl_dest_addr_offset;
	len = dlp->dl_dest_addr_length;

	if (!MBLKIN(mp, off, len) || !IS_P2ALIGNED(off, sizeof (uint16_t))) {
		dl_err = DL_BADPRIM;
		goto failed;
	}

	if (len != addr_length + sizeof (uint16_t)) {
		dl_err = DL_BADADDR;
		goto failed;
	}

	addr = mp->b_rptr + off;
	sap = *(uint16_t *)(mp->b_rptr + off + addr_length);

	/*
	 * Check the length of the packet and the block types.
	 */
	size = 0;
	payload = mp->b_cont;
	for (bp = payload; bp != NULL; bp = bp->b_cont) {
		if (DB_TYPE(bp) != M_DATA)
			goto baddata;

		size += MBLKL(bp);
	}

	mac_sdu_get(dsp->ds_mh, NULL, &max_sdu);
	if (size > max_sdu)
		goto baddata;

	/*
	 * Build a packet header.
	 */
	if ((bp = dls_header(dsp, addr, sap, dlp->dl_priority.dl_max,
	    &payload)) == NULL) {
		dl_err = DL_BADADDR;
		goto failed;
	}

	/*
	 * We no longer need the M_PROTO header, so free it.
	 */
	freeb(mp);

	/*
	 * Transfer the checksum offload information if it is present.
	 */
	mac_hcksum_clone(payload, bp);

	/*
	 * Link the payload onto the new header.
	 */
	ASSERT(bp->b_cont == NULL);
	bp->b_cont = payload;

	/*
	 * No lock can be held across modules and putnext()'s,
	 * which can happen here with the call from DLD_TX().
	 */
	if (DLD_TX(dsp, bp, 0, 0) != 0) {
		/* flow-controlled */
		DLD_SETQFULL(dsp);
	}
	DLD_DATATHR_DCR(dsp);
	return;

failed:
	dlerrorack(q, mp, DL_UNITDATA_REQ, dl_err, 0);
	DLD_DATATHR_DCR(dsp);
	return;

baddata:
	dluderrorind(q, mp, (void *)addr, len, DL_BADDATA, 0);
	DLD_DATATHR_DCR(dsp);
}

/*
 * DL_PASSIVE_REQ
 */
static void
proto_passive_req(dld_str_t *dsp, mblk_t *mp)
{
	t_uscalar_t dl_err;

	/*
	 * If we've already become active by issuing an active primitive,
	 * then it's too late to try to become passive.
	 */
	if (dsp->ds_passivestate == DLD_ACTIVE ||
	    dsp->ds_passivestate == DLD_EXCLUSIVE) {
		dl_err = DL_OUTSTATE;
		goto failed;
	}

	if (MBLKL(mp) < sizeof (dl_passive_req_t)) {
		dl_err = DL_BADPRIM;
		goto failed;
	}

	dsp->ds_passivestate = DLD_PASSIVE;
	dlokack(dsp->ds_wq, mp, DL_PASSIVE_REQ);
	return;
failed:
	dlerrorack(dsp->ds_wq, mp, DL_PASSIVE_REQ, dl_err, 0);
}


/*
 * Catch-all handler.
 */
static void
proto_req(dld_str_t *dsp, mblk_t *mp)
{
	union DL_primitives	*dlp = (union DL_primitives *)mp->b_rptr;

	dlerrorack(dsp->ds_wq, mp, dlp->dl_primitive, DL_UNSUPPORTED, 0);
}

static int
dld_capab_perim(dld_str_t *dsp, void *data, uint_t flags)
{
	switch (flags) {
	case DLD_ENABLE:
		mac_perim_enter_by_mh(dsp->ds_mh, (mac_perim_handle_t *)data);
		return (0);

	case DLD_DISABLE:
		mac_perim_exit((mac_perim_handle_t)data);
		return (0);

	case DLD_QUERY:
		return (mac_perim_held(dsp->ds_mh));
	}
	return (0);
}

static int
dld_capab_direct(dld_str_t *dsp, void *data, uint_t flags)
{
	dld_capab_direct_t	*direct = data;

	ASSERT(MAC_PERIM_HELD(dsp->ds_mh));

	if (dsp->ds_sap == ETHERTYPE_IPV6)
		return (ENOTSUP);

	switch (flags) {
	case DLD_ENABLE:
		dls_rx_set(dsp, (dls_rx_t)direct->di_rx_cf,
		    direct->di_rx_ch);

		if (direct->di_flags & DI_DIRECT_RAW) {
			direct->di_tx_df =
			    (uintptr_t)str_mdata_raw_fastpath_put;
		} else {
			direct->di_tx_df = (uintptr_t)str_mdata_fastpath_put;
		}
		direct->di_tx_dh = dsp;
		direct->di_tx_cb_df = (uintptr_t)mac_client_tx_notify;
		direct->di_tx_cb_dh = dsp->ds_mch;
		direct->di_tx_fctl_df = (uintptr_t)mac_tx_is_flow_blocked;
		direct->di_tx_fctl_dh = dsp->ds_mch;

		dsp->ds_direct = B_TRUE;

		return (0);

	case DLD_DISABLE:
		dls_rx_set(dsp, (dsp->ds_mode == DLD_FASTPATH) ?
		    dld_str_rx_fastpath : dld_str_rx_unitdata, (void *)dsp);
		dsp->ds_direct = B_FALSE;

		return (0);
	}
	return (ENOTSUP);
}

/*
 * This function is misnamed. All polling and fanouts are run out of
 * the lower MAC for VNICs and out of the MAC for NICs. The
 * availability of Rx rings and promiscous mode is taken care of
 * between the soft ring set (mac_srs), the Rx ring, and the SW
 * classifier. Fanout, if necessary, is done by the soft rings that
 * are part of the SRS. By default the SRS divvies up the packets
 * based on protocol: TCP, UDP, or Other (OTH).
 *
 * The SRS (or its associated soft rings) always store the ill_rx_ring
 * (the cookie returned when they registered with IP during plumb) as their
 * 2nd argument which is passed up as mac_resource_handle_t. The upcall
 * function and 1st argument is what the caller registered when they
 * called mac_rx_classify_flow_add() to register the flow. For VNIC,
 * the function is vnic_rx and argument is vnic_t. For regular NIC
 * case, it mac_rx_default and mac_handle_t. As explained above, the
 * SRS (or its soft ring) will add the ill_rx_ring (mac_resource_handle_t)
 * from its stored 2nd argument.
 */
static int
dld_capab_poll_enable(dld_str_t *dsp, dld_capab_poll_t *poll)
{
	if (dsp->ds_polling)
		return (EINVAL);

	if ((dld_opt & DLD_OPT_NO_POLL) != 0 || dsp->ds_mode == DLD_RAW)
		return (ENOTSUP);

	/*
	 * Enable client polling if and only if DLS bypass is
	 * possible. Some traffic requires DLS processing in the Rx
	 * data path. In such a case we can neither allow the client
	 * (IP) to directly poll the soft ring (since DLS processing
	 * hasn't been done) nor can we allow DLS bypass.
	 */
	if (!mac_rx_bypass_set(dsp->ds_mch, dsp->ds_rx, dsp->ds_rx_arg))
		return (ENOTSUP);

	/*
	 * Register soft ring resources. This will come in handy later if
	 * the user decides to modify CPU bindings to use more CPUs for the
	 * device in which case we will switch to fanout using soft rings.
	 */
	mac_resource_set_common(dsp->ds_mch,
	    (mac_resource_add_t)poll->poll_ring_add_cf,
	    (mac_resource_remove_t)poll->poll_ring_remove_cf,
	    (mac_resource_quiesce_t)poll->poll_ring_quiesce_cf,
	    (mac_resource_restart_t)poll->poll_ring_restart_cf,
	    (mac_resource_bind_t)poll->poll_ring_bind_cf,
	    poll->poll_ring_ch);

	mac_client_poll_enable(dsp->ds_mch);

	dsp->ds_polling = B_TRUE;
	return (0);
}

/* ARGSUSED */
static int
dld_capab_poll_disable(dld_str_t *dsp, dld_capab_poll_t *poll)
{
	if (!dsp->ds_polling)
		return (EINVAL);

	mac_client_poll_disable(dsp->ds_mch);
	mac_resource_set(dsp->ds_mch, NULL, NULL);

	dsp->ds_polling = B_FALSE;
	return (0);
}

static int
dld_capab_poll(dld_str_t *dsp, void *data, uint_t flags)
{
	dld_capab_poll_t	*poll = data;

	ASSERT(MAC_PERIM_HELD(dsp->ds_mh));

	if (dsp->ds_sap == ETHERTYPE_IPV6)
		return (ENOTSUP);

	switch (flags) {
	case DLD_ENABLE:
		return (dld_capab_poll_enable(dsp, poll));
	case DLD_DISABLE:
		return (dld_capab_poll_disable(dsp, poll));
	}
	return (ENOTSUP);
}

static int
dld_capab_ipcheck(dld_str_t *dsp, void *data, uint_t flags)
{
	dld_capab_ipcheck_t	*ipc = data;

	ASSERT(MAC_PERIM_HELD(dsp->ds_mh));

	switch (flags) {
	case DLD_ENABLE:
		ipc->ipc_allowed_df = (uintptr_t)mac_protect_check_addr;
		ipc->ipc_allowed_dh = dsp->ds_mch;
		return (0);
	case DLD_DISABLE:
		return (0);
	}

	return (ENOTSUP);
}

static int
dld_capab_lso(dld_str_t *dsp, void *data, uint_t flags)
{
	dld_capab_lso_t		*lso = data;

	ASSERT(MAC_PERIM_HELD(dsp->ds_mh));

	if (dsp->ds_sap == ETHERTYPE_IPV6)
		return (ENOTSUP);

	switch (flags) {
	case DLD_ENABLE: {
		mac_capab_lso_t		mac_lso;

		/*
		 * Check if LSO is supported on this MAC & enable LSO
		 * accordingly.
		 */
		if (mac_capab_get(dsp->ds_mh, MAC_CAPAB_LSO, &mac_lso)) {
			lso->lso_max_tcpv4 = mac_lso.lso_basic_tcp_ipv4.lso_max;
			lso->lso_max_tcpv6 = mac_lso.lso_basic_tcp_ipv6.lso_max;
			lso->lso_flags = 0;
			/* translate the flag for mac clients */
			if ((mac_lso.lso_flags & LSO_TX_BASIC_TCP_IPV4) != 0)
				lso->lso_flags |= DLD_LSO_BASIC_TCP_IPV4;
			if ((mac_lso.lso_flags & LSO_TX_BASIC_TCP_IPV6) != 0)
				lso->lso_flags |= DLD_LSO_BASIC_TCP_IPV6;
			dsp->ds_lso = lso->lso_flags != 0;
			/*
			 * DLS uses this to try and make sure that a raw ioctl
			 * doesn't send too much data, but doesn't currently
			 * check the actual SAP that is sending this (or that
			 * it's TCP). So for now, just use the max value here.
			 */
			dsp->ds_lso_max = MAX(lso->lso_max_tcpv4,
			    lso->lso_max_tcpv6);
		} else {
			dsp->ds_lso = B_FALSE;
			dsp->ds_lso_max = 0;
			return (ENOTSUP);
		}
		return (0);
	}
	case DLD_DISABLE: {
		dsp->ds_lso = B_FALSE;
		dsp->ds_lso_max = 0;
		return (0);
	}
	}
	return (ENOTSUP);
}

static int
dld_capab(dld_str_t *dsp, uint_t type, void *data, uint_t flags)
{
	int	err;

	/*
	 * Don't enable direct callback capabilities unless the caller is
	 * the IP client. When a module is inserted in a stream (_I_INSERT)
	 * the stack initiates capability disable, but due to races, the
	 * module insertion may complete before the capability disable
	 * completes. So we limit the check to DLD_ENABLE case.
	 */
	if ((flags == DLD_ENABLE && type != DLD_CAPAB_PERIM) &&
<<<<<<< HEAD
	    (((dsp->ds_sap != ETHERTYPE_IP && dsp->ds_sap != ETHERTYPE_IPV6) ||
	    !check_mod_above(dsp->ds_rq, "ip")) &&
	    !check_mod_above(dsp->ds_rq, "vnd"))) {
=======
	    (!(dsp->ds_sap == ETHERTYPE_IP || dsp->ds_sap == ETHERTYPE_IPV6) ||
	    !check_mod_above(dsp->ds_rq, "ip"))) {
>>>>>>> 62366fbb
		return (ENOTSUP);
	}

	switch (type) {
	case DLD_CAPAB_DIRECT:
		if (dsp->ds_sap == ETHERTYPE_IPV6) {
			err = ENOTSUP;
			break;
		}
		err = dld_capab_direct(dsp, data, flags);
		break;

	case DLD_CAPAB_POLL:
		if (dsp->ds_sap == ETHERTYPE_IPV6) {
			err = ENOTSUP;
			break;
		}
		err =  dld_capab_poll(dsp, data, flags);
		break;

	case DLD_CAPAB_PERIM:
		err = dld_capab_perim(dsp, data, flags);
		break;

	case DLD_CAPAB_LSO:
		err = dld_capab_lso(dsp, data, flags);
		break;

	case DLD_CAPAB_IPCHECK:
		err = dld_capab_ipcheck(dsp, data, flags);
		break;

	default:
		err = ENOTSUP;
		break;
	}

	return (err);
}

/*
 * DL_CAPABILITY_ACK/DL_ERROR_ACK
 */
static void
proto_capability_advertise(dld_str_t *dsp, mblk_t *mp)
{
	dl_capability_ack_t	*dlap;
	dl_capability_sub_t	*dlsp;
	size_t			subsize;
	dl_capab_dld_t		dld;
	dl_capab_hcksum_t	hcksum;
	dl_capab_zerocopy_t	zcopy;
	dl_capab_vrrp_t		vrrp;
	mac_capab_vrrp_t	vrrp_capab;
	uint8_t			*ptr;
	queue_t			*q = dsp->ds_wq;
	mblk_t			*mp1;
	boolean_t		hcksum_capable = B_FALSE;
	boolean_t		zcopy_capable = B_FALSE;
	boolean_t		dld_capable = B_FALSE;
	boolean_t		vrrp_capable = B_FALSE;

	/*
	 * Initially assume no capabilities.
	 */
	subsize = 0;

	/*
	 * Check if checksum offload is supported on this MAC.
	 */
	bzero(&hcksum, sizeof (dl_capab_hcksum_t));
	if (mac_capab_get(dsp->ds_mh, MAC_CAPAB_HCKSUM,
	    &hcksum.hcksum_txflags)) {
		if (hcksum.hcksum_txflags != 0) {
			hcksum_capable = B_TRUE;
			subsize += sizeof (dl_capability_sub_t) +
			    sizeof (dl_capab_hcksum_t);
		}
	}

	/*
	 * Check if zerocopy is supported on this interface.
	 * If advertising DL_CAPAB_ZEROCOPY has not been explicitly disabled
	 * then reserve space for that capability.
	 */
	if (!mac_capab_get(dsp->ds_mh, MAC_CAPAB_NO_ZCOPY, NULL) &&
	    !(dld_opt & DLD_OPT_NO_ZEROCOPY)) {
		zcopy_capable = B_TRUE;
		subsize += sizeof (dl_capability_sub_t) +
		    sizeof (dl_capab_zerocopy_t);
	}

	/*
	 * Direct capability negotiation interface between IP/VND and DLD. Note
	 * that for vnd we only allow the case where the media type is the
	 * native media type so we know that there are no transformations that
	 * would have to happen to the mac header that it receives.
	 */
<<<<<<< HEAD
	if (((dsp->ds_sap == ETHERTYPE_IP || dsp->ds_sap == ETHERTYPE_IPV6) &&
	    check_mod_above(dsp->ds_rq, "ip")) ||
	    (check_mod_above(dsp->ds_rq, "vnd") &&
	    dsp->ds_mip->mi_media == dsp->ds_mip->mi_nativemedia)) {
=======
	if ((dsp->ds_sap == ETHERTYPE_IP || dsp->ds_sap == ETHERTYPE_IPV6) &&
	    check_mod_above(dsp->ds_rq, "ip")) {
>>>>>>> 62366fbb
		dld_capable = B_TRUE;
		subsize += sizeof (dl_capability_sub_t) +
		    sizeof (dl_capab_dld_t);
	}

	/*
	 * Check if vrrp is supported on this interface. If so, reserve
	 * space for that capability.
	 */
	if (mac_capab_get(dsp->ds_mh, MAC_CAPAB_VRRP, &vrrp_capab)) {
		vrrp_capable = B_TRUE;
		subsize += sizeof (dl_capability_sub_t) +
		    sizeof (dl_capab_vrrp_t);
	}

	/*
	 * If there are no capabilities to advertise or if we
	 * can't allocate a response, send a DL_ERROR_ACK.
	 */
	if ((mp1 = reallocb(mp,
	    sizeof (dl_capability_ack_t) + subsize, 0)) == NULL) {
		dlerrorack(q, mp, DL_CAPABILITY_REQ, DL_NOTSUPPORTED, 0);
		return;
	}

	mp = mp1;
	DB_TYPE(mp) = M_PROTO;
	mp->b_wptr = mp->b_rptr + sizeof (dl_capability_ack_t) + subsize;
	bzero(mp->b_rptr, MBLKL(mp));
	dlap = (dl_capability_ack_t *)mp->b_rptr;
	dlap->dl_primitive = DL_CAPABILITY_ACK;
	dlap->dl_sub_offset = sizeof (dl_capability_ack_t);
	dlap->dl_sub_length = subsize;
	ptr = (uint8_t *)&dlap[1];

	/*
	 * TCP/IP checksum offload.
	 */
	if (hcksum_capable) {
		dlsp = (dl_capability_sub_t *)ptr;

		dlsp->dl_cap = DL_CAPAB_HCKSUM;
		dlsp->dl_length = sizeof (dl_capab_hcksum_t);
		ptr += sizeof (dl_capability_sub_t);

		hcksum.hcksum_version = HCKSUM_VERSION_1;
		dlcapabsetqid(&(hcksum.hcksum_mid), dsp->ds_rq);
		bcopy(&hcksum, ptr, sizeof (dl_capab_hcksum_t));
		ptr += sizeof (dl_capab_hcksum_t);
	}

	/*
	 * Zero copy
	 */
	if (zcopy_capable) {
		dlsp = (dl_capability_sub_t *)ptr;

		dlsp->dl_cap = DL_CAPAB_ZEROCOPY;
		dlsp->dl_length = sizeof (dl_capab_zerocopy_t);
		ptr += sizeof (dl_capability_sub_t);

		bzero(&zcopy, sizeof (dl_capab_zerocopy_t));
		zcopy.zerocopy_version = ZEROCOPY_VERSION_1;
		zcopy.zerocopy_flags = DL_CAPAB_VMSAFE_MEM;

		dlcapabsetqid(&(zcopy.zerocopy_mid), dsp->ds_rq);
		bcopy(&zcopy, ptr, sizeof (dl_capab_zerocopy_t));
		ptr += sizeof (dl_capab_zerocopy_t);
	}

	/*
	 * VRRP capability negotiation
	 */
	if (vrrp_capable) {
		dlsp = (dl_capability_sub_t *)ptr;
		dlsp->dl_cap = DL_CAPAB_VRRP;
		dlsp->dl_length = sizeof (dl_capab_vrrp_t);
		ptr += sizeof (dl_capability_sub_t);

		bzero(&vrrp, sizeof (dl_capab_vrrp_t));
		vrrp.vrrp_af = vrrp_capab.mcv_af;
		bcopy(&vrrp, ptr, sizeof (dl_capab_vrrp_t));
		ptr += sizeof (dl_capab_vrrp_t);
	}

	/*
	 * Direct capability negotiation interface between IP and DLD.
	 * Refer to dld.h for details.
	 */
	if (dld_capable) {
		dlsp = (dl_capability_sub_t *)ptr;
		dlsp->dl_cap = DL_CAPAB_DLD;
		dlsp->dl_length = sizeof (dl_capab_dld_t);
		ptr += sizeof (dl_capability_sub_t);

		bzero(&dld, sizeof (dl_capab_dld_t));
		dld.dld_version = DLD_CURRENT_VERSION;
		dld.dld_capab = (uintptr_t)dld_capab;
		dld.dld_capab_handle = (uintptr_t)dsp;

		dlcapabsetqid(&(dld.dld_mid), dsp->ds_rq);
		bcopy(&dld, ptr, sizeof (dl_capab_dld_t));
		ptr += sizeof (dl_capab_dld_t);
	}

	ASSERT(ptr == mp->b_rptr + sizeof (dl_capability_ack_t) + subsize);
	qreply(q, mp);
}

/*
 * Disable any enabled capabilities.
 */
void
dld_capabilities_disable(dld_str_t *dsp)
{
	if (dsp->ds_polling)
		(void) dld_capab_poll_disable(dsp, NULL);
}

static void
proto_exclusive_req(dld_str_t *dsp, mblk_t *mp)
{
	int ret = 0;
	t_uscalar_t dl_err;
	mac_perim_handle_t mph;

	if (dsp->ds_passivestate != DLD_UNINITIALIZED) {
		dl_err = DL_OUTSTATE;
		goto failed;
	}

	if (MBLKL(mp) < DL_EXCLUSIVE_REQ_SIZE) {
		dl_err = DL_BADPRIM;
		goto failed;
	}

	mac_perim_enter_by_mh(dsp->ds_mh, &mph);
	ret = dls_exclusive_set(dsp, B_TRUE);
	mac_perim_exit(mph);

	if (ret != 0) {
		dl_err = DL_SYSERR;
		goto failed;
	}

	dsp->ds_passivestate = DLD_EXCLUSIVE;
	dlokack(dsp->ds_wq, mp, DL_EXCLUSIVE_REQ);
	return;
failed:
	dlerrorack(dsp->ds_wq, mp, DL_EXCLUSIVE_REQ, dl_err, (t_uscalar_t)ret);
}<|MERGE_RESOLUTION|>--- conflicted
+++ resolved
@@ -1583,14 +1583,9 @@
 	 * completes. So we limit the check to DLD_ENABLE case.
 	 */
 	if ((flags == DLD_ENABLE && type != DLD_CAPAB_PERIM) &&
-<<<<<<< HEAD
 	    (((dsp->ds_sap != ETHERTYPE_IP && dsp->ds_sap != ETHERTYPE_IPV6) ||
 	    !check_mod_above(dsp->ds_rq, "ip")) &&
 	    !check_mod_above(dsp->ds_rq, "vnd"))) {
-=======
-	    (!(dsp->ds_sap == ETHERTYPE_IP || dsp->ds_sap == ETHERTYPE_IPV6) ||
-	    !check_mod_above(dsp->ds_rq, "ip"))) {
->>>>>>> 62366fbb
 		return (ENOTSUP);
 	}
 
@@ -1689,15 +1684,10 @@
 	 * native media type so we know that there are no transformations that
 	 * would have to happen to the mac header that it receives.
 	 */
-<<<<<<< HEAD
 	if (((dsp->ds_sap == ETHERTYPE_IP || dsp->ds_sap == ETHERTYPE_IPV6) &&
 	    check_mod_above(dsp->ds_rq, "ip")) ||
 	    (check_mod_above(dsp->ds_rq, "vnd") &&
 	    dsp->ds_mip->mi_media == dsp->ds_mip->mi_nativemedia)) {
-=======
-	if ((dsp->ds_sap == ETHERTYPE_IP || dsp->ds_sap == ETHERTYPE_IPV6) &&
-	    check_mod_above(dsp->ds_rq, "ip")) {
->>>>>>> 62366fbb
 		dld_capable = B_TRUE;
 		subsize += sizeof (dl_capability_sub_t) +
 		    sizeof (dl_capab_dld_t);
