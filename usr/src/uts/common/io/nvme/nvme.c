/*
 * This file and its contents are supplied under the terms of the
 * Common Development and Distribution License ("CDDL"), version 1.0.
 * You may only use this file in accordance with the terms of version
 * 1.0 of the CDDL.
 *
 * A full copy of the text of the CDDL should have accompanied this
 * source.  A copy of the CDDL is also available via the Internet at
 * http://www.illumos.org/license/CDDL.
 */

/*
 * Copyright (c) 2016 The MathWorks, Inc.  All rights reserved.
 * Copyright 2019 Unix Software Ltd.
 * Copyright 2020 Joyent, Inc.
 * Copyright 2020 Racktop Systems.
 * Copyright 2022 Oxide Computer Company.
 * Copyright 2022 OmniOS Community Edition (OmniOSce) Association.
 * Copyright 2022 Tintri by DDN, Inc. All rights reserved.
 */

/*
 * blkdev driver for NVMe compliant storage devices
 *
 * This driver targets and is designed to support all NVMe 1.x devices.
 * Features are added to the driver as we encounter devices that require them
 * and our needs, so some commands or log pages may not take advantage of newer
 * features that devices support at this time. When you encounter such a case,
 * it is generally fine to add that support to the driver as long as you take
 * care to ensure that the requisite device version is met before using it.
 *
 * The driver has only been tested on x86 systems and will not work on big-
 * endian systems without changes to the code accessing registers and data
 * structures used by the hardware.
 *
 *
 * Interrupt Usage:
 *
 * The driver will use a single interrupt while configuring the device as the
 * specification requires, but contrary to the specification it will try to use
 * a single-message MSI(-X) or FIXED interrupt. Later in the attach process it
 * will switch to multiple-message MSI(-X) if supported. The driver wants to
 * have one interrupt vector per CPU, but it will work correctly if less are
 * available. Interrupts can be shared by queues, the interrupt handler will
 * iterate through the I/O queue array by steps of n_intr_cnt. Usually only
 * the admin queue will share an interrupt with one I/O queue. The interrupt
 * handler will retrieve completed commands from all queues sharing an interrupt
 * vector and will post them to a taskq for completion processing.
 *
 *
 * Command Processing:
 *
 * NVMe devices can have up to 65535 I/O queue pairs, with each queue holding up
 * to 65536 I/O commands. The driver will configure one I/O queue pair per
 * available interrupt vector, with the queue length usually much smaller than
 * the maximum of 65536. If the hardware doesn't provide enough queues, fewer
 * interrupt vectors will be used.
 *
 * Additionally the hardware provides a single special admin queue pair that can
 * hold up to 4096 admin commands.
 *
 * From the hardware perspective both queues of a queue pair are independent,
 * but they share some driver state: the command array (holding pointers to
 * commands currently being processed by the hardware) and the active command
 * counter. Access to a submission queue and the shared state is protected by
 * nq_mutex; completion queue is protected by ncq_mutex.
 *
 * When a command is submitted to a queue pair the active command counter is
 * incremented and a pointer to the command is stored in the command array. The
 * array index is used as command identifier (CID) in the submission queue
 * entry. Some commands may take a very long time to complete, and if the queue
 * wraps around in that time a submission may find the next array slot to still
 * be used by a long-running command. In this case the array is sequentially
 * searched for the next free slot. The length of the command array is the same
 * as the configured queue length. Queue overrun is prevented by the semaphore,
 * so a command submission may block if the queue is full.
 *
 *
 * Polled I/O Support:
 *
 * For kernel core dump support the driver can do polled I/O. As interrupts are
 * turned off while dumping the driver will just submit a command in the regular
 * way, and then repeatedly attempt a command retrieval until it gets the
 * command back.
 *
 *
 * Namespace Support:
 *
 * NVMe devices can have multiple namespaces, each being a independent data
 * store. The driver supports multiple namespaces and creates a blkdev interface
 * for each namespace found. Namespaces can have various attributes to support
 * protection information. This driver does not support any of this and ignores
 * namespaces that have these attributes.
 *
 * As of NVMe 1.1 namespaces can have an 64bit Extended Unique Identifier
 * (EUI64). This driver uses the EUI64 if present to generate the devid and
 * passes it to blkdev to use it in the device node names. As this is currently
 * untested namespaces with EUI64 are ignored by default.
 *
 * We currently support only (2 << NVME_MINOR_INST_SHIFT) - 2 namespaces in a
 * single controller. This is an artificial limit imposed by the driver to be
 * able to address a reasonable number of controllers and namespaces using a
 * 32bit minor node number.
 *
 *
 * Minor nodes:
 *
 * For each NVMe device the driver exposes one minor node for the controller and
 * one minor node for each namespace. The only operations supported by those
 * minor nodes are open(9E), close(9E), and ioctl(9E). This serves as the
 * interface for the nvmeadm(8) utility.
 *
 * Exclusive opens are required for certain ioctl(9E) operations that alter
 * controller and/or namespace state. While different namespaces may be opened
 * exclusively in parallel, an exclusive open of the controller minor node
 * requires that no namespaces are currently open (exclusive or otherwise).
 * Opening any namespace minor node (exclusive or otherwise) will fail while
 * the controller minor node is opened exclusively by any other thread. Thus it
 * is possible for one thread at a time to open the controller minor node
 * exclusively, and keep it open while opening any namespace minor node of the
 * same controller, exclusively or otherwise.
 *
 *
 *
 * Blkdev Interface:
 *
 * This driver uses blkdev to do all the heavy lifting involved with presenting
 * a disk device to the system. As a result, the processing of I/O requests is
 * relatively simple as blkdev takes care of partitioning, boundary checks, DMA
 * setup, and splitting of transfers into manageable chunks.
 *
 * I/O requests coming in from blkdev are turned into NVM commands and posted to
 * an I/O queue. The queue is selected by taking the CPU id modulo the number of
 * queues. There is currently no timeout handling of I/O commands.
 *
 * Blkdev also supports querying device/media information and generating a
 * devid. The driver reports the best block size as determined by the namespace
 * format back to blkdev as physical block size to support partition and block
 * alignment. The devid is either based on the namespace EUI64, if present, or
 * composed using the device vendor ID, model number, serial number, and the
 * namespace ID.
 *
 *
 * Error Handling:
 *
 * Error handling is currently limited to detecting fatal hardware errors,
 * either by asynchronous events, or synchronously through command status or
 * admin command timeouts. In case of severe errors the device is fenced off,
 * all further requests will return EIO. FMA is then called to fault the device.
 *
 * The hardware has a limit for outstanding asynchronous event requests. Before
 * this limit is known the driver assumes it is at least 1 and posts a single
 * asynchronous request. Later when the limit is known more asynchronous event
 * requests are posted to allow quicker reception of error information. When an
 * asynchronous event is posted by the hardware the driver will parse the error
 * status fields and log information or fault the device, depending on the
 * severity of the asynchronous event. The asynchronous event request is then
 * reused and posted to the admin queue again.
 *
 * On command completion the command status is checked for errors. In case of
 * errors indicating a driver bug the driver panics. Almost all other error
 * status values just cause EIO to be returned.
 *
 * Command timeouts are currently detected for all admin commands except
 * asynchronous event requests. If a command times out and the hardware appears
 * to be healthy the driver attempts to abort the command. The original command
 * timeout is also applied to the abort command. If the abort times out too the
 * driver assumes the device to be dead, fences it off, and calls FMA to retire
 * it. In all other cases the aborted command should return immediately with a
 * status indicating it was aborted, and the driver will wait indefinitely for
 * that to happen. No timeout handling of normal I/O commands is presently done.
 *
 * Any command that times out due to the controller dropping dead will be put on
 * nvme_lost_cmds list if it references DMA memory. This will prevent the DMA
 * memory being reused by the system and later be written to by a "dead" NVMe
 * controller.
 *
 *
 * Locking:
 *
 * Each queue pair has a nq_mutex and ncq_mutex. The nq_mutex must be held
 * when accessing shared state and submission queue registers, ncq_mutex
 * is held when accessing completion queue state and registers.
 * Callers of nvme_unqueue_cmd() must make sure that nq_mutex is held, while
 * nvme_submit_{admin,io}_cmd() and nvme_retrieve_cmd() take care of both
 * mutexes themselves.
 *
 * Each command also has its own nc_mutex, which is associated with the
 * condition variable nc_cv. It is only used on admin commands which are run
 * synchronously. In that case it must be held across calls to
 * nvme_submit_{admin,io}_cmd() and nvme_wait_cmd(), which is taken care of by
 * nvme_admin_cmd(). It must also be held whenever the completion state of the
 * command is changed or while a admin command timeout is handled.
 *
 * If both nc_mutex and nq_mutex must be held, nc_mutex must be acquired first.
 * More than one nc_mutex may only be held when aborting commands. In this case,
 * the nc_mutex of the command to be aborted must be held across the call to
 * nvme_abort_cmd() to prevent the command from completing while the abort is in
 * progress.
 *
 * If both nq_mutex and ncq_mutex need to be held, ncq_mutex must be
 * acquired first. More than one nq_mutex is never held by a single thread.
 * The ncq_mutex is only held by nvme_retrieve_cmd() and
 * nvme_process_iocq(). nvme_process_iocq() is only called from the
 * interrupt thread and nvme_retrieve_cmd() during polled I/O, so the
 * mutex is non-contentious but is required for implementation completeness
 * and safety.
 *
 * There is one mutex n_minor_mutex which protects all open flags nm_open and
 * exclusive-open thread pointers nm_oexcl of each minor node associated with a
 * controller and its namespaces.
 *
 * In addition, there is one mutex n_mgmt_mutex which must be held whenever the
 * driver state for any namespace is changed, especially across calls to
 * nvme_init_ns(), nvme_attach_ns() and nvme_detach_ns(). Except when detaching
 * nvme, it should also be held across calls that modify the blkdev handle of a
 * namespace. Command and queue mutexes may be acquired and released while
 * n_mgmt_mutex is held, n_minor_mutex should not.
 *
 *
 * Quiesce / Fast Reboot:
 *
 * The driver currently does not support fast reboot. A quiesce(9E) entry point
 * is still provided which is used to send a shutdown notification to the
 * device.
 *
 *
 * NVMe Hotplug:
 *
 * The driver supports hot removal. The driver uses the NDI event framework
 * to register a callback, nvme_remove_callback, to clean up when a disk is
 * removed. In particular, the driver will unqueue outstanding I/O commands and
 * set n_dead on the softstate to true so that other operations, such as ioctls
 * and command submissions, fail as well.
 *
 * While the callback registration relies on the NDI event framework, the
 * removal event itself is kicked off in the PCIe hotplug framework, when the
 * PCIe bridge driver ("pcieb") gets a hotplug interrupt indicating that a
 * device was removed from the slot.
 *
 * The NVMe driver instance itself will remain until the final close of the
 * device.
 *
 *
 * DDI UFM Support
 *
 * The driver supports the DDI UFM framework for reporting information about
 * the device's firmware image and slot configuration. This data can be
 * queried by userland software via ioctls to the ufm driver. For more
 * information, see ddi_ufm(9E).
 *
 *
 * Driver Configuration:
 *
 * The following driver properties can be changed to control some aspects of the
 * drivers operation:
 * - strict-version: can be set to 0 to allow devices conforming to newer
 *   major versions to be used
 * - ignore-unknown-vendor-status: can be set to 1 to not handle any vendor
 *   specific command status as a fatal error leading device faulting
 * - admin-queue-len: the maximum length of the admin queue (16-4096)
 * - io-squeue-len: the maximum length of the I/O submission queues (16-65536)
 * - io-cqueue-len: the maximum length of the I/O completion queues (16-65536)
 * - async-event-limit: the maximum number of asynchronous event requests to be
 *   posted by the driver
 * - volatile-write-cache-enable: can be set to 0 to disable the volatile write
 *   cache
 * - min-phys-block-size: the minimum physical block size to report to blkdev,
 *   which is among other things the basis for ZFS vdev ashift
 * - max-submission-queues: the maximum number of I/O submission queues.
 * - max-completion-queues: the maximum number of I/O completion queues,
 *   can be less than max-submission-queues, in which case the completion
 *   queues are shared.
 *
 * In addition to the above properties, some device-specific tunables can be
 * configured using the nvme-config-list global property. The value of this
 * property is a list of triplets. The formal syntax is:
 *
 *   nvme-config-list ::= <triplet> [, <triplet>]* ;
 *   <triplet>        ::= "<model>" , "<rev-list>" , "<tuple-list>"
 *   <rev-list>       ::= [ <fwrev> [, <fwrev>]*]
 *   <tuple-list>     ::= <tunable> [, <tunable>]*
 *   <tunable>        ::= <name> : <value>
 *
 * The <model> and <fwrev> are the strings in nvme_identify_ctrl_t`id_model and
 * nvme_identify_ctrl_t`id_fwrev, respectively. The remainder of <tuple-list>
 * contains one or more tunables to apply to all controllers that match the
 * specified model number and optionally firmware revision. Each <tunable> is a
 * <name> : <value> pair.  Supported tunables are:
 *
 * - ignore-unknown-vendor-status:  can be set to "on" to not handle any vendor
 *   specific command status as a fatal error leading device faulting
 *
 * - min-phys-block-size: the minimum physical block size to report to blkdev,
 *   which is among other things the basis for ZFS vdev ashift
 *
 * - volatile-write-cache: can be set to "on" or "off" to enable or disable the
 *   volatile write cache, if present
 *
 *
 * TODO:
 * - figure out sane default for I/O queue depth reported to blkdev
 * - FMA handling of media errors
 * - support for devices supporting very large I/O requests using chained PRPs
 * - support for configuring hardware parameters like interrupt coalescing
 * - support for media formatting and hard partitioning into namespaces
 * - support for big-endian systems
 * - support for fast reboot
 * - support for NVMe Subsystem Reset (1.1)
 * - support for Scatter/Gather lists (1.1)
 * - support for Reservations (1.1)
 * - support for power management
 */

#include <sys/byteorder.h>
#ifdef _BIG_ENDIAN
#error nvme driver needs porting for big-endian platforms
#endif

#include <sys/modctl.h>
#include <sys/conf.h>
#include <sys/devops.h>
#include <sys/ddi.h>
#include <sys/ddi_ufm.h>
#include <sys/sunddi.h>
#include <sys/sunndi.h>
#include <sys/bitmap.h>
#include <sys/stdbool.h>
#include <sys/sysmacros.h>
#include <sys/param.h>
#include <sys/varargs.h>
#include <sys/cpuvar.h>
#include <sys/disp.h>
#include <sys/blkdev.h>
#include <sys/atomic.h>
#include <sys/archsystm.h>
#include <sys/sata/sata_hba.h>
#include <sys/stat.h>
#include <sys/policy.h>
#include <sys/list.h>
#include <sys/dkio.h>

#include <sys/nvme.h>

#ifdef __x86
#include <sys/x86_archext.h>
#endif

#include "nvme_reg.h"
#include "nvme_var.h"

/*
 * Assertions to make sure that we've properly captured various aspects of the
 * packed structures and haven't broken them during updates.
 */
CTASSERT(sizeof (nvme_identify_ctrl_t) == 0x1000);
CTASSERT(offsetof(nvme_identify_ctrl_t, id_oacs) == 256);
CTASSERT(offsetof(nvme_identify_ctrl_t, id_sqes) == 512);
CTASSERT(offsetof(nvme_identify_ctrl_t, id_oncs) == 520);
CTASSERT(offsetof(nvme_identify_ctrl_t, id_subnqn) == 768);
CTASSERT(offsetof(nvme_identify_ctrl_t, id_nvmof) == 1792);
CTASSERT(offsetof(nvme_identify_ctrl_t, id_psd) == 2048);
CTASSERT(offsetof(nvme_identify_ctrl_t, id_vs) == 3072);

CTASSERT(sizeof (nvme_identify_nsid_t) == 0x1000);
CTASSERT(offsetof(nvme_identify_nsid_t, id_fpi) == 32);
CTASSERT(offsetof(nvme_identify_nsid_t, id_anagrpid) == 92);
CTASSERT(offsetof(nvme_identify_nsid_t, id_nguid) == 104);
CTASSERT(offsetof(nvme_identify_nsid_t, id_lbaf) == 128);
CTASSERT(offsetof(nvme_identify_nsid_t, id_vs) == 384);

CTASSERT(sizeof (nvme_identify_primary_caps_t) == 0x1000);
CTASSERT(offsetof(nvme_identify_primary_caps_t, nipc_vqfrt) == 32);
CTASSERT(offsetof(nvme_identify_primary_caps_t, nipc_vifrt) == 64);


/* NVMe spec version supported */
static const int nvme_version_major = 1;

/* tunable for admin command timeout in seconds, default is 1s */
int nvme_admin_cmd_timeout = 1;

/* tunable for FORMAT NVM command timeout in seconds, default is 600s */
int nvme_format_cmd_timeout = 600;

/* tunable for firmware commit with NVME_FWC_SAVE, default is 15s */
int nvme_commit_save_cmd_timeout = 15;

/*
 * tunable for the size of arbitrary vendor specific admin commands,
 * default is 16MiB.
 */
uint32_t nvme_vendor_specific_admin_cmd_size = 1 << 24;

/*
 * tunable for the max timeout of arbitary vendor specific admin commands,
 * default is 60s.
 */
uint_t nvme_vendor_specific_admin_cmd_max_timeout = 60;

static int nvme_attach(dev_info_t *, ddi_attach_cmd_t);
static int nvme_detach(dev_info_t *, ddi_detach_cmd_t);
static int nvme_quiesce(dev_info_t *);
static int nvme_fm_errcb(dev_info_t *, ddi_fm_error_t *, const void *);
static int nvme_setup_interrupts(nvme_t *, int, int);
static void nvme_release_interrupts(nvme_t *);
static uint_t nvme_intr(caddr_t, caddr_t);

static void nvme_shutdown(nvme_t *, int, boolean_t);
static boolean_t nvme_reset(nvme_t *, boolean_t);
static int nvme_init(nvme_t *);
static nvme_cmd_t *nvme_alloc_cmd(nvme_t *, int);
static void nvme_free_cmd(nvme_cmd_t *);
static nvme_cmd_t *nvme_create_nvm_cmd(nvme_namespace_t *, uint8_t,
    bd_xfer_t *);
static void nvme_admin_cmd(nvme_cmd_t *, int);
static void nvme_submit_admin_cmd(nvme_qpair_t *, nvme_cmd_t *);
static int nvme_submit_io_cmd(nvme_qpair_t *, nvme_cmd_t *);
static void nvme_submit_cmd_common(nvme_qpair_t *, nvme_cmd_t *);
static nvme_cmd_t *nvme_unqueue_cmd(nvme_t *, nvme_qpair_t *, int);
static nvme_cmd_t *nvme_retrieve_cmd(nvme_t *, nvme_qpair_t *);
static void nvme_wait_cmd(nvme_cmd_t *, uint_t);
static void nvme_wakeup_cmd(void *);
static void nvme_async_event_task(void *);

static int nvme_check_unknown_cmd_status(nvme_cmd_t *);
static int nvme_check_vendor_cmd_status(nvme_cmd_t *);
static int nvme_check_integrity_cmd_status(nvme_cmd_t *);
static int nvme_check_specific_cmd_status(nvme_cmd_t *);
static int nvme_check_generic_cmd_status(nvme_cmd_t *);
static inline int nvme_check_cmd_status(nvme_cmd_t *);

static int nvme_abort_cmd(nvme_cmd_t *, uint_t);
static void nvme_async_event(nvme_t *);
static int nvme_format_nvm(nvme_t *, boolean_t, uint32_t, uint8_t, boolean_t,
    uint8_t, boolean_t, uint8_t);
static int nvme_get_logpage(nvme_t *, boolean_t, void **, size_t *, uint8_t,
    ...);
static int nvme_identify(nvme_t *, boolean_t, uint32_t, void **);
static int nvme_set_features(nvme_t *, boolean_t, uint32_t, uint8_t, uint32_t,
    uint32_t *);
static int nvme_get_features(nvme_t *, boolean_t, uint32_t, uint8_t, uint32_t *,
    void **, size_t *);
static int nvme_write_cache_set(nvme_t *, boolean_t);
static int nvme_set_nqueues(nvme_t *);

static void nvme_free_dma(nvme_dma_t *);
static int nvme_zalloc_dma(nvme_t *, size_t, uint_t, ddi_dma_attr_t *,
    nvme_dma_t **);
static int nvme_zalloc_queue_dma(nvme_t *, uint32_t, uint16_t, uint_t,
    nvme_dma_t **);
static void nvme_free_qpair(nvme_qpair_t *);
static int nvme_alloc_qpair(nvme_t *, uint32_t, nvme_qpair_t **, uint_t);
static int nvme_create_io_qpair(nvme_t *, nvme_qpair_t *, uint16_t);

static inline void nvme_put64(nvme_t *, uintptr_t, uint64_t);
static inline void nvme_put32(nvme_t *, uintptr_t, uint32_t);
static inline uint64_t nvme_get64(nvme_t *, uintptr_t);
static inline uint32_t nvme_get32(nvme_t *, uintptr_t);

static boolean_t nvme_check_regs_hdl(nvme_t *);
static boolean_t nvme_check_dma_hdl(nvme_dma_t *);

static int nvme_fill_prp(nvme_cmd_t *, ddi_dma_handle_t);

static void nvme_bd_xfer_done(void *);
static void nvme_bd_driveinfo(void *, bd_drive_t *);
static int nvme_bd_mediainfo(void *, bd_media_t *);
static int nvme_bd_cmd(nvme_namespace_t *, bd_xfer_t *, uint8_t);
static int nvme_bd_read(void *, bd_xfer_t *);
static int nvme_bd_write(void *, bd_xfer_t *);
static int nvme_bd_sync(void *, bd_xfer_t *);
static int nvme_bd_devid(void *, dev_info_t *, ddi_devid_t *);
static int nvme_bd_free_space(void *, bd_xfer_t *);

static int nvme_prp_dma_constructor(void *, void *, int);
static void nvme_prp_dma_destructor(void *, void *);

static void nvme_prepare_devid(nvme_t *, uint32_t);

/* DDI UFM callbacks */
static int nvme_ufm_fill_image(ddi_ufm_handle_t *, void *, uint_t,
    ddi_ufm_image_t *);
static int nvme_ufm_fill_slot(ddi_ufm_handle_t *, void *, uint_t, uint_t,
    ddi_ufm_slot_t *);
static int nvme_ufm_getcaps(ddi_ufm_handle_t *, void *, ddi_ufm_cap_t *);

static int nvme_open(dev_t *, int, int, cred_t *);
static int nvme_close(dev_t, int, int, cred_t *);
static int nvme_ioctl(dev_t, int, intptr_t, int, cred_t *, int *);

static int nvme_init_ns(nvme_t *, int);
static int nvme_attach_ns(nvme_t *, int);
static int nvme_detach_ns(nvme_t *, int);

#define	NVME_NSID2NS(nvme, nsid)	(&((nvme)->n_ns[(nsid) - 1]))

static ddi_ufm_ops_t nvme_ufm_ops = {
	NULL,
	nvme_ufm_fill_image,
	nvme_ufm_fill_slot,
	nvme_ufm_getcaps
};

#define	NVME_MINOR_INST_SHIFT	9
#define	NVME_MINOR(inst, nsid)	(((inst) << NVME_MINOR_INST_SHIFT) | (nsid))
#define	NVME_MINOR_INST(minor)	((minor) >> NVME_MINOR_INST_SHIFT)
#define	NVME_MINOR_NSID(minor)	((minor) & ((1 << NVME_MINOR_INST_SHIFT) - 1))
#define	NVME_MINOR_MAX		(NVME_MINOR(1, 0) - 2)
#define	NVME_IS_VENDOR_SPECIFIC_CMD(x)	(((x) >= 0xC0) && ((x) <= 0xFF))
#define	NVME_VENDOR_SPECIFIC_LOGPAGE_MIN	0xC0
#define	NVME_VENDOR_SPECIFIC_LOGPAGE_MAX	0xFF
#define	NVME_IS_VENDOR_SPECIFIC_LOGPAGE(x)	\
		(((x) >= NVME_VENDOR_SPECIFIC_LOGPAGE_MIN) && \
		((x) <= NVME_VENDOR_SPECIFIC_LOGPAGE_MAX))

/*
 * NVMe versions 1.3 and later actually support log pages up to UINT32_MAX
 * DWords in size. However, revision 1.3 also modified the layout of the Get Log
 * Page command significantly relative to version 1.2, including changing
 * reserved bits, adding new bitfields, and requiring the use of command DWord
 * 11 to fully specify the size of the log page (the lower and upper 16 bits of
 * the number of DWords in the page are split between DWord 10 and DWord 11,
 * respectively).
 *
 * All of these impose significantly different layout requirements on the
 * `nvme_getlogpage_t` type. This could be solved with two different types, or a
 * complicated/nested union with the two versions as the overlying members. Both
 * of these are reasonable, if a bit convoluted. However, these is no current
 * need for such large pages, or a way to test them, as most log pages actually
 * fit within the current size limit. So for simplicity, we retain the size cap
 * from version 1.2.
 *
 * Note that the number of DWords is zero-based, so we add 1. It is subtracted
 * to form a zero-based value in `nvme_get_logpage`.
 */
#define	NVME_VENDOR_SPECIFIC_LOGPAGE_MAX_SIZE	\
		(((1 << 12) + 1) * sizeof (uint32_t))

static void *nvme_state;
static kmem_cache_t *nvme_cmd_cache;

/*
 * DMA attributes for queue DMA memory
 *
 * Queue DMA memory must be page aligned. The maximum length of a queue is
 * 65536 entries, and an entry can be 64 bytes long.
 */
static ddi_dma_attr_t nvme_queue_dma_attr = {
	.dma_attr_version	= DMA_ATTR_V0,
	.dma_attr_addr_lo	= 0,
	.dma_attr_addr_hi	= 0xffffffffffffffffULL,
	.dma_attr_count_max	= (UINT16_MAX + 1) * sizeof (nvme_sqe_t) - 1,
	.dma_attr_align		= 0x1000,
	.dma_attr_burstsizes	= 0x7ff,
	.dma_attr_minxfer	= 0x1000,
	.dma_attr_maxxfer	= (UINT16_MAX + 1) * sizeof (nvme_sqe_t),
	.dma_attr_seg		= 0xffffffffffffffffULL,
	.dma_attr_sgllen	= 1,
	.dma_attr_granular	= 1,
	.dma_attr_flags		= 0,
};

/*
 * DMA attributes for transfers using Physical Region Page (PRP) entries
 *
 * A PRP entry describes one page of DMA memory using the page size specified
 * in the controller configuration's memory page size register (CC.MPS). It uses
 * a 64bit base address aligned to this page size. There is no limitation on
 * chaining PRPs together for arbitrarily large DMA transfers.
 */
static ddi_dma_attr_t nvme_prp_dma_attr = {
	.dma_attr_version	= DMA_ATTR_V0,
	.dma_attr_addr_lo	= 0,
	.dma_attr_addr_hi	= 0xffffffffffffffffULL,
	.dma_attr_count_max	= 0xfff,
	.dma_attr_align		= 0x1000,
	.dma_attr_burstsizes	= 0x7ff,
	.dma_attr_minxfer	= 0x1000,
	.dma_attr_maxxfer	= 0x1000,
	.dma_attr_seg		= 0xfff,
	.dma_attr_sgllen	= -1,
	.dma_attr_granular	= 1,
	.dma_attr_flags		= 0,
};

/*
 * DMA attributes for transfers using scatter/gather lists
 *
 * A SGL entry describes a chunk of DMA memory using a 64bit base address and a
 * 32bit length field. SGL Segment and SGL Last Segment entries require the
 * length to be a multiple of 16 bytes.
 */
static ddi_dma_attr_t nvme_sgl_dma_attr = {
	.dma_attr_version	= DMA_ATTR_V0,
	.dma_attr_addr_lo	= 0,
	.dma_attr_addr_hi	= 0xffffffffffffffffULL,
	.dma_attr_count_max	= 0xffffffffUL,
	.dma_attr_align		= 1,
	.dma_attr_burstsizes	= 0x7ff,
	.dma_attr_minxfer	= 0x10,
	.dma_attr_maxxfer	= 0xfffffffffULL,
	.dma_attr_seg		= 0xffffffffffffffffULL,
	.dma_attr_sgllen	= -1,
	.dma_attr_granular	= 0x10,
	.dma_attr_flags		= 0
};

static ddi_device_acc_attr_t nvme_reg_acc_attr = {
	.devacc_attr_version	= DDI_DEVICE_ATTR_V0,
	.devacc_attr_endian_flags = DDI_STRUCTURE_LE_ACC,
	.devacc_attr_dataorder	= DDI_STRICTORDER_ACC
};

static struct cb_ops nvme_cb_ops = {
	.cb_open	= nvme_open,
	.cb_close	= nvme_close,
	.cb_strategy	= nodev,
	.cb_print	= nodev,
	.cb_dump	= nodev,
	.cb_read	= nodev,
	.cb_write	= nodev,
	.cb_ioctl	= nvme_ioctl,
	.cb_devmap	= nodev,
	.cb_mmap	= nodev,
	.cb_segmap	= nodev,
	.cb_chpoll	= nochpoll,
	.cb_prop_op	= ddi_prop_op,
	.cb_str		= 0,
	.cb_flag	= D_NEW | D_MP,
	.cb_rev		= CB_REV,
	.cb_aread	= nodev,
	.cb_awrite	= nodev
};

static struct dev_ops nvme_dev_ops = {
	.devo_rev	= DEVO_REV,
	.devo_refcnt	= 0,
	.devo_getinfo	= ddi_no_info,
	.devo_identify	= nulldev,
	.devo_probe	= nulldev,
	.devo_attach	= nvme_attach,
	.devo_detach	= nvme_detach,
	.devo_reset	= nodev,
	.devo_cb_ops	= &nvme_cb_ops,
	.devo_bus_ops	= NULL,
	.devo_power	= NULL,
	.devo_quiesce	= nvme_quiesce,
};

static struct modldrv nvme_modldrv = {
	.drv_modops	= &mod_driverops,
	.drv_linkinfo	= "NVMe v1.1b",
	.drv_dev_ops	= &nvme_dev_ops
};

static struct modlinkage nvme_modlinkage = {
	.ml_rev		= MODREV_1,
	.ml_linkage	= { &nvme_modldrv, NULL }
};

static bd_ops_t nvme_bd_ops = {
	.o_version	= BD_OPS_CURRENT_VERSION,
	.o_drive_info	= nvme_bd_driveinfo,
	.o_media_info	= nvme_bd_mediainfo,
	.o_devid_init	= nvme_bd_devid,
	.o_sync_cache	= nvme_bd_sync,
	.o_read		= nvme_bd_read,
	.o_write	= nvme_bd_write,
	.o_free_space	= nvme_bd_free_space,
};

/*
 * This list will hold commands that have timed out and couldn't be aborted.
 * As we don't know what the hardware may still do with the DMA memory we can't
 * free them, so we'll keep them forever on this list where we can easily look
 * at them with mdb.
 */
static struct list nvme_lost_cmds;
static kmutex_t nvme_lc_mutex;

int
_init(void)
{
	int error;

	error = ddi_soft_state_init(&nvme_state, sizeof (nvme_t), 1);
	if (error != DDI_SUCCESS)
		return (error);

	nvme_cmd_cache = kmem_cache_create("nvme_cmd_cache",
	    sizeof (nvme_cmd_t), 64, NULL, NULL, NULL, NULL, NULL, 0);

	mutex_init(&nvme_lc_mutex, NULL, MUTEX_DRIVER, NULL);
	list_create(&nvme_lost_cmds, sizeof (nvme_cmd_t),
	    offsetof(nvme_cmd_t, nc_list));

	bd_mod_init(&nvme_dev_ops);

	error = mod_install(&nvme_modlinkage);
	if (error != DDI_SUCCESS) {
		ddi_soft_state_fini(&nvme_state);
		mutex_destroy(&nvme_lc_mutex);
		list_destroy(&nvme_lost_cmds);
		bd_mod_fini(&nvme_dev_ops);
	}

	return (error);
}

int
_fini(void)
{
	int error;

	if (!list_is_empty(&nvme_lost_cmds))
		return (DDI_FAILURE);

	error = mod_remove(&nvme_modlinkage);
	if (error == DDI_SUCCESS) {
		ddi_soft_state_fini(&nvme_state);
		kmem_cache_destroy(nvme_cmd_cache);
		mutex_destroy(&nvme_lc_mutex);
		list_destroy(&nvme_lost_cmds);
		bd_mod_fini(&nvme_dev_ops);
	}

	return (error);
}

int
_info(struct modinfo *modinfop)
{
	return (mod_info(&nvme_modlinkage, modinfop));
}

static inline void
nvme_put64(nvme_t *nvme, uintptr_t reg, uint64_t val)
{
	ASSERT(((uintptr_t)(nvme->n_regs + reg) & 0x7) == 0);

	/*LINTED: E_BAD_PTR_CAST_ALIGN*/
	ddi_put64(nvme->n_regh, (uint64_t *)(nvme->n_regs + reg), val);
}

static inline void
nvme_put32(nvme_t *nvme, uintptr_t reg, uint32_t val)
{
	ASSERT(((uintptr_t)(nvme->n_regs + reg) & 0x3) == 0);

	/*LINTED: E_BAD_PTR_CAST_ALIGN*/
	ddi_put32(nvme->n_regh, (uint32_t *)(nvme->n_regs + reg), val);
}

static inline uint64_t
nvme_get64(nvme_t *nvme, uintptr_t reg)
{
	uint64_t val;

	ASSERT(((uintptr_t)(nvme->n_regs + reg) & 0x7) == 0);

	/*LINTED: E_BAD_PTR_CAST_ALIGN*/
	val = ddi_get64(nvme->n_regh, (uint64_t *)(nvme->n_regs + reg));

	return (val);
}

static inline uint32_t
nvme_get32(nvme_t *nvme, uintptr_t reg)
{
	uint32_t val;

	ASSERT(((uintptr_t)(nvme->n_regs + reg) & 0x3) == 0);

	/*LINTED: E_BAD_PTR_CAST_ALIGN*/
	val = ddi_get32(nvme->n_regh, (uint32_t *)(nvme->n_regs + reg));

	return (val);
}

static boolean_t
nvme_check_regs_hdl(nvme_t *nvme)
{
	ddi_fm_error_t error;

	ddi_fm_acc_err_get(nvme->n_regh, &error, DDI_FME_VERSION);

	if (error.fme_status != DDI_FM_OK)
		return (B_TRUE);

	return (B_FALSE);
}

static boolean_t
nvme_check_dma_hdl(nvme_dma_t *dma)
{
	ddi_fm_error_t error;

	if (dma == NULL)
		return (B_FALSE);

	ddi_fm_dma_err_get(dma->nd_dmah, &error, DDI_FME_VERSION);

	if (error.fme_status != DDI_FM_OK)
		return (B_TRUE);

	return (B_FALSE);
}

static void
nvme_free_dma_common(nvme_dma_t *dma)
{
	if (dma->nd_dmah != NULL)
		(void) ddi_dma_unbind_handle(dma->nd_dmah);
	if (dma->nd_acch != NULL)
		ddi_dma_mem_free(&dma->nd_acch);
	if (dma->nd_dmah != NULL)
		ddi_dma_free_handle(&dma->nd_dmah);
}

static void
nvme_free_dma(nvme_dma_t *dma)
{
	nvme_free_dma_common(dma);
	kmem_free(dma, sizeof (*dma));
}

/* ARGSUSED */
static void
nvme_prp_dma_destructor(void *buf, void *private)
{
	nvme_dma_t *dma = (nvme_dma_t *)buf;

	nvme_free_dma_common(dma);
}

static int
nvme_alloc_dma_common(nvme_t *nvme, nvme_dma_t *dma,
    size_t len, uint_t flags, ddi_dma_attr_t *dma_attr)
{
	if (ddi_dma_alloc_handle(nvme->n_dip, dma_attr, DDI_DMA_SLEEP, NULL,
	    &dma->nd_dmah) != DDI_SUCCESS) {
		/*
		 * Due to DDI_DMA_SLEEP this can't be DDI_DMA_NORESOURCES, and
		 * the only other possible error is DDI_DMA_BADATTR which
		 * indicates a driver bug which should cause a panic.
		 */
		dev_err(nvme->n_dip, CE_PANIC,
		    "!failed to get DMA handle, check DMA attributes");
		return (DDI_FAILURE);
	}

	/*
	 * ddi_dma_mem_alloc() can only fail when DDI_DMA_NOSLEEP is specified
	 * or the flags are conflicting, which isn't the case here.
	 */
	(void) ddi_dma_mem_alloc(dma->nd_dmah, len, &nvme->n_reg_acc_attr,
	    DDI_DMA_CONSISTENT, DDI_DMA_SLEEP, NULL, &dma->nd_memp,
	    &dma->nd_len, &dma->nd_acch);

	if (ddi_dma_addr_bind_handle(dma->nd_dmah, NULL, dma->nd_memp,
	    dma->nd_len, flags | DDI_DMA_CONSISTENT, DDI_DMA_SLEEP, NULL,
	    &dma->nd_cookie, &dma->nd_ncookie) != DDI_DMA_MAPPED) {
		dev_err(nvme->n_dip, CE_WARN,
		    "!failed to bind DMA memory");
		atomic_inc_32(&nvme->n_dma_bind_err);
		nvme_free_dma_common(dma);
		return (DDI_FAILURE);
	}

	return (DDI_SUCCESS);
}

static int
nvme_zalloc_dma(nvme_t *nvme, size_t len, uint_t flags,
    ddi_dma_attr_t *dma_attr, nvme_dma_t **ret)
{
	nvme_dma_t *dma = kmem_zalloc(sizeof (nvme_dma_t), KM_SLEEP);

	if (nvme_alloc_dma_common(nvme, dma, len, flags, dma_attr) !=
	    DDI_SUCCESS) {
		*ret = NULL;
		kmem_free(dma, sizeof (nvme_dma_t));
		return (DDI_FAILURE);
	}

	bzero(dma->nd_memp, dma->nd_len);

	*ret = dma;
	return (DDI_SUCCESS);
}

/* ARGSUSED */
static int
nvme_prp_dma_constructor(void *buf, void *private, int flags)
{
	nvme_dma_t *dma = (nvme_dma_t *)buf;
	nvme_t *nvme = (nvme_t *)private;

	dma->nd_dmah = NULL;
	dma->nd_acch = NULL;

	if (nvme_alloc_dma_common(nvme, dma, nvme->n_pagesize,
	    DDI_DMA_READ, &nvme->n_prp_dma_attr) != DDI_SUCCESS) {
		return (-1);
	}

	ASSERT(dma->nd_ncookie == 1);

	dma->nd_cached = B_TRUE;

	return (0);
}

static int
nvme_zalloc_queue_dma(nvme_t *nvme, uint32_t nentry, uint16_t qe_len,
    uint_t flags, nvme_dma_t **dma)
{
	uint32_t len = nentry * qe_len;
	ddi_dma_attr_t q_dma_attr = nvme->n_queue_dma_attr;

	len = roundup(len, nvme->n_pagesize);

	if (nvme_zalloc_dma(nvme, len, flags, &q_dma_attr, dma)
	    != DDI_SUCCESS) {
		dev_err(nvme->n_dip, CE_WARN,
		    "!failed to get DMA memory for queue");
		goto fail;
	}

	if ((*dma)->nd_ncookie != 1) {
		dev_err(nvme->n_dip, CE_WARN,
		    "!got too many cookies for queue DMA");
		goto fail;
	}

	return (DDI_SUCCESS);

fail:
	if (*dma) {
		nvme_free_dma(*dma);
		*dma = NULL;
	}

	return (DDI_FAILURE);
}

static void
nvme_free_cq(nvme_cq_t *cq)
{
	mutex_destroy(&cq->ncq_mutex);

	if (cq->ncq_cmd_taskq != NULL)
		taskq_destroy(cq->ncq_cmd_taskq);

	if (cq->ncq_dma != NULL)
		nvme_free_dma(cq->ncq_dma);

	kmem_free(cq, sizeof (*cq));
}

static void
nvme_free_qpair(nvme_qpair_t *qp)
{
	int i;

	mutex_destroy(&qp->nq_mutex);
	sema_destroy(&qp->nq_sema);

	if (qp->nq_sqdma != NULL)
		nvme_free_dma(qp->nq_sqdma);

	if (qp->nq_active_cmds > 0)
		for (i = 0; i != qp->nq_nentry; i++)
			if (qp->nq_cmd[i] != NULL)
				nvme_free_cmd(qp->nq_cmd[i]);

	if (qp->nq_cmd != NULL)
		kmem_free(qp->nq_cmd, sizeof (nvme_cmd_t *) * qp->nq_nentry);

	kmem_free(qp, sizeof (nvme_qpair_t));
}

/*
 * Destroy the pre-allocated cq array, but only free individual completion
 * queues from the given starting index.
 */
static void
nvme_destroy_cq_array(nvme_t *nvme, uint_t start)
{
	uint_t i;

	for (i = start; i < nvme->n_cq_count; i++)
		if (nvme->n_cq[i] != NULL)
			nvme_free_cq(nvme->n_cq[i]);

	kmem_free(nvme->n_cq, sizeof (*nvme->n_cq) * nvme->n_cq_count);
}

static int
nvme_alloc_cq(nvme_t *nvme, uint32_t nentry, nvme_cq_t **cqp, uint16_t idx,
    uint_t nthr)
{
	nvme_cq_t *cq = kmem_zalloc(sizeof (*cq), KM_SLEEP);
	char name[64];		/* large enough for the taskq name */

	mutex_init(&cq->ncq_mutex, NULL, MUTEX_DRIVER,
	    DDI_INTR_PRI(nvme->n_intr_pri));

	if (nvme_zalloc_queue_dma(nvme, nentry, sizeof (nvme_cqe_t),
	    DDI_DMA_READ, &cq->ncq_dma) != DDI_SUCCESS)
		goto fail;

	cq->ncq_cq = (nvme_cqe_t *)cq->ncq_dma->nd_memp;
	cq->ncq_nentry = nentry;
	cq->ncq_id = idx;
	cq->ncq_hdbl = NVME_REG_CQHDBL(nvme, idx);

	/*
	 * Each completion queue has its own command taskq.
	 */
	(void) snprintf(name, sizeof (name), "%s%d_cmd_taskq%u",
	    ddi_driver_name(nvme->n_dip), ddi_get_instance(nvme->n_dip), idx);

	cq->ncq_cmd_taskq = taskq_create(name, nthr, minclsyspri, 64, INT_MAX,
	    TASKQ_PREPOPULATE);

	if (cq->ncq_cmd_taskq == NULL) {
		dev_err(nvme->n_dip, CE_WARN, "!failed to create cmd "
		    "taskq for cq %u", idx);
		goto fail;
	}

	*cqp = cq;
	return (DDI_SUCCESS);

fail:
	nvme_free_cq(cq);
	*cqp = NULL;

	return (DDI_FAILURE);
}

/*
 * Create the n_cq array big enough to hold "ncq" completion queues.
 * If the array already exists it will be re-sized (but only larger).
 * The admin queue is included in this array, which boosts the
 * max number of entries to UINT16_MAX + 1.
 */
static int
nvme_create_cq_array(nvme_t *nvme, uint_t ncq, uint32_t nentry, uint_t nthr)
{
	nvme_cq_t **cq;
	uint_t i, cq_count;

	ASSERT3U(ncq, >, nvme->n_cq_count);

	cq = nvme->n_cq;
	cq_count = nvme->n_cq_count;

	nvme->n_cq = kmem_zalloc(sizeof (*nvme->n_cq) * ncq, KM_SLEEP);
	nvme->n_cq_count = ncq;

	for (i = 0; i < cq_count; i++)
		nvme->n_cq[i] = cq[i];

	for (; i < nvme->n_cq_count; i++)
		if (nvme_alloc_cq(nvme, nentry, &nvme->n_cq[i], i, nthr) !=
		    DDI_SUCCESS)
			goto fail;

	if (cq != NULL)
		kmem_free(cq, sizeof (*cq) * cq_count);

	return (DDI_SUCCESS);

fail:
	nvme_destroy_cq_array(nvme, cq_count);
	/*
	 * Restore the original array
	 */
	nvme->n_cq_count = cq_count;
	nvme->n_cq = cq;

	return (DDI_FAILURE);
}

static int
nvme_alloc_qpair(nvme_t *nvme, uint32_t nentry, nvme_qpair_t **nqp,
    uint_t idx)
{
	nvme_qpair_t *qp = kmem_zalloc(sizeof (*qp), KM_SLEEP);
	uint_t cq_idx;

	mutex_init(&qp->nq_mutex, NULL, MUTEX_DRIVER,
	    DDI_INTR_PRI(nvme->n_intr_pri));

	/*
	 * The NVMe spec defines that a full queue has one empty (unused) slot;
	 * initialize the semaphore accordingly.
	 */
	sema_init(&qp->nq_sema, nentry - 1, NULL, SEMA_DRIVER, NULL);

	if (nvme_zalloc_queue_dma(nvme, nentry, sizeof (nvme_sqe_t),
	    DDI_DMA_WRITE, &qp->nq_sqdma) != DDI_SUCCESS)
		goto fail;

	/*
	 * idx == 0 is adminq, those above 0 are shared io completion queues.
	 */
	cq_idx = idx == 0 ? 0 : 1 + (idx - 1) % (nvme->n_cq_count - 1);
	qp->nq_cq = nvme->n_cq[cq_idx];
	qp->nq_sq = (nvme_sqe_t *)qp->nq_sqdma->nd_memp;
	qp->nq_nentry = nentry;

	qp->nq_sqtdbl = NVME_REG_SQTDBL(nvme, idx);

	qp->nq_cmd = kmem_zalloc(sizeof (nvme_cmd_t *) * nentry, KM_SLEEP);
	qp->nq_next_cmd = 0;

	*nqp = qp;
	return (DDI_SUCCESS);

fail:
	nvme_free_qpair(qp);
	*nqp = NULL;

	return (DDI_FAILURE);
}

static nvme_cmd_t *
nvme_alloc_cmd(nvme_t *nvme, int kmflag)
{
	nvme_cmd_t *cmd = kmem_cache_alloc(nvme_cmd_cache, kmflag);

	if (cmd == NULL)
		return (cmd);

	bzero(cmd, sizeof (nvme_cmd_t));

	cmd->nc_nvme = nvme;

	mutex_init(&cmd->nc_mutex, NULL, MUTEX_DRIVER,
	    DDI_INTR_PRI(nvme->n_intr_pri));
	cv_init(&cmd->nc_cv, NULL, CV_DRIVER, NULL);

	return (cmd);
}

static void
nvme_free_cmd(nvme_cmd_t *cmd)
{
	/* Don't free commands on the lost commands list. */
	if (list_link_active(&cmd->nc_list))
		return;

	if (cmd->nc_dma) {
		nvme_free_dma(cmd->nc_dma);
		cmd->nc_dma = NULL;
	}

	if (cmd->nc_prp) {
		kmem_cache_free(cmd->nc_nvme->n_prp_cache, cmd->nc_prp);
		cmd->nc_prp = NULL;
	}

	cv_destroy(&cmd->nc_cv);
	mutex_destroy(&cmd->nc_mutex);

	kmem_cache_free(nvme_cmd_cache, cmd);
}

static void
nvme_submit_admin_cmd(nvme_qpair_t *qp, nvme_cmd_t *cmd)
{
	sema_p(&qp->nq_sema);
	nvme_submit_cmd_common(qp, cmd);
}

static int
nvme_submit_io_cmd(nvme_qpair_t *qp, nvme_cmd_t *cmd)
{
	if (cmd->nc_nvme->n_dead) {
		return (EIO);
	}

	if (sema_tryp(&qp->nq_sema) == 0)
		return (EAGAIN);

	nvme_submit_cmd_common(qp, cmd);
	return (0);
}

static void
nvme_submit_cmd_common(nvme_qpair_t *qp, nvme_cmd_t *cmd)
{
	nvme_reg_sqtdbl_t tail = { 0 };

	mutex_enter(&qp->nq_mutex);
	cmd->nc_completed = B_FALSE;

	/*
	 * Now that we hold the queue pair lock, we must check whether or not
	 * the controller has been listed as dead (e.g. was removed due to
	 * hotplug). This is necessary as otherwise we could race with
	 * nvme_remove_callback(). Because this has not been enqueued, we don't
	 * call nvme_unqueue_cmd(), which is why we must manually decrement the
	 * semaphore.
	 */
	if (cmd->nc_nvme->n_dead) {
		taskq_dispatch_ent(qp->nq_cq->ncq_cmd_taskq, cmd->nc_callback,
		    cmd, TQ_NOSLEEP, &cmd->nc_tqent);
		sema_v(&qp->nq_sema);
		mutex_exit(&qp->nq_mutex);
		return;
	}

	/*
	 * Try to insert the cmd into the active cmd array at the nq_next_cmd
	 * slot. If the slot is already occupied advance to the next slot and
	 * try again. This can happen for long running commands like async event
	 * requests.
	 */
	while (qp->nq_cmd[qp->nq_next_cmd] != NULL)
		qp->nq_next_cmd = (qp->nq_next_cmd + 1) % qp->nq_nentry;
	qp->nq_cmd[qp->nq_next_cmd] = cmd;

	qp->nq_active_cmds++;

	cmd->nc_sqe.sqe_cid = qp->nq_next_cmd;
	bcopy(&cmd->nc_sqe, &qp->nq_sq[qp->nq_sqtail], sizeof (nvme_sqe_t));
	(void) ddi_dma_sync(qp->nq_sqdma->nd_dmah,
	    sizeof (nvme_sqe_t) * qp->nq_sqtail,
	    sizeof (nvme_sqe_t), DDI_DMA_SYNC_FORDEV);
	qp->nq_next_cmd = (qp->nq_next_cmd + 1) % qp->nq_nentry;

	tail.b.sqtdbl_sqt = qp->nq_sqtail = (qp->nq_sqtail + 1) % qp->nq_nentry;
	nvme_put32(cmd->nc_nvme, qp->nq_sqtdbl, tail.r);

	mutex_exit(&qp->nq_mutex);
}

static nvme_cmd_t *
nvme_unqueue_cmd(nvme_t *nvme, nvme_qpair_t *qp, int cid)
{
	nvme_cmd_t *cmd;

	ASSERT(mutex_owned(&qp->nq_mutex));
	ASSERT3S(cid, <, qp->nq_nentry);

	cmd = qp->nq_cmd[cid];
	qp->nq_cmd[cid] = NULL;
	ASSERT3U(qp->nq_active_cmds, >, 0);
	qp->nq_active_cmds--;
	sema_v(&qp->nq_sema);

	ASSERT3P(cmd, !=, NULL);
	ASSERT3P(cmd->nc_nvme, ==, nvme);
	ASSERT3S(cmd->nc_sqe.sqe_cid, ==, cid);

	return (cmd);
}

/*
 * Get the command tied to the next completed cqe and bump along completion
 * queue head counter.
 */
static nvme_cmd_t *
nvme_get_completed(nvme_t *nvme, nvme_cq_t *cq)
{
	nvme_qpair_t *qp;
	nvme_cqe_t *cqe;
	nvme_cmd_t *cmd;

	ASSERT(mutex_owned(&cq->ncq_mutex));

	cqe = &cq->ncq_cq[cq->ncq_head];

	/* Check phase tag of CQE. Hardware inverts it for new entries. */
	if (cqe->cqe_sf.sf_p == cq->ncq_phase)
		return (NULL);

	qp = nvme->n_ioq[cqe->cqe_sqid];

	mutex_enter(&qp->nq_mutex);
	cmd = nvme_unqueue_cmd(nvme, qp, cqe->cqe_cid);
	mutex_exit(&qp->nq_mutex);

	ASSERT(cmd->nc_sqid == cqe->cqe_sqid);
	bcopy(cqe, &cmd->nc_cqe, sizeof (nvme_cqe_t));

	qp->nq_sqhead = cqe->cqe_sqhd;

	cq->ncq_head = (cq->ncq_head + 1) % cq->ncq_nentry;

	/* Toggle phase on wrap-around. */
	if (cq->ncq_head == 0)
		cq->ncq_phase = cq->ncq_phase ? 0 : 1;

	return (cmd);
}

/*
 * Process all completed commands on the io completion queue.
 */
static uint_t
nvme_process_iocq(nvme_t *nvme, nvme_cq_t *cq)
{
	nvme_reg_cqhdbl_t head = { 0 };
	nvme_cmd_t *cmd;
	uint_t completed = 0;

	if (ddi_dma_sync(cq->ncq_dma->nd_dmah, 0, 0, DDI_DMA_SYNC_FORKERNEL) !=
	    DDI_SUCCESS)
		dev_err(nvme->n_dip, CE_WARN, "!ddi_dma_sync() failed in %s",
		    __func__);

	mutex_enter(&cq->ncq_mutex);

	while ((cmd = nvme_get_completed(nvme, cq)) != NULL) {
		taskq_dispatch_ent(cq->ncq_cmd_taskq, cmd->nc_callback, cmd,
		    TQ_NOSLEEP, &cmd->nc_tqent);

		completed++;
	}

	if (completed > 0) {
		/*
		 * Update the completion queue head doorbell.
		 */
		head.b.cqhdbl_cqh = cq->ncq_head;
		nvme_put32(nvme, cq->ncq_hdbl, head.r);
	}

	mutex_exit(&cq->ncq_mutex);

	return (completed);
}

static nvme_cmd_t *
nvme_retrieve_cmd(nvme_t *nvme, nvme_qpair_t *qp)
{
	nvme_cq_t *cq = qp->nq_cq;
	nvme_reg_cqhdbl_t head = { 0 };
	nvme_cmd_t *cmd;

	if (ddi_dma_sync(cq->ncq_dma->nd_dmah, 0, 0, DDI_DMA_SYNC_FORKERNEL) !=
	    DDI_SUCCESS)
		dev_err(nvme->n_dip, CE_WARN, "!ddi_dma_sync() failed in %s",
		    __func__);

	mutex_enter(&cq->ncq_mutex);

	if ((cmd = nvme_get_completed(nvme, cq)) != NULL) {
		head.b.cqhdbl_cqh = cq->ncq_head;
		nvme_put32(nvme, cq->ncq_hdbl, head.r);
	}

	mutex_exit(&cq->ncq_mutex);

	return (cmd);
}

static int
nvme_check_unknown_cmd_status(nvme_cmd_t *cmd)
{
	nvme_cqe_t *cqe = &cmd->nc_cqe;

	dev_err(cmd->nc_nvme->n_dip, CE_WARN,
	    "!unknown command status received: opc = %x, sqid = %d, cid = %d, "
	    "sc = %x, sct = %x, dnr = %d, m = %d", cmd->nc_sqe.sqe_opc,
	    cqe->cqe_sqid, cqe->cqe_cid, cqe->cqe_sf.sf_sc, cqe->cqe_sf.sf_sct,
	    cqe->cqe_sf.sf_dnr, cqe->cqe_sf.sf_m);

	if (cmd->nc_xfer != NULL)
		bd_error(cmd->nc_xfer, BD_ERR_ILLRQ);

	if (cmd->nc_nvme->n_strict_version) {
		cmd->nc_nvme->n_dead = B_TRUE;
		ddi_fm_service_impact(cmd->nc_nvme->n_dip, DDI_SERVICE_LOST);
	}

	return (EIO);
}

static int
nvme_check_vendor_cmd_status(nvme_cmd_t *cmd)
{
	nvme_cqe_t *cqe = &cmd->nc_cqe;

	dev_err(cmd->nc_nvme->n_dip, CE_WARN,
	    "!unknown command status received: opc = %x, sqid = %d, cid = %d, "
	    "sc = %x, sct = %x, dnr = %d, m = %d", cmd->nc_sqe.sqe_opc,
	    cqe->cqe_sqid, cqe->cqe_cid, cqe->cqe_sf.sf_sc, cqe->cqe_sf.sf_sct,
	    cqe->cqe_sf.sf_dnr, cqe->cqe_sf.sf_m);
	if (!cmd->nc_nvme->n_ignore_unknown_vendor_status) {
		cmd->nc_nvme->n_dead = B_TRUE;
		ddi_fm_service_impact(cmd->nc_nvme->n_dip, DDI_SERVICE_LOST);
	}

	return (EIO);
}

static int
nvme_check_integrity_cmd_status(nvme_cmd_t *cmd)
{
	nvme_cqe_t *cqe = &cmd->nc_cqe;

	switch (cqe->cqe_sf.sf_sc) {
	case NVME_CQE_SC_INT_NVM_WRITE:
		/* write fail */
		/* TODO: post ereport */
		if (cmd->nc_xfer != NULL)
			bd_error(cmd->nc_xfer, BD_ERR_MEDIA);
		return (EIO);

	case NVME_CQE_SC_INT_NVM_READ:
		/* read fail */
		/* TODO: post ereport */
		if (cmd->nc_xfer != NULL)
			bd_error(cmd->nc_xfer, BD_ERR_MEDIA);
		return (EIO);

	default:
		return (nvme_check_unknown_cmd_status(cmd));
	}
}

static int
nvme_check_generic_cmd_status(nvme_cmd_t *cmd)
{
	nvme_cqe_t *cqe = &cmd->nc_cqe;

	switch (cqe->cqe_sf.sf_sc) {
	case NVME_CQE_SC_GEN_SUCCESS:
		return (0);

	/*
	 * Errors indicating a bug in the driver should cause a panic.
	 */
	case NVME_CQE_SC_GEN_INV_OPC:
		/* Invalid Command Opcode */
		if (!cmd->nc_dontpanic)
			dev_err(cmd->nc_nvme->n_dip, CE_PANIC,
			    "programming error: invalid opcode in cmd %p",
			    (void *)cmd);
		return (EINVAL);

	case NVME_CQE_SC_GEN_INV_FLD:
		/* Invalid Field in Command */
		if (!cmd->nc_dontpanic)
			dev_err(cmd->nc_nvme->n_dip, CE_PANIC,
			    "programming error: invalid field in cmd %p",
			    (void *)cmd);
		return (EIO);

	case NVME_CQE_SC_GEN_ID_CNFL:
		/* Command ID Conflict */
		dev_err(cmd->nc_nvme->n_dip, CE_PANIC, "programming error: "
		    "cmd ID conflict in cmd %p", (void *)cmd);
		return (0);

	case NVME_CQE_SC_GEN_INV_NS:
		/* Invalid Namespace or Format */
		if (!cmd->nc_dontpanic)
			dev_err(cmd->nc_nvme->n_dip, CE_PANIC,
			    "programming error: invalid NS/format in cmd %p",
			    (void *)cmd);
		return (EINVAL);

	case NVME_CQE_SC_GEN_NVM_LBA_RANGE:
		/* LBA Out Of Range */
		dev_err(cmd->nc_nvme->n_dip, CE_PANIC, "programming error: "
		    "LBA out of range in cmd %p", (void *)cmd);
		return (0);

	/*
	 * Non-fatal errors, handle gracefully.
	 */
	case NVME_CQE_SC_GEN_DATA_XFR_ERR:
		/* Data Transfer Error (DMA) */
		/* TODO: post ereport */
		atomic_inc_32(&cmd->nc_nvme->n_data_xfr_err);
		if (cmd->nc_xfer != NULL)
			bd_error(cmd->nc_xfer, BD_ERR_NTRDY);
		return (EIO);

	case NVME_CQE_SC_GEN_INTERNAL_ERR:
		/*
		 * Internal Error. The spec (v1.0, section 4.5.1.2) says
		 * detailed error information is returned as async event,
		 * so we pretty much ignore the error here and handle it
		 * in the async event handler.
		 */
		atomic_inc_32(&cmd->nc_nvme->n_internal_err);
		if (cmd->nc_xfer != NULL)
			bd_error(cmd->nc_xfer, BD_ERR_NTRDY);
		return (EIO);

	case NVME_CQE_SC_GEN_ABORT_REQUEST:
		/*
		 * Command Abort Requested. This normally happens only when a
		 * command times out.
		 */
		/* TODO: post ereport or change blkdev to handle this? */
		atomic_inc_32(&cmd->nc_nvme->n_abort_rq_err);
		return (ECANCELED);

	case NVME_CQE_SC_GEN_ABORT_PWRLOSS:
		/* Command Aborted due to Power Loss Notification */
		ddi_fm_service_impact(cmd->nc_nvme->n_dip, DDI_SERVICE_LOST);
		cmd->nc_nvme->n_dead = B_TRUE;
		return (EIO);

	case NVME_CQE_SC_GEN_ABORT_SQ_DEL:
		/* Command Aborted due to SQ Deletion */
		atomic_inc_32(&cmd->nc_nvme->n_abort_sq_del);
		return (EIO);

	case NVME_CQE_SC_GEN_NVM_CAP_EXC:
		/* Capacity Exceeded */
		atomic_inc_32(&cmd->nc_nvme->n_nvm_cap_exc);
		if (cmd->nc_xfer != NULL)
			bd_error(cmd->nc_xfer, BD_ERR_MEDIA);
		return (EIO);

	case NVME_CQE_SC_GEN_NVM_NS_NOTRDY:
		/* Namespace Not Ready */
		atomic_inc_32(&cmd->nc_nvme->n_nvm_ns_notrdy);
		if (cmd->nc_xfer != NULL)
			bd_error(cmd->nc_xfer, BD_ERR_NTRDY);
		return (EIO);

	default:
		return (nvme_check_unknown_cmd_status(cmd));
	}
}

static int
nvme_check_specific_cmd_status(nvme_cmd_t *cmd)
{
	nvme_cqe_t *cqe = &cmd->nc_cqe;

	switch (cqe->cqe_sf.sf_sc) {
	case NVME_CQE_SC_SPC_INV_CQ:
		/* Completion Queue Invalid */
		ASSERT(cmd->nc_sqe.sqe_opc == NVME_OPC_CREATE_SQUEUE);
		atomic_inc_32(&cmd->nc_nvme->n_inv_cq_err);
		return (EINVAL);

	case NVME_CQE_SC_SPC_INV_QID:
		/* Invalid Queue Identifier */
		ASSERT(cmd->nc_sqe.sqe_opc == NVME_OPC_CREATE_SQUEUE ||
		    cmd->nc_sqe.sqe_opc == NVME_OPC_DELETE_SQUEUE ||
		    cmd->nc_sqe.sqe_opc == NVME_OPC_CREATE_CQUEUE ||
		    cmd->nc_sqe.sqe_opc == NVME_OPC_DELETE_CQUEUE);
		atomic_inc_32(&cmd->nc_nvme->n_inv_qid_err);
		return (EINVAL);

	case NVME_CQE_SC_SPC_MAX_QSZ_EXC:
		/* Max Queue Size Exceeded */
		ASSERT(cmd->nc_sqe.sqe_opc == NVME_OPC_CREATE_SQUEUE ||
		    cmd->nc_sqe.sqe_opc == NVME_OPC_CREATE_CQUEUE);
		atomic_inc_32(&cmd->nc_nvme->n_max_qsz_exc);
		return (EINVAL);

	case NVME_CQE_SC_SPC_ABRT_CMD_EXC:
		/* Abort Command Limit Exceeded */
		ASSERT(cmd->nc_sqe.sqe_opc == NVME_OPC_ABORT);
		dev_err(cmd->nc_nvme->n_dip, CE_PANIC, "programming error: "
		    "abort command limit exceeded in cmd %p", (void *)cmd);
		return (0);

	case NVME_CQE_SC_SPC_ASYNC_EVREQ_EXC:
		/* Async Event Request Limit Exceeded */
		ASSERT(cmd->nc_sqe.sqe_opc == NVME_OPC_ASYNC_EVENT);
		dev_err(cmd->nc_nvme->n_dip, CE_PANIC, "programming error: "
		    "async event request limit exceeded in cmd %p",
		    (void *)cmd);
		return (0);

	case NVME_CQE_SC_SPC_INV_INT_VECT:
		/* Invalid Interrupt Vector */
		ASSERT(cmd->nc_sqe.sqe_opc == NVME_OPC_CREATE_CQUEUE);
		atomic_inc_32(&cmd->nc_nvme->n_inv_int_vect);
		return (EINVAL);

	case NVME_CQE_SC_SPC_INV_LOG_PAGE:
		/* Invalid Log Page */
		ASSERT(cmd->nc_sqe.sqe_opc == NVME_OPC_GET_LOG_PAGE);
		atomic_inc_32(&cmd->nc_nvme->n_inv_log_page);
		return (EINVAL);

	case NVME_CQE_SC_SPC_INV_FORMAT:
		/* Invalid Format */
		ASSERT(cmd->nc_sqe.sqe_opc == NVME_OPC_NVM_FORMAT);
		atomic_inc_32(&cmd->nc_nvme->n_inv_format);
		if (cmd->nc_xfer != NULL)
			bd_error(cmd->nc_xfer, BD_ERR_ILLRQ);
		return (EINVAL);

	case NVME_CQE_SC_SPC_INV_Q_DEL:
		/* Invalid Queue Deletion */
		ASSERT(cmd->nc_sqe.sqe_opc == NVME_OPC_DELETE_CQUEUE);
		atomic_inc_32(&cmd->nc_nvme->n_inv_q_del);
		return (EINVAL);

	case NVME_CQE_SC_SPC_NVM_CNFL_ATTR:
		/* Conflicting Attributes */
		ASSERT(cmd->nc_sqe.sqe_opc == NVME_OPC_NVM_DSET_MGMT ||
		    cmd->nc_sqe.sqe_opc == NVME_OPC_NVM_READ ||
		    cmd->nc_sqe.sqe_opc == NVME_OPC_NVM_WRITE);
		atomic_inc_32(&cmd->nc_nvme->n_cnfl_attr);
		if (cmd->nc_xfer != NULL)
			bd_error(cmd->nc_xfer, BD_ERR_ILLRQ);
		return (EINVAL);

	case NVME_CQE_SC_SPC_NVM_INV_PROT:
		/* Invalid Protection Information */
		ASSERT(cmd->nc_sqe.sqe_opc == NVME_OPC_NVM_COMPARE ||
		    cmd->nc_sqe.sqe_opc == NVME_OPC_NVM_READ ||
		    cmd->nc_sqe.sqe_opc == NVME_OPC_NVM_WRITE);
		atomic_inc_32(&cmd->nc_nvme->n_inv_prot);
		if (cmd->nc_xfer != NULL)
			bd_error(cmd->nc_xfer, BD_ERR_ILLRQ);
		return (EINVAL);

	case NVME_CQE_SC_SPC_NVM_READONLY:
		/* Write to Read Only Range */
		ASSERT(cmd->nc_sqe.sqe_opc == NVME_OPC_NVM_WRITE);
		atomic_inc_32(&cmd->nc_nvme->n_readonly);
		if (cmd->nc_xfer != NULL)
			bd_error(cmd->nc_xfer, BD_ERR_ILLRQ);
		return (EROFS);

	case NVME_CQE_SC_SPC_INV_FW_SLOT:
		/* Invalid Firmware Slot */
		ASSERT(cmd->nc_sqe.sqe_opc == NVME_OPC_FW_ACTIVATE);
		return (EINVAL);

	case NVME_CQE_SC_SPC_INV_FW_IMG:
		/* Invalid Firmware Image */
		ASSERT(cmd->nc_sqe.sqe_opc == NVME_OPC_FW_ACTIVATE);
		return (EINVAL);

	case NVME_CQE_SC_SPC_FW_RESET:
		/* Conventional Reset Required */
		ASSERT(cmd->nc_sqe.sqe_opc == NVME_OPC_FW_ACTIVATE);
		return (0);

	case NVME_CQE_SC_SPC_FW_NSSR:
		/* NVMe Subsystem Reset Required */
		ASSERT(cmd->nc_sqe.sqe_opc == NVME_OPC_FW_ACTIVATE);
		return (0);

	case NVME_CQE_SC_SPC_FW_NEXT_RESET:
		/* Activation Requires Reset */
		ASSERT(cmd->nc_sqe.sqe_opc == NVME_OPC_FW_ACTIVATE);
		return (0);

	case NVME_CQE_SC_SPC_FW_MTFA:
		/* Activation Requires Maximum Time Violation */
		ASSERT(cmd->nc_sqe.sqe_opc == NVME_OPC_FW_ACTIVATE);
		return (EAGAIN);

	case NVME_CQE_SC_SPC_FW_PROHIBITED:
		/* Activation Prohibited */
		ASSERT(cmd->nc_sqe.sqe_opc == NVME_OPC_FW_ACTIVATE);
		return (EINVAL);

	case NVME_CQE_SC_SPC_FW_OVERLAP:
		/* Overlapping Firmware Ranges */
		ASSERT(cmd->nc_sqe.sqe_opc == NVME_OPC_FW_IMAGE_LOAD);
		return (EINVAL);

	default:
		return (nvme_check_unknown_cmd_status(cmd));
	}
}

static inline int
nvme_check_cmd_status(nvme_cmd_t *cmd)
{
	nvme_cqe_t *cqe = &cmd->nc_cqe;

	/*
	 * Take a shortcut if the controller is dead, or if
	 * command status indicates no error.
	 */
	if (cmd->nc_nvme->n_dead)
		return (EIO);

	if (cqe->cqe_sf.sf_sct == NVME_CQE_SCT_GENERIC &&
	    cqe->cqe_sf.sf_sc == NVME_CQE_SC_GEN_SUCCESS)
		return (0);

	if (cqe->cqe_sf.sf_sct == NVME_CQE_SCT_GENERIC)
		return (nvme_check_generic_cmd_status(cmd));
	else if (cqe->cqe_sf.sf_sct == NVME_CQE_SCT_SPECIFIC)
		return (nvme_check_specific_cmd_status(cmd));
	else if (cqe->cqe_sf.sf_sct == NVME_CQE_SCT_INTEGRITY)
		return (nvme_check_integrity_cmd_status(cmd));
	else if (cqe->cqe_sf.sf_sct == NVME_CQE_SCT_VENDOR)
		return (nvme_check_vendor_cmd_status(cmd));

	return (nvme_check_unknown_cmd_status(cmd));
}

static int
nvme_abort_cmd(nvme_cmd_t *abort_cmd, uint_t sec)
{
	nvme_t *nvme = abort_cmd->nc_nvme;
	nvme_cmd_t *cmd = nvme_alloc_cmd(nvme, KM_SLEEP);
	nvme_abort_cmd_t ac = { 0 };
	int ret = 0;

	sema_p(&nvme->n_abort_sema);

	ac.b.ac_cid = abort_cmd->nc_sqe.sqe_cid;
	ac.b.ac_sqid = abort_cmd->nc_sqid;

	cmd->nc_sqid = 0;
	cmd->nc_sqe.sqe_opc = NVME_OPC_ABORT;
	cmd->nc_callback = nvme_wakeup_cmd;
	cmd->nc_sqe.sqe_cdw10 = ac.r;

	/*
	 * Send the ABORT to the hardware. The ABORT command will return _after_
	 * the aborted command has completed (aborted or otherwise), but since
	 * we still hold the aborted command's mutex its callback hasn't been
	 * processed yet.
	 */
	nvme_admin_cmd(cmd, sec);
	sema_v(&nvme->n_abort_sema);

	if ((ret = nvme_check_cmd_status(cmd)) != 0) {
		dev_err(nvme->n_dip, CE_WARN,
		    "!ABORT failed with sct = %x, sc = %x",
		    cmd->nc_cqe.cqe_sf.sf_sct, cmd->nc_cqe.cqe_sf.sf_sc);
		atomic_inc_32(&nvme->n_abort_failed);
	} else {
		dev_err(nvme->n_dip, CE_WARN,
		    "!ABORT of command %d/%d %ssuccessful",
		    abort_cmd->nc_sqe.sqe_cid, abort_cmd->nc_sqid,
		    cmd->nc_cqe.cqe_dw0 & 1 ? "un" : "");
		if ((cmd->nc_cqe.cqe_dw0 & 1) == 0)
			atomic_inc_32(&nvme->n_cmd_aborted);
	}

	nvme_free_cmd(cmd);
	return (ret);
}

/*
 * nvme_wait_cmd -- wait for command completion or timeout
 *
 * In case of a serious error or a timeout of the abort command the hardware
 * will be declared dead and FMA will be notified.
 */
static void
nvme_wait_cmd(nvme_cmd_t *cmd, uint_t sec)
{
	clock_t timeout = ddi_get_lbolt() + drv_usectohz(sec * MICROSEC);
	nvme_t *nvme = cmd->nc_nvme;
	nvme_reg_csts_t csts;
	nvme_qpair_t *qp;

	ASSERT(mutex_owned(&cmd->nc_mutex));

	while (!cmd->nc_completed) {
		if (cv_timedwait(&cmd->nc_cv, &cmd->nc_mutex, timeout) == -1)
			break;
	}

	if (cmd->nc_completed)
		return;

	/*
	 * The command timed out.
	 *
	 * Check controller for fatal status, any errors associated with the
	 * register or DMA handle, or for a double timeout (abort command timed
	 * out). If necessary log a warning and call FMA.
	 */
	csts.r = nvme_get32(nvme, NVME_REG_CSTS);
	dev_err(nvme->n_dip, CE_WARN, "!command %d/%d timeout, "
	    "OPC = %x, CFS = %d", cmd->nc_sqe.sqe_cid, cmd->nc_sqid,
	    cmd->nc_sqe.sqe_opc, csts.b.csts_cfs);
	atomic_inc_32(&nvme->n_cmd_timeout);

	if (csts.b.csts_cfs ||
	    nvme_check_regs_hdl(nvme) ||
	    nvme_check_dma_hdl(cmd->nc_dma) ||
	    cmd->nc_sqe.sqe_opc == NVME_OPC_ABORT) {
		ddi_fm_service_impact(nvme->n_dip, DDI_SERVICE_LOST);
		nvme->n_dead = B_TRUE;
	} else if (nvme_abort_cmd(cmd, sec) == 0) {
		/*
		 * If the abort succeeded the command should complete
		 * immediately with an appropriate status.
		 */
		while (!cmd->nc_completed)
			cv_wait(&cmd->nc_cv, &cmd->nc_mutex);

		return;
	}

	qp = nvme->n_ioq[cmd->nc_sqid];

	mutex_enter(&qp->nq_mutex);
	(void) nvme_unqueue_cmd(nvme, qp, cmd->nc_sqe.sqe_cid);
	mutex_exit(&qp->nq_mutex);

	/*
	 * As we don't know what the presumed dead hardware might still do with
	 * the DMA memory, we'll put the command on the lost commands list if it
	 * has any DMA memory.
	 */
	if (cmd->nc_dma != NULL) {
		mutex_enter(&nvme_lc_mutex);
		list_insert_head(&nvme_lost_cmds, cmd);
		mutex_exit(&nvme_lc_mutex);
	}
}

static void
nvme_wakeup_cmd(void *arg)
{
	nvme_cmd_t *cmd = arg;

	mutex_enter(&cmd->nc_mutex);
	cmd->nc_completed = B_TRUE;
	cv_signal(&cmd->nc_cv);
	mutex_exit(&cmd->nc_mutex);
}

static void
nvme_async_event_task(void *arg)
{
	nvme_cmd_t *cmd = arg;
	nvme_t *nvme = cmd->nc_nvme;
	nvme_error_log_entry_t *error_log = NULL;
	nvme_health_log_t *health_log = NULL;
	nvme_nschange_list_t *nslist = NULL;
	size_t logsize = 0;
	nvme_async_event_t event;

	/*
	 * Check for errors associated with the async request itself. The only
	 * command-specific error is "async event limit exceeded", which
	 * indicates a programming error in the driver and causes a panic in
	 * nvme_check_cmd_status().
	 *
	 * Other possible errors are various scenarios where the async request
	 * was aborted, or internal errors in the device. Internal errors are
	 * reported to FMA, the command aborts need no special handling here.
	 *
	 * And finally, at least qemu nvme does not support async events,
	 * and will return NVME_CQE_SC_GEN_INV_OPC | DNR. If so, we
	 * will avoid posting async events.
	 */

	if (nvme_check_cmd_status(cmd) != 0) {
		dev_err(cmd->nc_nvme->n_dip, CE_WARN,
		    "!async event request returned failure, sct = %x, "
		    "sc = %x, dnr = %d, m = %d", cmd->nc_cqe.cqe_sf.sf_sct,
		    cmd->nc_cqe.cqe_sf.sf_sc, cmd->nc_cqe.cqe_sf.sf_dnr,
		    cmd->nc_cqe.cqe_sf.sf_m);

		if (cmd->nc_cqe.cqe_sf.sf_sct == NVME_CQE_SCT_GENERIC &&
		    cmd->nc_cqe.cqe_sf.sf_sc == NVME_CQE_SC_GEN_INTERNAL_ERR) {
			cmd->nc_nvme->n_dead = B_TRUE;
			ddi_fm_service_impact(cmd->nc_nvme->n_dip,
			    DDI_SERVICE_LOST);
		}

		if (cmd->nc_cqe.cqe_sf.sf_sct == NVME_CQE_SCT_GENERIC &&
		    cmd->nc_cqe.cqe_sf.sf_sc == NVME_CQE_SC_GEN_INV_OPC &&
		    cmd->nc_cqe.cqe_sf.sf_dnr == 1) {
			nvme->n_async_event_supported = B_FALSE;
		}

		nvme_free_cmd(cmd);
		return;
	}

	event.r = cmd->nc_cqe.cqe_dw0;

	/* Clear CQE and re-submit the async request. */
	bzero(&cmd->nc_cqe, sizeof (nvme_cqe_t));
	nvme_submit_admin_cmd(nvme->n_adminq, cmd);

	switch (event.b.ae_type) {
	case NVME_ASYNC_TYPE_ERROR:
		if (event.b.ae_logpage == NVME_LOGPAGE_ERROR) {
			(void) nvme_get_logpage(nvme, B_FALSE,
			    (void **)&error_log, &logsize, event.b.ae_logpage);
		} else {
			dev_err(nvme->n_dip, CE_WARN, "!wrong logpage in "
			    "async event reply: %d", event.b.ae_logpage);
			atomic_inc_32(&nvme->n_wrong_logpage);
		}

		switch (event.b.ae_info) {
		case NVME_ASYNC_ERROR_INV_SQ:
			dev_err(nvme->n_dip, CE_PANIC, "programming error: "
			    "invalid submission queue");
			return;

		case NVME_ASYNC_ERROR_INV_DBL:
			dev_err(nvme->n_dip, CE_PANIC, "programming error: "
			    "invalid doorbell write value");
			return;

		case NVME_ASYNC_ERROR_DIAGFAIL:
			dev_err(nvme->n_dip, CE_WARN, "!diagnostic failure");
			ddi_fm_service_impact(nvme->n_dip, DDI_SERVICE_LOST);
			nvme->n_dead = B_TRUE;
			atomic_inc_32(&nvme->n_diagfail_event);
			break;

		case NVME_ASYNC_ERROR_PERSISTENT:
			dev_err(nvme->n_dip, CE_WARN, "!persistent internal "
			    "device error");
			ddi_fm_service_impact(nvme->n_dip, DDI_SERVICE_LOST);
			nvme->n_dead = B_TRUE;
			atomic_inc_32(&nvme->n_persistent_event);
			break;

		case NVME_ASYNC_ERROR_TRANSIENT:
			dev_err(nvme->n_dip, CE_WARN, "!transient internal "
			    "device error");
			/* TODO: send ereport */
			atomic_inc_32(&nvme->n_transient_event);
			break;

		case NVME_ASYNC_ERROR_FW_LOAD:
			dev_err(nvme->n_dip, CE_WARN,
			    "!firmware image load error");
			atomic_inc_32(&nvme->n_fw_load_event);
			break;
		}
		break;

	case NVME_ASYNC_TYPE_HEALTH:
		if (event.b.ae_logpage == NVME_LOGPAGE_HEALTH) {
			(void) nvme_get_logpage(nvme, B_FALSE,
			    (void **)&health_log, &logsize, event.b.ae_logpage,
			    -1);
		} else {
			dev_err(nvme->n_dip, CE_WARN, "!wrong logpage in "
			    "async event reply: %d", event.b.ae_logpage);
			atomic_inc_32(&nvme->n_wrong_logpage);
		}

		switch (event.b.ae_info) {
		case NVME_ASYNC_HEALTH_RELIABILITY:
			dev_err(nvme->n_dip, CE_WARN,
			    "!device reliability compromised");
			/* TODO: send ereport */
			atomic_inc_32(&nvme->n_reliability_event);
			break;

		case NVME_ASYNC_HEALTH_TEMPERATURE:
			dev_err(nvme->n_dip, CE_WARN,
			    "!temperature above threshold");
			/* TODO: send ereport */
			atomic_inc_32(&nvme->n_temperature_event);
			break;

		case NVME_ASYNC_HEALTH_SPARE:
			dev_err(nvme->n_dip, CE_WARN,
			    "!spare space below threshold");
			/* TODO: send ereport */
			atomic_inc_32(&nvme->n_spare_event);
			break;
		}
		break;

	case NVME_ASYNC_TYPE_NOTICE:
		switch (event.b.ae_info) {
		case NVME_ASYNC_NOTICE_NS_CHANGE:
			dev_err(nvme->n_dip, CE_NOTE,
			    "namespace attribute change event, "
			    "logpage = %x", event.b.ae_logpage);
			atomic_inc_32(&nvme->n_notice_event);

			if (event.b.ae_logpage != NVME_LOGPAGE_NSCHANGE)
				break;

			if (nvme_get_logpage(nvme, B_FALSE, (void **)&nslist,
			    &logsize, event.b.ae_logpage, -1) != 0) {
				break;
			}

			if (nslist->nscl_ns[0] == UINT32_MAX) {
				dev_err(nvme->n_dip, CE_CONT,
				    "more than %u namespaces have changed.\n",
				    NVME_NSCHANGE_LIST_SIZE);
				break;
			}

			mutex_enter(&nvme->n_mgmt_mutex);
			for (uint_t i = 0; i < NVME_NSCHANGE_LIST_SIZE; i++) {
				uint32_t nsid = nslist->nscl_ns[i];

				if (nsid == 0)	/* end of list */
					break;

				dev_err(nvme->n_dip, CE_NOTE,
				    "!namespace %u (%s) has changed.", nsid,
				    NVME_NSID2NS(nvme, nsid)->ns_name);

				if (nvme_init_ns(nvme, nsid) != DDI_SUCCESS)
					continue;

				bd_state_change(
				    NVME_NSID2NS(nvme, nsid)->ns_bd_hdl);
			}
			mutex_exit(&nvme->n_mgmt_mutex);

			break;

		case NVME_ASYNC_NOTICE_FW_ACTIVATE:
			dev_err(nvme->n_dip, CE_NOTE,
			    "firmware activation starting, "
			    "logpage = %x", event.b.ae_logpage);
			atomic_inc_32(&nvme->n_notice_event);
			break;

		case NVME_ASYNC_NOTICE_TELEMETRY:
			dev_err(nvme->n_dip, CE_NOTE,
			    "telemetry log changed, "
			    "logpage = %x", event.b.ae_logpage);
			atomic_inc_32(&nvme->n_notice_event);
			break;

		case NVME_ASYNC_NOTICE_NS_ASYMM:
			dev_err(nvme->n_dip, CE_NOTE,
			    "asymmetric namespace access change, "
			    "logpage = %x", event.b.ae_logpage);
			atomic_inc_32(&nvme->n_notice_event);
			break;

		case NVME_ASYNC_NOTICE_LATENCYLOG:
			dev_err(nvme->n_dip, CE_NOTE,
			    "predictable latency event aggregate log change, "
			    "logpage = %x", event.b.ae_logpage);
			atomic_inc_32(&nvme->n_notice_event);
			break;

		case NVME_ASYNC_NOTICE_LBASTATUS:
			dev_err(nvme->n_dip, CE_NOTE,
			    "LBA status information alert, "
			    "logpage = %x", event.b.ae_logpage);
			atomic_inc_32(&nvme->n_notice_event);
			break;

		case NVME_ASYNC_NOTICE_ENDURANCELOG:
			dev_err(nvme->n_dip, CE_NOTE,
			    "endurance group event aggregate log page change, "
			    "logpage = %x", event.b.ae_logpage);
			atomic_inc_32(&nvme->n_notice_event);
			break;

		default:
			dev_err(nvme->n_dip, CE_WARN,
			    "!unknown notice async event received, "
			    "info = %x, logpage = %x", event.b.ae_info,
			    event.b.ae_logpage);
			atomic_inc_32(&nvme->n_unknown_event);
			break;
		}
		break;

	case NVME_ASYNC_TYPE_VENDOR:
		dev_err(nvme->n_dip, CE_WARN, "!vendor specific async event "
		    "received, info = %x, logpage = %x", event.b.ae_info,
		    event.b.ae_logpage);
		atomic_inc_32(&nvme->n_vendor_event);
		break;

	default:
		dev_err(nvme->n_dip, CE_WARN, "!unknown async event received, "
		    "type = %x, info = %x, logpage = %x", event.b.ae_type,
		    event.b.ae_info, event.b.ae_logpage);
		atomic_inc_32(&nvme->n_unknown_event);
		break;
	}

	if (error_log != NULL)
		kmem_free(error_log, logsize);

	if (health_log != NULL)
		kmem_free(health_log, logsize);

	if (nslist != NULL)
		kmem_free(nslist, logsize);
}

static void
nvme_admin_cmd(nvme_cmd_t *cmd, int sec)
{
	mutex_enter(&cmd->nc_mutex);
	nvme_submit_admin_cmd(cmd->nc_nvme->n_adminq, cmd);
	nvme_wait_cmd(cmd, sec);
	mutex_exit(&cmd->nc_mutex);
}

static void
nvme_async_event(nvme_t *nvme)
{
	nvme_cmd_t *cmd;

	cmd = nvme_alloc_cmd(nvme, KM_SLEEP);
	cmd->nc_sqid = 0;
	cmd->nc_sqe.sqe_opc = NVME_OPC_ASYNC_EVENT;
	cmd->nc_callback = nvme_async_event_task;
	cmd->nc_dontpanic = B_TRUE;

	nvme_submit_admin_cmd(nvme->n_adminq, cmd);
}

static int
nvme_format_nvm(nvme_t *nvme, boolean_t user, uint32_t nsid, uint8_t lbaf,
    boolean_t ms, uint8_t pi, boolean_t pil, uint8_t ses)
{
	nvme_cmd_t *cmd = nvme_alloc_cmd(nvme, KM_SLEEP);
	nvme_format_nvm_t format_nvm = { 0 };
	int ret;

	format_nvm.b.fm_lbaf = lbaf & 0xf;
	format_nvm.b.fm_ms = ms ? 1 : 0;
	format_nvm.b.fm_pi = pi & 0x7;
	format_nvm.b.fm_pil = pil ? 1 : 0;
	format_nvm.b.fm_ses = ses & 0x7;

	cmd->nc_sqid = 0;
	cmd->nc_callback = nvme_wakeup_cmd;
	cmd->nc_sqe.sqe_nsid = nsid;
	cmd->nc_sqe.sqe_opc = NVME_OPC_NVM_FORMAT;
	cmd->nc_sqe.sqe_cdw10 = format_nvm.r;

	/*
	 * Some devices like Samsung SM951 don't allow formatting of all
	 * namespaces in one command. Handle that gracefully.
	 */
	if (nsid == (uint32_t)-1)
		cmd->nc_dontpanic = B_TRUE;
	/*
	 * If this format request was initiated by the user, then don't allow a
	 * programmer error to panic the system.
	 */
	if (user)
		cmd->nc_dontpanic = B_TRUE;

	nvme_admin_cmd(cmd, nvme_format_cmd_timeout);

	if ((ret = nvme_check_cmd_status(cmd)) != 0) {
		dev_err(nvme->n_dip, CE_WARN,
		    "!FORMAT failed with sct = %x, sc = %x",
		    cmd->nc_cqe.cqe_sf.sf_sct, cmd->nc_cqe.cqe_sf.sf_sc);
	}

	nvme_free_cmd(cmd);
	return (ret);
}

/*
 * The `bufsize` parameter is usually an output parameter, set by this routine
 * when filling in the supported types of logpages from the device. However, for
 * vendor-specific pages, it is an input parameter, and must be set
 * appropriately by callers.
 */
static int
nvme_get_logpage(nvme_t *nvme, boolean_t user, void **buf, size_t *bufsize,
    uint8_t logpage, ...)
{
	nvme_cmd_t *cmd = nvme_alloc_cmd(nvme, KM_SLEEP);
	nvme_getlogpage_t getlogpage = { 0 };
	va_list ap;
	int ret;

	va_start(ap, logpage);

	cmd->nc_sqid = 0;
	cmd->nc_callback = nvme_wakeup_cmd;
	cmd->nc_sqe.sqe_opc = NVME_OPC_GET_LOG_PAGE;

	if (user)
		cmd->nc_dontpanic = B_TRUE;

	getlogpage.b.lp_lid = logpage;

	switch (logpage) {
	case NVME_LOGPAGE_ERROR:
		cmd->nc_sqe.sqe_nsid = (uint32_t)-1;
		*bufsize = MIN(NVME_VENDOR_SPECIFIC_LOGPAGE_MAX_SIZE,
		    nvme->n_error_log_len * sizeof (nvme_error_log_entry_t));
		break;

	case NVME_LOGPAGE_HEALTH:
		cmd->nc_sqe.sqe_nsid = va_arg(ap, uint32_t);
		*bufsize = sizeof (nvme_health_log_t);
		break;

	case NVME_LOGPAGE_FWSLOT:
		cmd->nc_sqe.sqe_nsid = (uint32_t)-1;
		*bufsize = sizeof (nvme_fwslot_log_t);
		break;

	case NVME_LOGPAGE_NSCHANGE:
		cmd->nc_sqe.sqe_nsid = (uint32_t)-1;
		*bufsize = sizeof (nvme_nschange_list_t);
		break;

	default:
		/*
		 * This intentionally only checks against the minimum valid
		 * log page ID. `logpage` is a uint8_t, and `0xFF` is a valid
		 * page ID, so this one-sided check avoids a compiler error
		 * about a check that's always true.
		 */
		if (logpage < NVME_VENDOR_SPECIFIC_LOGPAGE_MIN) {
			dev_err(nvme->n_dip, CE_WARN,
			    "!unknown log page requested: %d", logpage);
			atomic_inc_32(&nvme->n_unknown_logpage);
			ret = EINVAL;
			goto fail;
		}
		cmd->nc_sqe.sqe_nsid = va_arg(ap, uint32_t);
	}

	va_end(ap);

	getlogpage.b.lp_numd = *bufsize / sizeof (uint32_t) - 1;

	cmd->nc_sqe.sqe_cdw10 = getlogpage.r;

	if (nvme_zalloc_dma(nvme, *bufsize,
	    DDI_DMA_READ, &nvme->n_prp_dma_attr, &cmd->nc_dma) != DDI_SUCCESS) {
		dev_err(nvme->n_dip, CE_WARN,
		    "!nvme_zalloc_dma failed for GET LOG PAGE");
		ret = ENOMEM;
		goto fail;
	}

	if ((ret = nvme_fill_prp(cmd, cmd->nc_dma->nd_dmah)) != 0)
		goto fail;
	nvme_admin_cmd(cmd, nvme_admin_cmd_timeout);

	if ((ret = nvme_check_cmd_status(cmd)) != 0) {
		dev_err(nvme->n_dip, CE_WARN,
		    "!GET LOG PAGE failed with sct = %x, sc = %x",
		    cmd->nc_cqe.cqe_sf.sf_sct, cmd->nc_cqe.cqe_sf.sf_sc);
		goto fail;
	}

	*buf = kmem_alloc(*bufsize, KM_SLEEP);
	bcopy(cmd->nc_dma->nd_memp, *buf, *bufsize);

fail:
	nvme_free_cmd(cmd);

	return (ret);
}

static int
nvme_identify(nvme_t *nvme, boolean_t user, uint32_t nsid, void **buf)
{
	nvme_cmd_t *cmd = nvme_alloc_cmd(nvme, KM_SLEEP);
	int ret;

	if (buf == NULL)
		return (EINVAL);

	cmd->nc_sqid = 0;
	cmd->nc_callback = nvme_wakeup_cmd;
	cmd->nc_sqe.sqe_opc = NVME_OPC_IDENTIFY;
	cmd->nc_sqe.sqe_nsid = nsid;
	cmd->nc_sqe.sqe_cdw10 = nsid ? NVME_IDENTIFY_NSID : NVME_IDENTIFY_CTRL;

	if (nvme_zalloc_dma(nvme, NVME_IDENTIFY_BUFSIZE, DDI_DMA_READ,
	    &nvme->n_prp_dma_attr, &cmd->nc_dma) != DDI_SUCCESS) {
		dev_err(nvme->n_dip, CE_WARN,
		    "!nvme_zalloc_dma failed for IDENTIFY");
		ret = ENOMEM;
		goto fail;
	}

	if (cmd->nc_dma->nd_ncookie > 2) {
		dev_err(nvme->n_dip, CE_WARN,
		    "!too many DMA cookies for IDENTIFY");
		atomic_inc_32(&nvme->n_too_many_cookies);
		ret = ENOMEM;
		goto fail;
	}

	cmd->nc_sqe.sqe_dptr.d_prp[0] = cmd->nc_dma->nd_cookie.dmac_laddress;
	if (cmd->nc_dma->nd_ncookie > 1) {
		ddi_dma_nextcookie(cmd->nc_dma->nd_dmah,
		    &cmd->nc_dma->nd_cookie);
		cmd->nc_sqe.sqe_dptr.d_prp[1] =
		    cmd->nc_dma->nd_cookie.dmac_laddress;
	}

	if (user)
		cmd->nc_dontpanic = B_TRUE;

	nvme_admin_cmd(cmd, nvme_admin_cmd_timeout);

	if ((ret = nvme_check_cmd_status(cmd)) != 0) {
		dev_err(nvme->n_dip, CE_WARN,
		    "!IDENTIFY failed with sct = %x, sc = %x",
		    cmd->nc_cqe.cqe_sf.sf_sct, cmd->nc_cqe.cqe_sf.sf_sc);
		goto fail;
	}

	*buf = kmem_alloc(NVME_IDENTIFY_BUFSIZE, KM_SLEEP);
	bcopy(cmd->nc_dma->nd_memp, *buf, NVME_IDENTIFY_BUFSIZE);

fail:
	nvme_free_cmd(cmd);

	return (ret);
}

static int
nvme_set_features(nvme_t *nvme, boolean_t user, uint32_t nsid, uint8_t feature,
    uint32_t val, uint32_t *res)
{
	_NOTE(ARGUNUSED(nsid));
	nvme_cmd_t *cmd = nvme_alloc_cmd(nvme, KM_SLEEP);
	int ret = EINVAL;

	ASSERT(res != NULL);

	cmd->nc_sqid = 0;
	cmd->nc_callback = nvme_wakeup_cmd;
	cmd->nc_sqe.sqe_opc = NVME_OPC_SET_FEATURES;
	cmd->nc_sqe.sqe_cdw10 = feature;
	cmd->nc_sqe.sqe_cdw11 = val;

	if (user)
		cmd->nc_dontpanic = B_TRUE;

	switch (feature) {
	case NVME_FEAT_WRITE_CACHE:
		if (!nvme->n_write_cache_present)
			goto fail;
		break;

	case NVME_FEAT_NQUEUES:
		break;

	default:
		goto fail;
	}

	nvme_admin_cmd(cmd, nvme_admin_cmd_timeout);

	if ((ret = nvme_check_cmd_status(cmd)) != 0) {
		dev_err(nvme->n_dip, CE_WARN,
		    "!SET FEATURES %d failed with sct = %x, sc = %x",
		    feature, cmd->nc_cqe.cqe_sf.sf_sct,
		    cmd->nc_cqe.cqe_sf.sf_sc);
		goto fail;
	}

	*res = cmd->nc_cqe.cqe_dw0;

fail:
	nvme_free_cmd(cmd);
	return (ret);
}

static int
nvme_get_features(nvme_t *nvme, boolean_t user, uint32_t nsid, uint8_t feature,
    uint32_t *res, void **buf, size_t *bufsize)
{
	nvme_cmd_t *cmd = nvme_alloc_cmd(nvme, KM_SLEEP);
	int ret = EINVAL;

	ASSERT(res != NULL);

	if (bufsize != NULL)
		*bufsize = 0;

	cmd->nc_sqid = 0;
	cmd->nc_callback = nvme_wakeup_cmd;
	cmd->nc_sqe.sqe_opc = NVME_OPC_GET_FEATURES;
	cmd->nc_sqe.sqe_cdw10 = feature;
	cmd->nc_sqe.sqe_cdw11 = *res;

	/*
	 * For some of the optional features there doesn't seem to be a method
	 * of detecting whether it is supported other than using it.  This will
	 * cause "Invalid Field in Command" error, which is normally considered
	 * a programming error.  Set the nc_dontpanic flag to override the panic
	 * in nvme_check_generic_cmd_status().
	 */
	switch (feature) {
	case NVME_FEAT_ARBITRATION:
	case NVME_FEAT_POWER_MGMT:
	case NVME_FEAT_TEMPERATURE:
	case NVME_FEAT_ERROR:
	case NVME_FEAT_NQUEUES:
	case NVME_FEAT_INTR_COAL:
	case NVME_FEAT_INTR_VECT:
	case NVME_FEAT_WRITE_ATOM:
	case NVME_FEAT_ASYNC_EVENT:
		break;

	case NVME_FEAT_WRITE_CACHE:
		if (!nvme->n_write_cache_present)
			goto fail;
		break;

	case NVME_FEAT_LBA_RANGE:
		if (!nvme->n_lba_range_supported)
			goto fail;

		cmd->nc_dontpanic = B_TRUE;
		cmd->nc_sqe.sqe_nsid = nsid;
		ASSERT(bufsize != NULL);
		*bufsize = NVME_LBA_RANGE_BUFSIZE;
		break;

	case NVME_FEAT_AUTO_PST:
		if (!nvme->n_auto_pst_supported)
			goto fail;

		ASSERT(bufsize != NULL);
		*bufsize = NVME_AUTO_PST_BUFSIZE;
		break;

	case NVME_FEAT_PROGRESS:
		if (!nvme->n_progress_supported)
			goto fail;

		cmd->nc_dontpanic = B_TRUE;
		break;

	default:
		goto fail;
	}

	if (user)
		cmd->nc_dontpanic = B_TRUE;

	if (bufsize != NULL && *bufsize != 0) {
		if (nvme_zalloc_dma(nvme, *bufsize, DDI_DMA_READ,
		    &nvme->n_prp_dma_attr, &cmd->nc_dma) != DDI_SUCCESS) {
			dev_err(nvme->n_dip, CE_WARN,
			    "!nvme_zalloc_dma failed for GET FEATURES");
			ret = ENOMEM;
			goto fail;
		}

		if (cmd->nc_dma->nd_ncookie > 2) {
			dev_err(nvme->n_dip, CE_WARN,
			    "!too many DMA cookies for GET FEATURES");
			atomic_inc_32(&nvme->n_too_many_cookies);
			ret = ENOMEM;
			goto fail;
		}

		cmd->nc_sqe.sqe_dptr.d_prp[0] =
		    cmd->nc_dma->nd_cookie.dmac_laddress;
		if (cmd->nc_dma->nd_ncookie > 1) {
			ddi_dma_nextcookie(cmd->nc_dma->nd_dmah,
			    &cmd->nc_dma->nd_cookie);
			cmd->nc_sqe.sqe_dptr.d_prp[1] =
			    cmd->nc_dma->nd_cookie.dmac_laddress;
		}
	}

	nvme_admin_cmd(cmd, nvme_admin_cmd_timeout);

	if ((ret = nvme_check_cmd_status(cmd)) != 0) {
		boolean_t known = B_TRUE;

		/* Check if this is unsupported optional feature */
		if (cmd->nc_cqe.cqe_sf.sf_sct == NVME_CQE_SCT_GENERIC &&
		    cmd->nc_cqe.cqe_sf.sf_sc == NVME_CQE_SC_GEN_INV_FLD) {
			switch (feature) {
			case NVME_FEAT_LBA_RANGE:
				nvme->n_lba_range_supported = B_FALSE;
				break;
			case NVME_FEAT_PROGRESS:
				nvme->n_progress_supported = B_FALSE;
				break;
			default:
				known = B_FALSE;
				break;
			}
		} else {
			known = B_FALSE;
		}

		/* Report the error otherwise */
		if (!known) {
			dev_err(nvme->n_dip, CE_WARN,
			    "!GET FEATURES %d failed with sct = %x, sc = %x",
			    feature, cmd->nc_cqe.cqe_sf.sf_sct,
			    cmd->nc_cqe.cqe_sf.sf_sc);
		}

		goto fail;
	}

	if (bufsize != NULL && *bufsize != 0) {
		ASSERT(buf != NULL);
		*buf = kmem_alloc(*bufsize, KM_SLEEP);
		bcopy(cmd->nc_dma->nd_memp, *buf, *bufsize);
	}

	*res = cmd->nc_cqe.cqe_dw0;

fail:
	nvme_free_cmd(cmd);
	return (ret);
}

static int
nvme_write_cache_set(nvme_t *nvme, boolean_t enable)
{
	nvme_write_cache_t nwc = { 0 };

	if (enable)
		nwc.b.wc_wce = 1;

	return (nvme_set_features(nvme, B_FALSE, 0, NVME_FEAT_WRITE_CACHE,
	    nwc.r, &nwc.r));
}

static int
nvme_set_nqueues(nvme_t *nvme)
{
	nvme_nqueues_t nq = { 0 };
	int ret;

	/*
	 * The default is to allocate one completion queue per vector.
	 */
	if (nvme->n_completion_queues == -1)
		nvme->n_completion_queues = nvme->n_intr_cnt;

	/*
	 * There is no point in having more completion queues than
	 * interrupt vectors.
	 */
	nvme->n_completion_queues = MIN(nvme->n_completion_queues,
	    nvme->n_intr_cnt);

	/*
	 * The default is to use one submission queue per completion queue.
	 */
	if (nvme->n_submission_queues == -1)
		nvme->n_submission_queues = nvme->n_completion_queues;

	/*
	 * There is no point in having more compeletion queues than
	 * submission queues.
	 */
	nvme->n_completion_queues = MIN(nvme->n_completion_queues,
	    nvme->n_submission_queues);

	ASSERT(nvme->n_submission_queues > 0);
	ASSERT(nvme->n_completion_queues > 0);

	nq.b.nq_nsq = nvme->n_submission_queues - 1;
	nq.b.nq_ncq = nvme->n_completion_queues - 1;

	ret = nvme_set_features(nvme, B_FALSE, 0, NVME_FEAT_NQUEUES, nq.r,
	    &nq.r);

	if (ret == 0) {
		/*
		 * Never use more than the requested number of queues.
		 */
		nvme->n_submission_queues = MIN(nvme->n_submission_queues,
		    nq.b.nq_nsq + 1);
		nvme->n_completion_queues = MIN(nvme->n_completion_queues,
		    nq.b.nq_ncq + 1);
	}

	return (ret);
}

static int
nvme_create_completion_queue(nvme_t *nvme, nvme_cq_t *cq)
{
	nvme_cmd_t *cmd = nvme_alloc_cmd(nvme, KM_SLEEP);
	nvme_create_queue_dw10_t dw10 = { 0 };
	nvme_create_cq_dw11_t c_dw11 = { 0 };
	int ret;

	dw10.b.q_qid = cq->ncq_id;
	dw10.b.q_qsize = cq->ncq_nentry - 1;

	c_dw11.b.cq_pc = 1;
	c_dw11.b.cq_ien = 1;
	c_dw11.b.cq_iv = cq->ncq_id % nvme->n_intr_cnt;

	cmd->nc_sqid = 0;
	cmd->nc_callback = nvme_wakeup_cmd;
	cmd->nc_sqe.sqe_opc = NVME_OPC_CREATE_CQUEUE;
	cmd->nc_sqe.sqe_cdw10 = dw10.r;
	cmd->nc_sqe.sqe_cdw11 = c_dw11.r;
	cmd->nc_sqe.sqe_dptr.d_prp[0] = cq->ncq_dma->nd_cookie.dmac_laddress;

	nvme_admin_cmd(cmd, nvme_admin_cmd_timeout);

	if ((ret = nvme_check_cmd_status(cmd)) != 0) {
		dev_err(nvme->n_dip, CE_WARN,
		    "!CREATE CQUEUE failed with sct = %x, sc = %x",
		    cmd->nc_cqe.cqe_sf.sf_sct, cmd->nc_cqe.cqe_sf.sf_sc);
	}

	nvme_free_cmd(cmd);

	return (ret);
}

static int
nvme_create_io_qpair(nvme_t *nvme, nvme_qpair_t *qp, uint16_t idx)
{
	nvme_cq_t *cq = qp->nq_cq;
	nvme_cmd_t *cmd;
	nvme_create_queue_dw10_t dw10 = { 0 };
	nvme_create_sq_dw11_t s_dw11 = { 0 };
	int ret;

	/*
	 * It is possible to have more qpairs than completion queues,
	 * and when the idx > ncq_id, that completion queue is shared
	 * and has already been created.
	 */
	if (idx <= cq->ncq_id &&
	    nvme_create_completion_queue(nvme, cq) != DDI_SUCCESS)
		return (DDI_FAILURE);

	dw10.b.q_qid = idx;
	dw10.b.q_qsize = qp->nq_nentry - 1;

	s_dw11.b.sq_pc = 1;
	s_dw11.b.sq_cqid = cq->ncq_id;

	cmd = nvme_alloc_cmd(nvme, KM_SLEEP);
	cmd->nc_sqid = 0;
	cmd->nc_callback = nvme_wakeup_cmd;
	cmd->nc_sqe.sqe_opc = NVME_OPC_CREATE_SQUEUE;
	cmd->nc_sqe.sqe_cdw10 = dw10.r;
	cmd->nc_sqe.sqe_cdw11 = s_dw11.r;
	cmd->nc_sqe.sqe_dptr.d_prp[0] = qp->nq_sqdma->nd_cookie.dmac_laddress;

	nvme_admin_cmd(cmd, nvme_admin_cmd_timeout);

	if ((ret = nvme_check_cmd_status(cmd)) != 0) {
		dev_err(nvme->n_dip, CE_WARN,
		    "!CREATE SQUEUE failed with sct = %x, sc = %x",
		    cmd->nc_cqe.cqe_sf.sf_sct, cmd->nc_cqe.cqe_sf.sf_sc);
	}

	nvme_free_cmd(cmd);

	return (ret);
}

static boolean_t
nvme_reset(nvme_t *nvme, boolean_t quiesce)
{
	nvme_reg_csts_t csts;
	int i;

	nvme_put32(nvme, NVME_REG_CC, 0);

	csts.r = nvme_get32(nvme, NVME_REG_CSTS);
	if (csts.b.csts_rdy == 1) {
		nvme_put32(nvme, NVME_REG_CC, 0);
		for (i = 0; i != nvme->n_timeout * 10; i++) {
			csts.r = nvme_get32(nvme, NVME_REG_CSTS);
			if (csts.b.csts_rdy == 0)
				break;

			if (quiesce)
				drv_usecwait(50000);
			else
				delay(drv_usectohz(50000));
		}
	}

	nvme_put32(nvme, NVME_REG_AQA, 0);
	nvme_put32(nvme, NVME_REG_ASQ, 0);
	nvme_put32(nvme, NVME_REG_ACQ, 0);

	csts.r = nvme_get32(nvme, NVME_REG_CSTS);
	return (csts.b.csts_rdy == 0 ? B_TRUE : B_FALSE);
}

static void
nvme_shutdown(nvme_t *nvme, int mode, boolean_t quiesce)
{
	nvme_reg_cc_t cc;
	nvme_reg_csts_t csts;
	int i;

	ASSERT(mode == NVME_CC_SHN_NORMAL || mode == NVME_CC_SHN_ABRUPT);

	cc.r = nvme_get32(nvme, NVME_REG_CC);
	cc.b.cc_shn = mode & 0x3;
	nvme_put32(nvme, NVME_REG_CC, cc.r);

	for (i = 0; i != 10; i++) {
		csts.r = nvme_get32(nvme, NVME_REG_CSTS);
		if (csts.b.csts_shst == NVME_CSTS_SHN_COMPLETE)
			break;

		if (quiesce)
			drv_usecwait(100000);
		else
			delay(drv_usectohz(100000));
	}
}

/*
 * Return length of string without trailing spaces.
 */
static int
nvme_strlen(const char *str, int len)
{
	if (len <= 0)
		return (0);

	while (str[--len] == ' ')
		;

	return (++len);
}

static void
nvme_config_min_block_size(nvme_t *nvme, char *model, char *val)
{
	ulong_t bsize = 0;
	char *msg = "";

	if (ddi_strtoul(val, NULL, 0, &bsize) != 0)
		goto err;

	if (!ISP2(bsize)) {
		msg = ": not a power of 2";
		goto err;
	}

	if (bsize < NVME_DEFAULT_MIN_BLOCK_SIZE) {
		msg = ": too low";
		goto err;
	}

	nvme->n_min_block_size = bsize;
	return;

err:
	dev_err(nvme->n_dip, CE_WARN,
	    "!nvme-config-list: ignoring invalid min-phys-block-size '%s' "
	    "for model '%s'%s", val, model, msg);

	nvme->n_min_block_size = NVME_DEFAULT_MIN_BLOCK_SIZE;
}

static void
nvme_config_boolean(nvme_t *nvme, char *model, char *name, char *val,
    boolean_t *b)
{
	if (strcmp(val, "on") == 0 ||
	    strcmp(val, "true") == 0)
		*b = B_TRUE;
	else if (strcmp(val, "off") == 0 ||
	    strcmp(val, "false") == 0)
		*b = B_FALSE;
	else
		dev_err(nvme->n_dip, CE_WARN,
		    "!nvme-config-list: invalid value for %s '%s'"
		    " for model '%s', ignoring", name, val, model);
}

static void
nvme_config_list(nvme_t *nvme)
{
	char	**config_list;
	uint_t	nelem;
	int	rv, i;

	/*
	 * We're following the pattern of 'sd-config-list' here, but extend it.
	 * Instead of two we have three separate strings for "model", "fwrev",
	 * and "name-value-list".
	 */
	rv = ddi_prop_lookup_string_array(DDI_DEV_T_ANY, nvme->n_dip,
	    DDI_PROP_DONTPASS, "nvme-config-list", &config_list, &nelem);

	if (rv != DDI_PROP_SUCCESS) {
		if (rv == DDI_PROP_CANNOT_DECODE) {
			dev_err(nvme->n_dip, CE_WARN,
			    "!nvme-config-list: cannot be decoded");
		}

		return;
	}

	if ((nelem % 3) != 0) {
		dev_err(nvme->n_dip, CE_WARN, "!nvme-config-list: must be "
		    "triplets of <model>/<fwrev>/<name-value-list> strings ");
		goto out;
	}

	for (i = 0; i < nelem; i += 3) {
		char	*model = config_list[i];
		char	*fwrev = config_list[i + 1];
		char	*nvp, *save_nv;
		int	id_model_len, id_fwrev_len;

		id_model_len = nvme_strlen(nvme->n_idctl->id_model,
		    sizeof (nvme->n_idctl->id_model));

		if (strlen(model) != id_model_len)
			continue;

		if (strncmp(model, nvme->n_idctl->id_model, id_model_len) != 0)
			continue;

		id_fwrev_len = nvme_strlen(nvme->n_idctl->id_fwrev,
		    sizeof (nvme->n_idctl->id_fwrev));

		if (strlen(fwrev) != 0) {
			boolean_t match = B_FALSE;
			char *fwr, *last_fw;

			for (fwr = strtok_r(fwrev, ",", &last_fw);
			    fwr != NULL;
			    fwr = strtok_r(NULL, ",", &last_fw)) {
				if (strlen(fwr) != id_fwrev_len)
					continue;

				if (strncmp(fwr, nvme->n_idctl->id_fwrev,
				    id_fwrev_len) == 0)
					match = B_TRUE;
			}

			if (!match)
				continue;
		}

		/*
		 * We should now have a comma-separated list of name:value
		 * pairs.
		 */
		for (nvp = strtok_r(config_list[i + 2], ",", &save_nv);
		    nvp != NULL; nvp = strtok_r(NULL, ",", &save_nv)) {
			char	*name = nvp;
			char	*val = strchr(nvp, ':');

			if (val == NULL || name == val) {
				dev_err(nvme->n_dip, CE_WARN,
				    "!nvme-config-list: <name-value-list> "
				    "for model '%s' is malformed", model);
				goto out;
			}

			/*
			 * Null-terminate 'name', move 'val' past ':' sep.
			 */
			*val++ = '\0';

			/*
			 * Process the name:val pairs that we know about.
			 */
			if (strcmp(name, "ignore-unknown-vendor-status") == 0) {
				nvme_config_boolean(nvme, model, name, val,
				    &nvme->n_ignore_unknown_vendor_status);
			} else if (strcmp(name, "min-phys-block-size") == 0) {
				nvme_config_min_block_size(nvme, model, val);
			} else if (strcmp(name, "volatile-write-cache") == 0) {
				nvme_config_boolean(nvme, model, name, val,
				    &nvme->n_write_cache_enabled);
			} else {
				/*
				 * Unknown 'name'.
				 */
				dev_err(nvme->n_dip, CE_WARN,
				    "!nvme-config-list: unknown config '%s' "
				    "for model '%s', ignoring", name, model);
			}
		}
	}

out:
	ddi_prop_free(config_list);
}

static void
nvme_prepare_devid(nvme_t *nvme, uint32_t nsid)
{
	/*
	 * Section 7.7 of the spec describes how to get a unique ID for
	 * the controller: the vendor ID, the model name and the serial
	 * number shall be unique when combined.
	 *
	 * If a namespace has no EUI64 we use the above and add the hex
	 * namespace ID to get a unique ID for the namespace.
	 */
	char model[sizeof (nvme->n_idctl->id_model) + 1];
	char serial[sizeof (nvme->n_idctl->id_serial) + 1];

	bcopy(nvme->n_idctl->id_model, model, sizeof (nvme->n_idctl->id_model));
	bcopy(nvme->n_idctl->id_serial, serial,
	    sizeof (nvme->n_idctl->id_serial));

	model[sizeof (nvme->n_idctl->id_model)] = '\0';
	serial[sizeof (nvme->n_idctl->id_serial)] = '\0';

	NVME_NSID2NS(nvme, nsid)->ns_devid = kmem_asprintf("%4X-%s-%s-%X",
	    nvme->n_idctl->id_vid, model, serial, nsid);
}

static boolean_t
nvme_allocated_ns(nvme_namespace_t *ns)
{
	nvme_t *nvme = ns->ns_nvme;

	ASSERT(MUTEX_HELD(&nvme->n_mgmt_mutex));

	/*
	 * Since we don't know any better, we assume all namespaces to be
	 * allocated.
	 */
	return (B_TRUE);
}

static boolean_t
nvme_active_ns(nvme_namespace_t *ns)
{
	nvme_t *nvme = ns->ns_nvme;
	boolean_t ret = B_FALSE;
	uint64_t *ptr;

	ASSERT(MUTEX_HELD(&nvme->n_mgmt_mutex));

	/*
	 * Check whether the IDENTIFY NAMESPACE data is zero-filled.
	 */
	for (ptr = (uint64_t *)ns->ns_idns;
	    ptr != (uint64_t *)(ns->ns_idns + 1);
	    ptr++) {
		if (*ptr != 0) {
			ret = B_TRUE;
			break;
		}
	}

	return (ret);
}

static int
nvme_init_ns(nvme_t *nvme, int nsid)
{
	nvme_namespace_t *ns = NVME_NSID2NS(nvme, nsid);
	nvme_identify_nsid_t *idns;
	boolean_t was_ignored;
	int last_rp;

	ns->ns_nvme = nvme;

	ASSERT(MUTEX_HELD(&nvme->n_mgmt_mutex));

	if (nvme_identify(nvme, B_FALSE, nsid, (void **)&idns) != 0) {
		dev_err(nvme->n_dip, CE_WARN,
		    "!failed to identify namespace %d", nsid);
		return (DDI_FAILURE);
	}

	if (ns->ns_idns != NULL)
		kmem_free(ns->ns_idns, sizeof (nvme_identify_nsid_t));

	ns->ns_idns = idns;
	ns->ns_id = nsid;

	was_ignored = ns->ns_ignore;

	ns->ns_allocated = nvme_allocated_ns(ns);
	ns->ns_active = nvme_active_ns(ns);

	ns->ns_block_count = idns->id_nsize;
	ns->ns_block_size =
	    1 << idns->id_lbaf[idns->id_flbas.lba_format].lbaf_lbads;
	ns->ns_best_block_size = ns->ns_block_size;

	/*
	 * Get the EUI64 if present. Use it for devid and device node names.
	 */
	if (NVME_VERSION_ATLEAST(&nvme->n_version, 1, 1))
		bcopy(idns->id_eui64, ns->ns_eui64, sizeof (ns->ns_eui64));

	/*LINTED: E_BAD_PTR_CAST_ALIGN*/
	if (*(uint64_t *)ns->ns_eui64 != 0) {
		uint8_t *eui64 = ns->ns_eui64;

		(void) snprintf(ns->ns_name, sizeof (ns->ns_name),
		    "%02x%02x%02x%02x%02x%02x%02x%02x",
		    eui64[0], eui64[1], eui64[2], eui64[3],
		    eui64[4], eui64[5], eui64[6], eui64[7]);
	} else {
		(void) snprintf(ns->ns_name, sizeof (ns->ns_name), "%d",
		    ns->ns_id);

		nvme_prepare_devid(nvme, ns->ns_id);
	}

	/*
	 * Find the LBA format with no metadata and the best relative
	 * performance. A value of 3 means "degraded", 0 is best.
	 */
	last_rp = 3;
	for (int j = 0; j <= idns->id_nlbaf; j++) {
		if (idns->id_lbaf[j].lbaf_lbads == 0)
			break;
		if (idns->id_lbaf[j].lbaf_ms != 0)
			continue;
		if (idns->id_lbaf[j].lbaf_rp >= last_rp)
			continue;
		last_rp = idns->id_lbaf[j].lbaf_rp;
		ns->ns_best_block_size =
		    1 << idns->id_lbaf[j].lbaf_lbads;
	}

	if (ns->ns_best_block_size < nvme->n_min_block_size)
		ns->ns_best_block_size = nvme->n_min_block_size;

	was_ignored = ns->ns_ignore;

	/*
	 * We currently don't support namespaces that use either:
	 * - protection information
	 * - illegal block size (< 512)
	 */
	if (idns->id_dps.dp_pinfo) {
		dev_err(nvme->n_dip, CE_WARN,
		    "!ignoring namespace %d, unsupported feature: "
		    "pinfo = %d", nsid, idns->id_dps.dp_pinfo);
		ns->ns_ignore = B_TRUE;
	} else if (ns->ns_block_size < 512) {
		dev_err(nvme->n_dip, CE_WARN,
		    "!ignoring namespace %d, unsupported block size %"PRIu64,
		    nsid, (uint64_t)ns->ns_block_size);
		ns->ns_ignore = B_TRUE;
	} else {
		ns->ns_ignore = B_FALSE;
	}

	/*
	 * Keep a count of namespaces which are attachable.
	 * See comments in nvme_bd_driveinfo() to understand its effect.
	 */
	if (was_ignored) {
		/*
		 * Previously ignored, but now not. Count it.
		 */
		if (!ns->ns_ignore)
			nvme->n_namespaces_attachable++;
	} else {
		/*
		 * Wasn't ignored previously, but now needs to be.
		 * Discount it.
		 */
		if (ns->ns_ignore)
			nvme->n_namespaces_attachable--;
	}

	return (DDI_SUCCESS);
}

static int
nvme_attach_ns(nvme_t *nvme, int nsid)
{
	nvme_namespace_t *ns = NVME_NSID2NS(nvme, nsid);

	ASSERT(MUTEX_HELD(&nvme->n_mgmt_mutex));

	if (ns->ns_ignore)
		return (ENOTSUP);

	if (ns->ns_bd_hdl == NULL) {
		bd_ops_t ops = nvme_bd_ops;

		if (!nvme->n_idctl->id_oncs.on_dset_mgmt)
			ops.o_free_space = NULL;

		ns->ns_bd_hdl = bd_alloc_handle(ns, &ops, &nvme->n_prp_dma_attr,
		    KM_SLEEP);

		if (ns->ns_bd_hdl == NULL) {
			dev_err(nvme->n_dip, CE_WARN, "!Failed to get blkdev "
			    "handle for namespace id %d", nsid);
			return (EINVAL);
		}
	}

	if (bd_attach_handle(nvme->n_dip, ns->ns_bd_hdl) != DDI_SUCCESS)
		return (EBUSY);

	ns->ns_attached = B_TRUE;

	return (0);
}

static int
nvme_detach_ns(nvme_t *nvme, int nsid)
{
	nvme_namespace_t *ns = NVME_NSID2NS(nvme, nsid);
	int rv;

	ASSERT(MUTEX_HELD(&nvme->n_mgmt_mutex));

	if (ns->ns_ignore || !ns->ns_attached)
		return (0);

	ASSERT(ns->ns_bd_hdl != NULL);
	rv = bd_detach_handle(ns->ns_bd_hdl);
	if (rv != DDI_SUCCESS)
		return (EBUSY);
	else
		ns->ns_attached = B_FALSE;

	return (0);
}

static int
nvme_init(nvme_t *nvme)
{
	nvme_reg_cc_t cc = { 0 };
	nvme_reg_aqa_t aqa = { 0 };
	nvme_reg_asq_t asq = { 0 };
	nvme_reg_acq_t acq = { 0 };
	nvme_reg_cap_t cap;
	nvme_reg_vs_t vs;
	nvme_reg_csts_t csts;
	int i = 0;
	uint16_t nqueues;
	uint_t tq_threads;
	char model[sizeof (nvme->n_idctl->id_model) + 1];
	char *vendor, *product;

	/* Check controller version */
	vs.r = nvme_get32(nvme, NVME_REG_VS);
	nvme->n_version.v_major = vs.b.vs_mjr;
	nvme->n_version.v_minor = vs.b.vs_mnr;
	dev_err(nvme->n_dip, CE_CONT, "?NVMe spec version %d.%d",
	    nvme->n_version.v_major, nvme->n_version.v_minor);

	if (nvme->n_version.v_major > nvme_version_major) {
		dev_err(nvme->n_dip, CE_WARN, "!no support for version > %d.x",
		    nvme_version_major);
		if (nvme->n_strict_version)
			goto fail;
	}

	/* retrieve controller configuration */
	cap.r = nvme_get64(nvme, NVME_REG_CAP);

	if ((cap.b.cap_css & NVME_CAP_CSS_NVM) == 0) {
		dev_err(nvme->n_dip, CE_WARN,
		    "!NVM command set not supported by hardware");
		goto fail;
	}

	nvme->n_nssr_supported = cap.b.cap_nssrs;
	nvme->n_doorbell_stride = 4 << cap.b.cap_dstrd;
	nvme->n_timeout = cap.b.cap_to;
	nvme->n_arbitration_mechanisms = cap.b.cap_ams;
	nvme->n_cont_queues_reqd = cap.b.cap_cqr;
	nvme->n_max_queue_entries = cap.b.cap_mqes + 1;

	/*
	 * The MPSMIN and MPSMAX fields in the CAP register use 0 to specify
	 * the base page size of 4k (1<<12), so add 12 here to get the real
	 * page size value.
	 */
	nvme->n_pageshift = MIN(MAX(cap.b.cap_mpsmin + 12, PAGESHIFT),
	    cap.b.cap_mpsmax + 12);
	nvme->n_pagesize = 1UL << (nvme->n_pageshift);

	/*
	 * Set up Queue DMA to transfer at least 1 page-aligned page at a time.
	 */
	nvme->n_queue_dma_attr.dma_attr_align = nvme->n_pagesize;
	nvme->n_queue_dma_attr.dma_attr_minxfer = nvme->n_pagesize;

	/*
	 * Set up PRP DMA to transfer 1 page-aligned page at a time.
	 * Maxxfer may be increased after we identified the controller limits.
	 */
	nvme->n_prp_dma_attr.dma_attr_maxxfer = nvme->n_pagesize;
	nvme->n_prp_dma_attr.dma_attr_minxfer = nvme->n_pagesize;
	nvme->n_prp_dma_attr.dma_attr_align = nvme->n_pagesize;
	nvme->n_prp_dma_attr.dma_attr_seg = nvme->n_pagesize - 1;

	/*
	 * Reset controller if it's still in ready state.
	 */
	if (nvme_reset(nvme, B_FALSE) == B_FALSE) {
		dev_err(nvme->n_dip, CE_WARN, "!unable to reset controller");
		ddi_fm_service_impact(nvme->n_dip, DDI_SERVICE_LOST);
		nvme->n_dead = B_TRUE;
		goto fail;
	}

	/*
	 * Create the cq array with one completion queue to be assigned
	 * to the admin queue pair and a limited number of taskqs (4).
	 */
	if (nvme_create_cq_array(nvme, 1, nvme->n_admin_queue_len, 4) !=
	    DDI_SUCCESS) {
		dev_err(nvme->n_dip, CE_WARN,
		    "!failed to pre-allocate admin completion queue");
		goto fail;
	}
	/*
	 * Create the admin queue pair.
	 */
	if (nvme_alloc_qpair(nvme, nvme->n_admin_queue_len, &nvme->n_adminq, 0)
	    != DDI_SUCCESS) {
		dev_err(nvme->n_dip, CE_WARN,
		    "!unable to allocate admin qpair");
		goto fail;
	}
	nvme->n_ioq = kmem_alloc(sizeof (nvme_qpair_t *), KM_SLEEP);
	nvme->n_ioq[0] = nvme->n_adminq;

	nvme->n_progress |= NVME_ADMIN_QUEUE;

	(void) ddi_prop_update_int(DDI_DEV_T_NONE, nvme->n_dip,
	    "admin-queue-len", nvme->n_admin_queue_len);

	aqa.b.aqa_asqs = aqa.b.aqa_acqs = nvme->n_admin_queue_len - 1;
	asq = nvme->n_adminq->nq_sqdma->nd_cookie.dmac_laddress;
	acq = nvme->n_adminq->nq_cq->ncq_dma->nd_cookie.dmac_laddress;

	ASSERT((asq & (nvme->n_pagesize - 1)) == 0);
	ASSERT((acq & (nvme->n_pagesize - 1)) == 0);

	nvme_put32(nvme, NVME_REG_AQA, aqa.r);
	nvme_put64(nvme, NVME_REG_ASQ, asq);
	nvme_put64(nvme, NVME_REG_ACQ, acq);

	cc.b.cc_ams = 0;	/* use Round-Robin arbitration */
	cc.b.cc_css = 0;	/* use NVM command set */
	cc.b.cc_mps = nvme->n_pageshift - 12;
	cc.b.cc_shn = 0;	/* no shutdown in progress */
	cc.b.cc_en = 1;		/* enable controller */
	cc.b.cc_iosqes = 6;	/* submission queue entry is 2^6 bytes long */
	cc.b.cc_iocqes = 4;	/* completion queue entry is 2^4 bytes long */

	nvme_put32(nvme, NVME_REG_CC, cc.r);

	/*
	 * Wait for the controller to become ready.
	 */
	csts.r = nvme_get32(nvme, NVME_REG_CSTS);
	if (csts.b.csts_rdy == 0) {
		for (i = 0; i != nvme->n_timeout * 10; i++) {
			delay(drv_usectohz(50000));
			csts.r = nvme_get32(nvme, NVME_REG_CSTS);

			if (csts.b.csts_cfs == 1) {
				dev_err(nvme->n_dip, CE_WARN,
				    "!controller fatal status at init");
				ddi_fm_service_impact(nvme->n_dip,
				    DDI_SERVICE_LOST);
				nvme->n_dead = B_TRUE;
				goto fail;
			}

			if (csts.b.csts_rdy == 1)
				break;
		}
	}

	if (csts.b.csts_rdy == 0) {
		dev_err(nvme->n_dip, CE_WARN, "!controller not ready");
		ddi_fm_service_impact(nvme->n_dip, DDI_SERVICE_LOST);
		nvme->n_dead = B_TRUE;
		goto fail;
	}

	/*
	 * Assume an abort command limit of 1. We'll destroy and re-init
	 * that later when we know the true abort command limit.
	 */
	sema_init(&nvme->n_abort_sema, 1, NULL, SEMA_DRIVER, NULL);

	/*
	 * Set up initial interrupt for admin queue.
	 */
	if ((nvme_setup_interrupts(nvme, DDI_INTR_TYPE_MSIX, 1)
	    != DDI_SUCCESS) &&
	    (nvme_setup_interrupts(nvme, DDI_INTR_TYPE_MSI, 1)
	    != DDI_SUCCESS) &&
	    (nvme_setup_interrupts(nvme, DDI_INTR_TYPE_FIXED, 1)
	    != DDI_SUCCESS)) {
		dev_err(nvme->n_dip, CE_WARN,
		    "!failed to setup initial interrupt");
		goto fail;
	}

	/*
	 * Post an asynchronous event command to catch errors.
	 * We assume the asynchronous events are supported as required by
	 * specification (Figure 40 in section 5 of NVMe 1.2).
	 * However, since at least qemu does not follow the specification,
	 * we need a mechanism to protect ourselves.
	 */
	nvme->n_async_event_supported = B_TRUE;
	nvme_async_event(nvme);

	/*
	 * Identify Controller
	 */
	if (nvme_identify(nvme, B_FALSE, 0, (void **)&nvme->n_idctl) != 0) {
		dev_err(nvme->n_dip, CE_WARN,
		    "!failed to identify controller");
		goto fail;
	}

	/*
	 * Process nvme-config-list (if present) in nvme.conf.
	 */
	nvme_config_list(nvme);

	/*
	 * Get Vendor & Product ID
	 */
	bcopy(nvme->n_idctl->id_model, model, sizeof (nvme->n_idctl->id_model));
	model[sizeof (nvme->n_idctl->id_model)] = '\0';
	sata_split_model(model, &vendor, &product);

	if (vendor == NULL)
		nvme->n_vendor = strdup("NVMe");
	else
		nvme->n_vendor = strdup(vendor);

	nvme->n_product = strdup(product);

	/*
	 * Get controller limits.
	 */
	nvme->n_async_event_limit = MAX(NVME_MIN_ASYNC_EVENT_LIMIT,
	    MIN(nvme->n_admin_queue_len / 10,
	    MIN(nvme->n_idctl->id_aerl + 1, nvme->n_async_event_limit)));

	(void) ddi_prop_update_int(DDI_DEV_T_NONE, nvme->n_dip,
	    "async-event-limit", nvme->n_async_event_limit);

	nvme->n_abort_command_limit = nvme->n_idctl->id_acl + 1;

	/*
	 * Reinitialize the semaphore with the true abort command limit
	 * supported by the hardware. It's not necessary to disable interrupts
	 * as only command aborts use the semaphore, and no commands are
	 * executed or aborted while we're here.
	 */
	sema_destroy(&nvme->n_abort_sema);
	sema_init(&nvme->n_abort_sema, nvme->n_abort_command_limit - 1, NULL,
	    SEMA_DRIVER, NULL);

	nvme->n_progress |= NVME_CTRL_LIMITS;

	if (nvme->n_idctl->id_mdts == 0)
		nvme->n_max_data_transfer_size = nvme->n_pagesize * 65536;
	else
		nvme->n_max_data_transfer_size =
		    1ull << (nvme->n_pageshift + nvme->n_idctl->id_mdts);

	nvme->n_error_log_len = nvme->n_idctl->id_elpe + 1;

	/*
	 * Limit n_max_data_transfer_size to what we can handle in one PRP.
	 * Chained PRPs are currently unsupported.
	 *
	 * This is a no-op on hardware which doesn't support a transfer size
	 * big enough to require chained PRPs.
	 */
	nvme->n_max_data_transfer_size = MIN(nvme->n_max_data_transfer_size,
	    (nvme->n_pagesize / sizeof (uint64_t) * nvme->n_pagesize));

	nvme->n_prp_dma_attr.dma_attr_maxxfer = nvme->n_max_data_transfer_size;

	/*
	 * Make sure the minimum/maximum queue entry sizes are not
	 * larger/smaller than the default.
	 */

	if (((1 << nvme->n_idctl->id_sqes.qes_min) > sizeof (nvme_sqe_t)) ||
	    ((1 << nvme->n_idctl->id_sqes.qes_max) < sizeof (nvme_sqe_t)) ||
	    ((1 << nvme->n_idctl->id_cqes.qes_min) > sizeof (nvme_cqe_t)) ||
	    ((1 << nvme->n_idctl->id_cqes.qes_max) < sizeof (nvme_cqe_t)))
		goto fail;

	/*
	 * Check for the presence of a Volatile Write Cache. If present,
	 * enable or disable based on the value of the property
	 * volatile-write-cache-enable (default is enabled).
	 */
	nvme->n_write_cache_present =
	    nvme->n_idctl->id_vwc.vwc_present == 0 ? B_FALSE : B_TRUE;

	(void) ddi_prop_update_int(DDI_DEV_T_NONE, nvme->n_dip,
	    "volatile-write-cache-present",
	    nvme->n_write_cache_present ? 1 : 0);

	if (!nvme->n_write_cache_present) {
		nvme->n_write_cache_enabled = B_FALSE;
	} else if (nvme_write_cache_set(nvme, nvme->n_write_cache_enabled)
	    != 0) {
		dev_err(nvme->n_dip, CE_WARN,
		    "!failed to %sable volatile write cache",
		    nvme->n_write_cache_enabled ? "en" : "dis");
		/*
		 * Assume the cache is (still) enabled.
		 */
		nvme->n_write_cache_enabled = B_TRUE;
	}

	(void) ddi_prop_update_int(DDI_DEV_T_NONE, nvme->n_dip,
	    "volatile-write-cache-enable",
	    nvme->n_write_cache_enabled ? 1 : 0);

	/*
	 * Assume LBA Range Type feature is supported. If it isn't this
	 * will be set to B_FALSE by nvme_get_features().
	 */
	nvme->n_lba_range_supported = B_TRUE;

	/*
	 * Check support for Autonomous Power State Transition.
	 */
	if (NVME_VERSION_ATLEAST(&nvme->n_version, 1, 1))
		nvme->n_auto_pst_supported =
		    nvme->n_idctl->id_apsta.ap_sup == 0 ? B_FALSE : B_TRUE;

	/*
	 * Assume Software Progress Marker feature is supported.  If it isn't
	 * this will be set to B_FALSE by nvme_get_features().
	 */
	nvme->n_progress_supported = B_TRUE;

	/*
	 * Get number of supported namespaces and allocate namespace array.
	 */
	nvme->n_namespace_count = nvme->n_idctl->id_nn;

	if (nvme->n_namespace_count == 0) {
		dev_err(nvme->n_dip, CE_WARN,
		    "!controllers without namespaces are not supported");
		goto fail;
	}

	if (nvme->n_namespace_count > NVME_MINOR_MAX) {
		dev_err(nvme->n_dip, CE_WARN,
		    "!too many namespaces: %d, limiting to %d\n",
		    nvme->n_namespace_count, NVME_MINOR_MAX);
		nvme->n_namespace_count = NVME_MINOR_MAX;
	}

	nvme->n_ns = kmem_zalloc(sizeof (nvme_namespace_t) *
	    nvme->n_namespace_count, KM_SLEEP);

	/*
	 * Try to set up MSI/MSI-X interrupts.
	 */
	if ((nvme->n_intr_types & (DDI_INTR_TYPE_MSI | DDI_INTR_TYPE_MSIX))
	    != 0) {
		nvme_release_interrupts(nvme);

		nqueues = MIN(UINT16_MAX, ncpus);

		if ((nvme_setup_interrupts(nvme, DDI_INTR_TYPE_MSIX,
		    nqueues) != DDI_SUCCESS) &&
		    (nvme_setup_interrupts(nvme, DDI_INTR_TYPE_MSI,
		    nqueues) != DDI_SUCCESS)) {
			dev_err(nvme->n_dip, CE_WARN,
			    "!failed to setup MSI/MSI-X interrupts");
			goto fail;
		}
	}

	/*
	 * Create I/O queue pairs.
	 */

	if (nvme_set_nqueues(nvme) != 0) {
		dev_err(nvme->n_dip, CE_WARN,
		    "!failed to set number of I/O queues to %d",
		    nvme->n_intr_cnt);
		goto fail;
	}

	/*
	 * Reallocate I/O queue array
	 */
	kmem_free(nvme->n_ioq, sizeof (nvme_qpair_t *));
	nvme->n_ioq = kmem_zalloc(sizeof (nvme_qpair_t *) *
	    (nvme->n_submission_queues + 1), KM_SLEEP);
	nvme->n_ioq[0] = nvme->n_adminq;

	/*
	 * There should always be at least as many submission queues
	 * as completion queues.
	 */
	ASSERT(nvme->n_submission_queues >= nvme->n_completion_queues);

	nvme->n_ioq_count = nvme->n_submission_queues;

	nvme->n_io_squeue_len =
	    MIN(nvme->n_io_squeue_len, nvme->n_max_queue_entries);

	(void) ddi_prop_update_int(DDI_DEV_T_NONE, nvme->n_dip, "io-squeue-len",
	    nvme->n_io_squeue_len);

	/*
	 * Pre-allocate completion queues.
	 * When there are the same number of submission and completion
	 * queues there is no value in having a larger completion
	 * queue length.
	 */
	if (nvme->n_submission_queues == nvme->n_completion_queues)
		nvme->n_io_cqueue_len = MIN(nvme->n_io_cqueue_len,
		    nvme->n_io_squeue_len);

	nvme->n_io_cqueue_len = MIN(nvme->n_io_cqueue_len,
	    nvme->n_max_queue_entries);

	(void) ddi_prop_update_int(DDI_DEV_T_NONE, nvme->n_dip, "io-cqueue-len",
	    nvme->n_io_cqueue_len);

	/*
	 * Assign the equal quantity of taskq threads to each completion
	 * queue, capping the total number of threads to the number
	 * of CPUs.
	 */
	tq_threads = MIN(UINT16_MAX, ncpus) / nvme->n_completion_queues;

	/*
	 * In case the calculation above is zero, we need at least one
	 * thread per completion queue.
	 */
	tq_threads = MAX(1, tq_threads);

	if (nvme_create_cq_array(nvme, nvme->n_completion_queues + 1,
	    nvme->n_io_cqueue_len, tq_threads) != DDI_SUCCESS) {
		dev_err(nvme->n_dip, CE_WARN,
		    "!failed to pre-allocate completion queues");
		goto fail;
	}

	/*
	 * If we use less completion queues than interrupt vectors return
	 * some of the interrupt vectors back to the system.
	 */
	if (nvme->n_completion_queues + 1 < nvme->n_intr_cnt) {
		nvme_release_interrupts(nvme);

		if (nvme_setup_interrupts(nvme, nvme->n_intr_type,
		    nvme->n_completion_queues + 1) != DDI_SUCCESS) {
			dev_err(nvme->n_dip, CE_WARN,
			    "!failed to reduce number of interrupts");
			goto fail;
		}
	}

	/*
	 * Alloc & register I/O queue pairs
	 */

	for (i = 1; i != nvme->n_ioq_count + 1; i++) {
		if (nvme_alloc_qpair(nvme, nvme->n_io_squeue_len,
		    &nvme->n_ioq[i], i) != DDI_SUCCESS) {
			dev_err(nvme->n_dip, CE_WARN,
			    "!unable to allocate I/O qpair %d", i);
			goto fail;
		}

		if (nvme_create_io_qpair(nvme, nvme->n_ioq[i], i) != 0) {
			dev_err(nvme->n_dip, CE_WARN,
			    "!unable to create I/O qpair %d", i);
			goto fail;
		}
	}

	/*
	 * Post more asynchronous events commands to reduce event reporting
	 * latency as suggested by the spec.
	 */
	if (nvme->n_async_event_supported) {
		for (i = 1; i != nvme->n_async_event_limit; i++)
			nvme_async_event(nvme);
	}

	return (DDI_SUCCESS);

fail:
	(void) nvme_reset(nvme, B_FALSE);
	return (DDI_FAILURE);
}

static uint_t
nvme_intr(caddr_t arg1, caddr_t arg2)
{
	/*LINTED: E_PTR_BAD_CAST_ALIGN*/
	nvme_t *nvme = (nvme_t *)arg1;
	int inum = (int)(uintptr_t)arg2;
	int ccnt = 0;
	int qnum;

	if (inum >= nvme->n_intr_cnt)
		return (DDI_INTR_UNCLAIMED);

	if (nvme->n_dead)
		return (nvme->n_intr_type == DDI_INTR_TYPE_FIXED ?
		    DDI_INTR_UNCLAIMED : DDI_INTR_CLAIMED);

	/*
	 * The interrupt vector a queue uses is calculated as queue_idx %
	 * intr_cnt in nvme_create_io_qpair(). Iterate through the queue array
	 * in steps of n_intr_cnt to process all queues using this vector.
	 */
	for (qnum = inum;
	    qnum < nvme->n_cq_count && nvme->n_cq[qnum] != NULL;
	    qnum += nvme->n_intr_cnt) {
		ccnt += nvme_process_iocq(nvme, nvme->n_cq[qnum]);
	}

	return (ccnt > 0 ? DDI_INTR_CLAIMED : DDI_INTR_UNCLAIMED);
}

static void
nvme_release_interrupts(nvme_t *nvme)
{
	int i;

	for (i = 0; i < nvme->n_intr_cnt; i++) {
		if (nvme->n_inth[i] == NULL)
			break;

		if (nvme->n_intr_cap & DDI_INTR_FLAG_BLOCK)
			(void) ddi_intr_block_disable(&nvme->n_inth[i], 1);
		else
			(void) ddi_intr_disable(nvme->n_inth[i]);

		(void) ddi_intr_remove_handler(nvme->n_inth[i]);
		(void) ddi_intr_free(nvme->n_inth[i]);
	}

	kmem_free(nvme->n_inth, nvme->n_inth_sz);
	nvme->n_inth = NULL;
	nvme->n_inth_sz = 0;

	nvme->n_progress &= ~NVME_INTERRUPTS;
}

static int
nvme_setup_interrupts(nvme_t *nvme, int intr_type, int nqpairs)
{
	int nintrs, navail, count;
	int ret;
	int i;

	if (nvme->n_intr_types == 0) {
		ret = ddi_intr_get_supported_types(nvme->n_dip,
		    &nvme->n_intr_types);
		if (ret != DDI_SUCCESS) {
			dev_err(nvme->n_dip, CE_WARN,
			    "!%s: ddi_intr_get_supported types failed",
			    __func__);
			return (ret);
		}
#ifdef __x86
		if (get_hwenv() == HW_VMWARE)
			nvme->n_intr_types &= ~DDI_INTR_TYPE_MSIX;
#endif
	}

	if ((nvme->n_intr_types & intr_type) == 0)
		return (DDI_FAILURE);

	ret = ddi_intr_get_nintrs(nvme->n_dip, intr_type, &nintrs);
	if (ret != DDI_SUCCESS) {
		dev_err(nvme->n_dip, CE_WARN, "!%s: ddi_intr_get_nintrs failed",
		    __func__);
		return (ret);
	}

	ret = ddi_intr_get_navail(nvme->n_dip, intr_type, &navail);
	if (ret != DDI_SUCCESS) {
		dev_err(nvme->n_dip, CE_WARN, "!%s: ddi_intr_get_navail failed",
		    __func__);
		return (ret);
	}

	/* We want at most one interrupt per queue pair. */
	if (navail > nqpairs)
		navail = nqpairs;

	nvme->n_inth_sz = sizeof (ddi_intr_handle_t) * navail;
	nvme->n_inth = kmem_zalloc(nvme->n_inth_sz, KM_SLEEP);

	ret = ddi_intr_alloc(nvme->n_dip, nvme->n_inth, intr_type, 0, navail,
	    &count, 0);
	if (ret != DDI_SUCCESS) {
		dev_err(nvme->n_dip, CE_WARN, "!%s: ddi_intr_alloc failed",
		    __func__);
		goto fail;
	}

	nvme->n_intr_cnt = count;

	ret = ddi_intr_get_pri(nvme->n_inth[0], &nvme->n_intr_pri);
	if (ret != DDI_SUCCESS) {
		dev_err(nvme->n_dip, CE_WARN, "!%s: ddi_intr_get_pri failed",
		    __func__);
		goto fail;
	}

	for (i = 0; i < count; i++) {
		ret = ddi_intr_add_handler(nvme->n_inth[i], nvme_intr,
		    (void *)nvme, (void *)(uintptr_t)i);
		if (ret != DDI_SUCCESS) {
			dev_err(nvme->n_dip, CE_WARN,
			    "!%s: ddi_intr_add_handler failed", __func__);
			goto fail;
		}
	}

	(void) ddi_intr_get_cap(nvme->n_inth[0], &nvme->n_intr_cap);

	for (i = 0; i < count; i++) {
		if (nvme->n_intr_cap & DDI_INTR_FLAG_BLOCK)
			ret = ddi_intr_block_enable(&nvme->n_inth[i], 1);
		else
			ret = ddi_intr_enable(nvme->n_inth[i]);

		if (ret != DDI_SUCCESS) {
			dev_err(nvme->n_dip, CE_WARN,
			    "!%s: enabling interrupt %d failed", __func__, i);
			goto fail;
		}
	}

	nvme->n_intr_type = intr_type;

	nvme->n_progress |= NVME_INTERRUPTS;

	return (DDI_SUCCESS);

fail:
	nvme_release_interrupts(nvme);

	return (ret);
}

static int
nvme_fm_errcb(dev_info_t *dip, ddi_fm_error_t *fm_error, const void *arg)
{
	_NOTE(ARGUNUSED(arg));

	pci_ereport_post(dip, fm_error, NULL);
	return (fm_error->fme_status);
}

static void
nvme_remove_callback(dev_info_t *dip, ddi_eventcookie_t cookie, void *a,
    void *b)
{
	nvme_t *nvme = a;

	nvme->n_dead = B_TRUE;

	/*
	 * Fail all outstanding commands, including those in the admin queue
	 * (queue 0).
	 */
	for (uint_t i = 0; i < nvme->n_ioq_count + 1; i++) {
		nvme_qpair_t *qp = nvme->n_ioq[i];

		mutex_enter(&qp->nq_mutex);
		for (size_t j = 0; j < qp->nq_nentry; j++) {
			nvme_cmd_t *cmd = qp->nq_cmd[j];
			nvme_cmd_t *u_cmd;

			if (cmd == NULL) {
				continue;
			}

			/*
			 * Since we have the queue lock held the entire time we
			 * iterate over it, it's not possible for the queue to
			 * change underneath us. Thus, we don't need to check
			 * that the return value of nvme_unqueue_cmd matches the
			 * requested cmd to unqueue.
			 */
			u_cmd = nvme_unqueue_cmd(nvme, qp, cmd->nc_sqe.sqe_cid);
			taskq_dispatch_ent(qp->nq_cq->ncq_cmd_taskq,
			    cmd->nc_callback, cmd, TQ_NOSLEEP, &cmd->nc_tqent);

			ASSERT3P(u_cmd, ==, cmd);
		}
		mutex_exit(&qp->nq_mutex);
	}
}

static int
nvme_attach(dev_info_t *dip, ddi_attach_cmd_t cmd)
{
	nvme_t *nvme;
	int instance;
	int nregs;
	off_t regsize;
	int i;
	char name[32];
	boolean_t attached_ns;

	if (cmd != DDI_ATTACH)
		return (DDI_FAILURE);

	instance = ddi_get_instance(dip);

	if (ddi_soft_state_zalloc(nvme_state, instance) != DDI_SUCCESS)
		return (DDI_FAILURE);

	nvme = ddi_get_soft_state(nvme_state, instance);
	ddi_set_driver_private(dip, nvme);
	nvme->n_dip = dip;

	/* Set up event handlers for hot removal. */
	if (ddi_get_eventcookie(nvme->n_dip, DDI_DEVI_REMOVE_EVENT,
	    &nvme->n_rm_cookie) != DDI_SUCCESS) {
		goto fail;
	}
	if (ddi_add_event_handler(nvme->n_dip, nvme->n_rm_cookie,
	    nvme_remove_callback, nvme, &nvme->n_ev_rm_cb_id) !=
	    DDI_SUCCESS) {
		goto fail;
	}

	mutex_init(&nvme->n_minor_mutex, NULL, MUTEX_DRIVER, NULL);
	nvme->n_progress |= NVME_MUTEX_INIT;

	nvme->n_strict_version = ddi_prop_get_int(DDI_DEV_T_ANY, dip,
	    DDI_PROP_DONTPASS, "strict-version", 1) == 1 ? B_TRUE : B_FALSE;
	nvme->n_ignore_unknown_vendor_status = ddi_prop_get_int(DDI_DEV_T_ANY,
	    dip, DDI_PROP_DONTPASS, "ignore-unknown-vendor-status", 0) == 1 ?
	    B_TRUE : B_FALSE;
	nvme->n_admin_queue_len = ddi_prop_get_int(DDI_DEV_T_ANY, dip,
	    DDI_PROP_DONTPASS, "admin-queue-len", NVME_DEFAULT_ADMIN_QUEUE_LEN);
	nvme->n_io_squeue_len = ddi_prop_get_int(DDI_DEV_T_ANY, dip,
	    DDI_PROP_DONTPASS, "io-squeue-len", NVME_DEFAULT_IO_QUEUE_LEN);
	/*
	 * Double up the default for completion queues in case of
	 * queue sharing.
	 */
	nvme->n_io_cqueue_len = ddi_prop_get_int(DDI_DEV_T_ANY, dip,
	    DDI_PROP_DONTPASS, "io-cqueue-len", 2 * NVME_DEFAULT_IO_QUEUE_LEN);
	nvme->n_async_event_limit = ddi_prop_get_int(DDI_DEV_T_ANY, dip,
	    DDI_PROP_DONTPASS, "async-event-limit",
	    NVME_DEFAULT_ASYNC_EVENT_LIMIT);
	nvme->n_write_cache_enabled = ddi_prop_get_int(DDI_DEV_T_ANY, dip,
	    DDI_PROP_DONTPASS, "volatile-write-cache-enable", 1) != 0 ?
	    B_TRUE : B_FALSE;
	nvme->n_min_block_size = ddi_prop_get_int(DDI_DEV_T_ANY, dip,
	    DDI_PROP_DONTPASS, "min-phys-block-size",
	    NVME_DEFAULT_MIN_BLOCK_SIZE);
	nvme->n_submission_queues = ddi_prop_get_int(DDI_DEV_T_ANY, dip,
	    DDI_PROP_DONTPASS, "max-submission-queues", -1);
	nvme->n_completion_queues = ddi_prop_get_int(DDI_DEV_T_ANY, dip,
	    DDI_PROP_DONTPASS, "max-completion-queues", -1);

	if (!ISP2(nvme->n_min_block_size) ||
	    (nvme->n_min_block_size < NVME_DEFAULT_MIN_BLOCK_SIZE)) {
		dev_err(dip, CE_WARN, "!min-phys-block-size %s, "
		    "using default %d", ISP2(nvme->n_min_block_size) ?
		    "too low" : "not a power of 2",
		    NVME_DEFAULT_MIN_BLOCK_SIZE);
		nvme->n_min_block_size = NVME_DEFAULT_MIN_BLOCK_SIZE;
	}

	if (nvme->n_submission_queues != -1 &&
	    (nvme->n_submission_queues < 1 ||
	    nvme->n_submission_queues > UINT16_MAX)) {
		dev_err(dip, CE_WARN, "!\"submission-queues\"=%d is not "
		    "valid. Must be [1..%d]", nvme->n_submission_queues,
		    UINT16_MAX);
		nvme->n_submission_queues = -1;
	}

	if (nvme->n_completion_queues != -1 &&
	    (nvme->n_completion_queues < 1 ||
	    nvme->n_completion_queues > UINT16_MAX)) {
		dev_err(dip, CE_WARN, "!\"completion-queues\"=%d is not "
		    "valid. Must be [1..%d]", nvme->n_completion_queues,
		    UINT16_MAX);
		nvme->n_completion_queues = -1;
	}

	if (nvme->n_admin_queue_len < NVME_MIN_ADMIN_QUEUE_LEN)
		nvme->n_admin_queue_len = NVME_MIN_ADMIN_QUEUE_LEN;
	else if (nvme->n_admin_queue_len > NVME_MAX_ADMIN_QUEUE_LEN)
		nvme->n_admin_queue_len = NVME_MAX_ADMIN_QUEUE_LEN;

	if (nvme->n_io_squeue_len < NVME_MIN_IO_QUEUE_LEN)
		nvme->n_io_squeue_len = NVME_MIN_IO_QUEUE_LEN;
	if (nvme->n_io_cqueue_len < NVME_MIN_IO_QUEUE_LEN)
		nvme->n_io_cqueue_len = NVME_MIN_IO_QUEUE_LEN;

	if (nvme->n_async_event_limit < 1)
		nvme->n_async_event_limit = NVME_DEFAULT_ASYNC_EVENT_LIMIT;

	nvme->n_reg_acc_attr = nvme_reg_acc_attr;
	nvme->n_queue_dma_attr = nvme_queue_dma_attr;
	nvme->n_prp_dma_attr = nvme_prp_dma_attr;
	nvme->n_sgl_dma_attr = nvme_sgl_dma_attr;

	/*
	 * Set up FMA support.
	 */
	nvme->n_fm_cap = ddi_getprop(DDI_DEV_T_ANY, dip,
	    DDI_PROP_CANSLEEP | DDI_PROP_DONTPASS, "fm-capable",
	    DDI_FM_EREPORT_CAPABLE | DDI_FM_ACCCHK_CAPABLE |
	    DDI_FM_DMACHK_CAPABLE | DDI_FM_ERRCB_CAPABLE);

	ddi_fm_init(dip, &nvme->n_fm_cap, &nvme->n_fm_ibc);

	if (nvme->n_fm_cap) {
		if (nvme->n_fm_cap & DDI_FM_ACCCHK_CAPABLE)
			nvme->n_reg_acc_attr.devacc_attr_access =
			    DDI_FLAGERR_ACC;

		if (nvme->n_fm_cap & DDI_FM_DMACHK_CAPABLE) {
			nvme->n_prp_dma_attr.dma_attr_flags |= DDI_DMA_FLAGERR;
			nvme->n_sgl_dma_attr.dma_attr_flags |= DDI_DMA_FLAGERR;
		}

		if (DDI_FM_EREPORT_CAP(nvme->n_fm_cap) ||
		    DDI_FM_ERRCB_CAP(nvme->n_fm_cap))
			pci_ereport_setup(dip);

		if (DDI_FM_ERRCB_CAP(nvme->n_fm_cap))
			ddi_fm_handler_register(dip, nvme_fm_errcb,
			    (void *)nvme);
	}

	nvme->n_progress |= NVME_FMA_INIT;

	/*
	 * The spec defines several register sets. Only the controller
	 * registers (set 1) are currently used.
	 */
	if (ddi_dev_nregs(dip, &nregs) == DDI_FAILURE ||
	    nregs < 2 ||
	    ddi_dev_regsize(dip, 1, &regsize) == DDI_FAILURE)
		goto fail;

	if (ddi_regs_map_setup(dip, 1, &nvme->n_regs, 0, regsize,
	    &nvme->n_reg_acc_attr, &nvme->n_regh) != DDI_SUCCESS) {
		dev_err(dip, CE_WARN, "!failed to map regset 1");
		goto fail;
	}

	nvme->n_progress |= NVME_REGS_MAPPED;

	/*
	 * Create PRP DMA cache
	 */
	(void) snprintf(name, sizeof (name), "%s%d_prp_cache",
	    ddi_driver_name(dip), ddi_get_instance(dip));
	nvme->n_prp_cache = kmem_cache_create(name, sizeof (nvme_dma_t),
	    0, nvme_prp_dma_constructor, nvme_prp_dma_destructor,
	    NULL, (void *)nvme, NULL, 0);

	if (nvme_init(nvme) != DDI_SUCCESS)
		goto fail;

	/*
	 * Initialize the driver with the UFM subsystem
	 */
	if (ddi_ufm_init(dip, DDI_UFM_CURRENT_VERSION, &nvme_ufm_ops,
	    &nvme->n_ufmh, nvme) != 0) {
		dev_err(dip, CE_WARN, "!failed to initialize UFM subsystem");
		goto fail;
	}
	mutex_init(&nvme->n_fwslot_mutex, NULL, MUTEX_DRIVER, NULL);
	ddi_ufm_update(nvme->n_ufmh);
	nvme->n_progress |= NVME_UFM_INIT;

	mutex_init(&nvme->n_mgmt_mutex, NULL, MUTEX_DRIVER, NULL);
	nvme->n_progress |= NVME_MGMT_INIT;

	/*
	 * Identify namespaces.
	 */
	mutex_enter(&nvme->n_mgmt_mutex);

	for (i = 1; i <= nvme->n_namespace_count; i++) {
		nvme_namespace_t *ns = NVME_NSID2NS(nvme, i);

		/*
		 * Namespaces start out ignored. When nvme_init_ns() checks
		 * their properties and finds they can be used, it will set
		 * ns_ignore to B_FALSE. It will also use this state change
		 * to keep an accurate count of attachable namespaces.
		 */
		ns->ns_ignore = B_TRUE;
		if (nvme_init_ns(nvme, i) != 0) {
			mutex_exit(&nvme->n_mgmt_mutex);
			goto fail;
		}

		if (ddi_create_minor_node(nvme->n_dip, ns->ns_name, S_IFCHR,
		    NVME_MINOR(ddi_get_instance(nvme->n_dip), i),
		    DDI_NT_NVME_ATTACHMENT_POINT, 0) != DDI_SUCCESS) {
			mutex_exit(&nvme->n_mgmt_mutex);
			dev_err(dip, CE_WARN,
			    "!failed to create minor node for namespace %d", i);
			goto fail;
		}
	}

	if (ddi_create_minor_node(dip, "devctl", S_IFCHR,
	    NVME_MINOR(ddi_get_instance(dip), 0), DDI_NT_NVME_NEXUS, 0)
	    != DDI_SUCCESS) {
		mutex_exit(&nvme->n_mgmt_mutex);
		dev_err(dip, CE_WARN, "nvme_attach: "
		    "cannot create devctl minor node");
		goto fail;
	}

<<<<<<< HEAD
	bool attached_ns = false;
=======
	attached_ns = B_FALSE;
>>>>>>> 89427192
	for (i = 1; i <= nvme->n_namespace_count; i++) {
		int rv;

		rv = nvme_attach_ns(nvme, i);
		if (rv == 0) {
<<<<<<< HEAD
			attached_ns = true;
=======
			attached_ns = B_TRUE;
>>>>>>> 89427192
		} else if (rv != ENOTSUP) {
			dev_err(nvme->n_dip, CE_WARN,
			    "!failed to attach namespace %d: %d", i, rv);
			/*
<<<<<<< HEAD
			 * Once we have successfully attached a namespace, we
			 * can no longer fail the driver attach as there is now
			 * a blkdev child node linked to this device, and
			 * this node is not yet in the attached state.
=======
			 * Once we have successfully attached a namespace we
			 * can no longer fail the driver attach as there is now
			 * a blkdev child node linked to this device, and
			 * our node is not yet in the attached state.
>>>>>>> 89427192
			 */
			if (!attached_ns) {
				mutex_exit(&nvme->n_mgmt_mutex);
				goto fail;
			}
		}
	}

	mutex_exit(&nvme->n_mgmt_mutex);

	return (DDI_SUCCESS);

fail:
	/* attach successful anyway so that FMA can retire the device */
	if (nvme->n_dead)
		return (DDI_SUCCESS);

	(void) nvme_detach(dip, DDI_DETACH);

	return (DDI_FAILURE);
}

static int
nvme_detach(dev_info_t *dip, ddi_detach_cmd_t cmd)
{
	int instance, i;
	nvme_t *nvme;

	if (cmd != DDI_DETACH)
		return (DDI_FAILURE);

	instance = ddi_get_instance(dip);

	nvme = ddi_get_soft_state(nvme_state, instance);

	if (nvme == NULL)
		return (DDI_FAILURE);

	ddi_remove_minor_node(dip, "devctl");

	if (nvme->n_ns) {
		for (i = 1; i <= nvme->n_namespace_count; i++) {
			nvme_namespace_t *ns = NVME_NSID2NS(nvme, i);

			ddi_remove_minor_node(dip, ns->ns_name);

			if (ns->ns_bd_hdl) {
				(void) bd_detach_handle(ns->ns_bd_hdl);
				bd_free_handle(ns->ns_bd_hdl);
			}

			if (ns->ns_idns)
				kmem_free(ns->ns_idns,
				    sizeof (nvme_identify_nsid_t));
			if (ns->ns_devid)
				strfree(ns->ns_devid);
		}

		kmem_free(nvme->n_ns, sizeof (nvme_namespace_t) *
		    nvme->n_namespace_count);
	}

	if (nvme->n_progress & NVME_MGMT_INIT) {
		mutex_destroy(&nvme->n_mgmt_mutex);
	}

	if (nvme->n_progress & NVME_UFM_INIT) {
		ddi_ufm_fini(nvme->n_ufmh);
		mutex_destroy(&nvme->n_fwslot_mutex);
	}

	if (nvme->n_progress & NVME_INTERRUPTS)
		nvme_release_interrupts(nvme);

	for (i = 0; i < nvme->n_cq_count; i++) {
		if (nvme->n_cq[i]->ncq_cmd_taskq != NULL)
			taskq_wait(nvme->n_cq[i]->ncq_cmd_taskq);
	}

	if (nvme->n_progress & NVME_MUTEX_INIT) {
		mutex_destroy(&nvme->n_minor_mutex);
	}

	if (nvme->n_ioq_count > 0) {
		for (i = 1; i != nvme->n_ioq_count + 1; i++) {
			if (nvme->n_ioq[i] != NULL) {
				/* TODO: send destroy queue commands */
				nvme_free_qpair(nvme->n_ioq[i]);
			}
		}

		kmem_free(nvme->n_ioq, sizeof (nvme_qpair_t *) *
		    (nvme->n_ioq_count + 1));
	}

	if (nvme->n_prp_cache != NULL) {
		kmem_cache_destroy(nvme->n_prp_cache);
	}

	if (nvme->n_progress & NVME_REGS_MAPPED) {
		nvme_shutdown(nvme, NVME_CC_SHN_NORMAL, B_FALSE);
		(void) nvme_reset(nvme, B_FALSE);
	}

	if (nvme->n_progress & NVME_CTRL_LIMITS)
		sema_destroy(&nvme->n_abort_sema);

	if (nvme->n_progress & NVME_ADMIN_QUEUE)
		nvme_free_qpair(nvme->n_adminq);

	if (nvme->n_cq_count > 0) {
		nvme_destroy_cq_array(nvme, 0);
		nvme->n_cq = NULL;
		nvme->n_cq_count = 0;
	}

	if (nvme->n_idctl)
		kmem_free(nvme->n_idctl, NVME_IDENTIFY_BUFSIZE);

	if (nvme->n_progress & NVME_REGS_MAPPED)
		ddi_regs_map_free(&nvme->n_regh);

	if (nvme->n_progress & NVME_FMA_INIT) {
		if (DDI_FM_ERRCB_CAP(nvme->n_fm_cap))
			ddi_fm_handler_unregister(nvme->n_dip);

		if (DDI_FM_EREPORT_CAP(nvme->n_fm_cap) ||
		    DDI_FM_ERRCB_CAP(nvme->n_fm_cap))
			pci_ereport_teardown(nvme->n_dip);

		ddi_fm_fini(nvme->n_dip);
	}

	if (nvme->n_vendor != NULL)
		strfree(nvme->n_vendor);

	if (nvme->n_product != NULL)
		strfree(nvme->n_product);

	/* Clean up hot removal event handler. */
	if (nvme->n_ev_rm_cb_id != NULL) {
		(void) ddi_remove_event_handler(nvme->n_ev_rm_cb_id);
	}
	nvme->n_ev_rm_cb_id = NULL;

	ddi_soft_state_free(nvme_state, instance);

	return (DDI_SUCCESS);
}

static int
nvme_quiesce(dev_info_t *dip)
{
	int instance;
	nvme_t *nvme;

	instance = ddi_get_instance(dip);

	nvme = ddi_get_soft_state(nvme_state, instance);

	if (nvme == NULL)
		return (DDI_FAILURE);

	nvme_shutdown(nvme, NVME_CC_SHN_ABRUPT, B_TRUE);

	(void) nvme_reset(nvme, B_TRUE);

	return (DDI_FAILURE);
}

static int
nvme_fill_prp(nvme_cmd_t *cmd, ddi_dma_handle_t dma)
{
	nvme_t *nvme = cmd->nc_nvme;
	uint_t nprp_per_page, nprp;
	uint64_t *prp;
	const ddi_dma_cookie_t *cookie;
	uint_t idx;
	uint_t ncookies = ddi_dma_ncookies(dma);

	if (ncookies == 0)
		return (DDI_FAILURE);

	if ((cookie = ddi_dma_cookie_get(dma, 0)) == NULL)
		return (DDI_FAILURE);
	cmd->nc_sqe.sqe_dptr.d_prp[0] = cookie->dmac_laddress;

	if (ncookies == 1) {
		cmd->nc_sqe.sqe_dptr.d_prp[1] = 0;
		return (DDI_SUCCESS);
	} else if (ncookies == 2) {
		if ((cookie = ddi_dma_cookie_get(dma, 1)) == NULL)
			return (DDI_FAILURE);
		cmd->nc_sqe.sqe_dptr.d_prp[1] = cookie->dmac_laddress;
		return (DDI_SUCCESS);
	}

	/*
	 * At this point, we're always operating on cookies at
	 * index >= 1 and writing the addresses of those cookies
	 * into a new page. The address of that page is stored
	 * as the second PRP entry.
	 */
	nprp_per_page = nvme->n_pagesize / sizeof (uint64_t);
	ASSERT(nprp_per_page > 0);

	/*
	 * We currently don't support chained PRPs and set up our DMA
	 * attributes to reflect that. If we still get an I/O request
	 * that needs a chained PRP something is very wrong. Account
	 * for the first cookie here, which we've placed in d_prp[0].
	 */
	nprp = howmany(ncookies - 1, nprp_per_page);
	VERIFY(nprp == 1);

	/*
	 * Allocate a page of pointers, in which we'll write the
	 * addresses of cookies 1 to `ncookies`.
	 */
	cmd->nc_prp = kmem_cache_alloc(nvme->n_prp_cache, KM_SLEEP);
	bzero(cmd->nc_prp->nd_memp, cmd->nc_prp->nd_len);
	cmd->nc_sqe.sqe_dptr.d_prp[1] = cmd->nc_prp->nd_cookie.dmac_laddress;

	prp = (uint64_t *)cmd->nc_prp->nd_memp;
	for (idx = 1; idx < ncookies; idx++) {
		if ((cookie = ddi_dma_cookie_get(dma, idx)) == NULL)
			return (DDI_FAILURE);
		*prp++ = cookie->dmac_laddress;
	}

	(void) ddi_dma_sync(cmd->nc_prp->nd_dmah, 0, cmd->nc_prp->nd_len,
	    DDI_DMA_SYNC_FORDEV);
	return (DDI_SUCCESS);
}

/*
 * The maximum number of requests supported for a deallocate request is
 * NVME_DSET_MGMT_MAX_RANGES (256) -- this is from the NVMe 1.1 spec (and
 * unchanged through at least 1.4a). The definition of nvme_range_t is also
 * from the NVMe 1.1 spec. Together, the result is that all of the ranges for
 * a deallocate request will fit into the smallest supported namespace page
 * (4k).
 */
CTASSERT(sizeof (nvme_range_t) * NVME_DSET_MGMT_MAX_RANGES == 4096);

static int
nvme_fill_ranges(nvme_cmd_t *cmd, bd_xfer_t *xfer, uint64_t blocksize,
    int allocflag)
{
	const dkioc_free_list_t *dfl = xfer->x_dfl;
	const dkioc_free_list_ext_t *exts = dfl->dfl_exts;
	nvme_t *nvme = cmd->nc_nvme;
	nvme_range_t *ranges = NULL;
	uint_t i;

	/*
	 * The number of ranges in the request is 0s based (that is
	 * word10 == 0 -> 1 range, word10 == 1 -> 2 ranges, ...,
	 * word10 == 255 -> 256 ranges). Therefore the allowed values are
	 * [1..NVME_DSET_MGMT_MAX_RANGES]. If blkdev gives us a bad request,
	 * we either provided bad info in nvme_bd_driveinfo() or there is a bug
	 * in blkdev.
	 */
	VERIFY3U(dfl->dfl_num_exts, >, 0);
	VERIFY3U(dfl->dfl_num_exts, <=, NVME_DSET_MGMT_MAX_RANGES);
	cmd->nc_sqe.sqe_cdw10 = (dfl->dfl_num_exts - 1) & 0xff;

	cmd->nc_sqe.sqe_cdw11 = NVME_DSET_MGMT_ATTR_DEALLOCATE;

	cmd->nc_prp = kmem_cache_alloc(nvme->n_prp_cache, allocflag);
	if (cmd->nc_prp == NULL)
		return (DDI_FAILURE);

	bzero(cmd->nc_prp->nd_memp, cmd->nc_prp->nd_len);
	ranges = (nvme_range_t *)cmd->nc_prp->nd_memp;

	cmd->nc_sqe.sqe_dptr.d_prp[0] = cmd->nc_prp->nd_cookie.dmac_laddress;
	cmd->nc_sqe.sqe_dptr.d_prp[1] = 0;

	for (i = 0; i < dfl->dfl_num_exts; i++) {
		uint64_t lba, len;

		lba = (dfl->dfl_offset + exts[i].dfle_start) / blocksize;
		len = exts[i].dfle_length / blocksize;

		VERIFY3U(len, <=, UINT32_MAX);

		/* No context attributes for a deallocate request */
		ranges[i].nr_ctxattr = 0;
		ranges[i].nr_len = len;
		ranges[i].nr_lba = lba;
	}

	(void) ddi_dma_sync(cmd->nc_prp->nd_dmah, 0, cmd->nc_prp->nd_len,
	    DDI_DMA_SYNC_FORDEV);

	return (DDI_SUCCESS);
}

static nvme_cmd_t *
nvme_create_nvm_cmd(nvme_namespace_t *ns, uint8_t opc, bd_xfer_t *xfer)
{
	nvme_t *nvme = ns->ns_nvme;
	nvme_cmd_t *cmd;
	int allocflag;

	/*
	 * Blkdev only sets BD_XFER_POLL when dumping, so don't sleep.
	 */
	allocflag = (xfer->x_flags & BD_XFER_POLL) ? KM_NOSLEEP : KM_SLEEP;
	cmd = nvme_alloc_cmd(nvme, allocflag);

	if (cmd == NULL)
		return (NULL);

	cmd->nc_sqe.sqe_opc = opc;
	cmd->nc_callback = nvme_bd_xfer_done;
	cmd->nc_xfer = xfer;

	switch (opc) {
	case NVME_OPC_NVM_WRITE:
	case NVME_OPC_NVM_READ:
		VERIFY(xfer->x_nblks <= 0x10000);

		cmd->nc_sqe.sqe_nsid = ns->ns_id;

		cmd->nc_sqe.sqe_cdw10 = xfer->x_blkno & 0xffffffffu;
		cmd->nc_sqe.sqe_cdw11 = (xfer->x_blkno >> 32);
		cmd->nc_sqe.sqe_cdw12 = (uint16_t)(xfer->x_nblks - 1);

		if (nvme_fill_prp(cmd, xfer->x_dmah) != DDI_SUCCESS)
			goto fail;
		break;

	case NVME_OPC_NVM_FLUSH:
		cmd->nc_sqe.sqe_nsid = ns->ns_id;
		break;

	case NVME_OPC_NVM_DSET_MGMT:
		cmd->nc_sqe.sqe_nsid = ns->ns_id;

		if (nvme_fill_ranges(cmd, xfer,
		    (uint64_t)ns->ns_block_size, allocflag) != DDI_SUCCESS)
			goto fail;
		break;

	default:
		goto fail;
	}

	return (cmd);

fail:
	nvme_free_cmd(cmd);
	return (NULL);
}

static void
nvme_bd_xfer_done(void *arg)
{
	nvme_cmd_t *cmd = arg;
	bd_xfer_t *xfer = cmd->nc_xfer;
	int error = 0;

	error = nvme_check_cmd_status(cmd);
	nvme_free_cmd(cmd);

	bd_xfer_done(xfer, error);
}

static void
nvme_bd_driveinfo(void *arg, bd_drive_t *drive)
{
	nvme_namespace_t *ns = arg;
	nvme_t *nvme = ns->ns_nvme;
	uint_t ns_count = MAX(1, nvme->n_namespaces_attachable);
	boolean_t mutex_exit_needed = B_TRUE;

	/*
	 * nvme_bd_driveinfo is called by blkdev in two situations:
	 * - during bd_attach_handle(), which we call with the mutex held
	 * - during bd_attach(), which may be called with or without the
	 *   mutex held
	 */
	if (mutex_owned(&nvme->n_mgmt_mutex))
		mutex_exit_needed = B_FALSE;
	else
		mutex_enter(&nvme->n_mgmt_mutex);

	/*
	 * Set the blkdev qcount to the number of submission queues.
	 * It will then create one waitq/runq pair for each submission
	 * queue and spread I/O requests across the queues.
	 */
	drive->d_qcount = nvme->n_ioq_count;

	/*
	 * I/O activity to individual namespaces is distributed across
	 * each of the d_qcount blkdev queues (which has been set to
	 * the number of nvme submission queues). d_qsize is the number
	 * of submitted and not completed I/Os within each queue that blkdev
	 * will allow before it starts holding them in the waitq.
	 *
	 * Each namespace will create a child blkdev instance, for each one
	 * we try and set the d_qsize so that each namespace gets an
	 * equal portion of the submission queue.
	 *
	 * If post instantiation of the nvme drive, n_namespaces_attachable
	 * changes and a namespace is attached it could calculate a
	 * different d_qsize. It may even be that the sum of the d_qsizes is
	 * now beyond the submission queue size. Should that be the case
	 * and the I/O rate is such that blkdev attempts to submit more
	 * I/Os than the size of the submission queue, the excess I/Os
	 * will be held behind the semaphore nq_sema.
	 */
	drive->d_qsize = nvme->n_io_squeue_len / ns_count;

	/*
	 * Don't let the queue size drop below the minimum, though.
	 */
	drive->d_qsize = MAX(drive->d_qsize, NVME_MIN_IO_QUEUE_LEN);

	/*
	 * d_maxxfer is not set, which means the value is taken from the DMA
	 * attributes specified to bd_alloc_handle.
	 */

	drive->d_removable = B_FALSE;
	drive->d_hotpluggable = B_FALSE;

	bcopy(ns->ns_eui64, drive->d_eui64, sizeof (drive->d_eui64));
	drive->d_target = ns->ns_id;
	drive->d_lun = 0;

	drive->d_model = nvme->n_idctl->id_model;
	drive->d_model_len = sizeof (nvme->n_idctl->id_model);
	drive->d_vendor = nvme->n_vendor;
	drive->d_vendor_len = strlen(nvme->n_vendor);
	drive->d_product = nvme->n_product;
	drive->d_product_len = strlen(nvme->n_product);
	drive->d_serial = nvme->n_idctl->id_serial;
	drive->d_serial_len = sizeof (nvme->n_idctl->id_serial);
	drive->d_revision = nvme->n_idctl->id_fwrev;
	drive->d_revision_len = sizeof (nvme->n_idctl->id_fwrev);

	/*
	 * If we support the dataset management command, the only restrictions
	 * on a discard request are the maximum number of ranges (segments)
	 * per single request.
	 */
	if (nvme->n_idctl->id_oncs.on_dset_mgmt)
		drive->d_max_free_seg = NVME_DSET_MGMT_MAX_RANGES;

	if (mutex_exit_needed)
		mutex_exit(&nvme->n_mgmt_mutex);
}

static int
nvme_bd_mediainfo(void *arg, bd_media_t *media)
{
	nvme_namespace_t *ns = arg;
	nvme_t *nvme = ns->ns_nvme;
	boolean_t mutex_exit_needed = B_TRUE;

	if (nvme->n_dead) {
		return (EIO);
	}

	/*
	 * nvme_bd_mediainfo is called by blkdev in various situations,
	 * most of them out of our control. There's one exception though:
	 * When we call bd_state_change() in response to "namespace change"
	 * notification, where the mutex is already being held by us.
	 */
	if (mutex_owned(&nvme->n_mgmt_mutex))
		mutex_exit_needed = B_FALSE;
	else
		mutex_enter(&nvme->n_mgmt_mutex);

	media->m_nblks = ns->ns_block_count;
	media->m_blksize = ns->ns_block_size;
	media->m_readonly = B_FALSE;
	media->m_solidstate = B_TRUE;

	media->m_pblksize = ns->ns_best_block_size;

	if (mutex_exit_needed)
		mutex_exit(&nvme->n_mgmt_mutex);

	return (0);
}

static int
nvme_bd_cmd(nvme_namespace_t *ns, bd_xfer_t *xfer, uint8_t opc)
{
	nvme_t *nvme = ns->ns_nvme;
	nvme_cmd_t *cmd;
	nvme_qpair_t *ioq;
	boolean_t poll;
	int ret;

	if (nvme->n_dead) {
		return (EIO);
	}

	cmd = nvme_create_nvm_cmd(ns, opc, xfer);
	if (cmd == NULL)
		return (ENOMEM);

	cmd->nc_sqid = xfer->x_qnum + 1;
	ASSERT(cmd->nc_sqid <= nvme->n_ioq_count);
	ioq = nvme->n_ioq[cmd->nc_sqid];

	/*
	 * Get the polling flag before submitting the command. The command may
	 * complete immediately after it was submitted, which means we must
	 * treat both cmd and xfer as if they have been freed already.
	 */
	poll = (xfer->x_flags & BD_XFER_POLL) != 0;

	ret = nvme_submit_io_cmd(ioq, cmd);

	if (ret != 0)
		return (ret);

	if (!poll)
		return (0);

	do {
		cmd = nvme_retrieve_cmd(nvme, ioq);
		if (cmd != NULL)
			cmd->nc_callback(cmd);
		else
			drv_usecwait(10);
	} while (ioq->nq_active_cmds != 0);

	return (0);
}

static int
nvme_bd_read(void *arg, bd_xfer_t *xfer)
{
	nvme_namespace_t *ns = arg;

	return (nvme_bd_cmd(ns, xfer, NVME_OPC_NVM_READ));
}

static int
nvme_bd_write(void *arg, bd_xfer_t *xfer)
{
	nvme_namespace_t *ns = arg;

	return (nvme_bd_cmd(ns, xfer, NVME_OPC_NVM_WRITE));
}

static int
nvme_bd_sync(void *arg, bd_xfer_t *xfer)
{
	nvme_namespace_t *ns = arg;

	if (ns->ns_nvme->n_dead)
		return (EIO);

	/*
	 * If the volatile write cache is not present or not enabled the FLUSH
	 * command is a no-op, so we can take a shortcut here.
	 */
	if (!ns->ns_nvme->n_write_cache_present) {
		bd_xfer_done(xfer, ENOTSUP);
		return (0);
	}

	if (!ns->ns_nvme->n_write_cache_enabled) {
		bd_xfer_done(xfer, 0);
		return (0);
	}

	return (nvme_bd_cmd(ns, xfer, NVME_OPC_NVM_FLUSH));
}

static int
nvme_bd_devid(void *arg, dev_info_t *devinfo, ddi_devid_t *devid)
{
	nvme_namespace_t *ns = arg;
	nvme_t *nvme = ns->ns_nvme;

	if (nvme->n_dead) {
		return (EIO);
	}

	/*LINTED: E_BAD_PTR_CAST_ALIGN*/
	if (*(uint64_t *)ns->ns_eui64 != 0) {
		return (ddi_devid_init(devinfo, DEVID_SCSI3_WWN,
		    sizeof (ns->ns_eui64), ns->ns_eui64, devid));
	} else {
		return (ddi_devid_init(devinfo, DEVID_ENCAP,
		    strlen(ns->ns_devid), ns->ns_devid, devid));
	}
}

static int
nvme_bd_free_space(void *arg, bd_xfer_t *xfer)
{
	nvme_namespace_t *ns = arg;

	if (xfer->x_dfl == NULL)
		return (EINVAL);

	if (!ns->ns_nvme->n_idctl->id_oncs.on_dset_mgmt)
		return (ENOTSUP);

	return (nvme_bd_cmd(ns, xfer, NVME_OPC_NVM_DSET_MGMT));
}

static int
nvme_open(dev_t *devp, int flag, int otyp, cred_t *cred_p)
{
#ifndef __lock_lint
	_NOTE(ARGUNUSED(cred_p));
#endif
	minor_t minor = getminor(*devp);
	nvme_t *nvme = ddi_get_soft_state(nvme_state, NVME_MINOR_INST(minor));
	int nsid = NVME_MINOR_NSID(minor);
	nvme_minor_state_t *nm;
	int rv = 0;

	if (otyp != OTYP_CHR)
		return (EINVAL);

	if (nvme == NULL)
		return (ENXIO);

	if (nsid > nvme->n_namespace_count)
		return (ENXIO);

	if (nvme->n_dead)
		return (EIO);

	mutex_enter(&nvme->n_minor_mutex);

	/*
	 * First check the devctl node and error out if it's been opened
	 * exclusively already by any other thread.
	 */
	if (nvme->n_minor.nm_oexcl != NULL &&
	    nvme->n_minor.nm_oexcl != curthread) {
		rv = EBUSY;
		goto out;
	}

	nm = nsid == 0 ? &nvme->n_minor : &(NVME_NSID2NS(nvme, nsid)->ns_minor);

	if (flag & FEXCL) {
		if (nm->nm_oexcl != NULL || nm->nm_open) {
			rv = EBUSY;
			goto out;
		}

		/*
		 * If at least one namespace is already open, fail the
		 * exclusive open of the devctl node.
		 */
		if (nsid == 0) {
			for (int i = 1; i <= nvme->n_namespace_count; i++) {
				if (NVME_NSID2NS(nvme, i)->ns_minor.nm_open) {
					rv = EBUSY;
					goto out;
				}
			}
		}

		nm->nm_oexcl = curthread;
	}

	nm->nm_open = B_TRUE;

out:
	mutex_exit(&nvme->n_minor_mutex);
	return (rv);

}

static int
nvme_close(dev_t dev, int flag, int otyp, cred_t *cred_p)
{
#ifndef __lock_lint
	_NOTE(ARGUNUSED(cred_p));
	_NOTE(ARGUNUSED(flag));
#endif
	minor_t minor = getminor(dev);
	nvme_t *nvme = ddi_get_soft_state(nvme_state, NVME_MINOR_INST(minor));
	int nsid = NVME_MINOR_NSID(minor);
	nvme_minor_state_t *nm;

	if (otyp != OTYP_CHR)
		return (ENXIO);

	if (nvme == NULL)
		return (ENXIO);

	if (nsid > nvme->n_namespace_count)
		return (ENXIO);

	nm = nsid == 0 ? &nvme->n_minor : &(NVME_NSID2NS(nvme, nsid)->ns_minor);

	mutex_enter(&nvme->n_minor_mutex);
	if (nm->nm_oexcl != NULL) {
		ASSERT(nm->nm_oexcl == curthread);
		nm->nm_oexcl = NULL;
	}

	ASSERT(nm->nm_open);
	nm->nm_open = B_FALSE;
	mutex_exit(&nvme->n_minor_mutex);

	return (0);
}

static int
nvme_ioctl_identify(nvme_t *nvme, int nsid, nvme_ioctl_t *nioc, int mode,
    cred_t *cred_p)
{
	_NOTE(ARGUNUSED(cred_p));
	int rv = 0;
	void *idctl;

	if ((mode & FREAD) == 0)
		return (EPERM);

	if (nioc->n_len < NVME_IDENTIFY_BUFSIZE)
		return (EINVAL);

	if ((rv = nvme_identify(nvme, B_TRUE, nsid, (void **)&idctl)) != 0)
		return (rv);

	if (ddi_copyout(idctl, (void *)nioc->n_buf, NVME_IDENTIFY_BUFSIZE, mode)
	    != 0)
		rv = EFAULT;

	kmem_free(idctl, NVME_IDENTIFY_BUFSIZE);

	return (rv);
}

/*
 * Execute commands on behalf of the various ioctls.
 */
static int
nvme_ioc_cmd(nvme_t *nvme, nvme_sqe_t *sqe, boolean_t is_admin, void *data_addr,
    uint32_t data_len, int rwk, nvme_cqe_t *cqe, uint_t timeout)
{
	nvme_cmd_t *cmd;
	nvme_qpair_t *ioq;
	int rv = 0;

	cmd = nvme_alloc_cmd(nvme, KM_SLEEP);
	if (is_admin) {
		cmd->nc_sqid = 0;
		ioq = nvme->n_adminq;
	} else {
		cmd->nc_sqid = (CPU->cpu_id % nvme->n_ioq_count) + 1;
		ASSERT(cmd->nc_sqid <= nvme->n_ioq_count);
		ioq = nvme->n_ioq[cmd->nc_sqid];
	}

	/*
	 * This function is used to facilitate requests from
	 * userspace, so don't panic if the command fails. This
	 * is especially true for admin passthru commands, where
	 * the actual command data structure is entirely defined
	 * by userspace.
	 */
	cmd->nc_dontpanic = B_TRUE;

	cmd->nc_callback = nvme_wakeup_cmd;
	cmd->nc_sqe = *sqe;

	if ((rwk & (FREAD | FWRITE)) != 0) {
		if (data_addr == NULL) {
			rv = EINVAL;
			goto free_cmd;
		}

		if (nvme_zalloc_dma(nvme, data_len, DDI_DMA_READ,
		    &nvme->n_prp_dma_attr, &cmd->nc_dma) != DDI_SUCCESS) {
			dev_err(nvme->n_dip, CE_WARN,
			    "!nvme_zalloc_dma failed for nvme_ioc_cmd()");

			rv = ENOMEM;
			goto free_cmd;
		}

		if ((rv = nvme_fill_prp(cmd, cmd->nc_dma->nd_dmah)) != 0)
			goto free_cmd;

		if ((rwk & FWRITE) != 0) {
			if (ddi_copyin(data_addr, cmd->nc_dma->nd_memp,
			    data_len, rwk & FKIOCTL) != 0) {
				rv = EFAULT;
				goto free_cmd;
			}
		}
	}

	if (is_admin) {
		nvme_admin_cmd(cmd, timeout);
	} else {
		mutex_enter(&cmd->nc_mutex);

		rv = nvme_submit_io_cmd(ioq, cmd);

		if (rv == EAGAIN) {
			mutex_exit(&cmd->nc_mutex);
			dev_err(cmd->nc_nvme->n_dip, CE_WARN,
			    "!nvme_ioc_cmd() failed, I/O Q full");
			goto free_cmd;
		}

		nvme_wait_cmd(cmd, timeout);

		mutex_exit(&cmd->nc_mutex);
	}

	if (cqe != NULL)
		*cqe = cmd->nc_cqe;

	if ((rv = nvme_check_cmd_status(cmd)) != 0) {
		dev_err(nvme->n_dip, CE_WARN,
		    "!nvme_ioc_cmd() failed with sct = %x, sc = %x",
		    cmd->nc_cqe.cqe_sf.sf_sct, cmd->nc_cqe.cqe_sf.sf_sc);

		goto free_cmd;
	}

	if ((rwk & FREAD) != 0) {
		if (ddi_copyout(cmd->nc_dma->nd_memp,
		    data_addr, data_len, rwk & FKIOCTL) != 0)
			rv = EFAULT;
	}

free_cmd:
	nvme_free_cmd(cmd);

	return (rv);
}

static int
nvme_ioctl_capabilities(nvme_t *nvme, int nsid, nvme_ioctl_t *nioc,
    int mode, cred_t *cred_p)
{
	_NOTE(ARGUNUSED(nsid, cred_p));
	int rv = 0;
	nvme_reg_cap_t cap = { 0 };
	nvme_capabilities_t nc;

	if ((mode & FREAD) == 0)
		return (EPERM);

	if (nioc->n_len < sizeof (nc))
		return (EINVAL);

	cap.r = nvme_get64(nvme, NVME_REG_CAP);

	/*
	 * The MPSMIN and MPSMAX fields in the CAP register use 0 to
	 * specify the base page size of 4k (1<<12), so add 12 here to
	 * get the real page size value.
	 */
	nc.mpsmax = 1 << (12 + cap.b.cap_mpsmax);
	nc.mpsmin = 1 << (12 + cap.b.cap_mpsmin);

	if (ddi_copyout(&nc, (void *)nioc->n_buf, sizeof (nc), mode) != 0)
		rv = EFAULT;

	return (rv);
}

static int
nvme_ioctl_get_logpage(nvme_t *nvme, int nsid, nvme_ioctl_t *nioc,
    int mode, cred_t *cred_p)
{
	_NOTE(ARGUNUSED(cred_p));
	void *log = NULL;
	size_t bufsize = 0;
	int rv = 0;

	if ((mode & FREAD) == 0)
		return (EPERM);

	if (nsid > 0 && !NVME_NSID2NS(nvme, nsid)->ns_active)
		return (EINVAL);

	switch (nioc->n_arg) {
	case NVME_LOGPAGE_ERROR:
		if (nsid != 0)
			return (EINVAL);
		break;
	case NVME_LOGPAGE_HEALTH:
		if (nsid != 0 && nvme->n_idctl->id_lpa.lp_smart == 0)
			return (EINVAL);

		if (nsid == 0)
			nsid = (uint32_t)-1;

		break;
	case NVME_LOGPAGE_FWSLOT:
		if (nsid != 0)
			return (EINVAL);
		break;
	default:
		if (!NVME_IS_VENDOR_SPECIFIC_LOGPAGE(nioc->n_arg))
			return (EINVAL);
		if (nioc->n_len > NVME_VENDOR_SPECIFIC_LOGPAGE_MAX_SIZE) {
			dev_err(nvme->n_dip, CE_NOTE, "!Vendor-specific log "
			    "page size exceeds device maximum supported size: "
			    "%lu", NVME_VENDOR_SPECIFIC_LOGPAGE_MAX_SIZE);
			return (EINVAL);
		}
		if (nioc->n_len == 0)
			return (EINVAL);
		bufsize = nioc->n_len;
		if (nsid == 0)
			nsid = (uint32_t)-1;
	}

	if (nvme_get_logpage(nvme, B_TRUE, &log, &bufsize, nioc->n_arg, nsid)
	    != DDI_SUCCESS)
		return (EIO);

	if (nioc->n_len < bufsize) {
		kmem_free(log, bufsize);
		return (EINVAL);
	}

	if (ddi_copyout(log, (void *)nioc->n_buf, bufsize, mode) != 0)
		rv = EFAULT;

	nioc->n_len = bufsize;
	kmem_free(log, bufsize);

	return (rv);
}

static int
nvme_ioctl_get_features(nvme_t *nvme, int nsid, nvme_ioctl_t *nioc,
    int mode, cred_t *cred_p)
{
	_NOTE(ARGUNUSED(cred_p));
	void *buf = NULL;
	size_t bufsize = 0;
	uint32_t res = 0;
	uint8_t feature;
	int rv = 0;

	if ((mode & FREAD) == 0)
		return (EPERM);

	if (nsid > 0 && !NVME_NSID2NS(nvme, nsid)->ns_active)
		return (EINVAL);

	if ((nioc->n_arg >> 32) > 0xff)
		return (EINVAL);

	feature = (uint8_t)(nioc->n_arg >> 32);

	switch (feature) {
	case NVME_FEAT_ARBITRATION:
	case NVME_FEAT_POWER_MGMT:
	case NVME_FEAT_ERROR:
	case NVME_FEAT_NQUEUES:
	case NVME_FEAT_INTR_COAL:
	case NVME_FEAT_WRITE_ATOM:
	case NVME_FEAT_ASYNC_EVENT:
	case NVME_FEAT_PROGRESS:
		if (nsid != 0)
			return (EINVAL);
		break;

	case NVME_FEAT_TEMPERATURE:
		if (nsid != 0)
			return (EINVAL);
		res = nioc->n_arg & 0xffffffffUL;
		if (NVME_VERSION_ATLEAST(&nvme->n_version, 1, 2)) {
			nvme_temp_threshold_t tt;

			tt.r = res;
			if (tt.b.tt_thsel != NVME_TEMP_THRESH_OVER &&
			    tt.b.tt_thsel != NVME_TEMP_THRESH_UNDER) {
				return (EINVAL);
			}

			if (tt.b.tt_tmpsel > NVME_TEMP_THRESH_MAX_SENSOR) {
				return (EINVAL);
			}
		} else if (res != 0) {
			return (ENOTSUP);
		}
		break;

	case NVME_FEAT_INTR_VECT:
		if (nsid != 0)
			return (EINVAL);

		res = nioc->n_arg & 0xffffffffUL;
		if (res >= nvme->n_intr_cnt)
			return (EINVAL);
		break;

	case NVME_FEAT_LBA_RANGE:
		if (nvme->n_lba_range_supported == B_FALSE)
			return (EINVAL);

		if (nsid == 0 ||
		    nsid > nvme->n_namespace_count)
			return (EINVAL);

		break;

	case NVME_FEAT_WRITE_CACHE:
		if (nsid != 0)
			return (EINVAL);

		if (!nvme->n_write_cache_present)
			return (EINVAL);

		break;

	case NVME_FEAT_AUTO_PST:
		if (nsid != 0)
			return (EINVAL);

		if (!nvme->n_auto_pst_supported)
			return (EINVAL);

		break;

	default:
		return (EINVAL);
	}

	rv = nvme_get_features(nvme, B_TRUE, nsid, feature, &res, &buf,
	    &bufsize);
	if (rv != 0)
		return (rv);

	if (nioc->n_len < bufsize) {
		kmem_free(buf, bufsize);
		return (EINVAL);
	}

	if (buf && ddi_copyout(buf, (void*)nioc->n_buf, bufsize, mode) != 0)
		rv = EFAULT;

	kmem_free(buf, bufsize);
	nioc->n_arg = res;
	nioc->n_len = bufsize;

	return (rv);
}

static int
nvme_ioctl_intr_cnt(nvme_t *nvme, int nsid, nvme_ioctl_t *nioc, int mode,
    cred_t *cred_p)
{
	_NOTE(ARGUNUSED(nsid, mode, cred_p));

	if ((mode & FREAD) == 0)
		return (EPERM);

	nioc->n_arg = nvme->n_intr_cnt;
	return (0);
}

static int
nvme_ioctl_version(nvme_t *nvme, int nsid, nvme_ioctl_t *nioc, int mode,
    cred_t *cred_p)
{
	_NOTE(ARGUNUSED(nsid, cred_p));
	int rv = 0;

	if ((mode & FREAD) == 0)
		return (EPERM);

	if (nioc->n_len < sizeof (nvme->n_version))
		return (ENOMEM);

	if (ddi_copyout(&nvme->n_version, (void *)nioc->n_buf,
	    sizeof (nvme->n_version), mode) != 0)
		rv = EFAULT;

	return (rv);
}

static int
nvme_ioctl_format(nvme_t *nvme, int nsid, nvme_ioctl_t *nioc, int mode,
    cred_t *cred_p)
{
	_NOTE(ARGUNUSED(mode));
	nvme_format_nvm_t frmt = { 0 };
	int c_nsid = nsid != 0 ? nsid : 1;
	nvme_identify_nsid_t *idns;
	nvme_minor_state_t *nm;

	if ((mode & FWRITE) == 0 || secpolicy_sys_config(cred_p, B_FALSE) != 0)
		return (EPERM);

	nm = nsid == 0 ? &nvme->n_minor : &(NVME_NSID2NS(nvme, nsid)->ns_minor);
	if (nm->nm_oexcl != curthread)
		return (EACCES);

	if (nsid != 0) {
		if (NVME_NSID2NS(nvme, nsid)->ns_attached)
			return (EBUSY);
		else if (!NVME_NSID2NS(nvme, nsid)->ns_active)
			return (EINVAL);
	}

	frmt.r = nioc->n_arg & 0xffffffff;

	/*
	 * Check whether the FORMAT NVM command is supported.
	 */
	if (nvme->n_idctl->id_oacs.oa_format == 0)
		return (ENOTSUP);

	/*
	 * Don't allow format or secure erase of individual namespace if that
	 * would cause a format or secure erase of all namespaces.
	 */
	if (nsid != 0 && nvme->n_idctl->id_fna.fn_format != 0)
		return (EINVAL);

	if (nsid != 0 && frmt.b.fm_ses != NVME_FRMT_SES_NONE &&
	    nvme->n_idctl->id_fna.fn_sec_erase != 0)
		return (EINVAL);

	/*
	 * Don't allow formatting with Protection Information.
	 */
	if (frmt.b.fm_pi != 0 || frmt.b.fm_pil != 0 || frmt.b.fm_ms != 0)
		return (EINVAL);

	/*
	 * Don't allow formatting using an illegal LBA format, or any LBA format
	 * that uses metadata.
	 */
	idns = NVME_NSID2NS(nvme, c_nsid)->ns_idns;
	if (frmt.b.fm_lbaf > idns->id_nlbaf ||
	    idns->id_lbaf[frmt.b.fm_lbaf].lbaf_ms != 0)
		return (EINVAL);

	/*
	 * Don't allow formatting using an illegal Secure Erase setting.
	 */
	if (frmt.b.fm_ses > NVME_FRMT_MAX_SES ||
	    (frmt.b.fm_ses == NVME_FRMT_SES_CRYPTO &&
	    nvme->n_idctl->id_fna.fn_crypt_erase == 0))
		return (EINVAL);

	if (nsid == 0)
		nsid = (uint32_t)-1;

	return (nvme_format_nvm(nvme, B_TRUE, nsid, frmt.b.fm_lbaf, B_FALSE, 0,
	    B_FALSE, frmt.b.fm_ses));
}

static int
nvme_ioctl_detach(nvme_t *nvme, int nsid, nvme_ioctl_t *nioc, int mode,
    cred_t *cred_p)
{
	_NOTE(ARGUNUSED(nioc, mode));
	int rv;

	if ((mode & FWRITE) == 0 || secpolicy_sys_config(cred_p, B_FALSE) != 0)
		return (EPERM);

	if (nsid == 0)
		return (EINVAL);

	if (NVME_NSID2NS(nvme, nsid)->ns_minor.nm_oexcl != curthread)
		return (EACCES);

	mutex_enter(&nvme->n_mgmt_mutex);

	rv = nvme_detach_ns(nvme, nsid);

	mutex_exit(&nvme->n_mgmt_mutex);

	return (rv);
}

static int
nvme_ioctl_attach(nvme_t *nvme, int nsid, nvme_ioctl_t *nioc, int mode,
    cred_t *cred_p)
{
	_NOTE(ARGUNUSED(nioc, mode));
	int rv;

	if ((mode & FWRITE) == 0 || secpolicy_sys_config(cred_p, B_FALSE) != 0)
		return (EPERM);

	if (nsid == 0)
		return (EINVAL);

	if (NVME_NSID2NS(nvme, nsid)->ns_minor.nm_oexcl != curthread)
		return (EACCES);

	mutex_enter(&nvme->n_mgmt_mutex);

	if (nvme_init_ns(nvme, nsid) != DDI_SUCCESS) {
		mutex_exit(&nvme->n_mgmt_mutex);
		return (EIO);
	}

	rv = nvme_attach_ns(nvme, nsid);

	mutex_exit(&nvme->n_mgmt_mutex);
	return (rv);
}

static void
nvme_ufm_update(nvme_t *nvme)
{
	mutex_enter(&nvme->n_fwslot_mutex);
	ddi_ufm_update(nvme->n_ufmh);
	if (nvme->n_fwslot != NULL) {
		kmem_free(nvme->n_fwslot, sizeof (nvme_fwslot_log_t));
		nvme->n_fwslot = NULL;
	}
	mutex_exit(&nvme->n_fwslot_mutex);
}

static int
nvme_ioctl_firmware_download(nvme_t *nvme, int nsid, nvme_ioctl_t *nioc,
    int mode, cred_t *cred_p)
{
	int rv = 0;
	size_t len, copylen;
	offset_t offset;
	uintptr_t buf;
	nvme_cqe_t cqe = { 0 };
	nvme_sqe_t sqe = {
	    .sqe_opc	= NVME_OPC_FW_IMAGE_LOAD
	};

	if ((mode & FWRITE) == 0 || secpolicy_sys_config(cred_p, B_FALSE) != 0)
		return (EPERM);

	if (nvme->n_idctl->id_oacs.oa_firmware == 0)
		return (ENOTSUP);

	if (nsid != 0)
		return (EINVAL);

	/*
	 * The offset (in n_len) is restricted to the number of DWORDs in
	 * 32 bits.
	 */
	if (nioc->n_len > NVME_FW_OFFSETB_MAX)
		return (EINVAL);

	/* Confirm that both offset and length are a multiple of DWORD bytes */
	if ((nioc->n_len & NVME_DWORD_MASK) != 0 ||
	    (nioc->n_arg & NVME_DWORD_MASK) != 0)
		return (EINVAL);

	len = nioc->n_len;
	offset = nioc->n_arg;
	buf = (uintptr_t)nioc->n_buf;

	nioc->n_arg = 0;

	while (len > 0 && rv == 0) {
		/*
		 * nvme_ioc_cmd() does not use SGLs or PRP lists.
		 * It is limited to 2 PRPs per NVM command, so limit
		 * the size of the data to 2 pages.
		 */
		copylen = MIN(2 * nvme->n_pagesize, len);

		sqe.sqe_cdw10 = (uint32_t)(copylen >> NVME_DWORD_SHIFT) - 1;
		sqe.sqe_cdw11 = (uint32_t)(offset >> NVME_DWORD_SHIFT);

		rv = nvme_ioc_cmd(nvme, &sqe, B_TRUE, (void *)buf, copylen,
		    FWRITE, &cqe, nvme_admin_cmd_timeout);

		/*
		 * Regardless of whether the command succeeded or not, whether
		 * there's an errno in rv to be returned, we'll return any
		 * command-specific status code in n_arg.
		 *
		 * As n_arg isn't cleared in all other possible code paths
		 * returning an error, we return the status code as a negative
		 * value so it can be distinguished easily from whatever value
		 * was passed in n_arg originally. This of course only works as
		 * long as arguments passed in n_arg are less than INT64_MAX,
		 * which they currently are.
		 */
		if (cqe.cqe_sf.sf_sct == NVME_CQE_SCT_SPECIFIC)
			nioc->n_arg = (uint64_t)-cqe.cqe_sf.sf_sc;

		buf += copylen;
		offset += copylen;
		len -= copylen;
	}

	/*
	 * Let the DDI UFM subsystem know that the firmware information for
	 * this device has changed.
	 */
	nvme_ufm_update(nvme);

	return (rv);
}

static int
nvme_ioctl_firmware_commit(nvme_t *nvme, int nsid, nvme_ioctl_t *nioc,
    int mode, cred_t *cred_p)
{
	nvme_firmware_commit_dw10_t fc_dw10 = { 0 };
	uint32_t slot = nioc->n_arg & 0xffffffff;
	uint32_t action = nioc->n_arg >> 32;
	nvme_cqe_t cqe = { 0 };
	nvme_sqe_t sqe = {
	    .sqe_opc	= NVME_OPC_FW_ACTIVATE
	};
	int timeout;
	int rv;

	if ((mode & FWRITE) == 0 || secpolicy_sys_config(cred_p, B_FALSE) != 0)
		return (EPERM);

	if (nvme->n_idctl->id_oacs.oa_firmware == 0)
		return (ENOTSUP);

	if (nsid != 0)
		return (EINVAL);

	/* Validate slot is in range. */
	if (slot < NVME_FW_SLOT_MIN || slot > NVME_FW_SLOT_MAX)
		return (EINVAL);

	switch (action) {
	case NVME_FWC_SAVE:
	case NVME_FWC_SAVE_ACTIVATE:
		timeout = nvme_commit_save_cmd_timeout;
		if (slot == 1 && nvme->n_idctl->id_frmw.fw_readonly)
			return (EROFS);
		break;
	case NVME_FWC_ACTIVATE:
	case NVME_FWC_ACTIVATE_IMMED:
		timeout = nvme_admin_cmd_timeout;
		break;
	default:
		return (EINVAL);
	}

	fc_dw10.b.fc_slot = slot;
	fc_dw10.b.fc_action = action;
	sqe.sqe_cdw10 = fc_dw10.r;

	nioc->n_arg = 0;
	rv = nvme_ioc_cmd(nvme, &sqe, B_TRUE, NULL, 0, 0, &cqe, timeout);

	/*
	 * Regardless of whether the command succeeded or not, whether
	 * there's an errno in rv to be returned, we'll return any
	 * command-specific status code in n_arg.
	 *
	 * As n_arg isn't cleared in all other possible code paths
	 * returning an error, we return the status code as a negative
	 * value so it can be distinguished easily from whatever value
	 * was passed in n_arg originally. This of course only works as
	 * long as arguments passed in n_arg are less than INT64_MAX,
	 * which they currently are.
	 */
	if (cqe.cqe_sf.sf_sct == NVME_CQE_SCT_SPECIFIC)
		nioc->n_arg = (uint64_t)-cqe.cqe_sf.sf_sc;

	/*
	 * Let the DDI UFM subsystem know that the firmware information for
	 * this device has changed.
	 */
	nvme_ufm_update(nvme);

	return (rv);
}

/*
 * Helper to copy in a passthru command from userspace, handling
 * different data models.
 */
static int
nvme_passthru_copy_cmd_in(const void *buf, nvme_passthru_cmd_t *cmd, int mode)
{
#ifdef _MULTI_DATAMODEL
	switch (ddi_model_convert_from(mode & FMODELS)) {
	case DDI_MODEL_ILP32: {
		nvme_passthru_cmd32_t cmd32;
		if (ddi_copyin(buf, (void*)&cmd32, sizeof (cmd32), mode) != 0)
			return (-1);
		cmd->npc_opcode = cmd32.npc_opcode;
		cmd->npc_timeout = cmd32.npc_timeout;
		cmd->npc_flags = cmd32.npc_flags;
		cmd->npc_cdw12 = cmd32.npc_cdw12;
		cmd->npc_cdw13 = cmd32.npc_cdw13;
		cmd->npc_cdw14 = cmd32.npc_cdw14;
		cmd->npc_cdw15 = cmd32.npc_cdw15;
		cmd->npc_buflen = cmd32.npc_buflen;
		cmd->npc_buf = cmd32.npc_buf;
		break;
	}
	case DDI_MODEL_NONE:
#endif
	if (ddi_copyin(buf, (void*)cmd, sizeof (nvme_passthru_cmd_t),
	    mode) != 0)
		return (-1);
#ifdef _MULTI_DATAMODEL
		break;
	}
#endif
	return (0);
}

/*
 * Helper to copy out a passthru command result to userspace, handling
 * different data models.
 */
static int
nvme_passthru_copy_cmd_out(const nvme_passthru_cmd_t *cmd, void *buf, int mode)
{
#ifdef _MULTI_DATAMODEL
	switch (ddi_model_convert_from(mode & FMODELS)) {
	case DDI_MODEL_ILP32: {
		nvme_passthru_cmd32_t cmd32;
		bzero(&cmd32, sizeof (cmd32));
		cmd32.npc_opcode = cmd->npc_opcode;
		cmd32.npc_status = cmd->npc_status;
		cmd32.npc_err = cmd->npc_err;
		cmd32.npc_timeout = cmd->npc_timeout;
		cmd32.npc_flags = cmd->npc_flags;
		cmd32.npc_cdw0 = cmd->npc_cdw0;
		cmd32.npc_cdw12 = cmd->npc_cdw12;
		cmd32.npc_cdw13 = cmd->npc_cdw13;
		cmd32.npc_cdw14 = cmd->npc_cdw14;
		cmd32.npc_cdw15 = cmd->npc_cdw15;
		cmd32.npc_buflen = (size32_t)cmd->npc_buflen;
		cmd32.npc_buf = (uintptr32_t)cmd->npc_buf;
		if (ddi_copyout(&cmd32, buf, sizeof (cmd32), mode) != 0)
			return (-1);
		break;
	}
	case DDI_MODEL_NONE:
#endif
		if (ddi_copyout(cmd, buf, sizeof (nvme_passthru_cmd_t),
		    mode) != 0)
			return (-1);
#ifdef _MULTI_DATAMODEL
		break;
	}
#endif
	return (0);
}

/*
 * Run an arbitrary vendor-specific admin command on the device.
 */
static int
nvme_ioctl_passthru(nvme_t *nvme, int nsid, nvme_ioctl_t *nioc, int mode,
    cred_t *cred_p)
{
	int rv = 0;
	uint_t timeout = 0;
	int rwk = 0;
	nvme_passthru_cmd_t cmd;
	size_t expected_passthru_size = 0;
	nvme_sqe_t sqe;
	nvme_cqe_t cqe;

	bzero(&cmd, sizeof (cmd));
	bzero(&sqe, sizeof (sqe));
	bzero(&cqe, sizeof (cqe));

	/*
	 * Basic checks: permissions, data model, argument size.
	 */
	if ((mode & FWRITE) == 0 || secpolicy_sys_config(cred_p, B_FALSE) != 0)
		return (EPERM);

	/*
	 * Compute the expected size of the argument buffer
	 */
#ifdef _MULTI_DATAMODEL
	switch (ddi_model_convert_from(mode & FMODELS)) {
	case DDI_MODEL_ILP32:
		expected_passthru_size = sizeof (nvme_passthru_cmd32_t);
		break;
	case DDI_MODEL_NONE:
#endif
		expected_passthru_size = sizeof (nvme_passthru_cmd_t);
#ifdef _MULTI_DATAMODEL
		break;
	}
#endif

	if (nioc->n_len != expected_passthru_size) {
		cmd.npc_err = NVME_PASSTHRU_ERR_CMD_SIZE;
		rv = EINVAL;
		goto out;
	}

	/*
	 * Ensure the device supports the standard vendor specific
	 * admin command format.
	 */
	if (!nvme->n_idctl->id_nvscc.nv_spec) {
		cmd.npc_err = NVME_PASSTHRU_ERR_NOT_SUPPORTED;
		rv = ENOTSUP;
		goto out;
	}

	if (nvme_passthru_copy_cmd_in((const void*)nioc->n_buf, &cmd, mode))
		return (EFAULT);

	if (!NVME_IS_VENDOR_SPECIFIC_CMD(cmd.npc_opcode)) {
		cmd.npc_err = NVME_PASSTHRU_ERR_INVALID_OPCODE;
		rv = EINVAL;
		goto out;
	}

	/*
	 * This restriction is not mandated by the spec, so future work
	 * could relax this if it's necessary to support commands that both
	 * read and write.
	 */
	if ((cmd.npc_flags & NVME_PASSTHRU_READ) != 0 &&
	    (cmd.npc_flags & NVME_PASSTHRU_WRITE) != 0) {
		cmd.npc_err = NVME_PASSTHRU_ERR_READ_AND_WRITE;
		rv = EINVAL;
		goto out;
	}
	if (cmd.npc_timeout > nvme_vendor_specific_admin_cmd_max_timeout) {
		cmd.npc_err = NVME_PASSTHRU_ERR_INVALID_TIMEOUT;
		rv = EINVAL;
		goto out;
	}
	timeout = cmd.npc_timeout;

	/*
	 * Passed-thru command buffer verification:
	 *  - Size is multiple of DWords
	 *  - Non-null iff the length is non-zero
	 *  - Null if neither reading nor writing data.
	 *  - Non-null if reading or writing.
	 *  - Maximum buffer size.
	 */
	if ((cmd.npc_buflen % sizeof (uint32_t)) != 0) {
		cmd.npc_err = NVME_PASSTHRU_ERR_INVALID_BUFFER;
		rv = EINVAL;
		goto out;
	}
	if (((void*)cmd.npc_buf != NULL && cmd.npc_buflen == 0) ||
	    ((void*)cmd.npc_buf == NULL && cmd.npc_buflen != 0)) {
		cmd.npc_err = NVME_PASSTHRU_ERR_INVALID_BUFFER;
		rv = EINVAL;
		goto out;
	}
	if (cmd.npc_flags == 0 && (void*)cmd.npc_buf != NULL) {
		cmd.npc_err = NVME_PASSTHRU_ERR_INVALID_BUFFER;
		rv = EINVAL;
		goto out;
	}
	if ((cmd.npc_flags != 0) && ((void*)cmd.npc_buf == NULL)) {
		cmd.npc_err = NVME_PASSTHRU_ERR_INVALID_BUFFER;
		rv = EINVAL;
		goto out;
	}
	if (cmd.npc_buflen > nvme_vendor_specific_admin_cmd_size) {
		cmd.npc_err = NVME_PASSTHRU_ERR_INVALID_BUFFER;
		rv = EINVAL;
		goto out;
	}
	if ((cmd.npc_buflen >> NVME_DWORD_SHIFT) > UINT32_MAX) {
		cmd.npc_err = NVME_PASSTHRU_ERR_INVALID_BUFFER;
		rv = EINVAL;
		goto out;
	}

	sqe.sqe_opc = cmd.npc_opcode;
	sqe.sqe_nsid = nsid;
	sqe.sqe_cdw10 = (uint32_t)(cmd.npc_buflen >> NVME_DWORD_SHIFT);
	sqe.sqe_cdw12 = cmd.npc_cdw12;
	sqe.sqe_cdw13 = cmd.npc_cdw13;
	sqe.sqe_cdw14 = cmd.npc_cdw14;
	sqe.sqe_cdw15 = cmd.npc_cdw15;
	if ((cmd.npc_flags & NVME_PASSTHRU_READ) != 0)
		rwk = FREAD;
	else if ((cmd.npc_flags & NVME_PASSTHRU_WRITE) != 0)
		rwk = FWRITE;

	rv = nvme_ioc_cmd(nvme, &sqe, B_TRUE, (void*)cmd.npc_buf,
	    cmd.npc_buflen, rwk, &cqe, timeout);
	cmd.npc_status = cqe.cqe_sf.sf_sc;
	cmd.npc_cdw0 = cqe.cqe_dw0;

out:
	if (nvme_passthru_copy_cmd_out(&cmd, (void*)nioc->n_buf, mode))
		rv = EFAULT;
	return (rv);
}

static int
nvme_ioctl_ns_state(nvme_t *nvme, int nsid, nvme_ioctl_t *nioc, int mode,
    cred_t *cred_p)
{
	_NOTE(ARGUNUSED(cred_p));
	nvme_namespace_t *ns = NVME_NSID2NS(nvme, nsid);

	if ((mode & FREAD) == 0)
		return (EPERM);

	if (nsid == 0)
		return (EINVAL);

	nioc->n_arg = 0;

	mutex_enter(&nvme->n_mgmt_mutex);

	if (ns->ns_allocated)
		nioc->n_arg |= NVME_NS_STATE_ALLOCATED;

	if (ns->ns_active)
		nioc->n_arg |= NVME_NS_STATE_ACTIVE;

	if (ns->ns_attached)
		nioc->n_arg |= NVME_NS_STATE_ATTACHED;

	if (ns->ns_ignore)
		nioc->n_arg |= NVME_NS_STATE_IGNORED;

	mutex_exit(&nvme->n_mgmt_mutex);

	return (0);
}

static int
nvme_ioctl(dev_t dev, int cmd, intptr_t arg, int mode, cred_t *cred_p,
    int *rval_p)
{
#ifndef __lock_lint
	_NOTE(ARGUNUSED(rval_p));
#endif
	minor_t minor = getminor(dev);
	nvme_t *nvme = ddi_get_soft_state(nvme_state, NVME_MINOR_INST(minor));
	int nsid = NVME_MINOR_NSID(minor);
	int rv = 0;
	nvme_ioctl_t nioc;

	int (*nvme_ioctl[])(nvme_t *, int, nvme_ioctl_t *, int, cred_t *) = {
		NULL,
		nvme_ioctl_identify,
		nvme_ioctl_identify,
		nvme_ioctl_capabilities,
		nvme_ioctl_get_logpage,
		nvme_ioctl_get_features,
		nvme_ioctl_intr_cnt,
		nvme_ioctl_version,
		nvme_ioctl_format,
		nvme_ioctl_detach,
		nvme_ioctl_attach,
		nvme_ioctl_firmware_download,
		nvme_ioctl_firmware_commit,
		nvme_ioctl_passthru,
		nvme_ioctl_ns_state
	};

	if (nvme == NULL)
		return (ENXIO);

	if (nsid > nvme->n_namespace_count)
		return (ENXIO);

	if (IS_DEVCTL(cmd))
		return (ndi_devctl_ioctl(nvme->n_dip, cmd, arg, mode, 0));

#ifdef _MULTI_DATAMODEL
	switch (ddi_model_convert_from(mode & FMODELS)) {
	case DDI_MODEL_ILP32: {
		nvme_ioctl32_t nioc32;
		if (ddi_copyin((void*)arg, &nioc32, sizeof (nvme_ioctl32_t),
		    mode) != 0)
			return (EFAULT);
		nioc.n_len = nioc32.n_len;
		nioc.n_buf = nioc32.n_buf;
		nioc.n_arg = nioc32.n_arg;
		break;
	}
	case DDI_MODEL_NONE:
#endif
		if (ddi_copyin((void*)arg, &nioc, sizeof (nvme_ioctl_t), mode)
		    != 0)
			return (EFAULT);
#ifdef _MULTI_DATAMODEL
		break;
	}
#endif

	if (nvme->n_dead && cmd != NVME_IOC_DETACH)
		return (EIO);


	if (cmd == NVME_IOC_IDENTIFY_CTRL) {
		/*
		 * This makes NVME_IOC_IDENTIFY_CTRL work the same on devctl and
		 * attachment point nodes.
		 */
		nsid = 0;
	} else if (cmd == NVME_IOC_IDENTIFY_NSID && nsid == 0) {
		/*
		 * This makes NVME_IOC_IDENTIFY_NSID work on a devctl node, it
		 * will always return identify data for namespace 1.
		 */
		nsid = 1;
	}

	if (IS_NVME_IOC(cmd) && nvme_ioctl[NVME_IOC_CMD(cmd)] != NULL)
		rv = nvme_ioctl[NVME_IOC_CMD(cmd)](nvme, nsid, &nioc, mode,
		    cred_p);
	else
		rv = EINVAL;

#ifdef _MULTI_DATAMODEL
	switch (ddi_model_convert_from(mode & FMODELS)) {
	case DDI_MODEL_ILP32: {
		nvme_ioctl32_t nioc32;

		nioc32.n_len = (size32_t)nioc.n_len;
		nioc32.n_buf = (uintptr32_t)nioc.n_buf;
		nioc32.n_arg = nioc.n_arg;

		if (ddi_copyout(&nioc32, (void *)arg, sizeof (nvme_ioctl32_t),
		    mode) != 0)
			return (EFAULT);
		break;
	}
	case DDI_MODEL_NONE:
#endif
		if (ddi_copyout(&nioc, (void *)arg, sizeof (nvme_ioctl_t), mode)
		    != 0)
			return (EFAULT);
#ifdef _MULTI_DATAMODEL
		break;
	}
#endif

	return (rv);
}

/*
 * DDI UFM Callbacks
 */
static int
nvme_ufm_fill_image(ddi_ufm_handle_t *ufmh, void *arg, uint_t imgno,
    ddi_ufm_image_t *img)
{
	nvme_t *nvme = arg;

	if (imgno != 0)
		return (EINVAL);

	ddi_ufm_image_set_desc(img, "Firmware");
	ddi_ufm_image_set_nslots(img, nvme->n_idctl->id_frmw.fw_nslot);

	return (0);
}

/*
 * Fill out firmware slot information for the requested slot.  The firmware
 * slot information is gathered by requesting the Firmware Slot Information log
 * page.  The format of the page is described in section 5.10.1.3.
 *
 * We lazily cache the log page on the first call and then invalidate the cache
 * data after a successful firmware download or firmware commit command.
 * The cached data is protected by a mutex as the state can change
 * asynchronous to this callback.
 */
static int
nvme_ufm_fill_slot(ddi_ufm_handle_t *ufmh, void *arg, uint_t imgno,
    uint_t slotno, ddi_ufm_slot_t *slot)
{
	nvme_t *nvme = arg;
	void *log = NULL;
	size_t bufsize;
	ddi_ufm_attr_t attr = 0;
	char fw_ver[NVME_FWVER_SZ + 1];
	int ret;

	if (imgno > 0 || slotno > (nvme->n_idctl->id_frmw.fw_nslot - 1))
		return (EINVAL);

	mutex_enter(&nvme->n_fwslot_mutex);
	if (nvme->n_fwslot == NULL) {
		ret = nvme_get_logpage(nvme, B_TRUE, &log, &bufsize,
		    NVME_LOGPAGE_FWSLOT, 0);
		if (ret != DDI_SUCCESS ||
		    bufsize != sizeof (nvme_fwslot_log_t)) {
			if (log != NULL)
				kmem_free(log, bufsize);
			mutex_exit(&nvme->n_fwslot_mutex);
			return (EIO);
		}
		nvme->n_fwslot = (nvme_fwslot_log_t *)log;
	}

	/*
	 * NVMe numbers firmware slots starting at 1
	 */
	if (slotno == (nvme->n_fwslot->fw_afi - 1))
		attr |= DDI_UFM_ATTR_ACTIVE;

	if (slotno != 0 || nvme->n_idctl->id_frmw.fw_readonly == 0)
		attr |= DDI_UFM_ATTR_WRITEABLE;

	if (nvme->n_fwslot->fw_frs[slotno][0] == '\0') {
		attr |= DDI_UFM_ATTR_EMPTY;
	} else {
		(void) strncpy(fw_ver, nvme->n_fwslot->fw_frs[slotno],
		    NVME_FWVER_SZ);
		fw_ver[NVME_FWVER_SZ] = '\0';
		ddi_ufm_slot_set_version(slot, fw_ver);
	}
	mutex_exit(&nvme->n_fwslot_mutex);

	ddi_ufm_slot_set_attrs(slot, attr);

	return (0);
}

static int
nvme_ufm_getcaps(ddi_ufm_handle_t *ufmh, void *arg, ddi_ufm_cap_t *caps)
{
	*caps = DDI_UFM_CAP_REPORT;
	return (0);
}<|MERGE_RESOLUTION|>--- conflicted
+++ resolved
@@ -325,7 +325,6 @@
 #include <sys/sunddi.h>
 #include <sys/sunndi.h>
 #include <sys/bitmap.h>
-#include <sys/stdbool.h>
 #include <sys/sysmacros.h>
 #include <sys/param.h>
 #include <sys/varargs.h>
@@ -4043,36 +4042,21 @@
 		goto fail;
 	}
 
-<<<<<<< HEAD
-	bool attached_ns = false;
-=======
 	attached_ns = B_FALSE;
->>>>>>> 89427192
 	for (i = 1; i <= nvme->n_namespace_count; i++) {
 		int rv;
 
 		rv = nvme_attach_ns(nvme, i);
 		if (rv == 0) {
-<<<<<<< HEAD
-			attached_ns = true;
-=======
 			attached_ns = B_TRUE;
->>>>>>> 89427192
 		} else if (rv != ENOTSUP) {
 			dev_err(nvme->n_dip, CE_WARN,
 			    "!failed to attach namespace %d: %d", i, rv);
 			/*
-<<<<<<< HEAD
-			 * Once we have successfully attached a namespace, we
-			 * can no longer fail the driver attach as there is now
-			 * a blkdev child node linked to this device, and
-			 * this node is not yet in the attached state.
-=======
 			 * Once we have successfully attached a namespace we
 			 * can no longer fail the driver attach as there is now
 			 * a blkdev child node linked to this device, and
 			 * our node is not yet in the attached state.
->>>>>>> 89427192
 			 */
 			if (!attached_ns) {
 				mutex_exit(&nvme->n_mgmt_mutex);
