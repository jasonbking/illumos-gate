--- conflicted
+++ resolved
@@ -780,14 +780,9 @@
 		nm = ddp->dd_linkname;
 	}
 
-<<<<<<< HEAD
-	if (dls_stat_create("link", 0, nm, zoneid,
-	    dls_devnet_stat_update, ddp, &ksp, newzoneid) == 0) {
-=======
 	if (dls_stat_create("link", 0, ddp->dd_linkname, zoneid,
 	    dls_devnet_stat_update, (void *)(uintptr_t)ddp->dd_linkid,
-	    &ksp) == 0) {
->>>>>>> ade42b55
+	    &ksp, newzoneid) == 0) {
 		ASSERT(ksp != NULL);
 		if (zoneid == ddp->dd_owner_zid) {
 			ASSERT(ddp->dd_ksp == NULL);
@@ -1467,17 +1462,6 @@
 		goto done;
 	}
 
-<<<<<<< HEAD
-	/*
-	 * Return EBUSY if any applications have this link open, if any thread
-	 * is currently accessing the link kstats, or if the link is on-loan
-	 * to a non-global zone. Then set the DD_KSTAT_CHANGING flag to
-	 * prevent any access to the kstats while we delete and recreate
-	 * kstats below.  However, we skip this check if we're renaming the
-	 * vnic as part of bringing it up for a zone.
-	 */
-=======
->>>>>>> ade42b55
 	mutex_enter(&ddp->dd_mutex);
 	if (!zoneinit) {
 		if (ddp->dd_ref > 1) {
