/*
 * Copyright 2009 Sun Microsystems, Inc.  All rights reserved.
 * Use is subject to license terms.
 *
 * Copyright 2011 Nexenta Systems, Inc. All rights reserved.
<<<<<<< HEAD
 * Copyright 2015, Joyent, Inc.
=======
 * Copyright 2020 OmniOS Community Edition (OmniOSce) Association.
>>>>>>> 221e47fb
 */
/*
 * Copyright (c) 1982, 1986 Regents of the University of California.
 * All rights reserved.
 *
 * Redistribution and use in source and binary forms are permitted
 * provided that this notice is preserved and that due credit is given
 * to the University of California at Berkeley. The name of the University
 * may not be used to endorse or promote products derived from this
 * software without specific prior written permission. This software
 * is provided ``as is'' without express or implied warranty.
 */

/*
 * Constants and structures defined by the internet system,
 * according to following documents
 *
 * Internet ASSIGNED NUMBERS (RFC1700) and its successors:
 *	http://www.iana.org/assignments/protocol-numbers
 *	http://www.iana.org/assignments/port-numbers
 * Basic Socket Interface Extensions for IPv6 (RFC2133 and its successors)
 *
 */

#ifndef _NETINET_IN_H
#define	_NETINET_IN_H

#include <sys/feature_tests.h>

#ifdef	__cplusplus
extern "C" {
#endif

#include <sys/types.h>

#if !defined(_XPG4_2) || defined(__EXTENSIONS__)
#include <sys/socket_impl.h>
#endif	/* !defined(_XPG4_2) || defined(__EXTENSIONS__) */

#ifndef _SOCKLEN_T
#define	_SOCKLEN_T

/*
 * The socklen definitions are reproduced here from sys/socket.h so as to
 * not introduce that namespace into existing users of netinet/in.h.
 */
#if defined(_XPG4_2) && !defined(_XPG5) && !defined(_LP64)
typedef	size_t		socklen_t;
#else
typedef	uint32_t	socklen_t;
#endif	/* defined(_XPG4_2) && !defined(_XPG5) && !defined(_LP64) */

#if defined(_XPG4_2) || defined(_BOOT)
typedef	socklen_t	*Psocklen_t;
#else
typedef	void		*Psocklen_t;
#endif	/* defined(_XPG4_2) || defined(_BOOT) */

#endif /* _SOCKLEN_T */

/*
 * Symbols such as htonl() are required to be exposed through this file,
 * per XNS Issue 5. This is achieved by inclusion of <sys/byteorder.h>
 */
#if !defined(_XPG4_2) || defined(__EXTENSIONS__) || defined(_XPG5)
#include <sys/byteorder.h>
#endif

#ifndef _IN_PORT_T
#define	_IN_PORT_T
typedef	uint16_t	in_port_t;
#endif

/*
 * Note: IPv4 address data structures usage conventions.
 * The "in_addr_t" type below (required by Unix standards)
 * is NOT a typedef of "struct in_addr" and violates the usual
 * conventions where "struct <name>" and <name>_t are corresponding
 * typedefs.
 * To minimize confusion, kernel data structures/usage prefers use
 * of "ipaddr_t" as atomic uint32_t type and avoid using "in_addr_t"
 * The user level APIs continue to follow the historic popular
 * practice of using "struct in_addr".
 */
#ifndef _IN_ADDR_T
#define	_IN_ADDR_T
typedef	uint32_t	in_addr_t;
#endif

#ifndef _IPADDR_T
#define	_IPADDR_T
typedef uint32_t ipaddr_t;
#endif

#if !defined(_XPG4_2) || defined(_XPG6) || defined(__EXTENSIONS__)

struct in6_addr {
	union {
		/*
		 * Note: Static initalizers of "union" type assume
		 * the constant on the RHS is the type of the first member
		 * of union.
		 * To make static initializers (and efficient usage) work,
		 * the order of members exposed to user and kernel view of
		 * this data structure is different.
		 * User environment sees specified uint8_t type as first
		 * member whereas kernel sees most efficient type as
		 * first member.
		 */
#ifdef _KERNEL
		uint32_t	_S6_u32[4];	/* IPv6 address */
		uint16_t	_S6_u16[8];	/* IPv6 address */
		uint8_t		_S6_u8[16];	/* IPv6 address */
#else
		uint8_t		_S6_u8[16];	/* IPv6 address */
		uint16_t	_S6_u16[8];	/* IPv6 address */
		uint32_t	_S6_u32[4];	/* IPv6 address */
#endif
		uint32_t	__S6_align;	/* Align on 32 bit boundary */
	} _S6_un;
};
#define	s6_addr		_S6_un._S6_u8

#ifdef _KERNEL
#define	s6_addr8	_S6_un._S6_u8
#define	s6_addr16	_S6_un._S6_u16
#define	s6_addr32	_S6_un._S6_u32
#endif

typedef struct in6_addr in6_addr_t;

#endif /* !defined(_XPG4_2) || defined(_XPG6) || defined(__EXTENSIONS__) */

#ifndef _SA_FAMILY_T
#define	_SA_FAMILY_T
typedef	uint16_t	sa_family_t;
#endif

/*
 * Protocols
 *
 * Some of these constant names are copied for the DTrace IP provider in
 * usr/src/lib/libdtrace/common/{ip.d.in, ip.sed.in}, which should be kept
 * in sync.
 */
#define	IPPROTO_IP		0		/* dummy for IP */
#define	IPPROTO_HOPOPTS		0		/* Hop by hop header for IPv6 */
#define	IPPROTO_ICMP		1		/* control message protocol */
#define	IPPROTO_IGMP		2		/* group control protocol */
#define	IPPROTO_GGP		3		/* gateway^2 (deprecated) */
#define	IPPROTO_ENCAP		4		/* IP in IP encapsulation */
#define	IPPROTO_TCP		6		/* tcp */
#define	IPPROTO_EGP		8		/* exterior gateway protocol */
#define	IPPROTO_PUP		12		/* pup */
#define	IPPROTO_UDP		17		/* user datagram protocol */
#define	IPPROTO_IDP		22		/* xns idp */
#define	IPPROTO_IPV6		41		/* IPv6 encapsulated in IP */
#define	IPPROTO_ROUTING		43		/* Routing header for IPv6 */
#define	IPPROTO_FRAGMENT	44		/* Fragment header for IPv6 */
#define	IPPROTO_RSVP		46		/* rsvp */
#define	IPPROTO_ESP		50		/* IPsec Encap. Sec. Payload */
#define	IPPROTO_AH		51		/* IPsec Authentication Hdr. */
#define	IPPROTO_ICMPV6		58		/* ICMP for IPv6 */
#define	IPPROTO_NONE		59		/* No next header for IPv6 */
#define	IPPROTO_DSTOPTS		60		/* Destination options */
#define	IPPROTO_HELLO		63		/* "hello" routing protocol */
#define	IPPROTO_ND		77		/* UNOFFICIAL net disk proto */
#define	IPPROTO_EON		80		/* ISO clnp */
#define	IPPROTO_OSPF		89		/* OSPF */
#define	IPPROTO_PIM		103		/* PIM routing protocol */
#define	IPPROTO_SCTP		132		/* Stream Control */
						/* Transmission Protocol */

#define	IPPROTO_RAW		255		/* raw IP packet */
#define	IPPROTO_MAX		256

#if !defined(_XPG4_2) || defined(__EXTENSIONS__)
#define	PROTO_SDP		257		/* Sockets Direct Protocol */
#endif /* !defined(_XPG4_2) || defined(__EXTENSIONS__) */

/*
 * Port/socket numbers: network standard functions
 *
 * Entries should exist here for each port number compiled into an ON
 * component, such as snoop.
 */
#define	IPPORT_ECHO		7
#define	IPPORT_DISCARD		9
#define	IPPORT_SYSTAT		11
#define	IPPORT_DAYTIME		13
#define	IPPORT_NETSTAT		15
#define	IPPORT_CHARGEN		19
#define	IPPORT_FTP		21
#define	IPPORT_TELNET		23
#define	IPPORT_SMTP		25
#define	IPPORT_TIMESERVER	37
#define	IPPORT_NAMESERVER	42
#define	IPPORT_WHOIS		43
#define	IPPORT_DOMAIN		53
#define	IPPORT_MDNS		5353
#define	IPPORT_MTP		57

/*
 * Port/socket numbers: host specific functions
 */
#define	IPPORT_BOOTPS		67
#define	IPPORT_BOOTPC		68
#define	IPPORT_TFTP		69
#define	IPPORT_RJE		77
#define	IPPORT_FINGER		79
#define	IPPORT_HTTP		80
#define	IPPORT_HTTP_ALT		8080
#define	IPPORT_TTYLINK		87
#define	IPPORT_SUPDUP		95
#define	IPPORT_NTP		123
#define	IPPORT_NETBIOS_NS	137
#define	IPPORT_NETBIOS_DGM	138
#define	IPPORT_NETBIOS_SSN	139
#define	IPPORT_LDAP		389
#define	IPPORT_SLP		427
#define	IPPORT_MIP		434
#define	IPPORT_SMB		445		/* a.k.a. microsoft-ds */
#define	IPPORT_VXLAN		4789

/*
 * Internet Key Exchange (IKE) ports
 */
#define	IPPORT_IKE		500
#define	IPPORT_IKE_NATT		4500

/*
 * UNIX TCP sockets
 */
#define	IPPORT_EXECSERVER	512
#define	IPPORT_LOGINSERVER	513
#define	IPPORT_CMDSERVER	514
#define	IPPORT_PRINTER		515
#define	IPPORT_EFSSERVER	520

/*
 * UNIX UDP sockets
 */
#define	IPPORT_BIFFUDP		512
#define	IPPORT_WHOSERVER	513
#define	IPPORT_SYSLOG		514
#define	IPPORT_TALK		517
#define	IPPORT_ROUTESERVER	520
#define	IPPORT_RIPNG		521

/*
 * DHCPv6 UDP ports
 */
#define	IPPORT_DHCPV6C		546
#define	IPPORT_DHCPV6S		547

#define	IPPORT_SOCKS		1080

/*
 * Ports < IPPORT_RESERVED are reserved for
 * privileged processes (e.g. root).
 * Ports > IPPORT_USERRESERVED are reserved
 * for servers, not necessarily privileged.
 */
#define	IPPORT_RESERVED		1024
#define	IPPORT_USERRESERVED	5000

#ifdef _KERNEL
#define	IPPORT_DYNAMIC_MIN	49152
#define	IPPORT_DYNAMIC_MAX	65535
#endif

/*
 * Link numbers
 */
#define	IMPLINK_IP		155
#define	IMPLINK_LOWEXPER	156
#define	IMPLINK_HIGHEXPER	158

/*
 * IPv4 Internet address
 *	This definition contains obsolete fields for compatibility
 *	with SunOS 3.x and 4.2bsd.  The presence of subnets renders
 *	divisions into fixed fields misleading at best.  New code
 *	should use only the s_addr field.
 */

#if !defined(_XPG4_2) || defined(__EXTENSIONS__)
#define	_S_un_b	S_un_b
#define	_S_un_w	S_un_w
#define	_S_addr	S_addr
#define	_S_un	S_un
#endif /* !defined(_XPG4_2) || defined(__EXTENSIONS__) */

struct in_addr {
	union {
		struct { uint8_t s_b1, s_b2, s_b3, s_b4; } _S_un_b;
		struct { uint16_t s_w1, s_w2; } _S_un_w;
#if !defined(_XPG4_2) || defined(__EXTENSIONS__)
		uint32_t _S_addr;
#else
		in_addr_t _S_addr;
#endif /* !defined(_XPG4_2) || defined(__EXTENSIONS__) */
	} _S_un;
#define	s_addr	_S_un._S_addr		/* should be used for all code */
#define	s_host	_S_un._S_un_b.s_b2	/* OBSOLETE: host on imp */
#define	s_net	_S_un._S_un_b.s_b1	/* OBSOLETE: network */
#define	s_imp	_S_un._S_un_w.s_w2	/* OBSOLETE: imp */
#define	s_impno	_S_un._S_un_b.s_b4	/* OBSOLETE: imp # */
#define	s_lh	_S_un._S_un_b.s_b3	/* OBSOLETE: logical host */
};

/*
 * Definitions of bits in internet address integers.
 * On subnets, the decomposition of addresses to host and net parts
 * is done according to subnet mask, not the masks here.
 *
 * Note that with the introduction of CIDR, IN_CLASSA, IN_CLASSB,
 * IN_CLASSC, IN_CLASSD and IN_CLASSE macros have become "de-facto
 * obsolete". IN_MULTICAST macro should be used to test if a address
 * is a multicast address.
 */
#define	IN_CLASSA(i)		(((i) & 0x80000000U) == 0)
#define	IN_CLASSA_NET		0xff000000U
#define	IN_CLASSA_NSHIFT	24
#define	IN_CLASSA_HOST		0x00ffffffU
#define	IN_CLASSA_MAX		128

#define	IN_CLASSB(i)		(((i) & 0xc0000000U) == 0x80000000U)
#define	IN_CLASSB_NET		0xffff0000U
#define	IN_CLASSB_NSHIFT	16
#define	IN_CLASSB_HOST		0x0000ffffU
#define	IN_CLASSB_MAX		65536

#define	IN_CLASSC(i)		(((i) & 0xe0000000U) == 0xc0000000U)
#define	IN_CLASSC_NET		0xffffff00U
#define	IN_CLASSC_NSHIFT	8
#define	IN_CLASSC_HOST		0x000000ffU

#define	IN_CLASSD(i)		(((i) & 0xf0000000U) == 0xe0000000U)
#define	IN_CLASSD_NET		0xf0000000U	/* These aren't really  */
#define	IN_CLASSD_NSHIFT	28		/* net and host fields, but */
#define	IN_CLASSD_HOST		0x0fffffffU	/* routing needn't know */

#define	IN_CLASSE(i)		(((i) & 0xf0000000U) == 0xf0000000U)
#define	IN_CLASSE_NET		0xffffffffU

#define	IN_MULTICAST(i)		IN_CLASSD(i)

/*
 * We have removed CLASS E checks from the kernel
 * But we preserve these defines for userland in order
 * to avoid compile  breakage of some 3rd party piece of software
 */
#ifndef _KERNEL
#define	IN_EXPERIMENTAL(i)	(((i) & 0xe0000000U) == 0xe0000000U)
#define	IN_BADCLASS(i)		(((i) & 0xf0000000U) == 0xf0000000U)
#endif

#define	INADDR_ANY		0x00000000U
#define	INADDR_LOOPBACK		0x7F000001U
#define	INADDR_BROADCAST	0xffffffffU	/* must be masked */
#define	INADDR_NONE		0xffffffffU

#define	INADDR_UNSPEC_GROUP	0xe0000000U	/* 224.0.0.0   */
#define	INADDR_ALLHOSTS_GROUP	0xe0000001U	/* 224.0.0.1   */
#define	INADDR_ALLRTRS_GROUP	0xe0000002U	/* 224.0.0.2   */
#define	INADDR_ALLRPTS_GROUP	0xe0000016U	/* 224.0.0.22, IGMPv3 */
#define	INADDR_MAX_LOCAL_GROUP	0xe00000ffU	/* 224.0.0.255 */

/* Scoped IPv4 prefixes (in host byte-order) */
#define	IN_AUTOCONF_NET		0xa9fe0000U	/* 169.254/16 */
#define	IN_AUTOCONF_MASK	0xffff0000U
#define	IN_PRIVATE8_NET		0x0a000000U	/* 10/8 */
#define	IN_PRIVATE8_MASK	0xff000000U
#define	IN_PRIVATE12_NET	0xac100000U	/* 172.16/12 */
#define	IN_PRIVATE12_MASK	0xfff00000U
#define	IN_PRIVATE16_NET	0xc0a80000U	/* 192.168/16 */
#define	IN_PRIVATE16_MASK	0xffff0000U

/* RFC 3927 IPv4 link local address (i in host byte-order) */
#define	IN_LINKLOCAL(i)		(((i) & IN_AUTOCONF_MASK) == IN_AUTOCONF_NET)

/* Well known 6to4 Relay Router Anycast address defined in RFC 3068 */
#if !defined(_XPG4_2) || !defined(__EXTENSIONS__)
#define	INADDR_6TO4RRANYCAST	0xc0586301U	/* 192.88.99.1 */
#endif	/* !defined(_XPG4_2) || !defined(__EXTENSIONS__) */

#define	IN_LOOPBACKNET		127			/* official! */

/*
 * Define a macro to stuff the loopback address into an Internet address
 */
#if !defined(_XPG4_2) || !defined(__EXTENSIONS__)
#define	IN_SET_LOOPBACK_ADDR(a) \
	{ (a)->sin_addr.s_addr  = htonl(INADDR_LOOPBACK); \
	(a)->sin_family = AF_INET; }
#endif /* !defined(_XPG4_2) || !defined(__EXTENSIONS__) */

/*
 * IPv4 Socket address.
 */
struct sockaddr_in {
	sa_family_t	sin_family;
	in_port_t	sin_port;
	struct	in_addr sin_addr;
#if !defined(_XPG4_2) || defined(__EXTENSIONS__)
	char		sin_zero[8];
#else
	unsigned char	sin_zero[8];
#endif /* !defined(_XPG4_2) || defined(__EXTENSIONS__) */
};

#if !defined(_XPG4_2) || defined(_XPG6) || defined(__EXTENSIONS__)
/*
 * IPv6 socket address.
 */
struct sockaddr_in6 {
	sa_family_t	sin6_family;
	in_port_t	sin6_port;
	uint32_t	sin6_flowinfo;
	struct in6_addr	sin6_addr;
	uint32_t	sin6_scope_id;  /* Depends on scope of sin6_addr */
	uint32_t	__sin6_src_id;	/* Impl. specific - UDP replies */
};

/*
 * Macros for accessing the traffic class and flow label fields from
 * sin6_flowinfo.
 * These are designed to be applied to a 32-bit value.
 */
#ifdef _BIG_ENDIAN

/* masks */
#define	IPV6_FLOWINFO_FLOWLABEL			0x000fffffU
#define	IPV6_FLOWINFO_TCLASS			0x0ff00000U

#else /* _BIG_ENDIAN */

/* masks */
#define	IPV6_FLOWINFO_FLOWLABEL			0xffff0f00U
#define	IPV6_FLOWINFO_TCLASS			0x0000f00fU

#endif	/* _BIG_ENDIAN */

/*
 * Note: Macros IN6ADDR_ANY_INIT and IN6ADDR_LOOPBACK_INIT are for
 * use as RHS of Static initializers of "struct in6_addr" (or in6_addr_t)
 * only. They need to be different for User/Kernel versions because union
 * component data structure is defined differently (it is identical at
 * binary representation level).
 *
 * const struct in6_addr IN6ADDR_ANY_INIT;
 * const struct in6_addr IN6ADDR_LOOPBACK_INIT;
 */


#ifdef _KERNEL
#define	IN6ADDR_ANY_INIT		{ 0, 0, 0, 0 }

#ifdef _BIG_ENDIAN
#define	IN6ADDR_LOOPBACK_INIT		{ 0, 0, 0, 0x00000001U }
#else /* _BIG_ENDIAN */
#define	IN6ADDR_LOOPBACK_INIT		{ 0, 0, 0, 0x01000000U }
#endif /* _BIG_ENDIAN */

#else

#define	IN6ADDR_ANY_INIT	    {	0, 0, 0, 0,	\
					0, 0, 0, 0,	\
					0, 0, 0, 0,	\
					0, 0, 0, 0 }

#define	IN6ADDR_LOOPBACK_INIT	    {	0, 0, 0, 0,	\
					0, 0, 0, 0,	\
					0, 0, 0, 0,	\
					0, 0, 0, 0x1U }
#endif /* _KERNEL */

/*
 * RFC 2553 specifies the following macros. Their type is defined
 * as "int" in the RFC but they only have boolean significance
 * (zero or non-zero). For the purposes of our comment notation,
 * we assume a hypothetical type "bool" defined as follows to
 * write the prototypes assumed for macros in our comments better.
 *
 * typedef int bool;
 */

/*
 * IN6 macros used to test for special IPv6 addresses
 * (Mostly from spec)
 *
 * bool  IN6_IS_ADDR_UNSPECIFIED (const struct in6_addr *);
 * bool  IN6_IS_ADDR_LOOPBACK    (const struct in6_addr *);
 * bool  IN6_IS_ADDR_MULTICAST   (const struct in6_addr *);
 * bool  IN6_IS_ADDR_LINKLOCAL   (const struct in6_addr *);
 * bool  IN6_IS_ADDR_SITELOCAL   (const struct in6_addr *);
 * bool  IN6_IS_ADDR_V4MAPPED    (const struct in6_addr *);
 * bool  IN6_IS_ADDR_V4MAPPED_ANY(const struct in6_addr *); -- Not from RFC2553
 * bool  IN6_IS_ADDR_V4COMPAT    (const struct in6_addr *);
 * bool  IN6_IS_ADDR_MC_RESERVED (const struct in6_addr *); -- Not from RFC2553
 * bool  IN6_IS_ADDR_MC_NODELOCAL(const struct in6_addr *);
 * bool  IN6_IS_ADDR_MC_LINKLOCAL(const struct in6_addr *);
 * bool  IN6_IS_ADDR_MC_SITELOCAL(const struct in6_addr *);
 * bool  IN6_IS_ADDR_MC_ORGLOCAL (const struct in6_addr *);
 * bool  IN6_IS_ADDR_MC_GLOBAL   (const struct in6_addr *);
 * bool  IN6_IS_ADDR_6TO4	 (const struct in6_addr *); -- Not from RFC2553
 * bool  IN6_ARE_6TO4_PREFIX_EQUAL(const struct in6_addr *,
 *	     const struct in6_addr *);			    -- Not from RFC2553
 * bool  IN6_IS_ADDR_LINKSCOPE	 (const struct in6addr  *); -- Not from RFC2553
 */

#define	IN6_IS_ADDR_UNSPECIFIED(addr) \
	(((addr)->_S6_un._S6_u32[3] == 0) && \
	((addr)->_S6_un._S6_u32[2] == 0) && \
	((addr)->_S6_un._S6_u32[1] == 0) && \
	((addr)->_S6_un._S6_u32[0] == 0))

#ifdef _BIG_ENDIAN
#define	IN6_IS_ADDR_LOOPBACK(addr) \
	(((addr)->_S6_un._S6_u32[3] == 0x00000001) && \
	((addr)->_S6_un._S6_u32[2] == 0) && \
	((addr)->_S6_un._S6_u32[1] == 0) && \
	((addr)->_S6_un._S6_u32[0] == 0))
#else /* _BIG_ENDIAN */
#define	IN6_IS_ADDR_LOOPBACK(addr) \
	(((addr)->_S6_un._S6_u32[3] == 0x01000000) && \
	((addr)->_S6_un._S6_u32[2] == 0) && \
	((addr)->_S6_un._S6_u32[1] == 0) && \
	((addr)->_S6_un._S6_u32[0] == 0))
#endif /* _BIG_ENDIAN */

#ifdef _BIG_ENDIAN
#define	IN6_IS_ADDR_MULTICAST(addr) \
	(((addr)->_S6_un._S6_u32[0] & 0xff000000) == 0xff000000)
#else /* _BIG_ENDIAN */
#define	IN6_IS_ADDR_MULTICAST(addr) \
	(((addr)->_S6_un._S6_u32[0] & 0x000000ff) == 0x000000ff)
#endif /* _BIG_ENDIAN */

#ifdef _BIG_ENDIAN
#define	IN6_IS_ADDR_LINKLOCAL(addr) \
	(((addr)->_S6_un._S6_u32[0] & 0xffc00000) == 0xfe800000)
#else /* _BIG_ENDIAN */
#define	IN6_IS_ADDR_LINKLOCAL(addr) \
	(((addr)->_S6_un._S6_u32[0] & 0x0000c0ff) == 0x000080fe)
#endif /* _BIG_ENDIAN */

#ifdef _BIG_ENDIAN
#define	IN6_IS_ADDR_SITELOCAL(addr) \
	(((addr)->_S6_un._S6_u32[0] & 0xffc00000) == 0xfec00000)
#else /* _BIG_ENDIAN */
#define	IN6_IS_ADDR_SITELOCAL(addr) \
	(((addr)->_S6_un._S6_u32[0] & 0x0000c0ff) == 0x0000c0fe)
#endif /* _BIG_ENDIAN */

#ifdef _BIG_ENDIAN
#define	IN6_IS_ADDR_V4MAPPED(addr) \
	(((addr)->_S6_un._S6_u32[2] == 0x0000ffff) && \
	((addr)->_S6_un._S6_u32[1] == 0) && \
	((addr)->_S6_un._S6_u32[0] == 0))
#else  /* _BIG_ENDIAN */
#define	IN6_IS_ADDR_V4MAPPED(addr) \
	(((addr)->_S6_un._S6_u32[2] == 0xffff0000U) && \
	((addr)->_S6_un._S6_u32[1] == 0) && \
	((addr)->_S6_un._S6_u32[0] == 0))
#endif /* _BIG_ENDIAN */

/*
 * IN6_IS_ADDR_V4MAPPED - A IPv4 mapped INADDR_ANY
 * Note: This macro is currently NOT defined in RFC2553 specification
 * and not a standard macro that portable applications should use.
 */
#ifdef _BIG_ENDIAN
#define	IN6_IS_ADDR_V4MAPPED_ANY(addr) \
	(((addr)->_S6_un._S6_u32[3] == 0) && \
	((addr)->_S6_un._S6_u32[2] == 0x0000ffff) && \
	((addr)->_S6_un._S6_u32[1] == 0) && \
	((addr)->_S6_un._S6_u32[0] == 0))
#else  /* _BIG_ENDIAN */
#define	IN6_IS_ADDR_V4MAPPED_ANY(addr) \
	(((addr)->_S6_un._S6_u32[3] == 0) && \
	((addr)->_S6_un._S6_u32[2] == 0xffff0000U) && \
	((addr)->_S6_un._S6_u32[1] == 0) && \
	((addr)->_S6_un._S6_u32[0] == 0))
#endif /* _BIG_ENDIAN */

/* Exclude loopback and unspecified address */
#ifdef _BIG_ENDIAN
#define	IN6_IS_ADDR_V4COMPAT(addr) \
	(((addr)->_S6_un._S6_u32[2] == 0) && \
	((addr)->_S6_un._S6_u32[1] == 0) && \
	((addr)->_S6_un._S6_u32[0] == 0) && \
	!((addr)->_S6_un._S6_u32[3] == 0) && \
	!((addr)->_S6_un._S6_u32[3] == 0x00000001))

#else /* _BIG_ENDIAN */
#define	IN6_IS_ADDR_V4COMPAT(addr) \
	(((addr)->_S6_un._S6_u32[2] == 0) && \
	((addr)->_S6_un._S6_u32[1] == 0) && \
	((addr)->_S6_un._S6_u32[0] == 0) && \
	!((addr)->_S6_un._S6_u32[3] == 0) && \
	!((addr)->_S6_un._S6_u32[3] == 0x01000000))
#endif /* _BIG_ENDIAN */

/*
 * Note:
 * IN6_IS_ADDR_MC_RESERVED macro is currently NOT defined in RFC2553
 * specification and not a standard macro that portable applications
 * should use.
 */
#ifdef _BIG_ENDIAN
#define	IN6_IS_ADDR_MC_RESERVED(addr) \
	(((addr)->_S6_un._S6_u32[0] & 0xff0f0000) == 0xff000000)

#else  /* _BIG_ENDIAN */
#define	IN6_IS_ADDR_MC_RESERVED(addr) \
	(((addr)->_S6_un._S6_u32[0] & 0x00000fff) == 0x000000ff)
#endif /* _BIG_ENDIAN */

#ifdef _BIG_ENDIAN
#define	IN6_IS_ADDR_MC_NODELOCAL(addr) \
	(((addr)->_S6_un._S6_u32[0] & 0xff0f0000) == 0xff010000)
#else  /* _BIG_ENDIAN */
#define	IN6_IS_ADDR_MC_NODELOCAL(addr) \
	(((addr)->_S6_un._S6_u32[0] & 0x00000fff) == 0x000001ff)
#endif /* _BIG_ENDIAN */

#ifdef _BIG_ENDIAN
#define	IN6_IS_ADDR_MC_LINKLOCAL(addr) \
	(((addr)->_S6_un._S6_u32[0] & 0xff0f0000) == 0xff020000)
#else  /* _BIG_ENDIAN */
#define	IN6_IS_ADDR_MC_LINKLOCAL(addr) \
	(((addr)->_S6_un._S6_u32[0] & 0x00000fff) == 0x000002ff)
#endif /* _BIG_ENDIAN */

#ifdef _BIG_ENDIAN
#define	IN6_IS_ADDR_MC_SITELOCAL(addr) \
	(((addr)->_S6_un._S6_u32[0] & 0xff0f0000) == 0xff050000)
#else  /* _BIG_ENDIAN */
#define	IN6_IS_ADDR_MC_SITELOCAL(addr) \
	(((addr)->_S6_un._S6_u32[0] & 0x00000fff) == 0x000005ff)
#endif /* _BIG_ENDIAN */

#ifdef _BIG_ENDIAN
#define	IN6_IS_ADDR_MC_ORGLOCAL(addr) \
	(((addr)->_S6_un._S6_u32[0] & 0xff0f0000) == 0xff080000)
#else  /* _BIG_ENDIAN */
#define	IN6_IS_ADDR_MC_ORGLOCAL(addr) \
	(((addr)->_S6_un._S6_u32[0] & 0x00000fff) == 0x000008ff)
#endif /* _BIG_ENDIAN */

#ifdef _BIG_ENDIAN
#define	IN6_IS_ADDR_MC_GLOBAL(addr) \
	(((addr)->_S6_un._S6_u32[0] & 0xff0f0000) == 0xff0e0000)
#else /* _BIG_ENDIAN */
#define	IN6_IS_ADDR_MC_GLOBAL(addr) \
	(((addr)->_S6_un._S6_u32[0] & 0x00000fff) == 0x00000eff)
#endif /* _BIG_ENDIAN */

/*
 * The IN6_IS_ADDR_MC_SOLICITEDNODE macro is not defined in any standard or
 * RFC, and shouldn't be used by portable applications.  It is used to see
 * if an address is a solicited-node multicast address, which is prefixed
 * with ff02:0:0:0:0:1:ff00::/104.
 */
#ifdef _BIG_ENDIAN
#define	IN6_IS_ADDR_MC_SOLICITEDNODE(addr)			\
	(((addr)->_S6_un._S6_u32[0] == 0xff020000) &&		\
	((addr)->_S6_un._S6_u32[1] == 0x00000000) &&		\
	((addr)->_S6_un._S6_u32[2] == 0x00000001) &&		\
	(((addr)->_S6_un._S6_u32[3] & 0xff000000) == 0xff000000))
#else
#define	IN6_IS_ADDR_MC_SOLICITEDNODE(addr)			\
	(((addr)->_S6_un._S6_u32[0] == 0x000002ff) &&		\
	((addr)->_S6_un._S6_u32[1] == 0x00000000) &&		\
	((addr)->_S6_un._S6_u32[2] == 0x01000000) &&		\
	(((addr)->_S6_un._S6_u32[3] & 0x000000ff) == 0x000000ff))
#endif

/*
 * Macros to a) test for 6to4 IPv6 address, and b) to test if two
 * 6to4 addresses have the same /48 prefix, and, hence, are from the
 * same 6to4 site.
 */

#ifdef _BIG_ENDIAN
#define	IN6_IS_ADDR_6TO4(addr) \
	(((addr)->_S6_un._S6_u32[0] & 0xffff0000) == 0x20020000)
#else /* _BIG_ENDIAN */
#define	IN6_IS_ADDR_6TO4(addr) \
	(((addr)->_S6_un._S6_u32[0] & 0x0000ffff) == 0x00000220)
#endif /* _BIG_ENDIAN */

#define	IN6_ARE_6TO4_PREFIX_EQUAL(addr1, addr2) \
	(((addr1)->_S6_un._S6_u32[0] == (addr2)->_S6_un._S6_u32[0]) && \
	((addr1)->_S6_un._S6_u8[4] == (addr2)->_S6_un._S6_u8[4]) && \
	((addr1)->_S6_un._S6_u8[5] == (addr2)->_S6_un._S6_u8[5]))

/*
 * IN6_IS_ADDR_LINKSCOPE
 * Identifies an address as being either link-local, link-local multicast or
 * node-local multicast.  All types of addresses are considered to be unique
 * within the scope of a given link.
 */
#define	IN6_IS_ADDR_LINKSCOPE(addr) \
	(IN6_IS_ADDR_LINKLOCAL(addr) || IN6_IS_ADDR_MC_LINKLOCAL(addr) || \
	IN6_IS_ADDR_MC_NODELOCAL(addr))

/*
 * Useful utility macros for operations with IPv6 addresses
 * Note: These macros are NOT defined in the RFC2553 or any other
 * standard specification and are not standard macros that portable
 * applications should use.
 */

/*
 * IN6_V4MAPPED_TO_INADDR
 * IN6_V4MAPPED_TO_IPADDR
 *	Assign a IPv4-Mapped IPv6 address to an IPv4 address.
 *	Note: These macros are NOT defined in RFC2553 or any other standard
 *	specification and are not macros that portable applications should
 *	use.
 *
 * void IN6_V4MAPPED_TO_INADDR(const in6_addr_t *v6, struct in_addr *v4);
 * void IN6_V4MAPPED_TO_IPADDR(const in6_addr_t *v6, ipaddr_t v4);
 *
 */
#define	IN6_V4MAPPED_TO_INADDR(v6, v4) \
	((v4)->s_addr = (v6)->_S6_un._S6_u32[3])
#define	IN6_V4MAPPED_TO_IPADDR(v6, v4) \
	((v4) = (v6)->_S6_un._S6_u32[3])

/*
 * IN6_INADDR_TO_V4MAPPED
 * IN6_IPADDR_TO_V4MAPPED
 *	Assign a IPv4 address address to an IPv6 address as a IPv4-mapped
 *	address.
 *	Note: These macros are NOT defined in RFC2553 or any other standard
 *	specification and are not macros that portable applications should
 *	use.
 *
 * void IN6_INADDR_TO_V4MAPPED(const struct in_addr *v4, in6_addr_t *v6);
 * void IN6_IPADDR_TO_V4MAPPED(const ipaddr_t v4, in6_addr_t *v6);
 *
 */
#ifdef _BIG_ENDIAN
#define	IN6_INADDR_TO_V4MAPPED(v4, v6) \
	((v6)->_S6_un._S6_u32[3] = (v4)->s_addr, \
	(v6)->_S6_un._S6_u32[2] = 0x0000ffff, \
	(v6)->_S6_un._S6_u32[1] = 0, \
	(v6)->_S6_un._S6_u32[0] = 0)
#define	IN6_IPADDR_TO_V4MAPPED(v4, v6) \
	((v6)->_S6_un._S6_u32[3] = (v4), \
	(v6)->_S6_un._S6_u32[2] = 0x0000ffff, \
	(v6)->_S6_un._S6_u32[1] = 0, \
	(v6)->_S6_un._S6_u32[0] = 0)
#else /* _BIG_ENDIAN */
#define	IN6_INADDR_TO_V4MAPPED(v4, v6) \
	((v6)->_S6_un._S6_u32[3] = (v4)->s_addr, \
	(v6)->_S6_un._S6_u32[2] = 0xffff0000U, \
	(v6)->_S6_un._S6_u32[1] = 0, \
	(v6)->_S6_un._S6_u32[0] = 0)
#define	IN6_IPADDR_TO_V4MAPPED(v4, v6) \
	((v6)->_S6_un._S6_u32[3] = (v4), \
	(v6)->_S6_un._S6_u32[2] = 0xffff0000U, \
	(v6)->_S6_un._S6_u32[1] = 0, \
	(v6)->_S6_un._S6_u32[0] = 0)
#endif /* _BIG_ENDIAN */

/*
 * IN6_6TO4_TO_V4ADDR
 *	Extract the embedded IPv4 address from the prefix to a 6to4 IPv6
 *      address.
 *	Note: This macro is NOT defined in RFC2553 or any other standard
 *	specification and is not a macro that portable applications should
 *	use.
 *	Note: we don't use the IPADDR form of the macro because we need
 *	to do a bytewise copy; the V4ADDR in the 6to4 address is not
 *	32-bit aligned.
 *
 * void IN6_6TO4_TO_V4ADDR(const in6_addr_t *v6, struct in_addr *v4);
 *
 */
#define	IN6_6TO4_TO_V4ADDR(v6, v4) \
	((v4)->_S_un._S_un_b.s_b1 = (v6)->_S6_un._S6_u8[2], \
	(v4)->_S_un._S_un_b.s_b2 = (v6)->_S6_un._S6_u8[3],  \
	(v4)->_S_un._S_un_b.s_b3 = (v6)->_S6_un._S6_u8[4],  \
	(v4)->_S_un._S_un_b.s_b4 = (v6)->_S6_un._S6_u8[5])

/*
 * IN6_V4ADDR_TO_6TO4
 *	Given an IPv4 address and an IPv6 address for output, a 6to4 address
 *	will be created from the IPv4 Address.
 *	Note:  This method for creating 6to4 addresses is not standardized
 *	outside of Solaris.  The newly created 6to4 address will be of the form
 *	2002:<V4ADDR>:<SUBNETID>::<HOSTID>, where SUBNETID will equal 0 and
 *	HOSTID will equal 1.
 *
 * void IN6_V4ADDR_TO_6TO4(const struct in_addr *v4, in6_addr_t *v6)
 *
 */
#ifdef _BIG_ENDIAN
#define	IN6_V4ADDR_TO_6TO4(v4, v6) \
	((v6)->_S6_un._S6_u8[0] = 0x20, \
	(v6)->_S6_un._S6_u8[1] = 0x02, \
	(v6)->_S6_un._S6_u8[2] = (v4)->_S_un._S_un_b.s_b1, \
	(v6)->_S6_un._S6_u8[3] = (v4)->_S_un._S_un_b.s_b2, \
	(v6)->_S6_un._S6_u8[4] = (v4)->_S_un._S_un_b.s_b3, \
	(v6)->_S6_un._S6_u8[5] = (v4)->_S_un._S_un_b.s_b4, \
	(v6)->_S6_un._S6_u8[6] = 0, \
	(v6)->_S6_un._S6_u8[7] = 0, \
	(v6)->_S6_un._S6_u32[2] = 0, \
	(v6)->_S6_un._S6_u32[3] = 0x00000001U)
#else
#define	IN6_V4ADDR_TO_6TO4(v4, v6) \
	((v6)->_S6_un._S6_u8[0] = 0x20, \
	(v6)->_S6_un._S6_u8[1] = 0x02, \
	(v6)->_S6_un._S6_u8[2] = (v4)->_S_un._S_un_b.s_b1, \
	(v6)->_S6_un._S6_u8[3] = (v4)->_S_un._S_un_b.s_b2, \
	(v6)->_S6_un._S6_u8[4] = (v4)->_S_un._S_un_b.s_b3, \
	(v6)->_S6_un._S6_u8[5] = (v4)->_S_un._S_un_b.s_b4, \
	(v6)->_S6_un._S6_u8[6] = 0, \
	(v6)->_S6_un._S6_u8[7] = 0, \
	(v6)->_S6_un._S6_u32[2] = 0, \
	(v6)->_S6_un._S6_u32[3] = 0x01000000U)
#endif /* _BIG_ENDIAN */

/*
 * IN6_ARE_ADDR_EQUAL (defined in RFC2292)
 *	 Compares if IPv6 addresses are equal.
 * Note: Compares in order of high likelyhood of a miss so we minimize
 * compares. (Current heuristic order, compare in reverse order of
 * uint32_t units)
 *
 * bool  IN6_ARE_ADDR_EQUAL(const struct in6_addr *,
 *			    const struct in6_addr *);
 */
#define	IN6_ARE_ADDR_EQUAL(addr1, addr2) \
	(((addr1)->_S6_un._S6_u32[3] == (addr2)->_S6_un._S6_u32[3]) && \
	((addr1)->_S6_un._S6_u32[2] == (addr2)->_S6_un._S6_u32[2]) && \
	((addr1)->_S6_un._S6_u32[1] == (addr2)->_S6_un._S6_u32[1]) && \
	((addr1)->_S6_un._S6_u32[0] == (addr2)->_S6_un._S6_u32[0]))

/*
 * IN6_ARE_PREFIXEDADDR_EQUAL (not defined in RFCs)
 *	Compares if prefixed parts of IPv6 addresses are equal.
 *
 * uint32_t IN6_MASK_FROM_PREFIX(int, int);
 * bool     IN6_ARE_PREFIXEDADDR_EQUAL(const struct in6_addr *,
 *				       const struct in6_addr *,
 *				       int);
 */
#define	IN6_MASK_FROM_PREFIX(qoctet, prefix) \
	((((qoctet) + 1) * 32 < (prefix)) ? 0xFFFFFFFFu : \
	((((qoctet) * 32) >= (prefix)) ? 0x00000000u : \
	0xFFFFFFFFu << (((qoctet) + 1) * 32 - (prefix))))

#define	IN6_ARE_PREFIXEDADDR_EQUAL(addr1, addr2, prefix) \
	(((ntohl((addr1)->_S6_un._S6_u32[0]) & \
	IN6_MASK_FROM_PREFIX(0, prefix)) == \
	(ntohl((addr2)->_S6_un._S6_u32[0]) & \
	IN6_MASK_FROM_PREFIX(0, prefix))) && \
	((ntohl((addr1)->_S6_un._S6_u32[1]) & \
	IN6_MASK_FROM_PREFIX(1, prefix)) == \
	(ntohl((addr2)->_S6_un._S6_u32[1]) & \
	IN6_MASK_FROM_PREFIX(1, prefix))) && \
	((ntohl((addr1)->_S6_un._S6_u32[2]) & \
	IN6_MASK_FROM_PREFIX(2, prefix)) == \
	(ntohl((addr2)->_S6_un._S6_u32[2]) & \
	IN6_MASK_FROM_PREFIX(2, prefix))) && \
	((ntohl((addr1)->_S6_un._S6_u32[3]) & \
	IN6_MASK_FROM_PREFIX(3, prefix)) == \
	(ntohl((addr2)->_S6_un._S6_u32[3]) & \
	IN6_MASK_FROM_PREFIX(3, prefix))))

#endif /* !defined(_XPG4_2) || defined(_XPG6) || defined(__EXTENSIONS__) */


/*
 * Options for use with [gs]etsockopt at the IP level.
 *
 * Note: Some of the IP_ namespace has conflict with and
 * and is exposed through <xti.h>. (It also requires exposing
 * options not implemented). The options with potential
 * for conflicts use #ifndef guards.
 */
#ifndef IP_OPTIONS
#define	IP_OPTIONS	1	/* set/get IP per-packet options   */
#endif

#define	IP_HDRINCL	2	/* int; header is included with data (raw) */

#ifndef IP_TOS
#define	IP_TOS		3	/* int; IP type of service and precedence */
#endif

#ifndef IP_TTL
#define	IP_TTL		4	/* int; IP time to live */
#endif

#define	IP_RECVOPTS	0x5	/* int; receive all IP options w/datagram */
#define	IP_RECVRETOPTS	0x6	/* int; receive IP options for response */
#define	IP_RECVDSTADDR	0x7	/* int; receive IP dst addr w/datagram */
#define	IP_RETOPTS	0x8	/* ip_opts; set/get IP per-packet options */
#define	IP_RECVIF	0x9	/* int; receive the inbound interface index */
#define	IP_RECVSLLA	0xa	/* sockaddr_dl; get source link layer address */
#define	IP_RECVTTL	0xb	/* uint8_t; get TTL for inbound packet */
#define	IP_RECVTOS	0xc	/* uint8_t; get TOS for inbound packet */

#define	IP_MULTICAST_IF		0x10	/* set/get IP multicast interface  */
#define	IP_MULTICAST_TTL	0x11	/* set/get IP multicast timetolive */
#define	IP_MULTICAST_LOOP	0x12	/* set/get IP multicast loopback   */
#define	IP_ADD_MEMBERSHIP	0x13	/* add	an IP group membership	   */
#define	IP_DROP_MEMBERSHIP	0x14	/* drop an IP group membership	   */
#define	IP_BLOCK_SOURCE		0x15	/* block   mcast pkts from source  */
#define	IP_UNBLOCK_SOURCE	0x16	/* unblock mcast pkts from source  */
#define	IP_ADD_SOURCE_MEMBERSHIP  0x17	/* add  mcast group/source pair	   */
#define	IP_DROP_SOURCE_MEMBERSHIP 0x18	/* drop mcast group/source pair	   */
#define	IP_NEXTHOP		0x19	/* send directly to next hop	   */
/*
 * IP_PKTINFO and IP_RECVPKTINFO have same value. Size of argument passed in
 * is used to differentiate b/w the two.
 */
#define	IP_PKTINFO		0x1a	/* specify src address and/or index */
#define	IP_RECVPKTINFO		0x1a	/* recv dest/matched addr and index */
#define	IP_DONTFRAG		0x1b	/* don't fragment packets */

#if !defined(_XPG4_2) || defined(__EXTENSIONS__)
/*
 * Different preferences that can be requested from IPSEC protocols.
 */
#define	IP_SEC_OPT		0x22	/* Used to set IPSEC options */
#define	IPSEC_PREF_NEVER	0x01
#define	IPSEC_PREF_REQUIRED	0x02
#define	IPSEC_PREF_UNIQUE	0x04
/*
 * This can be used with the setsockopt() call to set per socket security
 * options. When the application uses per-socket API, we will reflect
 * the request on both outbound and inbound packets.
 */

typedef struct ipsec_req {
	uint_t		ipsr_ah_req;		/* AH request */
	uint_t		ipsr_esp_req;		/* ESP request */
	uint_t		ipsr_self_encap_req;	/* Self-Encap request */
	uint8_t		ipsr_auth_alg;		/* Auth algs for AH */
	uint8_t		ipsr_esp_alg;		/* Encr algs for ESP */
	uint8_t		ipsr_esp_auth_alg;	/* Auth algs for ESP */
} ipsec_req_t;

/*
 * MCAST_* options are protocol-independent.  The actual definitions
 * are with the v6 options below; this comment is here to note the
 * namespace usage.
 *
 * #define	MCAST_JOIN_GROUP	0x29
 * #define	MCAST_LEAVE_GROUP	0x2a
 * #define	MCAST_BLOCK_SOURCE	0x2b
 * #define	MCAST_UNBLOCK_SOURCE	0x2c
 * #define	MCAST_JOIN_SOURCE_GROUP	0x2d
 * #define	MCAST_LEAVE_SOURCE_GROUP 0x2e
 */
#endif /* !defined(_XPG4_2) || defined(__EXTENSIONS__) */

/*
 * SunOS private (potentially not portable) IP_ option names
 */
#define	IP_BOUND_IF		0x41	/* bind socket to an ifindex	   */
#define	IP_UNSPEC_SRC		0x42	/* use unspecified source address  */
#define	IP_BROADCAST_TTL	0x43	/* use specific TTL for broadcast  */
/* can be reused		0x44 */
#define	IP_DHCPINIT_IF		0x45	/* accept all unicast DHCP traffic */

/*
 * Option values and names (when !_XPG5) shared with <xti_inet.h>
 */
#ifndef IP_REUSEADDR
#define	IP_REUSEADDR		0x104
#endif

#ifndef IP_DONTROUTE
#define	IP_DONTROUTE		0x105
#endif

#ifndef IP_BROADCAST
#define	IP_BROADCAST		0x106
#endif

/*
 * The following option values are reserved by <xti_inet.h>
 *
 * T_IP_OPTIONS	0x107	 -  IP per-packet options
 * T_IP_TOS	0x108	 -  IP per packet type of service
 */

/*
 * Default value constants for multicast attributes controlled by
 * IP*_MULTICAST_LOOP and IP*_MULTICAST_{TTL,HOPS} options.
 */
#define	IP_DEFAULT_MULTICAST_TTL  1	/* normally limit m'casts to 1 hop */
#define	IP_DEFAULT_MULTICAST_LOOP 1	/* normally hear sends if a member */

#if !defined(_XPG4_2) || defined(__EXTENSIONS__)
/*
 * Argument structure for IP_ADD_MEMBERSHIP and IP_DROP_MEMBERSHIP.
 */
struct ip_mreq {
	struct in_addr	imr_multiaddr;	/* IP multicast address of group */
	struct in_addr	imr_interface;	/* local IP address of interface */
};

/*
 * Argument structure for IP_BLOCK_SOURCE, IP_UNBLOCK_SOURCE,
 * IP_ADD_SOURCE_MEMBERSHIP, and IP_DROP_SOURCE_MEMBERSHIP.
 */
struct ip_mreq_source {
	struct in_addr	imr_multiaddr;	/* IP address of group */
	struct in_addr	imr_sourceaddr;	/* IP address of source */
	struct in_addr	imr_interface;	/* IP address of interface */
};

/*
 * Argument structure for IPV6_JOIN_GROUP and IPV6_LEAVE_GROUP on
 * IPv6 addresses.
 */
struct ipv6_mreq {
	struct in6_addr	ipv6mr_multiaddr;	/* IPv6 multicast addr */
	unsigned int	ipv6mr_interface;	/* interface index */
};

/*
 * Use #pragma pack() construct to force 32-bit alignment on amd64.
 * This is needed to keep the structure size and offsets consistent
 * between a 32-bit app and the 64-bit amd64 kernel in structures
 * where 64-bit alignment would create gaps (in this case, structures
 * which have a uint32_t followed by a struct sockaddr_storage).
 */
#if _LONG_LONG_ALIGNMENT == 8 && _LONG_LONG_ALIGNMENT_32 == 4
#pragma pack(4)
#endif

/*
 * Argument structure for MCAST_JOIN_GROUP and MCAST_LEAVE_GROUP.
 */
struct group_req {
	uint32_t		gr_interface;	/* interface index */
	struct sockaddr_storage	gr_group;	/* group address */
};

/*
 * Argument structure for MCAST_BLOCK_SOURCE, MCAST_UNBLOCK_SOURCE,
 * MCAST_JOIN_SOURCE_GROUP, MCAST_LEAVE_SOURCE_GROUP.
 */
struct group_source_req {
	uint32_t		gsr_interface;	/* interface index */
	struct sockaddr_storage	gsr_group;	/* group address */
	struct sockaddr_storage	gsr_source;	/* source address */
};

/*
 * Argument for SIOC[GS]MSFILTER ioctls
 */
struct group_filter {
	uint32_t		gf_interface;	/* interface index */
	struct sockaddr_storage	gf_group;	/* multicast address */
	uint32_t		gf_fmode;	/* filter mode */
	uint32_t		gf_numsrc;	/* number of sources */
	struct sockaddr_storage	gf_slist[1];	/* source address */
};

#if _LONG_LONG_ALIGNMENT == 8 && _LONG_LONG_ALIGNMENT_32 == 4
#pragma pack()
#endif

#define	GROUP_FILTER_SIZE(numsrc) \
	(sizeof (struct group_filter) - sizeof (struct sockaddr_storage) \
	+ (numsrc) * sizeof (struct sockaddr_storage))

/*
 * Argument for SIOC[GS]IPMSFILTER ioctls (IPv4-specific)
 */
struct ip_msfilter {
	struct in_addr	imsf_multiaddr;	/* IP multicast address of group */
	struct in_addr	imsf_interface;	/* local IP address of interface */
	uint32_t	imsf_fmode;	/* filter mode */
	uint32_t	imsf_numsrc;	/* number of sources in src_list */
	struct in_addr	imsf_slist[1];	/* start of source list */
};

#define	IP_MSFILTER_SIZE(numsrc) \
	(sizeof (struct ip_msfilter) - sizeof (struct in_addr) \
	+ (numsrc) * sizeof (struct in_addr))

/*
 * Multicast source filter manipulation functions in libsocket;
 * defined in RFC 3678.
 */
int setsourcefilter(int, uint32_t, struct sockaddr *, socklen_t, uint32_t,
			uint_t, struct sockaddr_storage *);

int getsourcefilter(int, uint32_t, struct sockaddr *, socklen_t, uint32_t *,
			uint_t *, struct sockaddr_storage *);

int setipv4sourcefilter(int, struct in_addr, struct in_addr, uint32_t,
			uint32_t, struct in_addr *);

int getipv4sourcefilter(int, struct in_addr, struct in_addr, uint32_t *,
			uint32_t *, struct in_addr *);

/*
 * Definitions needed for [gs]etsourcefilter(), [gs]etipv4sourcefilter()
 */
#define	MCAST_INCLUDE	1
#define	MCAST_EXCLUDE	2

/*
 * Argument struct for IP_PKTINFO option
 */
typedef struct in_pktinfo {
	unsigned int		ipi_ifindex;	/* send/recv interface index */
	struct in_addr		ipi_spec_dst;	/* matched source address */
	struct in_addr		ipi_addr;	/* src/dst address in IP hdr */
} in_pktinfo_t;

/*
 * Argument struct for IPV6_PKTINFO option
 */
struct in6_pktinfo {
	struct in6_addr		ipi6_addr;	/* src/dst IPv6 address */
	unsigned int		ipi6_ifindex;	/* send/recv interface index */
};

/*
 * Argument struct for IPV6_MTUINFO option
 */
struct ip6_mtuinfo {
	struct sockaddr_in6	ip6m_addr; /* dst address including zone ID */
	uint32_t		ip6m_mtu;  /* path MTU in host byte order */
};

/*
 * IPv6 routing header types
 */
#define	IPV6_RTHDR_TYPE_0	0

extern socklen_t inet6_rth_space(int type, int segments);
extern void *inet6_rth_init(void *bp, socklen_t bp_len, int type, int segments);
extern int inet6_rth_add(void *bp, const struct in6_addr *addr);
extern int inet6_rth_reverse(const void *in, void *out);
extern int inet6_rth_segments(const void *bp);
extern struct in6_addr *inet6_rth_getaddr(const void *bp, int index);

extern int inet6_opt_init(void *extbuf, socklen_t extlen);
extern int inet6_opt_append(void *extbuf, socklen_t extlen, int offset,
	uint8_t type, socklen_t len, uint_t align, void **databufp);
extern int inet6_opt_finish(void *extbuf, socklen_t extlen, int offset);
extern int inet6_opt_set_val(void *databuf, int offset, void *val,
	socklen_t vallen);
extern int inet6_opt_next(void *extbuf, socklen_t extlen, int offset,
	uint8_t *typep, socklen_t *lenp, void **databufp);
extern int inet6_opt_find(void *extbufp, socklen_t extlen, int offset,
	uint8_t type, socklen_t *lenp, void **databufp);
extern int inet6_opt_get_val(void *databuf, int offset, void *val,
	socklen_t vallen);
#endif /* !defined(_XPG4_2) || defined(__EXTENSIONS__) */

/*
 * Argument structure for IP_ADD_PROXY_ADDR.
 * Note that this is an unstable, experimental interface. It may change
 * later. Don't use it unless you know what it is.
 */
typedef struct {
	struct in_addr	in_prefix_addr;
	unsigned int	in_prefix_len;
} in_prefix_t;


#if !defined(_XPG4_2) || defined(_XPG6) || defined(__EXTENSIONS__)
/*
 * IPv6 options
 */
#define	IPV6_UNICAST_HOPS	0x5	/* hop limit value for unicast */
					/* packets. */
					/* argument type: uint_t */
#define	IPV6_MULTICAST_IF	0x6	/* outgoing interface for */
					/* multicast packets. */
					/* argument type: struct in6_addr */
#define	IPV6_MULTICAST_HOPS	0x7	/* hop limit value to use for */
					/* multicast packets. */
					/* argument type: uint_t */
#define	IPV6_MULTICAST_LOOP	0x8	/* enable/disable delivery of */
					/* multicast packets on same socket. */
					/* argument type: uint_t */
#define	IPV6_JOIN_GROUP		0x9	/* join an IPv6 multicast group. */
					/* argument type: struct ipv6_mreq */
#define	IPV6_LEAVE_GROUP	0xa	/* leave an IPv6 multicast group */
					/* argument type: struct ipv6_mreq */

/*
 * Other XPG6 constants.
 */
#define	INET_ADDRSTRLEN		16	/* max len IPv4 addr in ascii dotted */
					/* decimal notation. */
#define	INET6_ADDRSTRLEN	46	/* max len of IPv6 addr in ascii */
					/* standard colon-hex notation. */

#endif /* !defined(_XPG4_2) || defined(_XPG6) || defined(__EXTENSIONS__) */

#if !defined(_XPG4_2) || defined(__EXTENSIONS__)

/*
 * IPV6_ADD_MEMBERSHIP and IPV6_DROP_MEMBERSHIP are being kept
 * for backward compatibility. They have the same meaning as IPV6_JOIN_GROUP
 * and IPV6_LEAVE_GROUP respectively.
 */
#define	IPV6_ADD_MEMBERSHIP	0x9	/* join an IPv6 multicast group. */
					/* argument type: struct ipv6_mreq */
#define	IPV6_DROP_MEMBERSHIP	0xa	/* leave an IPv6 multicast group */
					/* argument type: struct ipv6_mreq */

#define	IPV6_PKTINFO		0xb	/* addr plus interface index */
					/* arg type: "struct in6_pktingo" - */
#define	IPV6_HOPLIMIT		0xc	/* hoplimit for datagram */
#define	IPV6_NEXTHOP		0xd	/* next hop address  */
#define	IPV6_HOPOPTS		0xe	/* hop by hop options */
#define	IPV6_DSTOPTS		0xf	/* destination options - after */
					/* the routing header */
#define	IPV6_RTHDR		0x10	/* routing header  */
#define	IPV6_RTHDRDSTOPTS	0x11	/* destination options - before */
					/* the routing header */
#define	IPV6_RECVPKTINFO	0x12	/* enable/disable IPV6_PKTINFO */
#define	IPV6_RECVHOPLIMIT	0x13	/* enable/disable IPV6_HOPLIMIT */
#define	IPV6_RECVHOPOPTS	0x14	/* enable/disable IPV6_HOPOPTS */

/*
 * This options exists for backwards compatability and should no longer be
 * used.  Use IPV6_RECVDSTOPTS instead.
 */
#define	_OLD_IPV6_RECVDSTOPTS	0x15

#define	IPV6_RECVRTHDR		0x16	/* enable/disable IPV6_RTHDR */

/*
 * enable/disable IPV6_RTHDRDSTOPTS.  Now obsolete.  IPV6_RECVDSTOPTS enables
 * the receipt of both headers.
 */
#define	IPV6_RECVRTHDRDSTOPTS	0x17

#define	IPV6_CHECKSUM		0x18	/* Control checksum on raw sockets */
#define	IPV6_RECVTCLASS		0x19	/* enable/disable IPV6_TCLASS */
#define	IPV6_USE_MIN_MTU	0x20	/* send packets with minimum MTU */
#define	IPV6_DONTFRAG		0x21	/* don't fragment packets */
#define	IPV6_SEC_OPT		0x22	/* Used to set IPSEC options */
#define	IPV6_SRC_PREFERENCES	0x23	/* Control socket's src addr select */
#define	IPV6_RECVPATHMTU	0x24	/* receive PMTU info */
#define	IPV6_PATHMTU		0x25	/* get the PMTU */
#define	IPV6_TCLASS		0x26	/* traffic class */
#define	IPV6_V6ONLY		0x27	/* v6 only socket option */

/*
 * enable/disable receipt of both both IPV6_DSTOPTS headers.
 */
#define	IPV6_RECVDSTOPTS	0x28

/*
 * protocol-independent multicast membership options.
 */
#define	MCAST_JOIN_GROUP	0x29	/* join group for all sources */
#define	MCAST_LEAVE_GROUP	0x2a	/* leave group */
#define	MCAST_BLOCK_SOURCE	0x2b	/* block specified source */
#define	MCAST_UNBLOCK_SOURCE	0x2c	/* unblock specified source */
#define	MCAST_JOIN_SOURCE_GROUP	0x2d	/* join group for specified source */
#define	MCAST_LEAVE_SOURCE_GROUP 0x2e	/* leave source/group pair */

/* 32Bit field for IPV6_SRC_PREFERENCES */
#define	IPV6_PREFER_SRC_HOME		0x00000001
#define	IPV6_PREFER_SRC_COA		0x00000002
#define	IPV6_PREFER_SRC_PUBLIC		0x00000004
#define	IPV6_PREFER_SRC_TMP		0x00000008
#define	IPV6_PREFER_SRC_NONCGA		0x00000010
#define	IPV6_PREFER_SRC_CGA		0x00000020

#define	IPV6_PREFER_SRC_MIPMASK	(IPV6_PREFER_SRC_HOME | IPV6_PREFER_SRC_COA)
#define	IPV6_PREFER_SRC_MIPDEFAULT	IPV6_PREFER_SRC_HOME
#define	IPV6_PREFER_SRC_TMPMASK	(IPV6_PREFER_SRC_PUBLIC | IPV6_PREFER_SRC_TMP)
#define	IPV6_PREFER_SRC_TMPDEFAULT	IPV6_PREFER_SRC_PUBLIC
#define	IPV6_PREFER_SRC_CGAMASK	(IPV6_PREFER_SRC_NONCGA | IPV6_PREFER_SRC_CGA)
#define	IPV6_PREFER_SRC_CGADEFAULT	IPV6_PREFER_SRC_NONCGA

#define	IPV6_PREFER_SRC_MASK (IPV6_PREFER_SRC_MIPMASK |\
	IPV6_PREFER_SRC_TMPMASK | IPV6_PREFER_SRC_CGAMASK)

#define	IPV6_PREFER_SRC_DEFAULT	(IPV6_PREFER_SRC_MIPDEFAULT |\
	IPV6_PREFER_SRC_TMPDEFAULT | IPV6_PREFER_SRC_CGADEFAULT)

/*
 * SunOS private (potentially not portable) IPV6_ option names
 */
#define	IPV6_BOUND_IF		0x41	/* bind to an ifindex */
#define	IPV6_UNSPEC_SRC		0x42	/* source of packets set to */
					/* unspecified (all zeros) */

/*
 * Miscellaneous IPv6 constants.
 */
#define	IPV6_PAD1_OPT		0	/* pad byte in IPv6 extension hdrs */

#endif /* !defined(_XPG4_2) || defined(__EXTENSIONS__) */

/*
 * Extern declarations for pre-defined global const variables
 */
#if !defined(_XPG4_2) || defined(_XPG6) || defined(__EXTENSIONS__)
#ifndef _KERNEL
#ifdef __STDC__
extern const struct in6_addr in6addr_any;
extern const struct in6_addr in6addr_loopback;
#else
extern struct in6_addr in6addr_any;
extern struct in6_addr in6addr_loopback;
#endif
#endif
#endif /* !defined(_XPG4_2) || defined(_XPG6) || defined(__EXTENSIONS__) */

#ifdef	__cplusplus
}
#endif

#endif	/* _NETINET_IN_H */<|MERGE_RESOLUTION|>--- conflicted
+++ resolved
@@ -3,11 +3,8 @@
  * Use is subject to license terms.
  *
  * Copyright 2011 Nexenta Systems, Inc. All rights reserved.
-<<<<<<< HEAD
  * Copyright 2015, Joyent, Inc.
-=======
  * Copyright 2020 OmniOS Community Edition (OmniOSce) Association.
->>>>>>> 221e47fb
  */
 /*
  * Copyright (c) 1982, 1986 Regents of the University of California.
