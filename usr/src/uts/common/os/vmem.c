/*
 * CDDL HEADER START
 *
 * The contents of this file are subject to the terms of the
 * Common Development and Distribution License (the "License").
 * You may not use this file except in compliance with the License.
 *
 * You can obtain a copy of the license at usr/src/OPENSOLARIS.LICENSE
 * or http://www.opensolaris.org/os/licensing.
 * See the License for the specific language governing permissions
 * and limitations under the License.
 *
 * When distributing Covered Code, include this CDDL HEADER in each
 * file and include the License file at usr/src/OPENSOLARIS.LICENSE.
 * If applicable, add the following below this CDDL HEADER, with the
 * fields enclosed by brackets "[]" replaced with your own identifying
 * information: Portions Copyright [yyyy] [name of copyright owner]
 *
 * CDDL HEADER END
 */
/*
 * Copyright 2010 Sun Microsystems, Inc.  All rights reserved.
 * Use is subject to license terms.
 */

/*
 * Copyright (c) 2012, 2015 by Delphix. All rights reserved.
<<<<<<< HEAD
 * Copyright (c) 2017, Joyent, Inc.
=======
 * Copyright (c) 2018, Joyent, Inc.
>>>>>>> 9a67df4b
 */

/*
 * Big Theory Statement for the virtual memory allocator.
 *
 * For a more complete description of the main ideas, see:
 *
 *	Jeff Bonwick and Jonathan Adams,
 *
 *	Magazines and vmem: Extending the Slab Allocator to Many CPUs and
 *	Arbitrary Resources.
 *
 *	Proceedings of the 2001 Usenix Conference.
 *	Available as http://www.usenix.org/event/usenix01/bonwick.html
 *
 * Section 1, below, is also the primary contents of vmem(9).  If for some
 * reason you are updating this comment, you will also wish to update the
 * manual.
 *
 * 1. General Concepts
 * -------------------
 *
 * 1.1 Overview
 * ------------
 * We divide the kernel address space into a number of logically distinct
 * pieces, or *arenas*: text, data, heap, stack, and so on.  Within these
 * arenas we often subdivide further; for example, we use heap addresses
 * not only for the kernel heap (kmem_alloc() space), but also for DVMA,
 * bp_mapin(), /dev/kmem, and even some device mappings like the TOD chip.
 * The kernel address space, therefore, is most accurately described as
 * a tree of arenas in which each node of the tree *imports* some subset
 * of its parent.  The virtual memory allocator manages these arenas and
 * supports their natural hierarchical structure.
 *
 * 1.2 Arenas
 * ----------
 * An arena is nothing more than a set of integers.  These integers most
 * commonly represent virtual addresses, but in fact they can represent
 * anything at all.  For example, we could use an arena containing the
 * integers minpid through maxpid to allocate process IDs.  vmem_create()
 * and vmem_destroy() create and destroy vmem arenas.  In order to
 * differentiate between arenas used for adresses and arenas used for
 * identifiers, the VMC_IDENTIFIER flag is passed to vmem_create().  This
 * prevents identifier exhaustion from being diagnosed as general memory
 * failure.
 *
 * 1.3 Spans
 * ---------
 * We represent the integers in an arena as a collection of *spans*, or
 * contiguous ranges of integers.  For example, the kernel heap consists
 * of just one span: [kernelheap, ekernelheap).  Spans can be added to an
 * arena in two ways: explicitly, by vmem_add(), or implicitly, by
 * importing, as described in Section 1.5 below.
 *
 * 1.4 Segments
 * ------------
 * Spans are subdivided into *segments*, each of which is either allocated
 * or free.  A segment, like a span, is a contiguous range of integers.
 * Each allocated segment [addr, addr + size) represents exactly one
 * vmem_alloc(size) that returned addr.  Free segments represent the space
 * between allocated segments.  If two free segments are adjacent, we
 * coalesce them into one larger segment; that is, if segments [a, b) and
 * [b, c) are both free, we merge them into a single segment [a, c).
 * The segments within a span are linked together in increasing-address order
 * so we can easily determine whether coalescing is possible.
 *
 * Segments never cross span boundaries.  When all segments within
 * an imported span become free, we return the span to its source.
 *
 * 1.5 Imported Memory
 * -------------------
 * As mentioned in the overview, some arenas are logical subsets of
 * other arenas.  For example, kmem_va_arena (a virtual address cache
 * that satisfies most kmem_slab_create() requests) is just a subset
 * of heap_arena (the kernel heap) that provides caching for the most
 * common slab sizes.  When kmem_va_arena runs out of virtual memory,
 * it *imports* more from the heap; we say that heap_arena is the
 * *vmem source* for kmem_va_arena.  vmem_create() allows you to
 * specify any existing vmem arena as the source for your new arena.
 * Topologically, since every arena is a child of at most one source,
 * the set of all arenas forms a collection of trees.
 *
 * 1.6 Constrained Allocations
 * ---------------------------
 * Some vmem clients are quite picky about the kind of address they want.
 * For example, the DVMA code may need an address that is at a particular
 * phase with respect to some alignment (to get good cache coloring), or
 * that lies within certain limits (the addressable range of a device),
 * or that doesn't cross some boundary (a DMA counter restriction) --
 * or all of the above.  vmem_xalloc() allows the client to specify any
 * or all of these constraints.
 *
 * 1.7 The Vmem Quantum
 * --------------------
 * Every arena has a notion of 'quantum', specified at vmem_create() time,
 * that defines the arena's minimum unit of currency.  Most commonly the
 * quantum is either 1 or PAGESIZE, but any power of 2 is legal.
 * All vmem allocations are guaranteed to be quantum-aligned.
 *
 * 1.8 Quantum Caching
 * -------------------
 * A vmem arena may be so hot (frequently used) that the scalability of vmem
 * allocation is a significant concern.  We address this by allowing the most
 * common allocation sizes to be serviced by the kernel memory allocator,
 * which provides low-latency per-cpu caching.  The qcache_max argument to
 * vmem_create() specifies the largest allocation size to cache.
 *
 * 1.9 Relationship to Kernel Memory Allocator
 * -------------------------------------------
 * Every kmem cache has a vmem arena as its slab supplier.  The kernel memory
 * allocator uses vmem_alloc() and vmem_free() to create and destroy slabs.
 *
 *
 * 2. Implementation
 * -----------------
 *
 * 2.1 Segment lists and markers
 * -----------------------------
 * The segment structure (vmem_seg_t) contains two doubly-linked lists.
 *
 * The arena list (vs_anext/vs_aprev) links all segments in the arena.
 * In addition to the allocated and free segments, the arena contains
 * special marker segments at span boundaries.  Span markers simplify
 * coalescing and importing logic by making it easy to tell both when
 * we're at a span boundary (so we don't coalesce across it), and when
 * a span is completely free (its neighbors will both be span markers).
 *
 * Imported spans will have vs_import set.
 *
 * The next-of-kin list (vs_knext/vs_kprev) links segments of the same type:
 * (1) for allocated segments, vs_knext is the hash chain linkage;
 * (2) for free segments, vs_knext is the freelist linkage;
 * (3) for span marker segments, vs_knext is the next span marker.
 *
 * 2.2 Allocation hashing
 * ----------------------
 * We maintain a hash table of all allocated segments, hashed by address.
 * This allows vmem_free() to discover the target segment in constant time.
 * vmem_update() periodically resizes hash tables to keep hash chains short.
 *
 * 2.3 Freelist management
 * -----------------------
 * We maintain power-of-2 freelists for free segments, i.e. free segments
 * of size >= 2^n reside in vmp->vm_freelist[n].  To ensure constant-time
 * allocation, vmem_xalloc() looks not in the first freelist that *might*
 * satisfy the allocation, but in the first freelist that *definitely*
 * satisfies the allocation (unless VM_BESTFIT is specified, or all larger
 * freelists are empty).  For example, a 1000-byte allocation will be
 * satisfied not from the 512..1023-byte freelist, whose members *might*
 * contains a 1000-byte segment, but from a 1024-byte or larger freelist,
 * the first member of which will *definitely* satisfy the allocation.
 * This ensures that vmem_xalloc() works in constant time.
 *
 * We maintain a bit map to determine quickly which freelists are non-empty.
 * vmp->vm_freemap & (1 << n) is non-zero iff vmp->vm_freelist[n] is non-empty.
 *
 * The different freelists are linked together into one large freelist,
 * with the freelist heads serving as markers.  Freelist markers simplify
 * the maintenance of vm_freemap by making it easy to tell when we're taking
 * the last member of a freelist (both of its neighbors will be markers).
 *
 * 2.4 Vmem Locking
 * ----------------
 * For simplicity, all arena state is protected by a per-arena lock.
 * For very hot arenas, use quantum caching for scalability.
 *
 * 2.5 Vmem Population
 * -------------------
 * Any internal vmem routine that might need to allocate new segment
 * structures must prepare in advance by calling vmem_populate(), which
 * will preallocate enough vmem_seg_t's to get is through the entire
 * operation without dropping the arena lock.
 *
 * 2.6 Auditing
 * ------------
 * If KMF_AUDIT is set in kmem_flags, we audit vmem allocations as well.
 * Since virtual addresses cannot be scribbled on, there is no equivalent
 * in vmem to redzone checking, deadbeef, or other kmem debugging features.
 * Moreover, we do not audit frees because segment coalescing destroys the
 * association between an address and its segment structure.  Auditing is
 * thus intended primarily to keep track of who's consuming the arena.
 * Debugging support could certainly be extended in the future if it proves
 * necessary, but we do so much live checking via the allocation hash table
 * that even non-DEBUG systems get quite a bit of sanity checking already.
 */

#include <sys/vmem_impl.h>
#include <sys/kmem.h>
#include <sys/kstat.h>
#include <sys/param.h>
#include <sys/systm.h>
#include <sys/atomic.h>
#include <sys/bitmap.h>
#include <sys/sysmacros.h>
#include <sys/cmn_err.h>
#include <sys/debug.h>
#include <sys/panic.h>

#define	VMEM_INITIAL		10	/* early vmem arenas */
#define	VMEM_SEG_INITIAL	200	/* early segments */

/*
 * Adding a new span to an arena requires two segment structures: one to
 * represent the span, and one to represent the free segment it contains.
 */
#define	VMEM_SEGS_PER_SPAN_CREATE	2

/*
 * Allocating a piece of an existing segment requires 0-2 segment structures
 * depending on how much of the segment we're allocating.
 *
 * To allocate the entire segment, no new segment structures are needed; we
 * simply move the existing segment structure from the freelist to the
 * allocation hash table.
 *
 * To allocate a piece from the left or right end of the segment, we must
 * split the segment into two pieces (allocated part and remainder), so we
 * need one new segment structure to represent the remainder.
 *
 * To allocate from the middle of a segment, we need two new segment strucures
 * to represent the remainders on either side of the allocated part.
 */
#define	VMEM_SEGS_PER_EXACT_ALLOC	0
#define	VMEM_SEGS_PER_LEFT_ALLOC	1
#define	VMEM_SEGS_PER_RIGHT_ALLOC	1
#define	VMEM_SEGS_PER_MIDDLE_ALLOC	2

/*
 * vmem_populate() preallocates segment structures for vmem to do its work.
 * It must preallocate enough for the worst case, which is when we must import
 * a new span and then allocate from the middle of it.
 */
#define	VMEM_SEGS_PER_ALLOC_MAX		\
	(VMEM_SEGS_PER_SPAN_CREATE + VMEM_SEGS_PER_MIDDLE_ALLOC)

/*
 * The segment structures themselves are allocated from vmem_seg_arena, so
 * we have a recursion problem when vmem_seg_arena needs to populate itself.
 * We address this by working out the maximum number of segment structures
 * this act will require, and multiplying by the maximum number of threads
 * that we'll allow to do it simultaneously.
 *
 * The worst-case segment consumption to populate vmem_seg_arena is as
 * follows (depicted as a stack trace to indicate why events are occurring):
 *
 * (In order to lower the fragmentation in the heap_arena, we specify a
 * minimum import size for the vmem_metadata_arena which is the same size
 * as the kmem_va quantum cache allocations.  This causes the worst-case
 * allocation from the vmem_metadata_arena to be 3 segments.)
 *
 * vmem_alloc(vmem_seg_arena)		-> 2 segs (span create + exact alloc)
 *  segkmem_alloc(vmem_metadata_arena)
 *   vmem_alloc(vmem_metadata_arena)	-> 3 segs (span create + left alloc)
 *    vmem_alloc(heap_arena)		-> 1 seg (left alloc)
 *   page_create()
 *   hat_memload()
 *    kmem_cache_alloc()
 *     kmem_slab_create()
 *	vmem_alloc(hat_memload_arena)	-> 2 segs (span create + exact alloc)
 *	 segkmem_alloc(heap_arena)
 *	  vmem_alloc(heap_arena)	-> 1 seg (left alloc)
 *	  page_create()
 *	  hat_memload()		-> (hat layer won't recurse further)
 *
 * The worst-case consumption for each arena is 3 segment structures.
 * Of course, a 3-seg reserve could easily be blown by multiple threads.
 * Therefore, we serialize all allocations from vmem_seg_arena (which is OK
 * because they're rare).  We cannot allow a non-blocking allocation to get
 * tied up behind a blocking allocation, however, so we use separate locks
 * for VM_SLEEP and VM_NOSLEEP allocations.  Similarly, VM_PUSHPAGE allocations
 * must not block behind ordinary VM_SLEEPs.  In addition, if the system is
 * panicking then we must keep enough resources for panic_thread to do its
 * work.  Thus we have at most four threads trying to allocate from
 * vmem_seg_arena, and each thread consumes at most three segment structures,
 * so we must maintain a 12-seg reserve.
 */
#define	VMEM_POPULATE_RESERVE	12

/*
 * vmem_populate() ensures that each arena has VMEM_MINFREE seg structures
 * so that it can satisfy the worst-case allocation *and* participate in
 * worst-case allocation from vmem_seg_arena.
 */
#define	VMEM_MINFREE	(VMEM_POPULATE_RESERVE + VMEM_SEGS_PER_ALLOC_MAX)

static vmem_t vmem0[VMEM_INITIAL];
static vmem_t *vmem_populator[VMEM_INITIAL];
static uint32_t vmem_id;
static uint32_t vmem_populators;
static vmem_seg_t vmem_seg0[VMEM_SEG_INITIAL];
static vmem_seg_t *vmem_segfree;
static kmutex_t vmem_list_lock;
static kmutex_t vmem_segfree_lock;
static kmutex_t vmem_sleep_lock;
static kmutex_t vmem_nosleep_lock;
static kmutex_t vmem_pushpage_lock;
static kmutex_t vmem_panic_lock;
static vmem_t *vmem_list;
static vmem_t *vmem_metadata_arena;
static vmem_t *vmem_seg_arena;
static vmem_t *vmem_hash_arena;
static vmem_t *vmem_vmem_arena;
static long vmem_update_interval = 15;	/* vmem_update() every 15 seconds */
uint32_t vmem_mtbf;		/* mean time between failures [default: off] */
size_t vmem_seg_size = sizeof (vmem_seg_t);

static vmem_kstat_t vmem_kstat_template = {
	{ "mem_inuse",		KSTAT_DATA_UINT64 },
	{ "mem_import",		KSTAT_DATA_UINT64 },
	{ "mem_total",		KSTAT_DATA_UINT64 },
	{ "vmem_source",	KSTAT_DATA_UINT32 },
	{ "alloc",		KSTAT_DATA_UINT64 },
	{ "free",		KSTAT_DATA_UINT64 },
	{ "wait",		KSTAT_DATA_UINT64 },
	{ "fail",		KSTAT_DATA_UINT64 },
	{ "lookup",		KSTAT_DATA_UINT64 },
	{ "search",		KSTAT_DATA_UINT64 },
	{ "populate_wait",	KSTAT_DATA_UINT64 },
	{ "populate_fail",	KSTAT_DATA_UINT64 },
	{ "contains",		KSTAT_DATA_UINT64 },
	{ "contains_search",	KSTAT_DATA_UINT64 },
};

/*
 * Insert/delete from arena list (type 'a') or next-of-kin list (type 'k').
 */
#define	VMEM_INSERT(vprev, vsp, type)					\
{									\
	vmem_seg_t *vnext = (vprev)->vs_##type##next;			\
	(vsp)->vs_##type##next = (vnext);				\
	(vsp)->vs_##type##prev = (vprev);				\
	(vprev)->vs_##type##next = (vsp);				\
	(vnext)->vs_##type##prev = (vsp);				\
}

#define	VMEM_DELETE(vsp, type)						\
{									\
	vmem_seg_t *vprev = (vsp)->vs_##type##prev;			\
	vmem_seg_t *vnext = (vsp)->vs_##type##next;			\
	(vprev)->vs_##type##next = (vnext);				\
	(vnext)->vs_##type##prev = (vprev);				\
}

/*
 * Get a vmem_seg_t from the global segfree list.
 */
static vmem_seg_t *
vmem_getseg_global(void)
{
	vmem_seg_t *vsp;

	mutex_enter(&vmem_segfree_lock);
	if ((vsp = vmem_segfree) != NULL)
		vmem_segfree = vsp->vs_knext;
	mutex_exit(&vmem_segfree_lock);

	return (vsp);
}

/*
 * Put a vmem_seg_t on the global segfree list.
 */
static void
vmem_putseg_global(vmem_seg_t *vsp)
{
	mutex_enter(&vmem_segfree_lock);
	vsp->vs_knext = vmem_segfree;
	vmem_segfree = vsp;
	mutex_exit(&vmem_segfree_lock);
}

/*
 * Get a vmem_seg_t from vmp's segfree list.
 */
static vmem_seg_t *
vmem_getseg(vmem_t *vmp)
{
	vmem_seg_t *vsp;

	ASSERT(vmp->vm_nsegfree > 0);

	vsp = vmp->vm_segfree;
	vmp->vm_segfree = vsp->vs_knext;
	vmp->vm_nsegfree--;

	return (vsp);
}

/*
 * Put a vmem_seg_t on vmp's segfree list.
 */
static void
vmem_putseg(vmem_t *vmp, vmem_seg_t *vsp)
{
	vsp->vs_knext = vmp->vm_segfree;
	vmp->vm_segfree = vsp;
	vmp->vm_nsegfree++;
}

/*
 * Add vsp to the appropriate freelist.
 */
static void
vmem_freelist_insert(vmem_t *vmp, vmem_seg_t *vsp)
{
	vmem_seg_t *vprev;

	ASSERT(*VMEM_HASH(vmp, vsp->vs_start) != vsp);

	vprev = (vmem_seg_t *)&vmp->vm_freelist[highbit(VS_SIZE(vsp)) - 1];
	vsp->vs_type = VMEM_FREE;
	vmp->vm_freemap |= VS_SIZE(vprev);
	VMEM_INSERT(vprev, vsp, k);

	cv_broadcast(&vmp->vm_cv);
}

/*
 * Take vsp from the freelist.
 */
static void
vmem_freelist_delete(vmem_t *vmp, vmem_seg_t *vsp)
{
	ASSERT(*VMEM_HASH(vmp, vsp->vs_start) != vsp);
	ASSERT(vsp->vs_type == VMEM_FREE);

	if (vsp->vs_knext->vs_start == 0 && vsp->vs_kprev->vs_start == 0) {
		/*
		 * The segments on both sides of 'vsp' are freelist heads,
		 * so taking vsp leaves the freelist at vsp->vs_kprev empty.
		 */
		ASSERT(vmp->vm_freemap & VS_SIZE(vsp->vs_kprev));
		vmp->vm_freemap ^= VS_SIZE(vsp->vs_kprev);
	}
	VMEM_DELETE(vsp, k);
}

/*
 * Add vsp to the allocated-segment hash table and update kstats.
 */
static void
vmem_hash_insert(vmem_t *vmp, vmem_seg_t *vsp)
{
	vmem_seg_t **bucket;

	vsp->vs_type = VMEM_ALLOC;
	bucket = VMEM_HASH(vmp, vsp->vs_start);
	vsp->vs_knext = *bucket;
	*bucket = vsp;

	if (vmem_seg_size == sizeof (vmem_seg_t)) {
		vsp->vs_depth = (uint8_t)getpcstack(vsp->vs_stack,
		    VMEM_STACK_DEPTH);
		vsp->vs_thread = curthread;
		vsp->vs_timestamp = gethrtime();
	} else {
		vsp->vs_depth = 0;
	}

	vmp->vm_kstat.vk_alloc.value.ui64++;
	vmp->vm_kstat.vk_mem_inuse.value.ui64 += VS_SIZE(vsp);
}

/*
 * Remove vsp from the allocated-segment hash table and update kstats.
 */
static vmem_seg_t *
vmem_hash_delete(vmem_t *vmp, uintptr_t addr, size_t size)
{
	vmem_seg_t *vsp, **prev_vspp;

	prev_vspp = VMEM_HASH(vmp, addr);
	while ((vsp = *prev_vspp) != NULL) {
		if (vsp->vs_start == addr) {
			*prev_vspp = vsp->vs_knext;
			break;
		}
		vmp->vm_kstat.vk_lookup.value.ui64++;
		prev_vspp = &vsp->vs_knext;
	}

	if (vsp == NULL)
		panic("vmem_hash_delete(%p, %lx, %lu): bad free",
		    (void *)vmp, addr, size);
	if (VS_SIZE(vsp) != size)
		panic("vmem_hash_delete(%p, %lx, %lu): wrong size (expect %lu)",
		    (void *)vmp, addr, size, VS_SIZE(vsp));

	vmp->vm_kstat.vk_free.value.ui64++;
	vmp->vm_kstat.vk_mem_inuse.value.ui64 -= size;

	return (vsp);
}

/*
 * Create a segment spanning the range [start, end) and add it to the arena.
 */
static vmem_seg_t *
vmem_seg_create(vmem_t *vmp, vmem_seg_t *vprev, uintptr_t start, uintptr_t end)
{
	vmem_seg_t *newseg = vmem_getseg(vmp);

	newseg->vs_start = start;
	newseg->vs_end = end;
	newseg->vs_type = 0;
	newseg->vs_import = 0;

	VMEM_INSERT(vprev, newseg, a);

	return (newseg);
}

/*
 * Remove segment vsp from the arena.
 */
static void
vmem_seg_destroy(vmem_t *vmp, vmem_seg_t *vsp)
{
	ASSERT(vsp->vs_type != VMEM_ROTOR);
	VMEM_DELETE(vsp, a);

	vmem_putseg(vmp, vsp);
}

/*
 * Add the span [vaddr, vaddr + size) to vmp and update kstats.
 */
static vmem_seg_t *
vmem_span_create(vmem_t *vmp, void *vaddr, size_t size, uint8_t import)
{
	vmem_seg_t *newseg, *span;
	uintptr_t start = (uintptr_t)vaddr;
	uintptr_t end = start + size;

	ASSERT(MUTEX_HELD(&vmp->vm_lock));

	if ((start | end) & (vmp->vm_quantum - 1))
		panic("vmem_span_create(%p, %p, %lu): misaligned",
		    (void *)vmp, vaddr, size);

	span = vmem_seg_create(vmp, vmp->vm_seg0.vs_aprev, start, end);
	span->vs_type = VMEM_SPAN;
	span->vs_import = import;
	VMEM_INSERT(vmp->vm_seg0.vs_kprev, span, k);

	newseg = vmem_seg_create(vmp, span, start, end);
	vmem_freelist_insert(vmp, newseg);

	if (import)
		vmp->vm_kstat.vk_mem_import.value.ui64 += size;
	vmp->vm_kstat.vk_mem_total.value.ui64 += size;

	return (newseg);
}

/*
 * Remove span vsp from vmp and update kstats.
 */
static void
vmem_span_destroy(vmem_t *vmp, vmem_seg_t *vsp)
{
	vmem_seg_t *span = vsp->vs_aprev;
	size_t size = VS_SIZE(vsp);

	ASSERT(MUTEX_HELD(&vmp->vm_lock));
	ASSERT(span->vs_type == VMEM_SPAN);

	if (span->vs_import)
		vmp->vm_kstat.vk_mem_import.value.ui64 -= size;
	vmp->vm_kstat.vk_mem_total.value.ui64 -= size;

	VMEM_DELETE(span, k);

	vmem_seg_destroy(vmp, vsp);
	vmem_seg_destroy(vmp, span);
}

/*
 * Allocate the subrange [addr, addr + size) from segment vsp.
 * If there are leftovers on either side, place them on the freelist.
 * Returns a pointer to the segment representing [addr, addr + size).
 */
static vmem_seg_t *
vmem_seg_alloc(vmem_t *vmp, vmem_seg_t *vsp, uintptr_t addr, size_t size)
{
	uintptr_t vs_start = vsp->vs_start;
	uintptr_t vs_end = vsp->vs_end;
	size_t vs_size = vs_end - vs_start;
	size_t realsize = P2ROUNDUP(size, vmp->vm_quantum);
	uintptr_t addr_end = addr + realsize;

	ASSERT(P2PHASE(vs_start, vmp->vm_quantum) == 0);
	ASSERT(P2PHASE(addr, vmp->vm_quantum) == 0);
	ASSERT(vsp->vs_type == VMEM_FREE);
	ASSERT(addr >= vs_start && addr_end - 1 <= vs_end - 1);
	ASSERT(addr - 1 <= addr_end - 1);

	/*
	 * If we're allocating from the start of the segment, and the
	 * remainder will be on the same freelist, we can save quite
	 * a bit of work.
	 */
	if (P2SAMEHIGHBIT(vs_size, vs_size - realsize) && addr == vs_start) {
		ASSERT(highbit(vs_size) == highbit(vs_size - realsize));
		vsp->vs_start = addr_end;
		vsp = vmem_seg_create(vmp, vsp->vs_aprev, addr, addr + size);
		vmem_hash_insert(vmp, vsp);
		return (vsp);
	}

	vmem_freelist_delete(vmp, vsp);

	if (vs_end != addr_end)
		vmem_freelist_insert(vmp,
		    vmem_seg_create(vmp, vsp, addr_end, vs_end));

	if (vs_start != addr)
		vmem_freelist_insert(vmp,
		    vmem_seg_create(vmp, vsp->vs_aprev, vs_start, addr));

	vsp->vs_start = addr;
	vsp->vs_end = addr + size;

	vmem_hash_insert(vmp, vsp);
	return (vsp);
}

/*
 * Returns 1 if we are populating, 0 otherwise.
 * Call it if we want to prevent recursion from HAT.
 */
int
vmem_is_populator()
{
	return (mutex_owner(&vmem_sleep_lock) == curthread ||
	    mutex_owner(&vmem_nosleep_lock) == curthread ||
	    mutex_owner(&vmem_pushpage_lock) == curthread ||
	    mutex_owner(&vmem_panic_lock) == curthread);
}

/*
 * Populate vmp's segfree list with VMEM_MINFREE vmem_seg_t structures.
 */
static int
vmem_populate(vmem_t *vmp, int vmflag)
{
	char *p;
	vmem_seg_t *vsp;
	ssize_t nseg;
	size_t size;
	kmutex_t *lp;
	int i;

	while (vmp->vm_nsegfree < VMEM_MINFREE &&
	    (vsp = vmem_getseg_global()) != NULL)
		vmem_putseg(vmp, vsp);

	if (vmp->vm_nsegfree >= VMEM_MINFREE)
		return (1);

	/*
	 * If we're already populating, tap the reserve.
	 */
	if (vmem_is_populator()) {
		ASSERT(vmp->vm_cflags & VMC_POPULATOR);
		return (1);
	}

	mutex_exit(&vmp->vm_lock);

	if (panic_thread == curthread)
		lp = &vmem_panic_lock;
	else if (vmflag & VM_NOSLEEP)
		lp = &vmem_nosleep_lock;
	else if (vmflag & VM_PUSHPAGE)
		lp = &vmem_pushpage_lock;
	else
		lp = &vmem_sleep_lock;

	mutex_enter(lp);

	nseg = VMEM_MINFREE + vmem_populators * VMEM_POPULATE_RESERVE;
	size = P2ROUNDUP(nseg * vmem_seg_size, vmem_seg_arena->vm_quantum);
	nseg = size / vmem_seg_size;

	/*
	 * The following vmem_alloc() may need to populate vmem_seg_arena
	 * and all the things it imports from.  When doing so, it will tap
	 * each arena's reserve to prevent recursion (see the block comment
	 * above the definition of VMEM_POPULATE_RESERVE).
	 */
	p = vmem_alloc(vmem_seg_arena, size, vmflag & VM_KMFLAGS);
	if (p == NULL) {
		mutex_exit(lp);
		mutex_enter(&vmp->vm_lock);
		vmp->vm_kstat.vk_populate_fail.value.ui64++;
		return (0);
	}

	/*
	 * Restock the arenas that may have been depleted during population.
	 */
	for (i = 0; i < vmem_populators; i++) {
		mutex_enter(&vmem_populator[i]->vm_lock);
		while (vmem_populator[i]->vm_nsegfree < VMEM_POPULATE_RESERVE)
			vmem_putseg(vmem_populator[i],
			    (vmem_seg_t *)(p + --nseg * vmem_seg_size));
		mutex_exit(&vmem_populator[i]->vm_lock);
	}

	mutex_exit(lp);
	mutex_enter(&vmp->vm_lock);

	/*
	 * Now take our own segments.
	 */
	ASSERT(nseg >= VMEM_MINFREE);
	while (vmp->vm_nsegfree < VMEM_MINFREE)
		vmem_putseg(vmp, (vmem_seg_t *)(p + --nseg * vmem_seg_size));

	/*
	 * Give the remainder to charity.
	 */
	while (nseg > 0)
		vmem_putseg_global((vmem_seg_t *)(p + --nseg * vmem_seg_size));

	return (1);
}

/*
 * Advance a walker from its previous position to 'afterme'.
 * Note: may drop and reacquire vmp->vm_lock.
 */
static void
vmem_advance(vmem_t *vmp, vmem_seg_t *walker, vmem_seg_t *afterme)
{
	vmem_seg_t *vprev = walker->vs_aprev;
	vmem_seg_t *vnext = walker->vs_anext;
	vmem_seg_t *vsp = NULL;

	VMEM_DELETE(walker, a);

	if (afterme != NULL)
		VMEM_INSERT(afterme, walker, a);

	/*
	 * The walker segment's presence may have prevented its neighbors
	 * from coalescing.  If so, coalesce them now.
	 */
	if (vprev->vs_type == VMEM_FREE) {
		if (vnext->vs_type == VMEM_FREE) {
			ASSERT(vprev->vs_end == vnext->vs_start);
			vmem_freelist_delete(vmp, vnext);
			vmem_freelist_delete(vmp, vprev);
			vprev->vs_end = vnext->vs_end;
			vmem_freelist_insert(vmp, vprev);
			vmem_seg_destroy(vmp, vnext);
		}
		vsp = vprev;
	} else if (vnext->vs_type == VMEM_FREE) {
		vsp = vnext;
	}

	/*
	 * vsp could represent a complete imported span,
	 * in which case we must return it to the source.
	 */
	if (vsp != NULL && vsp->vs_aprev->vs_import &&
	    vmp->vm_source_free != NULL &&
	    vsp->vs_aprev->vs_type == VMEM_SPAN &&
	    vsp->vs_anext->vs_type == VMEM_SPAN) {
		void *vaddr = (void *)vsp->vs_start;
		size_t size = VS_SIZE(vsp);
		ASSERT(size == VS_SIZE(vsp->vs_aprev));
		vmem_freelist_delete(vmp, vsp);
		vmem_span_destroy(vmp, vsp);
		mutex_exit(&vmp->vm_lock);
		vmp->vm_source_free(vmp->vm_source, vaddr, size);
		mutex_enter(&vmp->vm_lock);
	}
}

/*
 * VM_NEXTFIT allocations deliberately cycle through all virtual addresses
 * in an arena, so that we avoid reusing addresses for as long as possible.
 * This helps to catch used-after-freed bugs.  It's also the perfect policy
 * for allocating things like process IDs, where we want to cycle through
 * all values in order.
 */
static void *
vmem_nextfit_alloc(vmem_t *vmp, size_t size, int vmflag)
{
	vmem_seg_t *vsp, *rotor;
	uintptr_t addr;
	size_t realsize = P2ROUNDUP(size, vmp->vm_quantum);
	size_t vs_size;

	mutex_enter(&vmp->vm_lock);

	if (vmp->vm_nsegfree < VMEM_MINFREE && !vmem_populate(vmp, vmflag)) {
		mutex_exit(&vmp->vm_lock);
		return (NULL);
	}

	/*
	 * The common case is that the segment right after the rotor is free,
	 * and large enough that extracting 'size' bytes won't change which
	 * freelist it's on.  In this case we can avoid a *lot* of work.
	 * Instead of the normal vmem_seg_alloc(), we just advance the start
	 * address of the victim segment.  Instead of moving the rotor, we
	 * create the new segment structure *behind the rotor*, which has
	 * the same effect.  And finally, we know we don't have to coalesce
	 * the rotor's neighbors because the new segment lies between them.
	 */
	rotor = &vmp->vm_rotor;
	vsp = rotor->vs_anext;
	if (vsp->vs_type == VMEM_FREE && (vs_size = VS_SIZE(vsp)) > realsize &&
	    P2SAMEHIGHBIT(vs_size, vs_size - realsize)) {
		ASSERT(highbit(vs_size) == highbit(vs_size - realsize));
		addr = vsp->vs_start;
		vsp->vs_start = addr + realsize;
		vmem_hash_insert(vmp,
		    vmem_seg_create(vmp, rotor->vs_aprev, addr, addr + size));
		mutex_exit(&vmp->vm_lock);
		return ((void *)addr);
	}

	/*
	 * Starting at the rotor, look for a segment large enough to
	 * satisfy the allocation.
	 */
	for (;;) {
		vmp->vm_kstat.vk_search.value.ui64++;
		if (vsp->vs_type == VMEM_FREE && VS_SIZE(vsp) >= size)
			break;
		vsp = vsp->vs_anext;
		if (vsp == rotor) {
			/*
			 * We've come full circle.  One possibility is that the
			 * there's actually enough space, but the rotor itself
			 * is preventing the allocation from succeeding because
			 * it's sitting between two free segments.  Therefore,
			 * we advance the rotor and see if that liberates a
			 * suitable segment.
			 */
			vmem_advance(vmp, rotor, rotor->vs_anext);
			vsp = rotor->vs_aprev;
			if (vsp->vs_type == VMEM_FREE && VS_SIZE(vsp) >= size)
				break;
			/*
			 * If there's a lower arena we can import from, or it's
			 * a VM_NOSLEEP allocation, let vmem_xalloc() handle it.
			 * Otherwise, wait until another thread frees something.
			 */
			if (vmp->vm_source_alloc != NULL ||
			    (vmflag & VM_NOSLEEP)) {
				mutex_exit(&vmp->vm_lock);
				return (vmem_xalloc(vmp, size, vmp->vm_quantum,
				    0, 0, NULL, NULL, vmflag & VM_KMFLAGS));
			}
			vmp->vm_kstat.vk_wait.value.ui64++;
			cv_wait(&vmp->vm_cv, &vmp->vm_lock);
			vsp = rotor->vs_anext;
		}
	}

	/*
	 * We found a segment.  Extract enough space to satisfy the allocation.
	 */
	addr = vsp->vs_start;
	vsp = vmem_seg_alloc(vmp, vsp, addr, size);
	ASSERT(vsp->vs_type == VMEM_ALLOC &&
	    vsp->vs_start == addr && vsp->vs_end == addr + size);

	/*
	 * Advance the rotor to right after the newly-allocated segment.
	 * That's where the next VM_NEXTFIT allocation will begin searching.
	 */
	vmem_advance(vmp, rotor, vsp);
	mutex_exit(&vmp->vm_lock);
	return ((void *)addr);
}

/*
 * Checks if vmp is guaranteed to have a size-byte buffer somewhere on its
 * freelist.  If size is not a power-of-2, it can return a false-negative.
 *
 * Used to decide if a newly imported span is superfluous after re-acquiring
 * the arena lock.
 */
static int
vmem_canalloc(vmem_t *vmp, size_t size)
{
	int hb;
	int flist = 0;
	ASSERT(MUTEX_HELD(&vmp->vm_lock));

	if (ISP2(size))
		flist = lowbit(P2ALIGN(vmp->vm_freemap, size));
	else if ((hb = highbit(size)) < VMEM_FREELISTS)
		flist = lowbit(P2ALIGN(vmp->vm_freemap, 1UL << hb));

	return (flist);
}

/*
 * Allocate size bytes at offset phase from an align boundary such that the
 * resulting segment [addr, addr + size) is a subset of [minaddr, maxaddr)
 * that does not straddle a nocross-aligned boundary.
 */
void *
vmem_xalloc(vmem_t *vmp, size_t size, size_t align_arg, size_t phase,
    size_t nocross, void *minaddr, void *maxaddr, int vmflag)
{
	vmem_seg_t *vsp;
	vmem_seg_t *vbest = NULL;
	uintptr_t addr, taddr, start, end;
	uintptr_t align = (align_arg != 0) ? align_arg : vmp->vm_quantum;
	void *vaddr, *xvaddr = NULL;
	size_t xsize;
	int hb, flist, resv;
	uint32_t mtbf;

	if ((align | phase | nocross) & (vmp->vm_quantum - 1))
		panic("vmem_xalloc(%p, %lu, %lu, %lu, %lu, %p, %p, %x): "
		    "parameters not vm_quantum aligned",
		    (void *)vmp, size, align_arg, phase, nocross,
		    minaddr, maxaddr, vmflag);

	if (nocross != 0 &&
	    (align > nocross || P2ROUNDUP(phase + size, align) > nocross))
		panic("vmem_xalloc(%p, %lu, %lu, %lu, %lu, %p, %p, %x): "
		    "overconstrained allocation",
		    (void *)vmp, size, align_arg, phase, nocross,
		    minaddr, maxaddr, vmflag);

	if (phase >= align || !ISP2(align) || !ISP2(nocross))
		panic("vmem_xalloc(%p, %lu, %lu, %lu, %lu, %p, %p, %x): "
		    "parameters inconsistent or invalid",
		    (void *)vmp, size, align_arg, phase, nocross,
		    minaddr, maxaddr, vmflag);

	if ((mtbf = vmem_mtbf | vmp->vm_mtbf) != 0 && gethrtime() % mtbf == 0 &&
	    (vmflag & (VM_NOSLEEP | VM_PANIC)) == VM_NOSLEEP)
		return (NULL);

	mutex_enter(&vmp->vm_lock);
	for (;;) {
		if (vmp->vm_nsegfree < VMEM_MINFREE &&
		    !vmem_populate(vmp, vmflag))
			break;
do_alloc:
		/*
		 * highbit() returns the highest bit + 1, which is exactly
		 * what we want: we want to search the first freelist whose
		 * members are *definitely* large enough to satisfy our
		 * allocation.  However, there are certain cases in which we
		 * want to look at the next-smallest freelist (which *might*
		 * be able to satisfy the allocation):
		 *
		 * (1)	The size is exactly a power of 2, in which case
		 *	the smaller freelist is always big enough;
		 *
		 * (2)	All other freelists are empty;
		 *
		 * (3)	We're in the highest possible freelist, which is
		 *	always empty (e.g. the 4GB freelist on 32-bit systems);
		 *
		 * (4)	We're doing a best-fit or first-fit allocation.
		 */
		if (ISP2(size)) {
			flist = lowbit(P2ALIGN(vmp->vm_freemap, size));
		} else {
			hb = highbit(size);
			if ((vmp->vm_freemap >> hb) == 0 ||
			    hb == VMEM_FREELISTS ||
			    (vmflag & (VM_BESTFIT | VM_FIRSTFIT)))
				hb--;
			flist = lowbit(P2ALIGN(vmp->vm_freemap, 1UL << hb));
		}

		for (vbest = NULL, vsp = (flist == 0) ? NULL :
		    vmp->vm_freelist[flist - 1].vs_knext;
		    vsp != NULL; vsp = vsp->vs_knext) {
			vmp->vm_kstat.vk_search.value.ui64++;
			if (vsp->vs_start == 0) {
				/*
				 * We're moving up to a larger freelist,
				 * so if we've already found a candidate,
				 * the fit can't possibly get any better.
				 */
				if (vbest != NULL)
					break;
				/*
				 * Find the next non-empty freelist.
				 */
				flist = lowbit(P2ALIGN(vmp->vm_freemap,
				    VS_SIZE(vsp)));
				if (flist-- == 0)
					break;
				vsp = (vmem_seg_t *)&vmp->vm_freelist[flist];
				ASSERT(vsp->vs_knext->vs_type == VMEM_FREE);
				continue;
			}
			if (vsp->vs_end - 1 < (uintptr_t)minaddr)
				continue;
			if (vsp->vs_start > (uintptr_t)maxaddr - 1)
				continue;
			start = MAX(vsp->vs_start, (uintptr_t)minaddr);
			end = MIN(vsp->vs_end - 1, (uintptr_t)maxaddr - 1) + 1;
			taddr = P2PHASEUP(start, align, phase);
			if (P2BOUNDARY(taddr, size, nocross))
				taddr +=
				    P2ROUNDUP(P2NPHASE(taddr, nocross), align);
			if ((taddr - start) + size > end - start ||
			    (vbest != NULL && VS_SIZE(vsp) >= VS_SIZE(vbest)))
				continue;
			vbest = vsp;
			addr = taddr;
			if (!(vmflag & VM_BESTFIT) || VS_SIZE(vbest) == size)
				break;
		}
		if (vbest != NULL)
			break;
		ASSERT(xvaddr == NULL);
		if (size == 0)
			panic("vmem_xalloc(): size == 0");
		if (vmp->vm_source_alloc != NULL && nocross == 0 &&
		    minaddr == NULL && maxaddr == NULL) {
			size_t aneeded, asize;
			size_t aquantum = MAX(vmp->vm_quantum,
			    vmp->vm_source->vm_quantum);
			size_t aphase = phase;
			if ((align > aquantum) &&
			    !(vmp->vm_cflags & VMC_XALIGN)) {
				aphase = (P2PHASE(phase, aquantum) != 0) ?
				    align - vmp->vm_quantum : align - aquantum;
				ASSERT(aphase >= phase);
			}
			aneeded = MAX(size + aphase, vmp->vm_min_import);
			asize = P2ROUNDUP(aneeded, aquantum);

			if (asize < size) {
				/*
				 * The rounding induced overflow; return NULL
				 * if we are permitted to fail the allocation
				 * (and explicitly panic if we aren't).
				 */
				if ((vmflag & VM_NOSLEEP) &&
				    !(vmflag & VM_PANIC)) {
					mutex_exit(&vmp->vm_lock);
					return (NULL);
				}

				panic("vmem_xalloc(): size overflow");
			}

			/*
			 * Determine how many segment structures we'll consume.
			 * The calculation must be precise because if we're
			 * here on behalf of vmem_populate(), we are taking
			 * segments from a very limited reserve.
			 */
			if (size == asize && !(vmp->vm_cflags & VMC_XALLOC))
				resv = VMEM_SEGS_PER_SPAN_CREATE +
				    VMEM_SEGS_PER_EXACT_ALLOC;
			else if (phase == 0 &&
			    align <= vmp->vm_source->vm_quantum)
				resv = VMEM_SEGS_PER_SPAN_CREATE +
				    VMEM_SEGS_PER_LEFT_ALLOC;
			else
				resv = VMEM_SEGS_PER_ALLOC_MAX;

			ASSERT(vmp->vm_nsegfree >= resv);
			vmp->vm_nsegfree -= resv;	/* reserve our segs */
			mutex_exit(&vmp->vm_lock);
			if (vmp->vm_cflags & VMC_XALLOC) {
				size_t oasize = asize;
				vaddr = ((vmem_ximport_t *)
				    vmp->vm_source_alloc)(vmp->vm_source,
				    &asize, align, vmflag & VM_KMFLAGS);
				ASSERT(asize >= oasize);
				ASSERT(P2PHASE(asize,
				    vmp->vm_source->vm_quantum) == 0);
				ASSERT(!(vmp->vm_cflags & VMC_XALIGN) ||
				    IS_P2ALIGNED(vaddr, align));
			} else {
				vaddr = vmp->vm_source_alloc(vmp->vm_source,
				    asize, vmflag & VM_KMFLAGS);
			}
			mutex_enter(&vmp->vm_lock);
			vmp->vm_nsegfree += resv;	/* claim reservation */
			aneeded = size + align - vmp->vm_quantum;
			aneeded = P2ROUNDUP(aneeded, vmp->vm_quantum);
			if (vaddr != NULL) {
				/*
				 * Since we dropped the vmem lock while
				 * calling the import function, other
				 * threads could have imported space
				 * and made our import unnecessary.  In
				 * order to save space, we return
				 * excess imports immediately.
				 */
				if (asize > aneeded &&
				    vmp->vm_source_free != NULL &&
				    vmem_canalloc(vmp, aneeded)) {
					ASSERT(resv >=
					    VMEM_SEGS_PER_MIDDLE_ALLOC);
					xvaddr = vaddr;
					xsize = asize;
					goto do_alloc;
				}
				vbest = vmem_span_create(vmp, vaddr, asize, 1);
				addr = P2PHASEUP(vbest->vs_start, align, phase);
				break;
			} else if (vmem_canalloc(vmp, aneeded)) {
				/*
				 * Our import failed, but another thread
				 * added sufficient free memory to the arena
				 * to satisfy our request.  Go back and
				 * grab it.
				 */
				ASSERT(resv >= VMEM_SEGS_PER_MIDDLE_ALLOC);
				goto do_alloc;
			}
		}

		/*
		 * If the requestor chooses to fail the allocation attempt
		 * rather than reap wait and retry - get out of the loop.
		 */
		if (vmflag & VM_ABORT)
			break;
		mutex_exit(&vmp->vm_lock);
		if (vmp->vm_cflags & VMC_IDENTIFIER)
			kmem_reap_idspace();
		else
			kmem_reap();
		mutex_enter(&vmp->vm_lock);
		if (vmflag & VM_NOSLEEP)
			break;
		vmp->vm_kstat.vk_wait.value.ui64++;
		cv_wait(&vmp->vm_cv, &vmp->vm_lock);
	}
	if (vbest != NULL) {
		ASSERT(vbest->vs_type == VMEM_FREE);
		ASSERT(vbest->vs_knext != vbest);
		/* re-position to end of buffer */
		if (vmflag & VM_ENDALLOC) {
			addr += ((vbest->vs_end - (addr + size)) / align) *
			    align;
		}
		(void) vmem_seg_alloc(vmp, vbest, addr, size);
		mutex_exit(&vmp->vm_lock);
		if (xvaddr)
			vmp->vm_source_free(vmp->vm_source, xvaddr, xsize);
		ASSERT(P2PHASE(addr, align) == phase);
		ASSERT(!P2BOUNDARY(addr, size, nocross));
		ASSERT(addr >= (uintptr_t)minaddr);
		ASSERT(addr + size - 1 <= (uintptr_t)maxaddr - 1);
		return ((void *)addr);
	}
	vmp->vm_kstat.vk_fail.value.ui64++;
	mutex_exit(&vmp->vm_lock);
	if (vmflag & VM_PANIC)
		panic("vmem_xalloc(%p, %lu, %lu, %lu, %lu, %p, %p, %x): "
		    "cannot satisfy mandatory allocation",
		    (void *)vmp, size, align_arg, phase, nocross,
		    minaddr, maxaddr, vmflag);
	ASSERT(xvaddr == NULL);
	return (NULL);
}

/*
 * Free the segment [vaddr, vaddr + size), where vaddr was a constrained
 * allocation.  vmem_xalloc() and vmem_xfree() must always be paired because
 * both routines bypass the quantum caches.
 */
void
vmem_xfree(vmem_t *vmp, void *vaddr, size_t size)
{
	vmem_seg_t *vsp, *vnext, *vprev;

	mutex_enter(&vmp->vm_lock);

	vsp = vmem_hash_delete(vmp, (uintptr_t)vaddr, size);
	vsp->vs_end = P2ROUNDUP(vsp->vs_end, vmp->vm_quantum);

	/*
	 * Attempt to coalesce with the next segment.
	 */
	vnext = vsp->vs_anext;
	if (vnext->vs_type == VMEM_FREE) {
		ASSERT(vsp->vs_end == vnext->vs_start);
		vmem_freelist_delete(vmp, vnext);
		vsp->vs_end = vnext->vs_end;
		vmem_seg_destroy(vmp, vnext);
	}

	/*
	 * Attempt to coalesce with the previous segment.
	 */
	vprev = vsp->vs_aprev;
	if (vprev->vs_type == VMEM_FREE) {
		ASSERT(vprev->vs_end == vsp->vs_start);
		vmem_freelist_delete(vmp, vprev);
		vprev->vs_end = vsp->vs_end;
		vmem_seg_destroy(vmp, vsp);
		vsp = vprev;
	}

	/*
	 * If the entire span is free, return it to the source.
	 */
	if (vsp->vs_aprev->vs_import && vmp->vm_source_free != NULL &&
	    vsp->vs_aprev->vs_type == VMEM_SPAN &&
	    vsp->vs_anext->vs_type == VMEM_SPAN) {
		vaddr = (void *)vsp->vs_start;
		size = VS_SIZE(vsp);
		ASSERT(size == VS_SIZE(vsp->vs_aprev));
		vmem_span_destroy(vmp, vsp);
		mutex_exit(&vmp->vm_lock);
		vmp->vm_source_free(vmp->vm_source, vaddr, size);
	} else {
		vmem_freelist_insert(vmp, vsp);
		mutex_exit(&vmp->vm_lock);
	}
}

/*
 * Allocate size bytes from arena vmp.  Returns the allocated address
 * on success, NULL on failure.  vmflag specifies VM_SLEEP or VM_NOSLEEP,
 * and may also specify best-fit, first-fit, or next-fit allocation policy
 * instead of the default instant-fit policy.  VM_SLEEP allocations are
 * guaranteed to succeed.
 */
void *
vmem_alloc(vmem_t *vmp, size_t size, int vmflag)
{
	vmem_seg_t *vsp;
	uintptr_t addr;
	int hb;
	int flist = 0;
	uint32_t mtbf;

	if (size - 1 < vmp->vm_qcache_max)
		return (kmem_cache_alloc(vmp->vm_qcache[(size - 1) >>
		    vmp->vm_qshift], vmflag & VM_KMFLAGS));

	if ((mtbf = vmem_mtbf | vmp->vm_mtbf) != 0 && gethrtime() % mtbf == 0 &&
	    (vmflag & (VM_NOSLEEP | VM_PANIC)) == VM_NOSLEEP)
		return (NULL);

	if (vmflag & VM_NEXTFIT)
		return (vmem_nextfit_alloc(vmp, size, vmflag));

	if (vmflag & (VM_BESTFIT | VM_FIRSTFIT))
		return (vmem_xalloc(vmp, size, vmp->vm_quantum, 0, 0,
		    NULL, NULL, vmflag));

	/*
	 * Unconstrained instant-fit allocation from the segment list.
	 */
	mutex_enter(&vmp->vm_lock);

	if (vmp->vm_nsegfree >= VMEM_MINFREE || vmem_populate(vmp, vmflag)) {
		if (ISP2(size))
			flist = lowbit(P2ALIGN(vmp->vm_freemap, size));
		else if ((hb = highbit(size)) < VMEM_FREELISTS)
			flist = lowbit(P2ALIGN(vmp->vm_freemap, 1UL << hb));
	}

	if (flist-- == 0) {
		mutex_exit(&vmp->vm_lock);
		return (vmem_xalloc(vmp, size, vmp->vm_quantum,
		    0, 0, NULL, NULL, vmflag));
	}

	ASSERT(size <= (1UL << flist));
	vsp = vmp->vm_freelist[flist].vs_knext;
	addr = vsp->vs_start;
	if (vmflag & VM_ENDALLOC) {
		addr += vsp->vs_end - (addr + size);
	}
	(void) vmem_seg_alloc(vmp, vsp, addr, size);
	mutex_exit(&vmp->vm_lock);
	return ((void *)addr);
}

/*
 * Free the segment [vaddr, vaddr + size).
 */
void
vmem_free(vmem_t *vmp, void *vaddr, size_t size)
{
	if (size - 1 < vmp->vm_qcache_max)
		kmem_cache_free(vmp->vm_qcache[(size - 1) >> vmp->vm_qshift],
		    vaddr);
	else
		vmem_xfree(vmp, vaddr, size);
}

/*
 * Determine whether arena vmp contains the segment [vaddr, vaddr + size).
 */
int
vmem_contains(vmem_t *vmp, void *vaddr, size_t size)
{
	uintptr_t start = (uintptr_t)vaddr;
	uintptr_t end = start + size;
	vmem_seg_t *vsp;
	vmem_seg_t *seg0 = &vmp->vm_seg0;

	mutex_enter(&vmp->vm_lock);
	vmp->vm_kstat.vk_contains.value.ui64++;
	for (vsp = seg0->vs_knext; vsp != seg0; vsp = vsp->vs_knext) {
		vmp->vm_kstat.vk_contains_search.value.ui64++;
		ASSERT(vsp->vs_type == VMEM_SPAN);
		if (start >= vsp->vs_start && end - 1 <= vsp->vs_end - 1)
			break;
	}
	mutex_exit(&vmp->vm_lock);
	return (vsp != seg0);
}

/*
 * Add the span [vaddr, vaddr + size) to arena vmp.
 */
void *
vmem_add(vmem_t *vmp, void *vaddr, size_t size, int vmflag)
{
	if (vaddr == NULL || size == 0)
		panic("vmem_add(%p, %p, %lu): bad arguments",
		    (void *)vmp, vaddr, size);

	ASSERT(!vmem_contains(vmp, vaddr, size));

	mutex_enter(&vmp->vm_lock);
	if (vmem_populate(vmp, vmflag))
		(void) vmem_span_create(vmp, vaddr, size, 0);
	else
		vaddr = NULL;
	mutex_exit(&vmp->vm_lock);
	return (vaddr);
}

/*
 * Walk the vmp arena, applying func to each segment matching typemask.
 * If VMEM_REENTRANT is specified, the arena lock is dropped across each
 * call to func(); otherwise, it is held for the duration of vmem_walk()
 * to ensure a consistent snapshot.  Note that VMEM_REENTRANT callbacks
 * are *not* necessarily consistent, so they may only be used when a hint
 * is adequate.
 */
void
vmem_walk(vmem_t *vmp, int typemask,
    void (*func)(void *, void *, size_t), void *arg)
{
	vmem_seg_t *vsp;
	vmem_seg_t *seg0 = &vmp->vm_seg0;
	vmem_seg_t walker;

	if (typemask & VMEM_WALKER)
		return;

	bzero(&walker, sizeof (walker));
	walker.vs_type = VMEM_WALKER;

	mutex_enter(&vmp->vm_lock);
	VMEM_INSERT(seg0, &walker, a);
	for (vsp = seg0->vs_anext; vsp != seg0; vsp = vsp->vs_anext) {
		if (vsp->vs_type & typemask) {
			void *start = (void *)vsp->vs_start;
			size_t size = VS_SIZE(vsp);
			if (typemask & VMEM_REENTRANT) {
				vmem_advance(vmp, &walker, vsp);
				mutex_exit(&vmp->vm_lock);
				func(arg, start, size);
				mutex_enter(&vmp->vm_lock);
				vsp = &walker;
			} else {
				func(arg, start, size);
			}
		}
	}
	vmem_advance(vmp, &walker, NULL);
	mutex_exit(&vmp->vm_lock);
}

/*
 * Return the total amount of memory whose type matches typemask.  Thus:
 *
 *	typemask VMEM_ALLOC yields total memory allocated (in use).
 *	typemask VMEM_FREE yields total memory free (available).
 *	typemask (VMEM_ALLOC | VMEM_FREE) yields total arena size.
 */
size_t
vmem_size(vmem_t *vmp, int typemask)
{
	uint64_t size = 0;

	if (typemask & VMEM_ALLOC)
		size += vmp->vm_kstat.vk_mem_inuse.value.ui64;
	if (typemask & VMEM_FREE)
		size += vmp->vm_kstat.vk_mem_total.value.ui64 -
		    vmp->vm_kstat.vk_mem_inuse.value.ui64;
	return ((size_t)size);
}

/*
 * Create an arena called name whose initial span is [base, base + size).
 * The arena's natural unit of currency is quantum, so vmem_alloc()
 * guarantees quantum-aligned results.  The arena may import new spans
 * by invoking afunc() on source, and may return those spans by invoking
 * ffunc() on source.  To make small allocations fast and scalable,
 * the arena offers high-performance caching for each integer multiple
 * of quantum up to qcache_max.
 */
static vmem_t *
vmem_create_common(const char *name, void *base, size_t size, size_t quantum,
    void *(*afunc)(vmem_t *, size_t, int),
    void (*ffunc)(vmem_t *, void *, size_t),
    vmem_t *source, size_t qcache_max, int vmflag)
{
	int i;
	size_t nqcache;
	vmem_t *vmp, *cur, **vmpp;
	vmem_seg_t *vsp;
	vmem_freelist_t *vfp;
	uint32_t id = atomic_inc_32_nv(&vmem_id);

	if (vmem_vmem_arena != NULL) {
		vmp = vmem_alloc(vmem_vmem_arena, sizeof (vmem_t),
		    vmflag & VM_KMFLAGS);
	} else {
		ASSERT(id <= VMEM_INITIAL);
		vmp = &vmem0[id - 1];
	}

	/* An identifier arena must inherit from another identifier arena */
	ASSERT(source == NULL || ((source->vm_cflags & VMC_IDENTIFIER) ==
	    (vmflag & VMC_IDENTIFIER)));

	if (vmp == NULL)
		return (NULL);
	bzero(vmp, sizeof (vmem_t));

	(void) snprintf(vmp->vm_name, VMEM_NAMELEN, "%s", name);
	mutex_init(&vmp->vm_lock, NULL, MUTEX_DEFAULT, NULL);
	cv_init(&vmp->vm_cv, NULL, CV_DEFAULT, NULL);
	vmp->vm_cflags = vmflag;
	vmflag &= VM_KMFLAGS;

	vmp->vm_quantum = quantum;
	vmp->vm_qshift = highbit(quantum) - 1;
	nqcache = MIN(qcache_max >> vmp->vm_qshift, VMEM_NQCACHE_MAX);

	for (i = 0; i <= VMEM_FREELISTS; i++) {
		vfp = &vmp->vm_freelist[i];
		vfp->vs_end = 1UL << i;
		vfp->vs_knext = (vmem_seg_t *)(vfp + 1);
		vfp->vs_kprev = (vmem_seg_t *)(vfp - 1);
	}

	vmp->vm_freelist[0].vs_kprev = NULL;
	vmp->vm_freelist[VMEM_FREELISTS].vs_knext = NULL;
	vmp->vm_freelist[VMEM_FREELISTS].vs_end = 0;
	vmp->vm_hash_table = vmp->vm_hash0;
	vmp->vm_hash_mask = VMEM_HASH_INITIAL - 1;
	vmp->vm_hash_shift = highbit(vmp->vm_hash_mask);

	vsp = &vmp->vm_seg0;
	vsp->vs_anext = vsp;
	vsp->vs_aprev = vsp;
	vsp->vs_knext = vsp;
	vsp->vs_kprev = vsp;
	vsp->vs_type = VMEM_SPAN;

	vsp = &vmp->vm_rotor;
	vsp->vs_type = VMEM_ROTOR;
	VMEM_INSERT(&vmp->vm_seg0, vsp, a);

	bcopy(&vmem_kstat_template, &vmp->vm_kstat, sizeof (vmem_kstat_t));

	vmp->vm_id = id;
	if (source != NULL)
		vmp->vm_kstat.vk_source_id.value.ui32 = source->vm_id;
	vmp->vm_source = source;
	vmp->vm_source_alloc = afunc;
	vmp->vm_source_free = ffunc;

	/*
	 * Some arenas (like vmem_metadata and kmem_metadata) cannot
	 * use quantum caching to lower fragmentation.  Instead, we
	 * increase their imports, giving a similar effect.
	 */
	if (vmp->vm_cflags & VMC_NO_QCACHE) {
		vmp->vm_min_import =
		    VMEM_QCACHE_SLABSIZE(nqcache << vmp->vm_qshift);
		nqcache = 0;
	}

	if (nqcache != 0) {
		ASSERT(!(vmflag & VM_NOSLEEP));
		vmp->vm_qcache_max = nqcache << vmp->vm_qshift;
		for (i = 0; i < nqcache; i++) {
			char buf[VMEM_NAMELEN + 21];
			(void) sprintf(buf, "%s_%lu", vmp->vm_name,
			    (i + 1) * quantum);
			vmp->vm_qcache[i] = kmem_cache_create(buf,
			    (i + 1) * quantum, quantum, NULL, NULL, NULL,
			    NULL, vmp, KMC_QCACHE | KMC_NOTOUCH);
		}
	}

	if ((vmp->vm_ksp = kstat_create("vmem", vmp->vm_id, vmp->vm_name,
	    "vmem", KSTAT_TYPE_NAMED, sizeof (vmem_kstat_t) /
	    sizeof (kstat_named_t), KSTAT_FLAG_VIRTUAL)) != NULL) {
		vmp->vm_ksp->ks_data = &vmp->vm_kstat;
		kstat_install(vmp->vm_ksp);
	}

	mutex_enter(&vmem_list_lock);
	vmpp = &vmem_list;
	while ((cur = *vmpp) != NULL)
		vmpp = &cur->vm_next;
	*vmpp = vmp;
	mutex_exit(&vmem_list_lock);

	if (vmp->vm_cflags & VMC_POPULATOR) {
		ASSERT(vmem_populators < VMEM_INITIAL);
		vmem_populator[atomic_inc_32_nv(&vmem_populators) - 1] = vmp;
		mutex_enter(&vmp->vm_lock);
		(void) vmem_populate(vmp, vmflag | VM_PANIC);
		mutex_exit(&vmp->vm_lock);
	}

	if ((base || size) && vmem_add(vmp, base, size, vmflag) == NULL) {
		vmem_destroy(vmp);
		return (NULL);
	}

	return (vmp);
}

vmem_t *
vmem_xcreate(const char *name, void *base, size_t size, size_t quantum,
    vmem_ximport_t *afunc, vmem_free_t *ffunc, vmem_t *source,
    size_t qcache_max, int vmflag)
{
	ASSERT(!(vmflag & (VMC_POPULATOR | VMC_XALLOC)));
	vmflag &= ~(VMC_POPULATOR | VMC_XALLOC);

	return (vmem_create_common(name, base, size, quantum,
	    (vmem_alloc_t *)afunc, ffunc, source, qcache_max,
	    vmflag | VMC_XALLOC));
}

vmem_t *
vmem_create(const char *name, void *base, size_t size, size_t quantum,
    vmem_alloc_t *afunc, vmem_free_t *ffunc, vmem_t *source,
    size_t qcache_max, int vmflag)
{
	ASSERT(!(vmflag & (VMC_XALLOC | VMC_XALIGN)));
	vmflag &= ~(VMC_XALLOC | VMC_XALIGN);

	return (vmem_create_common(name, base, size, quantum,
	    afunc, ffunc, source, qcache_max, vmflag));
}

/*
 * Destroy arena vmp.
 */
void
vmem_destroy(vmem_t *vmp)
{
	vmem_t *cur, **vmpp;
	vmem_seg_t *seg0 = &vmp->vm_seg0;
	vmem_seg_t *vsp, *anext;
	size_t leaked;
	int i;

	mutex_enter(&vmem_list_lock);
	vmpp = &vmem_list;
	while ((cur = *vmpp) != vmp)
		vmpp = &cur->vm_next;
	*vmpp = vmp->vm_next;
	mutex_exit(&vmem_list_lock);

	for (i = 0; i < VMEM_NQCACHE_MAX; i++)
		if (vmp->vm_qcache[i])
			kmem_cache_destroy(vmp->vm_qcache[i]);

	leaked = vmem_size(vmp, VMEM_ALLOC);
	if (leaked != 0)
		cmn_err(CE_WARN, "!vmem_destroy('%s'): leaked %lu %s",
		    vmp->vm_name, leaked, (vmp->vm_cflags & VMC_IDENTIFIER) ?
		    "identifiers" : "bytes");

	if (vmp->vm_hash_table != vmp->vm_hash0)
		vmem_free(vmem_hash_arena, vmp->vm_hash_table,
		    (vmp->vm_hash_mask + 1) * sizeof (void *));

	/*
	 * Give back the segment structures for anything that's left in the
	 * arena, e.g. the primary spans and their free segments.
	 */
	VMEM_DELETE(&vmp->vm_rotor, a);
	for (vsp = seg0->vs_anext; vsp != seg0; vsp = anext) {
		anext = vsp->vs_anext;
		vmem_putseg_global(vsp);
	}

	while (vmp->vm_nsegfree > 0)
		vmem_putseg_global(vmem_getseg(vmp));

	kstat_delete(vmp->vm_ksp);

	mutex_destroy(&vmp->vm_lock);
	cv_destroy(&vmp->vm_cv);
	vmem_free(vmem_vmem_arena, vmp, sizeof (vmem_t));
}

/*
 * Only shrink vmem hashtable if it is 1<<vmem_rescale_minshift times (8x)
 * larger than necessary.
 */
int vmem_rescale_minshift = 3;

/*
 * Resize vmp's hash table to keep the average lookup depth near 1.0.
 */
static void
vmem_hash_rescale(vmem_t *vmp)
{
	vmem_seg_t **old_table, **new_table, *vsp;
	size_t old_size, new_size, h, nseg;

	nseg = (size_t)(vmp->vm_kstat.vk_alloc.value.ui64 -
	    vmp->vm_kstat.vk_free.value.ui64);

	new_size = MAX(VMEM_HASH_INITIAL, 1 << (highbit(3 * nseg + 4) - 2));
	old_size = vmp->vm_hash_mask + 1;

	if ((old_size >> vmem_rescale_minshift) <= new_size &&
	    new_size <= (old_size << 1))
		return;

	new_table = vmem_alloc(vmem_hash_arena, new_size * sizeof (void *),
	    VM_NOSLEEP);
	if (new_table == NULL)
		return;
	bzero(new_table, new_size * sizeof (void *));

	mutex_enter(&vmp->vm_lock);

	old_size = vmp->vm_hash_mask + 1;
	old_table = vmp->vm_hash_table;

	vmp->vm_hash_mask = new_size - 1;
	vmp->vm_hash_table = new_table;
	vmp->vm_hash_shift = highbit(vmp->vm_hash_mask);

	for (h = 0; h < old_size; h++) {
		vsp = old_table[h];
		while (vsp != NULL) {
			uintptr_t addr = vsp->vs_start;
			vmem_seg_t *next_vsp = vsp->vs_knext;
			vmem_seg_t **hash_bucket = VMEM_HASH(vmp, addr);
			vsp->vs_knext = *hash_bucket;
			*hash_bucket = vsp;
			vsp = next_vsp;
		}
	}

	mutex_exit(&vmp->vm_lock);

	if (old_table != vmp->vm_hash0)
		vmem_free(vmem_hash_arena, old_table,
		    old_size * sizeof (void *));
}

/*
 * Perform periodic maintenance on all vmem arenas.
 */
void
vmem_update(void *dummy)
{
	vmem_t *vmp;

	mutex_enter(&vmem_list_lock);
	for (vmp = vmem_list; vmp != NULL; vmp = vmp->vm_next) {
		/*
		 * If threads are waiting for resources, wake them up
		 * periodically so they can issue another kmem_reap()
		 * to reclaim resources cached by the slab allocator.
		 */
		cv_broadcast(&vmp->vm_cv);

		/*
		 * Rescale the hash table to keep the hash chains short.
		 */
		vmem_hash_rescale(vmp);
	}
	mutex_exit(&vmem_list_lock);

	(void) timeout(vmem_update, dummy, vmem_update_interval * hz);
}

void
vmem_qcache_reap(vmem_t *vmp)
{
	int i;

	/*
	 * Reap any quantum caches that may be part of this vmem.
	 */
	for (i = 0; i < VMEM_NQCACHE_MAX; i++)
		if (vmp->vm_qcache[i])
			kmem_cache_reap_soon(vmp->vm_qcache[i]);
}

/*
 * Prepare vmem for use.
 */
vmem_t *
vmem_init(const char *heap_name,
    void *heap_start, size_t heap_size, size_t heap_quantum,
    void *(*heap_alloc)(vmem_t *, size_t, int),
    void (*heap_free)(vmem_t *, void *, size_t))
{
	uint32_t id;
	int nseg = VMEM_SEG_INITIAL;
	vmem_t *heap;

	while (--nseg >= 0)
		vmem_putseg_global(&vmem_seg0[nseg]);

	heap = vmem_create(heap_name,
	    heap_start, heap_size, heap_quantum,
	    NULL, NULL, NULL, 0,
	    VM_SLEEP | VMC_POPULATOR);

	vmem_metadata_arena = vmem_create("vmem_metadata",
	    NULL, 0, heap_quantum,
	    vmem_alloc, vmem_free, heap, 8 * heap_quantum,
	    VM_SLEEP | VMC_POPULATOR | VMC_NO_QCACHE);

	vmem_seg_arena = vmem_create("vmem_seg",
	    NULL, 0, heap_quantum,
	    heap_alloc, heap_free, vmem_metadata_arena, 0,
	    VM_SLEEP | VMC_POPULATOR);

	vmem_hash_arena = vmem_create("vmem_hash",
	    NULL, 0, 8,
	    heap_alloc, heap_free, vmem_metadata_arena, 0,
	    VM_SLEEP);

	vmem_vmem_arena = vmem_create("vmem_vmem",
	    vmem0, sizeof (vmem0), 1,
	    heap_alloc, heap_free, vmem_metadata_arena, 0,
	    VM_SLEEP);

	for (id = 0; id < vmem_id; id++)
		(void) vmem_xalloc(vmem_vmem_arena, sizeof (vmem_t),
		    1, 0, 0, &vmem0[id], &vmem0[id + 1],
		    VM_NOSLEEP | VM_BESTFIT | VM_PANIC);

	return (heap);
}<|MERGE_RESOLUTION|>--- conflicted
+++ resolved
@@ -25,11 +25,7 @@
 
 /*
  * Copyright (c) 2012, 2015 by Delphix. All rights reserved.
-<<<<<<< HEAD
- * Copyright (c) 2017, Joyent, Inc.
-=======
  * Copyright (c) 2018, Joyent, Inc.
->>>>>>> 9a67df4b
  */
 
 /*
