/*
 * CDDL HEADER START
 *
 * The contents of this file are subject to the terms of the
 * Common Development and Distribution License (the "License").
 * You may not use this file except in compliance with the License.
 *
 * You can obtain a copy of the license at usr/src/OPENSOLARIS.LICENSE
 * or http://www.opensolaris.org/os/licensing.
 * See the License for the specific language governing permissions
 * and limitations under the License.
 *
 * When distributing Covered Code, include this CDDL HEADER in each
 * file and include the License file at usr/src/OPENSOLARIS.LICENSE.
 * If applicable, add the following below this CDDL HEADER, with the
 * fields enclosed by brackets "[]" replaced with your own identifying
 * information: Portions Copyright [yyyy] [name of copyright owner]
 *
 * CDDL HEADER END
 */

/*
 * Copyright (c) 1988, 2010, Oracle and/or its affiliates. All rights reserved.
 * Copyright 2018 Joyent, Inc.
 * Copyright 2020 Oxide Computer Company
 * Copyright 2021 OmniOS Community Edition (OmniOSce) Association.
 */

/*	Copyright (c) 1984, 1986, 1987, 1988, 1989 AT&T	*/

#include <sys/types.h>
#include <sys/param.h>
#include <sys/sysmacros.h>
#include <sys/systm.h>
#include <sys/cred.h>
#include <sys/user.h>
#include <sys/errno.h>
#include <sys/proc.h>
#include <sys/ucontext.h>
#include <sys/procfs.h>
#include <sys/vnode.h>
#include <sys/acct.h>
#include <sys/var.h>
#include <sys/cmn_err.h>
#include <sys/debug.h>
#include <sys/wait.h>
#include <sys/siginfo.h>
#include <sys/procset.h>
#include <sys/class.h>
#include <sys/file.h>
#include <sys/session.h>
#include <sys/kmem.h>
#include <sys/vtrace.h>
#include <sys/prsystm.h>
#include <sys/ipc.h>
#include <sys/sem_impl.h>
#include <c2/audit.h>
#include <sys/aio_impl.h>
#include <vm/as.h>
#include <sys/poll.h>
#include <sys/door.h>
#include <sys/lwpchan_impl.h>
#include <sys/utrap.h>
#include <sys/task.h>
#include <sys/exacct.h>
#include <sys/cyclic.h>
#include <sys/schedctl.h>
#include <sys/rctl.h>
#include <sys/contract_impl.h>
#include <sys/contract/process_impl.h>
#include <sys/list.h>
#include <sys/dtrace.h>
#include <sys/pool.h>
#include <sys/sdt.h>
#include <sys/corectl.h>
#include <sys/core.h>
#include <sys/brand.h>
#include <sys/libc_kernel.h>

/*
 * convert code/data pair into old style wait status
 */
int
wstat(int code, int data)
{
	int stat = (data & 0377);

	switch (code) {
	case CLD_EXITED:
		stat <<= 8;
		break;
	case CLD_DUMPED:
		stat |= WCOREFLG;
		break;
	case CLD_KILLED:
		break;
	case CLD_TRAPPED:
	case CLD_STOPPED:
		stat <<= 8;
		stat |= WSTOPFLG;
		break;
	case CLD_CONTINUED:
		stat = WCONTFLG;
		break;
	default:
		cmn_err(CE_PANIC, "wstat: bad code");
		/* NOTREACHED */
	}
	return (stat);
}

static char *
exit_reason(char *buf, size_t bufsz, int what, int why)
{
	switch (why) {
	case CLD_EXITED:
		(void) snprintf(buf, bufsz, "exited with status %d", what);
		break;
	case CLD_KILLED:
		(void) snprintf(buf, bufsz, "exited on fatal signal %d", what);
		break;
	case CLD_DUMPED:
		(void) snprintf(buf, bufsz, "core dumped on signal %d", what);
		break;
	default:
		(void) snprintf(buf, bufsz, "encountered unknown error "
		    "(%d, %d)", why, what);
		break;
	}

	return (buf);
}

/*
 * exit system call: pass back caller's arg.
 */
void
rexit(int rval)
{
	exit(CLD_EXITED, rval);
}

/*
 * Bump the init_restarts kstat and let interested parties know about the
 * restart.
 */
static void
restart_init_notify(zone_t *zone)
{
	nvlist_t *nvl = NULL;

	zone->zone_proc_init_restarts++;

	if (nvlist_alloc(&nvl, NV_UNIQUE_NAME, KM_SLEEP) == 0 &&
	    nvlist_add_uint32(nvl, ZONE_CB_RESTARTS,
	    zone->zone_proc_init_restarts) == 0) {
		zone_sysevent_publish(zone, ZONE_EVENT_INIT_CLASS,
		    ZONE_EVENT_INIT_RESTART_SC, nvl);
	}

	nvlist_free(nvl);
}

/*
 * Called by proc_exit() when a zone's init exits, presumably because
 * it failed.  As long as the given zone is still in the "running"
 * state, we will re-exec() init, but first we need to reset things
 * which are usually inherited across exec() but will break init's
 * assumption that it is being exec()'d from a virgin process.  Most
 * importantly this includes closing all file descriptors (exec only
 * closes those marked close-on-exec) and resetting signals (exec only
 * resets handled signals, and we need to clear any signals which
 * killed init).  Anything else that exec(2) says would be inherited,
 * but would affect the execution of init, needs to be reset.
 */
static int
restart_init(int what, int why)
{
	kthread_t *t = curthread;
	klwp_t *lwp = ttolwp(t);
	proc_t *p = ttoproc(t);
	proc_t *pp = p->p_zone->zone_zsched;
	user_t *up = PTOU(p);

	vnode_t *oldcd, *oldrd;
	int i, err;
	char reason_buf[64];

	/*
	 * Let zone admin (and global zone admin if this is for a non-global
	 * zone) know that init has failed and will be restarted.
	 */
	zcmn_err(p->p_zone->zone_id, CE_WARN,
	    "init(1M) %s: restarting automatically",
	    exit_reason(reason_buf, sizeof (reason_buf), what, why));

	if (!INGLOBALZONE(p)) {
		cmn_err(CE_WARN, "init(1M) for zone %s (pid %d) %s: "
		    "restarting automatically",
		    p->p_zone->zone_name, p->p_pid, reason_buf);
	}

	/*
	 * Remove any fpollinfo_t's for this (last) thread from our file
	 * descriptors so closeall() can ASSERT() that they're all gone.
	 * Then close all open file descriptors in the process.
	 */
	pollcleanup();
	closeall(P_FINFO(p));

	/*
	 * Grab p_lock and begin clearing miscellaneous global process
	 * state that needs to be reset before we exec the new init(1M).
	 */

	mutex_enter(&p->p_lock);
	prbarrier(p);

	p->p_flag &= ~(SKILLED | SEXTKILLED | SEXITING | SDOCORE);
	up->u_cmask = CMASK;

	sigemptyset(&t->t_hold);
	sigemptyset(&t->t_sig);
	sigemptyset(&t->t_extsig);

	sigemptyset(&p->p_sig);
	sigemptyset(&p->p_extsig);

	sigdelq(p, t, 0);
	sigdelq(p, NULL, 0);

	if (p->p_killsqp) {
		siginfofree(p->p_killsqp);
		p->p_killsqp = NULL;
	}

	/*
	 * Reset any signals that are ignored back to the default disposition.
	 * Other u_signal members will be cleared when exec calls sigdefault().
	 */
	for (i = 1; i < NSIG; i++) {
		if (up->u_signal[i - 1] == SIG_IGN) {
			up->u_signal[i - 1] = SIG_DFL;
			sigemptyset(&up->u_sigmask[i - 1]);
		}
	}

	/*
	 * Clear the current signal, any signal info associated with it, and
	 * any signal information from contracts and/or contract templates.
	 */
	lwp->lwp_cursig = 0;
	lwp->lwp_extsig = 0;
	if (lwp->lwp_curinfo != NULL) {
		siginfofree(lwp->lwp_curinfo);
		lwp->lwp_curinfo = NULL;
	}
	lwp_ctmpl_clear(lwp, B_FALSE);

	/*
	 * Reset both the process root directory and the current working
	 * directory to the root of the zone just as we do during boot.
	 */
	VN_HOLD(p->p_zone->zone_rootvp);
	oldrd = up->u_rdir;
	up->u_rdir = p->p_zone->zone_rootvp;

	VN_HOLD(p->p_zone->zone_rootvp);
	oldcd = up->u_cdir;
	up->u_cdir = p->p_zone->zone_rootvp;

	if (up->u_cwd != NULL) {
		refstr_rele(up->u_cwd);
		up->u_cwd = NULL;
	}

	/* Reset security flags */
	mutex_enter(&pp->p_lock);
	p->p_secflags = pp->p_secflags;
	mutex_exit(&pp->p_lock);

	mutex_exit(&p->p_lock);

	if (oldrd != NULL)
		VN_RELE(oldrd);
	if (oldcd != NULL)
		VN_RELE(oldcd);

	/*
	 * It's possible that a zone's init will have become privilege aware
	 * and modified privilege sets; reset them.
	 */
	cred_t *oldcr, *newcr;

	mutex_enter(&p->p_crlock);
	oldcr = p->p_cred;
	mutex_enter(&pp->p_crlock);
	crhold(newcr = p->p_cred = pp->p_cred);
	mutex_exit(&pp->p_crlock);
	mutex_exit(&p->p_crlock);
	crfree(oldcr);
	/* Additional hold for the current thread - expected by crset() */
	crhold(newcr);
	crset(p, newcr);

	/* Free the controlling tty.  (freectty() always assumes curproc.) */
	ASSERT(p == curproc);
	(void) freectty(B_TRUE);

	restart_init_notify(p->p_zone);

	/*
	 * Now exec() the new init(1M) on top of the current process.  If we
	 * succeed, the caller will treat this like a successful system call.
	 * If we fail, we issue messages and the caller will proceed with exit.
	 */
	err = exec_init(p->p_zone->zone_initname, NULL);

	if (err == 0)
		return (0);

	zcmn_err(p->p_zone->zone_id, CE_WARN,
	    "failed to restart init(1M) (err=%d): system reboot required", err);

	if (!INGLOBALZONE(p)) {
		cmn_err(CE_WARN, "failed to restart init(1M) for zone %s "
		    "(pid %d, err=%d): zoneadm(1M) boot required",
		    p->p_zone->zone_name, p->p_pid, err);
	}

	return (-1);
}

/*
 * Release resources.
 * Enter zombie state.
 * Wake up parent and init processes,
 * and dispose of children.
 */
void
exit(int why, int what)
{
	/*
	 * If proc_exit() fails, then some other lwp in the process
	 * got there first.  We just have to call lwp_exit() to allow
	 * the other lwp to finish exiting the process.  Otherwise we're
	 * restarting init, and should return.
	 */
	if (proc_exit(why, what) != 0) {
		mutex_enter(&curproc->p_lock);
		ASSERT(curproc->p_flag & SEXITLWPS);
		lwp_exit();
		/* NOTREACHED */
	}
}

/*
 * Set the SEXITING flag on the process, after making sure /proc does
 * not have it locked.  This is done in more places than proc_exit(),
 * so it is a separate function.
 */
void
proc_is_exiting(proc_t *p)
{
	mutex_enter(&p->p_lock);
	prbarrier(p);
	p->p_flag |= SEXITING;
	mutex_exit(&p->p_lock);
}

/*
 * Return true if zone's init is restarted, false if exit processing should
 * proceeed.
 */
static boolean_t
zone_init_exit(zone_t *z, int why, int what)
{
	/*
	 * Typically we don't let the zone's init exit unless zone_start_init()
	 * failed its exec, or we are shutting down the zone or the machine,
	 * although the various flags handled within this function will control
	 * the behavior.
	 *
	 * Since we are single threaded, we don't need to lock the following
	 * accesses to zone_proc_initpid.
	 */
	if (z->zone_boot_err != 0 ||
	    zone_status_get(z) >= ZONE_IS_SHUTTING_DOWN ||
	    zone_status_get(global_zone) >= ZONE_IS_SHUTTING_DOWN) {
		/*
		 * Clear the zone's init pid and proceed with exit processing.
		 */
		z->zone_proc_initpid = -1;
		return (B_FALSE);
	}

	/*
	 * There are a variety of configuration flags on the zone to control
	 * init exit behavior.
	 *
	 * If the init process should be restarted, the "zone_restart_init"
	 * member will be set.
	 */
	if (!z->zone_restart_init) {
		/*
<<<<<<< HEAD
		 * The zone has been setup to halt when init exits.
		 */
		z->zone_init_status = wstat(why, what);
=======
		 * The zone has been set up to halt when init exits.
		 */
>>>>>>> 55fcd84f
		(void) zone_kadmin(A_SHUTDOWN, AD_HALT, NULL, zone_kcred());
		z->zone_proc_initpid = -1;
		return (B_FALSE);
	}

	/*
	 * At this point we know we're configured to restart init, but there
	 * are various modifiers to that behavior.
	 */

	if (z->zone_reboot_on_init_exit) {
		/*
		 * Some init programs in branded zones do not tolerate a
		 * restart in the traditional manner; setting
		 * "zone_reboot_on_init_exit" will cause the entire zone to be
		 * rebooted instead.
		 */

		if (z->zone_restart_init_0) {
			/*
			 * Some init programs in branded zones only want to
			 * restart if they exit 0, otherwise the zone should
			 * shutdown. Setting the "zone_restart_init_0" member
			 * controls this behavior.
			 */
			if (why == CLD_EXITED && what == 0) {
				/* Trigger a zone reboot */
				(void) zone_kadmin(A_REBOOT, 0, NULL,
				    zone_kcred());
			} else {
				/* Shutdown instead of reboot */
				(void) zone_kadmin(A_SHUTDOWN, AD_HALT, NULL,
				    zone_kcred());
			}
		} else {
			/* Trigger a zone reboot */
			(void) zone_kadmin(A_REBOOT, 0, NULL, zone_kcred());
		}

<<<<<<< HEAD
		z->zone_init_status = wstat(why, what);
=======
>>>>>>> 55fcd84f
		z->zone_proc_initpid = -1;
		return (B_FALSE);
	}

	if (z->zone_restart_init_0) {
		/*
		 * Some init programs in branded zones only want to restart if
		 * they exit 0, otherwise the zone should shutdown. Setting the
		 * "zone_restart_init_0" member controls this behavior.
		 *
		 * In this case we only restart init if it exited successfully.
		 */
		if (why == CLD_EXITED && what == 0 &&
		    restart_init(what, why) == 0) {
			return (B_TRUE);
		}
	} else {
		/*
		 * No restart modifiers on the zone, attempt to restart init.
		 */
<<<<<<< HEAD
		if (restart_init(what, why) == 0) {
			return (B_TRUE);
		}
	}


	/*
	 * The restart failed, the zone will shut down.
	 */
	z->zone_init_status = wstat(why, what);
=======
		if (restart_init(what, why) == 0)
			return (B_TRUE);
	}

	/*
	 * The restart failed, or the criteria for a restart are not met;
	 * the zone will shut down.
	 */
>>>>>>> 55fcd84f
	(void) zone_kadmin(A_SHUTDOWN, AD_HALT, NULL, zone_kcred());
	z->zone_proc_initpid = -1;
	return (B_FALSE);
}

/*
 * Return value:
 *   1 - exitlwps() failed, call (or continue) lwp_exit()
 *   0 - restarting init.  Return through system call path
 */
int
proc_exit(int why, int what)
{
	kthread_t *t = curthread;
	klwp_t *lwp = ttolwp(t);
	proc_t *p = ttoproc(t);
	zone_t *z = p->p_zone;
	timeout_id_t tmp_id;
	int rv;
	proc_t *q;
	task_t *tk;
	vnode_t *exec_vp, *execdir_vp, *cdir, *rdir;
	sigqueue_t *sqp;
	lwpdir_t *lwpdir;
	uint_t lwpdir_sz;
	tidhash_t *tidhash;
	uint_t tidhash_sz;
	ret_tidhash_t *ret_tidhash;
	refstr_t *cwd;
	hrtime_t hrutime, hrstime;
	int evaporate;

	/*
	 * Stop and discard the process's lwps except for the current one,
	 * unless some other lwp beat us to it.  If exitlwps() fails then
	 * return and the calling lwp will call (or continue in) lwp_exit().
	 */
	proc_is_exiting(p);
	if (exitlwps(0) != 0)
		return (1);

	mutex_enter(&p->p_lock);
	if (p->p_ttime > 0) {
		/*
		 * Account any remaining ticks charged to this process
		 * on its way out.
		 */
		(void) task_cpu_time_incr(p->p_task, p->p_ttime);
		p->p_ttime = 0;
	}
	mutex_exit(&p->p_lock);

	if (p->p_pid == z->zone_proc_initpid) {
		/* If zone's init restarts, we're done here. */
		if (zone_init_exit(z, why, what))
			return (0);
	}

	/*
	 * Delay firing probes (and performing brand cleanup) until after the
	 * zone_proc_initpid check. Cases which result in zone shutdown or
	 * restart via zone_kadmin eventually result in a call back to
	 * proc_exit.
	 */
	DTRACE_PROC(lwp__exit);
	DTRACE_PROC1(exit, int, why);

	/*
	 * Will perform any brand specific proc exit processing. Since this
	 * is always the last lwp, will also perform lwp exit/free and proc
	 * exit. Brand data will be freed when the process is reaped.
	 */
<<<<<<< HEAD
	if (PROC_IS_BRANDED(p)) {
		BROP(p)->b_lwpexit(lwp);
		BROP(p)->b_proc_exit(p);
		/*
		 * To ensure that b_proc_exit has access to brand-specific data
		 * contained by the one remaining lwp, call the freelwp hook as
		 * the last part of this clean-up process.
		 */
		BROP(p)->b_freelwp(lwp);
		lwp_detach_brand_hdlrs(lwp);
=======
	if (p->p_pid == z->zone_proc_initpid) {
		/* If zone's init restarts, we're done here. */
		if (zone_init_exit(z, why, what))
			return (0);
>>>>>>> 55fcd84f
	}

	lwp_pcb_exit();

	/*
	 * Allocate a sigqueue now, before we grab locks.
	 * It will be given to sigcld(), below.
	 * Special case:  If we will be making the process disappear
	 * without a trace because it is either:
	 *	* an exiting SSYS process, or
	 *	* a posix_spawn() vfork child who requests it,
	 * we don't bother to allocate a useless sigqueue.
	 */
	evaporate = (p->p_flag & SSYS) || ((p->p_flag & SVFORK) &&
	    why == CLD_EXITED && what == _EVAPORATE);
	if (!evaporate)
		sqp = kmem_zalloc(sizeof (sigqueue_t), KM_SLEEP);

	/*
	 * revoke any doors created by the process.
	 */
	if (p->p_door_list)
		door_exit();

	/*
	 * Release schedctl data structures.
	 */
	if (p->p_pagep)
		schedctl_proc_cleanup();

	/*
	 * make sure all pending kaio has completed.
	 */
	if (p->p_aio)
		aio_cleanup_exit();

	/*
	 * discard the lwpchan cache.
	 */
	if (p->p_lcp != NULL)
		lwpchan_destroy_cache(0);

	/*
	 * Clean up any DTrace helper actions or probes for the process.
	 */
	if (p->p_dtrace_helpers != NULL) {
		ASSERT(dtrace_helpers_cleanup != NULL);
		(*dtrace_helpers_cleanup)(p);
	}

	/*
	 * Clean up any signalfd state for the process.
	 */
	if (p->p_sigfd != NULL) {
		VERIFY(sigfd_exit_helper != NULL);
		(*sigfd_exit_helper)();
	}

	/* untimeout the realtime timers */
	if (p->p_itimer != NULL)
		timer_exit();

	if ((tmp_id = p->p_alarmid) != 0) {
		p->p_alarmid = 0;
		(void) untimeout(tmp_id);
	}

	/*
	 * If we had generated any upanic(2) state, free that now.
	 */
	if (p->p_upanic != NULL) {
		kmem_free(p->p_upanic, PRUPANIC_BUFLEN);
		p->p_upanic = NULL;
	}

	/*
	 * Remove any fpollinfo_t's for this (last) thread from our file
	 * descriptors so closeall() can ASSERT() that they're all gone.
	 */
	pollcleanup();

	if (p->p_rprof_cyclic != CYCLIC_NONE) {
		mutex_enter(&cpu_lock);
		cyclic_remove(p->p_rprof_cyclic);
		mutex_exit(&cpu_lock);
	}

	mutex_enter(&p->p_lock);

	/*
	 * Clean up any DTrace probes associated with this process.
	 */
	if (p->p_dtrace_probes) {
		ASSERT(dtrace_fasttrap_exit_ptr != NULL);
		dtrace_fasttrap_exit_ptr(p);
	}

	while ((tmp_id = p->p_itimerid) != 0) {
		p->p_itimerid = 0;
		mutex_exit(&p->p_lock);
		(void) untimeout(tmp_id);
		mutex_enter(&p->p_lock);
	}

	lwp_cleanup();

	/*
	 * We are about to exit; prevent our resource associations from
	 * being changed.
	 */
	pool_barrier_enter();

	/*
	 * Block the process against /proc now that we have really
	 * acquired p->p_lock (to manipulate p_tlist at least).
	 */
	prbarrier(p);

	sigfillset(&p->p_ignore);
	sigemptyset(&p->p_siginfo);
	sigemptyset(&p->p_sig);
	sigemptyset(&p->p_extsig);
	sigemptyset(&t->t_sig);
	sigemptyset(&t->t_extsig);
	sigemptyset(&p->p_sigmask);
	sigdelq(p, t, 0);
	lwp->lwp_cursig = 0;
	lwp->lwp_extsig = 0;
	p->p_flag &= ~(SKILLED | SEXTKILLED);
	if (lwp->lwp_curinfo) {
		siginfofree(lwp->lwp_curinfo);
		lwp->lwp_curinfo = NULL;
	}

	t->t_proc_flag |= TP_LWPEXIT;
	ASSERT(p->p_lwpcnt == 1 && p->p_zombcnt == 0);
	prlwpexit(t);		/* notify /proc */
	lwp_hash_out(p, t->t_tid);
	prexit(p);

	p->p_lwpcnt = 0;
	p->p_tlist = NULL;
	sigqfree(p);
	term_mstate(t);
	p->p_mterm = gethrtime();

	exec_vp = p->p_exec;
	execdir_vp = p->p_execdir;
	p->p_exec = NULLVP;
	p->p_execdir = NULLVP;
	mutex_exit(&p->p_lock);

	pr_free_watched_pages(p);

	closeall(P_FINFO(p));

	/* Free the controlling tty.  (freectty() always assumes curproc.) */
	ASSERT(p == curproc);
	(void) freectty(B_TRUE);

#if defined(__sparc)
	if (p->p_utraps != NULL)
		utrap_free(p);
#endif
	if (p->p_semacct)			/* IPC semaphore exit */
		semexit(p);
	rv = wstat(why, what);

	acct(rv);
	exacct_commit_proc(p, rv);

	/*
	 * Release any resources associated with C2 auditing
	 */
	if (AU_AUDITING()) {
		/*
		 * audit exit system call
		 */
		audit_exit(why, what);
	}

	/*
	 * Free address space.
	 */
	relvm();

	if (exec_vp) {
		/*
		 * Close this executable which has been opened when the process
		 * was created by getproc().
		 */
		(void) VOP_CLOSE(exec_vp, FREAD, 1, (offset_t)0, CRED(), NULL);
		VN_RELE(exec_vp);
	}
	if (execdir_vp)
		VN_RELE(execdir_vp);

	/*
	 * Release held contracts.
	 */
	contract_exit(p);

	/*
	 * Depart our encapsulating process contract.
	 */
	if ((p->p_flag & SSYS) == 0) {
		ASSERT(p->p_ct_process);
		contract_process_exit(p->p_ct_process, p, rv);
	}

	/*
	 * Remove pool association, and block if requested by pool_do_bind.
	 */
	mutex_enter(&p->p_lock);
	ASSERT(p->p_pool->pool_ref > 0);
	atomic_dec_32(&p->p_pool->pool_ref);
	p->p_pool = pool_default;
	/*
	 * Now that our address space has been freed and all other threads
	 * in this process have exited, set the PEXITED pool flag.  This
	 * tells the pools subsystems to ignore this process if it was
	 * requested to rebind this process to a new pool.
	 */
	p->p_poolflag |= PEXITED;
	pool_barrier_exit();
	mutex_exit(&p->p_lock);

	mutex_enter(&pidlock);

	/*
	 * Delete this process from the newstate list of its parent. We
	 * will put it in the right place in the sigcld in the end.
	 */
	delete_ns(p->p_parent, p);

	/*
	 * Reassign the orphans to the next of kin.
	 * Don't rearrange init's orphanage.
	 */
	if ((q = p->p_orphan) != NULL && p != proc_init) {

		proc_t *nokp = p->p_nextofkin;

		for (;;) {
			q->p_nextofkin = nokp;
			if (q->p_nextorph == NULL)
				break;
			q = q->p_nextorph;
		}
		q->p_nextorph = nokp->p_orphan;
		nokp->p_orphan = p->p_orphan;
		p->p_orphan = NULL;
	}

	/*
	 * Reassign the children to init.
	 * Don't try to assign init's children to init.
	 */
	if ((q = p->p_child) != NULL && p != proc_init) {
		struct proc	*np;
		struct proc	*initp = proc_init;
		pid_t		zone_initpid = 1;
		struct proc	*zoneinitp = NULL;
		boolean_t	setzonetop = B_FALSE;

		if (!INGLOBALZONE(curproc)) {
			zone_initpid = curproc->p_zone->zone_proc_initpid;

			ASSERT(MUTEX_HELD(&pidlock));
			zoneinitp = prfind(zone_initpid);
			if (zoneinitp != NULL) {
				initp = zoneinitp;
			} else {
				zone_initpid = 1;
				setzonetop = B_TRUE;
			}
		}

		pgdetach(p);

		do {
			np = q->p_sibling;
			/*
			 * Delete it from its current parent new state
			 * list and add it to init new state list
			 */
			delete_ns(q->p_parent, q);

			q->p_ppid = zone_initpid;

			q->p_pidflag &= ~(CLDNOSIGCHLD | CLDWAITPID);
			if (setzonetop) {
				mutex_enter(&q->p_lock);
				q->p_flag |= SZONETOP;
				mutex_exit(&q->p_lock);
			}
			q->p_parent = initp;

			/*
			 * Since q will be the first child,
			 * it will not have a previous sibling.
			 */
			q->p_psibling = NULL;
			if (initp->p_child) {
				initp->p_child->p_psibling = q;
			}
			q->p_sibling = initp->p_child;
			initp->p_child = q;
			if (q->p_proc_flag & P_PR_PTRACE) {
				mutex_enter(&q->p_lock);
				sigtoproc(q, NULL, SIGKILL);
				mutex_exit(&q->p_lock);
			}
			/*
			 * sigcld() will add the child to parents
			 * newstate list.
			 */
			if (q->p_stat == SZOMB)
				sigcld(q, NULL);
		} while ((q = np) != NULL);

		p->p_child = NULL;
		ASSERT(p->p_child_ns == NULL);
	}

	TRACE_1(TR_FAC_PROC, TR_PROC_EXIT, "proc_exit: %p", p);

	mutex_enter(&p->p_lock);
	CL_EXIT(curthread); /* tell the scheduler that curthread is exiting */

	/*
	 * Have our task accummulate our resource usage data before they
	 * become contaminated by p_cacct etc., and before we renounce
	 * membership of the task.
	 *
	 * We do this regardless of whether or not task accounting is active.
	 * This is to avoid having nonsense data reported for this task if
	 * task accounting is subsequently enabled. The overhead is minimal;
	 * by this point, this process has accounted for the usage of all its
	 * LWPs. We nonetheless do the work here, and under the protection of
	 * pidlock, so that the movement of the process's usage to the task
	 * happens at the same time as the removal of the process from the
	 * task, from the point of view of exacct_snapshot_task_usage().
	 */
	exacct_update_task_mstate(p);

	hrutime = mstate_aggr_state(p, LMS_USER);
	hrstime = mstate_aggr_state(p, LMS_SYSTEM);
	p->p_utime = (clock_t)NSEC_TO_TICK(hrutime) + p->p_cutime;
	p->p_stime = (clock_t)NSEC_TO_TICK(hrstime) + p->p_cstime;

	p->p_acct[LMS_USER]	+= p->p_cacct[LMS_USER];
	p->p_acct[LMS_SYSTEM]	+= p->p_cacct[LMS_SYSTEM];
	p->p_acct[LMS_TRAP]	+= p->p_cacct[LMS_TRAP];
	p->p_acct[LMS_TFAULT]	+= p->p_cacct[LMS_TFAULT];
	p->p_acct[LMS_DFAULT]	+= p->p_cacct[LMS_DFAULT];
	p->p_acct[LMS_KFAULT]	+= p->p_cacct[LMS_KFAULT];
	p->p_acct[LMS_USER_LOCK] += p->p_cacct[LMS_USER_LOCK];
	p->p_acct[LMS_SLEEP]	+= p->p_cacct[LMS_SLEEP];
	p->p_acct[LMS_WAIT_CPU]	+= p->p_cacct[LMS_WAIT_CPU];
	p->p_acct[LMS_STOPPED]	+= p->p_cacct[LMS_STOPPED];

	p->p_ru.minflt	+= p->p_cru.minflt;
	p->p_ru.majflt	+= p->p_cru.majflt;
	p->p_ru.nswap	+= p->p_cru.nswap;
	p->p_ru.inblock	+= p->p_cru.inblock;
	p->p_ru.oublock	+= p->p_cru.oublock;
	p->p_ru.msgsnd	+= p->p_cru.msgsnd;
	p->p_ru.msgrcv	+= p->p_cru.msgrcv;
	p->p_ru.nsignals += p->p_cru.nsignals;
	p->p_ru.nvcsw	+= p->p_cru.nvcsw;
	p->p_ru.nivcsw	+= p->p_cru.nivcsw;
	p->p_ru.sysc	+= p->p_cru.sysc;
	p->p_ru.ioch	+= p->p_cru.ioch;

	p->p_stat = SZOMB;
	p->p_proc_flag &= ~P_PR_PTRACE;
	p->p_wdata = what;
	p->p_wcode = (char)why;

	cdir = PTOU(p)->u_cdir;
	rdir = PTOU(p)->u_rdir;
	cwd = PTOU(p)->u_cwd;

	ASSERT(cdir != NULL || p->p_parent == &p0);

	/*
	 * Release resource controls, as they are no longer enforceable.
	 */
	rctl_set_free(p->p_rctls);

	/*
	 * Decrement tk_nlwps counter for our task.max-lwps resource control.
	 * An extended accounting record, if that facility is active, is
	 * scheduled to be written.  We cannot give up task and project
	 * membership at this point because that would allow zombies to escape
	 * from the max-processes resource controls.  Zombies stay in their
	 * current task and project until the process table slot is released
	 * in freeproc().
	 */
	tk = p->p_task;

	mutex_enter(&p->p_zone->zone_nlwps_lock);
	tk->tk_nlwps--;
	tk->tk_proj->kpj_nlwps--;
	p->p_zone->zone_nlwps--;
	mutex_exit(&p->p_zone->zone_nlwps_lock);

	/*
	 * Clear the lwp directory and the lwpid hash table
	 * now that /proc can't bother us any more.
	 * We free the memory below, after dropping p->p_lock.
	 */
	lwpdir = p->p_lwpdir;
	lwpdir_sz = p->p_lwpdir_sz;
	tidhash = p->p_tidhash;
	tidhash_sz = p->p_tidhash_sz;
	ret_tidhash = p->p_ret_tidhash;
	p->p_lwpdir = NULL;
	p->p_lwpfree = NULL;
	p->p_lwpdir_sz = 0;
	p->p_tidhash = NULL;
	p->p_tidhash_sz = 0;
	p->p_ret_tidhash = NULL;

	/*
	 * If the process has context ops installed, call the exit routine
	 * on behalf of this last remaining thread. Normally exitpctx() is
	 * called during thread_exit() or lwp_exit(), but because this is the
	 * last thread in the process, we must call it here. By the time
	 * thread_exit() is called (below), the association with the relevant
	 * process has been lost.
	 *
	 * We also free the context here.
	 */
	if (p->p_pctx) {
		kpreempt_disable();
		exitpctx(p);
		kpreempt_enable();

		freepctx(p, 0);
	}

	/*
	 * curthread's proc pointer is changed to point to the 'sched'
	 * process for the corresponding zone, except in the case when
	 * the exiting process is in fact a zsched instance, in which
	 * case the proc pointer is set to p0.  We do so, so that the
	 * process still points at the right zone when we call the VN_RELE()
	 * below.
	 *
	 * This is because curthread's original proc pointer can be freed as
	 * soon as the child sends a SIGCLD to its parent.  We use zsched so
	 * that for user processes, even in the final moments of death, the
	 * process is still associated with its zone.
	 */
	if (p != t->t_procp->p_zone->zone_zsched)
		t->t_procp = t->t_procp->p_zone->zone_zsched;
	else
		t->t_procp = &p0;

	mutex_exit(&p->p_lock);
	if (!evaporate) {
		/*
		 * The brand specific code only happens when the brand has a
		 * function to call in place of sigcld and the parent of the
		 * exiting process is not the global zone init. If the parent
		 * is the global zone init, then the process was reparented,
		 * and we don't want brand code delivering possibly strange
		 * signals to init. Also, init is not branded, so any brand
		 * specific exit data will not be picked up by init anyway.
		 */
		if (PROC_IS_BRANDED(p) &&
		    BROP(p)->b_exit_with_sig != NULL &&
		    p->p_ppid != 1) {
			/*
			 * The code for _fini that could unload the brand_t
			 * blocks until the count of zones using the module
			 * reaches zero. Zones decrement the refcount on their
			 * brands only after all user tasks in that zone have
			 * exited and been waited on. The decrement on the
			 * brand's refcount happen in zone_destroy(). That
			 * depends on zone_shutdown() having been completed.
			 * zone_shutdown() includes a call to zone_empty(),
			 * where the zone waits for itself to reach the state
			 * ZONE_IS_EMPTY. This state is only set in either
			 * zone_shutdown(), when there are no user processes as
			 * the zone enters this function, or in
			 * zone_task_rele(). zone_task_rele() is called from
			 * code triggered by waiting on processes, not by the
			 * processes exiting through proc_exit().  This means
			 * all the branded processes that could exist for a
			 * specific brand_t must exit and get reaped before the
			 * refcount on the brand_t can reach 0. _fini will
			 * never unload the corresponding brand module before
			 * proc_exit finishes execution for all processes
			 * branded with a particular brand_t, which makes the
			 * operation below safe to do. Brands that wish to use
			 * this mechanism must wait in _fini as described
			 * above.
			 */
			BROP(p)->b_exit_with_sig(p, sqp);
		} else {
			p->p_pidflag &= ~CLDPEND;
			sigcld(p, sqp);
		}

	} else {
		/*
		 * Do what sigcld() would do if the disposition
		 * of the SIGCHLD signal were set to be ignored.
		 */
		cv_broadcast(&p->p_srwchan_cv);
		freeproc(p);
	}
	mutex_exit(&pidlock);

	/*
	 * We don't release u_cdir and u_rdir until SZOMB is set.
	 * This protects us against dofusers().
	 */
	if (cdir)
		VN_RELE(cdir);
	if (rdir)
		VN_RELE(rdir);
	if (cwd)
		refstr_rele(cwd);

	/*
	 * task_rele() may ultimately cause the zone to go away (or
	 * may cause the last user process in a zone to go away, which
	 * signals zsched to go away).  So prior to this call, we must
	 * no longer point at zsched.
	 */
	t->t_procp = &p0;

	kmem_free(lwpdir, lwpdir_sz * sizeof (lwpdir_t));
	kmem_free(tidhash, tidhash_sz * sizeof (tidhash_t));
	while (ret_tidhash != NULL) {
		ret_tidhash_t *next = ret_tidhash->rth_next;
		kmem_free(ret_tidhash->rth_tidhash,
		    ret_tidhash->rth_tidhash_sz * sizeof (tidhash_t));
		kmem_free(ret_tidhash, sizeof (*ret_tidhash));
		ret_tidhash = next;
	}

	thread_exit();
	/* NOTREACHED */
}

/*
 * Format siginfo structure for wait system calls.
 */
void
winfo(proc_t *pp, k_siginfo_t *ip, int waitflag)
{
	ASSERT(MUTEX_HELD(&pidlock));

	bzero(ip, sizeof (k_siginfo_t));
	ip->si_signo = SIGCLD;
	ip->si_code = pp->p_wcode;
	ip->si_pid = pp->p_pid;
	ip->si_ctid = PRCTID(pp);
	ip->si_zoneid = pp->p_zone->zone_id;
	ip->si_status = pp->p_wdata;
	ip->si_stime = pp->p_stime;
	ip->si_utime = pp->p_utime;

	if (waitflag) {
		pp->p_wcode = 0;
		pp->p_wdata = 0;
		pp->p_pidflag &= ~CLDPEND;
	}
}

/*
 * Wait system call.
 * Search for a terminated (zombie) child,
 * finally lay it to rest, and collect its status.
 * Look also for stopped children,
 * and pass back status from them.
 */
int
waitid(idtype_t idtype, id_t id, k_siginfo_t *ip, int options)
{
	proc_t *cp, *pp;
	int waitflag = !(options & WNOWAIT);
	boolean_t have_brand_helper = B_FALSE;

	/*
	 * Obsolete flag, defined here only for binary compatibility
	 * with old statically linked executables.  Delete this when
	 * we no longer care about these old and broken applications.
	 */
#define	_WNOCHLD	0400
	options &= ~_WNOCHLD;

	if (options == 0 || (options & ~WOPTMASK))
		return (EINVAL);

	switch (idtype) {
	case P_PID:
	case P_PGID:
		if (id < 0 || id >= maxpid)
			return (EINVAL);
		/* FALLTHROUGH */
	case P_ALL:
		break;
	default:
		return (EINVAL);
	}

	pp = ttoproc(curthread);

	/*
	 * Anytime you are looking for a process, you take pidlock to prevent
	 * things from changing as you look.
	 */
	mutex_enter(&pidlock);

	/*
	 * if we are only looking for exited processes and child_ns list
	 * is empty no reason to look at all children.
	 */
	if (idtype == P_ALL &&
	    (options & ~WNOWAIT) == (WNOHANG | WEXITED) &&
	    pp->p_child_ns == NULL) {
		if (pp->p_child) {
			mutex_exit(&pidlock);
			bzero(ip, sizeof (k_siginfo_t));
			return (0);
		}
		mutex_exit(&pidlock);
		return (ECHILD);
	}

	if (PROC_IS_BRANDED(pp) && BROP(pp)->b_waitid_helper != NULL) {
		have_brand_helper = B_TRUE;
	}

	while (pp->p_child != NULL || have_brand_helper) {
		boolean_t brand_wants_wait = B_FALSE;
		int proc_gone = 0;
		int found = 0;

		/*
		 * Give the brand a chance to return synthetic results from
		 * this waitid() call before we do the real thing.
		 */
		if (have_brand_helper) {
			int ret;

			if (BROP(pp)->b_waitid_helper(idtype, id, ip, options,
			    &brand_wants_wait, &ret) == 0) {
				mutex_exit(&pidlock);
				return (ret);
			}

			if (pp->p_child == NULL) {
				goto no_real_children;
			}
		}

		/*
		 * Look for interesting children in the newstate list.
		 */
		VERIFY(pp->p_child != NULL);
		for (cp = pp->p_child_ns; cp != NULL; cp = cp->p_sibling_ns) {
			if (idtype != P_PID && (cp->p_pidflag & CLDWAITPID))
				continue;
			if (idtype == P_PID && id != cp->p_pid)
				continue;
			if (idtype == P_PGID && id != cp->p_pgrp)
				continue;
			if (PROC_IS_BRANDED(pp)) {
				if (BROP(pp)->b_wait_filter != NULL &&
				    BROP(pp)->b_wait_filter(pp, cp) == B_FALSE)
					continue;
			}

			switch (cp->p_wcode) {

			case CLD_TRAPPED:
			case CLD_STOPPED:
			case CLD_CONTINUED:
				cmn_err(CE_PANIC,
				    "waitid: wrong state %d on the p_newstate"
				    " list", cp->p_wcode);
				break;

			case CLD_EXITED:
			case CLD_DUMPED:
			case CLD_KILLED:
				if (!(options & WEXITED)) {
					/*
					 * Count how many are already gone
					 * for good.
					 */
					proc_gone++;
					break;
				}
				if (!waitflag) {
					winfo(cp, ip, 0);
				} else {
					winfo(cp, ip, 1);
					freeproc(cp);
				}
				mutex_exit(&pidlock);
				if (waitflag) {		/* accept SIGCLD */
					sigcld_delete(ip);
					sigcld_repost();
				}
				return (0);
			}

			if (idtype == P_PID)
				break;
		}

		/*
		 * Wow! None of the threads on the p_sibling_ns list were
		 * interesting threads. Check all the kids!
		 */
		for (cp = pp->p_child; cp != NULL; cp = cp->p_sibling) {
			if (idtype == P_PID && id != cp->p_pid)
				continue;
			if (idtype == P_PGID && id != cp->p_pgrp)
				continue;
			if (PROC_IS_BRANDED(pp)) {
				if (BROP(pp)->b_wait_filter != NULL &&
				    BROP(pp)->b_wait_filter(pp, cp) == B_FALSE)
					continue;
			}

			switch (cp->p_wcode) {
			case CLD_TRAPPED:
				if (!(options & WTRAPPED))
					break;
				winfo(cp, ip, waitflag);
				mutex_exit(&pidlock);
				if (waitflag) {		/* accept SIGCLD */
					sigcld_delete(ip);
					sigcld_repost();
				}
				return (0);

			case CLD_STOPPED:
				if (!(options & WSTOPPED))
					break;
				/* Is it still stopped? */
				mutex_enter(&cp->p_lock);
				if (!jobstopped(cp)) {
					mutex_exit(&cp->p_lock);
					break;
				}
				mutex_exit(&cp->p_lock);
				winfo(cp, ip, waitflag);
				mutex_exit(&pidlock);
				if (waitflag) {		/* accept SIGCLD */
					sigcld_delete(ip);
					sigcld_repost();
				}
				return (0);

			case CLD_CONTINUED:
				if (!(options & WCONTINUED))
					break;
				winfo(cp, ip, waitflag);
				mutex_exit(&pidlock);
				if (waitflag) {		/* accept SIGCLD */
					sigcld_delete(ip);
					sigcld_repost();
				}
				return (0);

			case CLD_EXITED:
			case CLD_DUMPED:
			case CLD_KILLED:
				if (idtype != P_PID &&
				    (cp->p_pidflag & CLDWAITPID))
					continue;
				/*
				 * Don't complain if a process was found in
				 * the first loop but we broke out of the loop
				 * because of the arguments passed to us.
				 */
				if (proc_gone == 0) {
					cmn_err(CE_PANIC,
					    "waitid: wrong state on the"
					    " p_child list");
				} else {
					break;
				}
			}

			found++;

			if (idtype == P_PID)
				break;
		}

no_real_children:
		/*
		 * If we found no interesting processes at all,
		 * break out and return ECHILD.
		 */
		if (!brand_wants_wait && (found + proc_gone == 0))
			break;

		if (options & WNOHANG) {
			mutex_exit(&pidlock);
			bzero(ip, sizeof (k_siginfo_t));
			/*
			 * We should set ip->si_signo = SIGCLD,
			 * but there is an SVVS test that expects
			 * ip->si_signo to be zero in this case.
			 */
			return (0);
		}

		/*
		 * If we found no processes of interest that could
		 * change state while we wait, we don't wait at all.
		 * Get out with ECHILD according to SVID.
		 */
		if (!brand_wants_wait && (found == proc_gone))
			break;

		if (!cv_wait_sig_swap(&pp->p_cv, &pidlock)) {
			mutex_exit(&pidlock);
			return (EINTR);
		}
	}
	mutex_exit(&pidlock);
	return (ECHILD);
}

int
waitsys(idtype_t idtype, id_t id, siginfo_t *infop, int options)
{
	int error;
	k_siginfo_t info;

	if (error = waitid(idtype, id, &info, options))
		return (set_errno(error));
	if (copyout(&info, infop, sizeof (k_siginfo_t)))
		return (set_errno(EFAULT));
	return (0);
}

#ifdef _SYSCALL32_IMPL

int
waitsys32(idtype_t idtype, id_t id, siginfo_t *infop, int options)
{
	int error;
	k_siginfo_t info;
	siginfo32_t info32;

	if (error = waitid(idtype, id, &info, options))
		return (set_errno(error));
	siginfo_kto32(&info, &info32);
	if (copyout(&info32, infop, sizeof (info32)))
		return (set_errno(EFAULT));
	return (0);
}

#endif	/* _SYSCALL32_IMPL */

void
proc_detach(proc_t *p)
{
	proc_t *q;

	ASSERT(MUTEX_HELD(&pidlock));

	q = p->p_parent;
	ASSERT(q != NULL);

	/*
	 * Take it off the newstate list of its parent
	 */
	delete_ns(q, p);

	if (q->p_child == p) {
		q->p_child = p->p_sibling;
		/*
		 * If the parent has no children, it better not
		 * have any with new states either!
		 */
		ASSERT(q->p_child ? 1 : q->p_child_ns == NULL);
	}

	if (p->p_sibling) {
		p->p_sibling->p_psibling = p->p_psibling;
	}

	if (p->p_psibling) {
		p->p_psibling->p_sibling = p->p_sibling;
	}
}

/*
 * Remove zombie children from the process table.
 */
void
freeproc(proc_t *p)
{
	proc_t *q;
	task_t *tk;

	ASSERT(p->p_stat == SZOMB);
	ASSERT(p->p_tlist == NULL);
	ASSERT(MUTEX_HELD(&pidlock));

	sigdelq(p, NULL, 0);
	if (p->p_killsqp) {
		siginfofree(p->p_killsqp);
		p->p_killsqp = NULL;
	}

	/* Clear any remaining brand data */
	if (PROC_IS_BRANDED(p)) {
		brand_clearbrand(p, B_FALSE);
	}


	prfree(p);	/* inform /proc */

	/*
	 * Don't free the init processes.
	 * Other dying processes will access it.
	 */
	if (p == proc_init)
		return;


	/*
	 * We wait until now to free the cred structure because a
	 * zombie process's credentials may be examined by /proc.
	 * No cred locking needed because there are no threads at this point.
	 */
	upcount_dec(crgetruid(p->p_cred), crgetzoneid(p->p_cred));
	crfree(p->p_cred);
	if (p->p_corefile != NULL) {
		corectl_path_rele(p->p_corefile);
		p->p_corefile = NULL;
	}
	if (p->p_content != NULL) {
		corectl_content_rele(p->p_content);
		p->p_content = NULL;
	}

	if (p->p_nextofkin && !((p->p_nextofkin->p_flag & SNOWAIT) ||
	    (PTOU(p->p_nextofkin)->u_signal[SIGCLD - 1] == SIG_IGN))) {
		/*
		 * This should still do the right thing since p_utime/stime
		 * get set to the correct value on process exit, so it
		 * should get properly updated
		 */
		p->p_nextofkin->p_cutime += p->p_utime;
		p->p_nextofkin->p_cstime += p->p_stime;

		p->p_nextofkin->p_cacct[LMS_USER] += p->p_acct[LMS_USER];
		p->p_nextofkin->p_cacct[LMS_SYSTEM] += p->p_acct[LMS_SYSTEM];
		p->p_nextofkin->p_cacct[LMS_TRAP] += p->p_acct[LMS_TRAP];
		p->p_nextofkin->p_cacct[LMS_TFAULT] += p->p_acct[LMS_TFAULT];
		p->p_nextofkin->p_cacct[LMS_DFAULT] += p->p_acct[LMS_DFAULT];
		p->p_nextofkin->p_cacct[LMS_KFAULT] += p->p_acct[LMS_KFAULT];
		p->p_nextofkin->p_cacct[LMS_USER_LOCK]
		    += p->p_acct[LMS_USER_LOCK];
		p->p_nextofkin->p_cacct[LMS_SLEEP] += p->p_acct[LMS_SLEEP];
		p->p_nextofkin->p_cacct[LMS_WAIT_CPU]
		    += p->p_acct[LMS_WAIT_CPU];
		p->p_nextofkin->p_cacct[LMS_STOPPED] += p->p_acct[LMS_STOPPED];

		p->p_nextofkin->p_cru.minflt	+= p->p_ru.minflt;
		p->p_nextofkin->p_cru.majflt	+= p->p_ru.majflt;
		p->p_nextofkin->p_cru.nswap	+= p->p_ru.nswap;
		p->p_nextofkin->p_cru.inblock	+= p->p_ru.inblock;
		p->p_nextofkin->p_cru.oublock	+= p->p_ru.oublock;
		p->p_nextofkin->p_cru.msgsnd	+= p->p_ru.msgsnd;
		p->p_nextofkin->p_cru.msgrcv	+= p->p_ru.msgrcv;
		p->p_nextofkin->p_cru.nsignals	+= p->p_ru.nsignals;
		p->p_nextofkin->p_cru.nvcsw	+= p->p_ru.nvcsw;
		p->p_nextofkin->p_cru.nivcsw	+= p->p_ru.nivcsw;
		p->p_nextofkin->p_cru.sysc	+= p->p_ru.sysc;
		p->p_nextofkin->p_cru.ioch	+= p->p_ru.ioch;

	}

	q = p->p_nextofkin;
	if (q && q->p_orphan == p)
		q->p_orphan = p->p_nextorph;
	else if (q) {
		for (q = q->p_orphan; q; q = q->p_nextorph)
			if (q->p_nextorph == p)
				break;
		ASSERT(q && q->p_nextorph == p);
		q->p_nextorph = p->p_nextorph;
	}

	/*
	 * The process table slot is being freed, so it is now safe to give up
	 * task and project membership.
	 */
	mutex_enter(&p->p_lock);
	tk = p->p_task;
	task_detach(p);
	mutex_exit(&p->p_lock);

	proc_detach(p);
	pid_exit(p, tk);	/* frees pid and proc structure */

	task_rele(tk);
}

/*
 * Delete process "child" from the newstate list of process "parent"
 */
void
delete_ns(proc_t *parent, proc_t *child)
{
	proc_t **ns;

	ASSERT(MUTEX_HELD(&pidlock));
	ASSERT(child->p_parent == parent);
	for (ns = &parent->p_child_ns; *ns != NULL; ns = &(*ns)->p_sibling_ns) {
		if (*ns == child) {

			ASSERT((*ns)->p_parent == parent);

			*ns = child->p_sibling_ns;
			child->p_sibling_ns = NULL;
			return;
		}
	}
}

/*
 * Add process "child" to the new state list of process "parent"
 */
void
add_ns(proc_t *parent, proc_t *child)
{
	ASSERT(child->p_sibling_ns == NULL);
	child->p_sibling_ns = parent->p_child_ns;
	parent->p_child_ns = child;
}<|MERGE_RESOLUTION|>--- conflicted
+++ resolved
@@ -166,7 +166,7 @@
  * it failed.  As long as the given zone is still in the "running"
  * state, we will re-exec() init, but first we need to reset things
  * which are usually inherited across exec() but will break init's
- * assumption that it is being exec()'d from a virgin process.  Most
+ * assumption that it is being exec()'d from a virgin process.	Most
  * importantly this includes closing all file descriptors (exec only
  * closes those marked close-on-exec) and resetting signals (exec only
  * resets handled signals, and we need to clear any signals which
@@ -343,7 +343,7 @@
 	/*
 	 * If proc_exit() fails, then some other lwp in the process
 	 * got there first.  We just have to call lwp_exit() to allow
-	 * the other lwp to finish exiting the process.  Otherwise we're
+	 * the other lwp to finish exiting the process.	 Otherwise we're
 	 * restarting init, and should return.
 	 */
 	if (proc_exit(why, what) != 0) {
@@ -356,7 +356,7 @@
 
 /*
  * Set the SEXITING flag on the process, after making sure /proc does
- * not have it locked.  This is done in more places than proc_exit(),
+ * not have it locked.	This is done in more places than proc_exit(),
  * so it is a separate function.
  */
 void
@@ -403,14 +403,9 @@
 	 */
 	if (!z->zone_restart_init) {
 		/*
-<<<<<<< HEAD
 		 * The zone has been setup to halt when init exits.
 		 */
 		z->zone_init_status = wstat(why, what);
-=======
-		 * The zone has been set up to halt when init exits.
-		 */
->>>>>>> 55fcd84f
 		(void) zone_kadmin(A_SHUTDOWN, AD_HALT, NULL, zone_kcred());
 		z->zone_proc_initpid = -1;
 		return (B_FALSE);
@@ -450,10 +445,7 @@
 			(void) zone_kadmin(A_REBOOT, 0, NULL, zone_kcred());
 		}
 
-<<<<<<< HEAD
 		z->zone_init_status = wstat(why, what);
-=======
->>>>>>> 55fcd84f
 		z->zone_proc_initpid = -1;
 		return (B_FALSE);
 	}
@@ -474,27 +466,16 @@
 		/*
 		 * No restart modifiers on the zone, attempt to restart init.
 		 */
-<<<<<<< HEAD
 		if (restart_init(what, why) == 0) {
 			return (B_TRUE);
 		}
 	}
 
-
-	/*
-	 * The restart failed, the zone will shut down.
-	 */
-	z->zone_init_status = wstat(why, what);
-=======
-		if (restart_init(what, why) == 0)
-			return (B_TRUE);
-	}
-
 	/*
 	 * The restart failed, or the criteria for a restart are not met;
 	 * the zone will shut down.
 	 */
->>>>>>> 55fcd84f
+	z->zone_init_status = wstat(why, what);
 	(void) zone_kadmin(A_SHUTDOWN, AD_HALT, NULL, zone_kcred());
 	z->zone_proc_initpid = -1;
 	return (B_FALSE);
@@ -529,7 +510,7 @@
 
 	/*
 	 * Stop and discard the process's lwps except for the current one,
-	 * unless some other lwp beat us to it.  If exitlwps() fails then
+	 * unless some other lwp beat us to it.	 If exitlwps() fails then
 	 * return and the calling lwp will call (or continue in) lwp_exit().
 	 */
 	proc_is_exiting(p);
@@ -567,7 +548,6 @@
 	 * is always the last lwp, will also perform lwp exit/free and proc
 	 * exit. Brand data will be freed when the process is reaped.
 	 */
-<<<<<<< HEAD
 	if (PROC_IS_BRANDED(p)) {
 		BROP(p)->b_lwpexit(lwp);
 		BROP(p)->b_proc_exit(p);
@@ -578,12 +558,19 @@
 		 */
 		BROP(p)->b_freelwp(lwp);
 		lwp_detach_brand_hdlrs(lwp);
-=======
+	}
+
+	/*
+	 * Don't let init exit unless zone_start_init() failed its exec, or
+	 * we are shutting down the zone or the machine.
+	 *
+	 * Since we are single threaded, we don't need to lock the
+	 * following accesses to zone_proc_initpid.
+	 */
 	if (p->p_pid == z->zone_proc_initpid) {
 		/* If zone's init restarts, we're done here. */
 		if (zone_init_exit(z, why, what))
 			return (0);
->>>>>>> 55fcd84f
 	}
 
 	lwp_pcb_exit();
@@ -1031,7 +1018,7 @@
 	 * curthread's proc pointer is changed to point to the 'sched'
 	 * process for the corresponding zone, except in the case when
 	 * the exiting process is in fact a zsched instance, in which
-	 * case the proc pointer is set to p0.  We do so, so that the
+	 * case the proc pointer is set to p0.	We do so, so that the
 	 * process still points at the right zone when we call the VN_RELE()
 	 * below.
 	 *
@@ -1115,7 +1102,7 @@
 	/*
 	 * task_rele() may ultimately cause the zone to go away (or
 	 * may cause the last user process in a zone to go away, which
-	 * signals zsched to go away).  So prior to this call, we must
+	 * signals zsched to go away).	So prior to this call, we must
 	 * no longer point at zsched.
 	 */
 	t->t_procp = &p0;
