/*
 * CDDL HEADER START
 *
 * The contents of this file are subject to the terms of the
 * Common Development and Distribution License (the "License").
 * You may not use this file except in compliance with the License.
 *
 * You can obtain a copy of the license at usr/src/OPENSOLARIS.LICENSE
 * or http://www.opensolaris.org/os/licensing.
 * See the License for the specific language governing permissions
 * and limitations under the License.
 *
 * When distributing Covered Code, include this CDDL HEADER in each
 * file and include the License file at usr/src/OPENSOLARIS.LICENSE.
 * If applicable, add the following below this CDDL HEADER, with the
 * fields enclosed by brackets "[]" replaced with your own identifying
 * information: Portions Copyright [yyyy] [name of copyright owner]
 *
 * CDDL HEADER END
 */

/*
 * Copyright 2010 Sun Microsystems, Inc.  All rights reserved.
 * Use is subject to license terms.
 */

/*
<<<<<<< HEAD
 * Copyright 2017, Joyent, Inc.
=======
 * Copyright (c) 2013, Joyent, Inc. All rights reserved.
 * Copyright 2025 Oxide Computer Company
>>>>>>> 82b7b979
 */

#include <sys/param.h>
#include <sys/types.h>
#include <sys/sysmacros.h>
#include <sys/systm.h>
#include <sys/thread.h>
#include <sys/proc.h>
#include <sys/task.h>
#include <sys/project.h>
#include <sys/signal.h>
#include <sys/errno.h>
#include <sys/vmparam.h>
#include <sys/stack.h>
#include <sys/procfs.h>
#include <sys/prsystm.h>
#include <sys/cpuvar.h>
#include <sys/kmem.h>
#include <sys/vtrace.h>
#include <sys/door.h>
#include <vm/seg_kp.h>
#include <sys/debug.h>
#include <sys/schedctl.h>
#include <sys/poll.h>
#include <sys/copyops.h>
#include <sys/lwp_upimutex_impl.h>
#include <sys/cpupart.h>
#include <sys/lgrp.h>
#include <sys/rctl.h>
#include <sys/contract_impl.h>
#include <sys/contract/process.h>
#include <sys/contract/process_impl.h>
#include <sys/cpc_impl.h>
#include <sys/sdt.h>
#include <sys/cmn_err.h>
#include <sys/brand.h>
#include <sys/cyclic.h>
#include <sys/pool.h>

/* hash function for the lwpid hash table, p->p_tidhash[] */
#define	TIDHASH(tid, hash_sz)	((tid) & ((hash_sz) - 1))

void *segkp_lwp;		/* cookie for pool of segkp resources */
extern void reapq_move_lq_to_tq(kthread_t *);
extern void freectx_ctx(struct ctxop *);

/*
 * Create a kernel thread associated with a particular system process.  Give
 * it an LWP so that microstate accounting will be available for it.
 */
kthread_t *
lwp_kernel_create(proc_t *p, void (*proc)(), void *arg, int state, pri_t pri)
{
	klwp_t *lwp;

	VERIFY((p->p_flag & SSYS) != 0);

	lwp = lwp_create(proc, arg, 0, p, state, pri, &t0.t_hold, syscid, 0);

	VERIFY(lwp != NULL);

	return (lwptot(lwp));
}

/*
 * Create a thread that appears to be stopped at sys_rtt.
 */
klwp_t *
lwp_create(void (*proc)(), caddr_t arg, size_t len, proc_t *p,
    int state, int pri, const k_sigset_t *smask, int cid, id_t lwpid)
{
	klwp_t *lwp = NULL;
	kthread_t *t;
	kthread_t *tx;
	cpupart_t *oldpart = NULL;
	size_t	stksize;
	caddr_t lwpdata = NULL;
	processorid_t	binding;
	int err = 0;
	kproject_t *oldkpj, *newkpj;
	void *bufp = NULL;
	klwp_t *curlwp;
	lwpent_t *lep;
	lwpdir_t *old_dir = NULL;
	uint_t old_dirsz = 0;
	tidhash_t *old_hash = NULL;
	uint_t old_hashsz = 0;
	ret_tidhash_t *ret_tidhash = NULL;
	int i;
	int rctlfail = 0;
	void *brand_data = NULL;
	struct ctxop *ctx = NULL;

	ASSERT(cid != sysdccid);	/* system threads must start in SYS */

	ASSERT(p != &p0);		/* No new LWPs in p0. */

	mutex_enter(&p->p_lock);
	mutex_enter(&p->p_zone->zone_nlwps_lock);
	/*
	 * don't enforce rctl limits on system processes
	 */
	if (!CLASS_KERNEL(cid)) {
		if (p->p_task->tk_nlwps >= p->p_task->tk_nlwps_ctl)
			if (rctl_test(rc_task_lwps, p->p_task->tk_rctls, p,
			    1, 0) & RCT_DENY)
				rctlfail = 1;
		if (p->p_task->tk_proj->kpj_nlwps >=
		    p->p_task->tk_proj->kpj_nlwps_ctl)
			if (rctl_test(rc_project_nlwps,
			    p->p_task->tk_proj->kpj_rctls, p, 1, 0)
			    & RCT_DENY)
				rctlfail = 1;
		if (p->p_zone->zone_nlwps >= p->p_zone->zone_nlwps_ctl)
			if (rctl_test(rc_zone_nlwps, p->p_zone->zone_rctls, p,
			    1, 0) & RCT_DENY)
				rctlfail = 1;
	}
	if (rctlfail) {
		mutex_exit(&p->p_zone->zone_nlwps_lock);
		mutex_exit(&p->p_lock);
		atomic_inc_32(&p->p_zone->zone_ffcap);
		return (NULL);
	}
	p->p_task->tk_nlwps++;
	p->p_task->tk_proj->kpj_nlwps++;
	p->p_zone->zone_nlwps++;
	mutex_exit(&p->p_zone->zone_nlwps_lock);
	mutex_exit(&p->p_lock);

	curlwp = ttolwp(curthread);
	if (curlwp == NULL || (stksize = curlwp->lwp_childstksz) == 0)
		stksize = lwp_default_stksize;

	if (CLASS_KERNEL(cid)) {
		/*
		 * Since we are creating an LWP in an SSYS process, we do not
		 * inherit anything from the current thread's LWP.  We set
		 * stksize and lwpdata to 0 in order to let thread_create()
		 * allocate a regular kernel thread stack for this thread.
		 */
		curlwp = NULL;
		stksize = 0;
		lwpdata = NULL;

	} else if (stksize == lwp_default_stksize) {
		/*
		 * Try to reuse an <lwp,stack> from the LWP deathrow.
		 */
		if (lwp_reapcnt > 0) {
			mutex_enter(&reaplock);
			if ((t = lwp_deathrow) != NULL) {
				ASSERT(t->t_swap);
				lwp_deathrow = t->t_forw;
				lwp_reapcnt--;
				lwpdata = t->t_swap;
				lwp = t->t_lwp;
				ctx = t->t_ctx;
				t->t_swap = NULL;
				t->t_lwp = NULL;
				t->t_ctx = NULL;
				reapq_move_lq_to_tq(t);
			}
			mutex_exit(&reaplock);
			if (lwp != NULL) {
				lwp_stk_fini(lwp);
			}
			if (ctx != NULL) {
				freectx_ctx(ctx);
			}
		}
		if (lwpdata == NULL &&
		    (lwpdata = (caddr_t)segkp_cache_get(segkp_lwp)) == NULL) {
			mutex_enter(&p->p_lock);
			mutex_enter(&p->p_zone->zone_nlwps_lock);
			p->p_task->tk_nlwps--;
			p->p_task->tk_proj->kpj_nlwps--;
			p->p_zone->zone_nlwps--;
			mutex_exit(&p->p_zone->zone_nlwps_lock);
			mutex_exit(&p->p_lock);
			atomic_inc_32(&p->p_zone->zone_ffnomem);
			return (NULL);
		}
	} else {
		stksize = roundup(stksize, PAGESIZE);
		if ((lwpdata = (caddr_t)segkp_get(segkp, stksize,
		    (KPD_NOWAIT | KPD_HASREDZONE | KPD_LOCKED))) == NULL) {
			mutex_enter(&p->p_lock);
			mutex_enter(&p->p_zone->zone_nlwps_lock);
			p->p_task->tk_nlwps--;
			p->p_task->tk_proj->kpj_nlwps--;
			p->p_zone->zone_nlwps--;
			mutex_exit(&p->p_zone->zone_nlwps_lock);
			mutex_exit(&p->p_lock);
			atomic_inc_32(&p->p_zone->zone_ffnomem);
			return (NULL);
		}
	}

	/*
	 * Create a thread, initializing the stack pointer
	 */
	t = thread_create(lwpdata, stksize, NULL, NULL, 0, p, TS_STOPPED, pri);

	/*
	 * If a non-NULL stack base is passed in, thread_create() assumes
	 * that the stack might be statically allocated (as opposed to being
	 * allocated from segkp), and so it does not set t_swap.  Since
	 * the lwpdata was allocated from segkp, we must set t_swap to point
	 * to it ourselves.
	 *
	 * This would be less confusing if t_swap had a better name; it really
	 * indicates that the stack is allocated from segkp, regardless of
	 * whether or not it is swappable.
	 */
	if (lwpdata != NULL) {
		ASSERT(!CLASS_KERNEL(cid));
		ASSERT(t->t_swap == NULL);
		t->t_swap = lwpdata;	/* Start of page-able data */
	}

	/*
	 * If the stack and lwp can be reused, mark the thread as such.
	 * When we get to reapq_add() from resume_from_zombie(), these
	 * threads will go onto lwp_deathrow instead of thread_deathrow.
	 */
	if (!CLASS_KERNEL(cid) && stksize == lwp_default_stksize)
		t->t_flag |= T_LWPREUSE;

	if (lwp == NULL)
		lwp = kmem_cache_alloc(lwp_cache, KM_SLEEP);
	bzero(lwp, sizeof (*lwp));
	t->t_lwp = lwp;

	t->t_hold = *smask;
	lwp->lwp_thread = t;
	lwp->lwp_procp = p;
	lwp->lwp_sigaltstack.ss_flags = SS_DISABLE;
	if (curlwp != NULL && curlwp->lwp_childstksz != 0)
		lwp->lwp_childstksz = curlwp->lwp_childstksz;

	t->t_stk = lwp_stk_init(lwp, t->t_stk);
	thread_load(t, proc, arg, len);

	/*
	 * Allocate the SIGPROF buffer if ITIMER_REALPROF is in effect.
	 */
	if (p->p_rprof_cyclic != CYCLIC_NONE)
		t->t_rprof = kmem_zalloc(sizeof (struct rprof), KM_SLEEP);

	if (cid != NOCLASS)
		(void) CL_ALLOC(&bufp, cid, KM_SLEEP);

	/*
	 * Allocate an lwp directory entry for the new lwp.
	 */
	lep = kmem_zalloc(sizeof (*lep), KM_SLEEP);

	/*
	 * If necessary, speculatively allocate lwp brand data.  This is done
	 * ahead of time so p_lock need not be dropped during lwp branding.
	 */
	if (PROC_IS_BRANDED(p) && BROP(p)->b_lwpdata_alloc != NULL) {
		if ((brand_data = BROP(p)->b_lwpdata_alloc(p)) == NULL) {
			mutex_enter(&p->p_lock);
			err = 1;
			atomic_inc_32(&p->p_zone->zone_ffmisc);
			goto error;
		}
	}

	mutex_enter(&p->p_lock);
grow:
	/*
	 * Grow the lwp (thread) directory and lwpid hash table if necessary.
	 * A note on the growth algorithm:
	 *	The new lwp directory size is computed as:
	 *		new = 2 * old + 2
	 *	Starting with an initial size of 2 (see exec_common()),
	 *	this yields numbers that are a power of two minus 2:
	 *		2, 6, 14, 30, 62, 126, 254, 510, 1022, ...
	 *	The size of the lwpid hash table must be a power of two
	 *	and must be commensurate in size with the lwp directory
	 *	so that hash bucket chains remain short.  Therefore,
	 *	the lwpid hash table size is computed as:
	 *		hashsz = (dirsz + 2) / 2
	 *	which leads to these hash table sizes corresponding to
	 *	the above directory sizes:
	 *		2, 4, 8, 16, 32, 64, 128, 256, 512, ...
	 * A note on growing the hash table:
	 *	For performance reasons, code in lwp_unpark() does not
	 *	acquire curproc->p_lock when searching the hash table.
	 *	Rather, it calls lwp_hash_lookup_and_lock() which
	 *	acquires only the individual hash bucket lock, taking
	 *	care to deal with reallocation of the hash table
	 *	during the time it takes to acquire the lock.
	 *
	 *	This is sufficient to protect the integrity of the
	 *	hash table, but it requires us to acquire all of the
	 *	old hash bucket locks before growing the hash table
	 *	and to release them afterwards.  It also requires us
	 *	not to free the old hash table because some thread
	 *	in lwp_hash_lookup_and_lock() might still be trying
	 *	to acquire the old bucket lock.
	 *
	 *	So we adopt the tactic of keeping all of the retired
	 *	hash tables on a linked list, so they can be safely
	 *	freed when the process exits or execs.
	 *
	 *	Because the hash table grows in powers of two, the
	 *	total size of all of the hash tables will be slightly
	 *	less than twice the size of the largest hash table.
	 */
	while (p->p_lwpfree == NULL) {
		uint_t dirsz = p->p_lwpdir_sz;
		lwpdir_t *new_dir;
		uint_t new_dirsz;
		lwpdir_t *ldp;
		tidhash_t *new_hash;
		uint_t new_hashsz;

		mutex_exit(&p->p_lock);

		/*
		 * Prepare to remember the old p_tidhash for later
		 * kmem_free()ing when the process exits or execs.
		 */
		if (ret_tidhash == NULL)
			ret_tidhash = kmem_zalloc(sizeof (ret_tidhash_t),
			    KM_SLEEP);
		if (old_dir != NULL)
			kmem_free(old_dir, old_dirsz * sizeof (*old_dir));
		if (old_hash != NULL)
			kmem_free(old_hash, old_hashsz * sizeof (*old_hash));

		new_dirsz = 2 * dirsz + 2;
		new_dir = kmem_zalloc(new_dirsz * sizeof (lwpdir_t), KM_SLEEP);
		for (ldp = new_dir, i = 1; i < new_dirsz; i++, ldp++)
			ldp->ld_next = ldp + 1;
		new_hashsz = (new_dirsz + 2) / 2;
		new_hash = kmem_zalloc(new_hashsz * sizeof (tidhash_t),
		    KM_SLEEP);

		mutex_enter(&p->p_lock);
		if (p == curproc)
			prbarrier(p);

		if (dirsz != p->p_lwpdir_sz || p->p_lwpfree != NULL) {
			/*
			 * Someone else beat us to it or some lwp exited.
			 * Set up to free our memory and take a lap.
			 */
			old_dir = new_dir;
			old_dirsz = new_dirsz;
			old_hash = new_hash;
			old_hashsz = new_hashsz;
		} else {
			/*
			 * For the benefit of lwp_hash_lookup_and_lock(),
			 * called from lwp_unpark(), which searches the
			 * tid hash table without acquiring p->p_lock,
			 * we must acquire all of the tid hash table
			 * locks before replacing p->p_tidhash.
			 */
			old_hash = p->p_tidhash;
			old_hashsz = p->p_tidhash_sz;
			for (i = 0; i < old_hashsz; i++) {
				mutex_enter(&old_hash[i].th_lock);
				mutex_enter(&new_hash[i].th_lock);
			}

			/*
			 * We simply hash in all of the old directory entries.
			 * This works because the old directory has no empty
			 * slots and the new hash table starts out empty.
			 * This reproduces the original directory ordering
			 * (required for /proc directory semantics).
			 */
			old_dir = p->p_lwpdir;
			old_dirsz = p->p_lwpdir_sz;
			p->p_lwpdir = new_dir;
			p->p_lwpfree = new_dir;
			p->p_lwpdir_sz = new_dirsz;
			for (ldp = old_dir, i = 0; i < old_dirsz; i++, ldp++)
				lwp_hash_in(p, ldp->ld_entry,
				    new_hash, new_hashsz, 0);

			/*
			 * Remember the old hash table along with all
			 * of the previously-remembered hash tables.
			 * We will free them at process exit or exec.
			 */
			ret_tidhash->rth_tidhash = old_hash;
			ret_tidhash->rth_tidhash_sz = old_hashsz;
			ret_tidhash->rth_next = p->p_ret_tidhash;
			p->p_ret_tidhash = ret_tidhash;

			/*
			 * Now establish the new tid hash table.
			 * As soon as we assign p->p_tidhash,
			 * code in lwp_unpark() can start using it.
			 */
			membar_producer();
			p->p_tidhash = new_hash;

			/*
			 * It is necessary that p_tidhash reach global
			 * visibility before p_tidhash_sz.  Otherwise,
			 * code in lwp_hash_lookup_and_lock() could
			 * index into the old p_tidhash using the new
			 * p_tidhash_sz and thereby access invalid data.
			 */
			membar_producer();
			p->p_tidhash_sz = new_hashsz;

			/*
			 * Release the locks; allow lwp_unpark() to carry on.
			 */
			for (i = 0; i < old_hashsz; i++) {
				mutex_exit(&old_hash[i].th_lock);
				mutex_exit(&new_hash[i].th_lock);
			}

			/*
			 * Avoid freeing these objects below.
			 */
			ret_tidhash = NULL;
			old_hash = NULL;
			old_hashsz = 0;
		}
	}

	/*
	 * Block the process against /proc while we manipulate p->p_tlist,
	 * unless lwp_create() was called by /proc for the PCAGENT operation.
	 * We want to do this early enough so that we don't drop p->p_lock
	 * until the thread is put on the p->p_tlist.
	 */
	if (p == curproc) {
		prbarrier(p);
		/*
		 * If the current lwp has been requested to stop, do so now.
		 * Otherwise we have a race condition between /proc attempting
		 * to stop the process and this thread creating a new lwp
		 * that was not seen when the /proc PCSTOP request was issued.
		 * We rely on stop() to call prbarrier(p) before returning.
		 */
		while ((curthread->t_proc_flag & TP_PRSTOP) &&
		    !ttolwp(curthread)->lwp_nostop) {
			/*
			 * We called pool_barrier_enter() before calling
			 * here to lwp_create(). We have to call
			 * pool_barrier_exit() before stopping.
			 */
			pool_barrier_exit();
			prbarrier(p);
			stop(PR_REQUESTED, 0);
			/*
			 * And we have to repeat the call to
			 * pool_barrier_enter after stopping.
			 */
			pool_barrier_enter();
			prbarrier(p);
		}

		/*
		 * If process is exiting, there could be a race between
		 * the agent lwp creation and the new lwp currently being
		 * created. So to prevent this race lwp creation is failed
		 * if the process is exiting.
		 */
		if (p->p_flag & (SEXITLWPS|SKILLED)) {
			err = 1;
			goto error;
		}

		/*
		 * Since we might have dropped p->p_lock, the
		 * lwp directory free list might have changed.
		 */
		if (p->p_lwpfree == NULL)
			goto grow;
	}

	kpreempt_disable();	/* can't grab cpu_lock here */

	/*
	 * Inherit processor and processor set bindings from curthread.
	 *
	 * For kernel LWPs, we do not inherit processor set bindings at
	 * process creation time (i.e. when p != curproc).  After the
	 * kernel process is created, any subsequent LWPs must be created
	 * by threads in the kernel process, at which point we *will*
	 * inherit processor set bindings.
	 */
	if (CLASS_KERNEL(cid) && p != curproc) {
		t->t_bind_cpu = binding = PBIND_NONE;
		t->t_cpupart = oldpart = &cp_default;
		t->t_bind_pset = PS_NONE;
		t->t_bindflag = (uchar_t)default_binding_mode;
	} else {
		binding = curthread->t_bind_cpu;
		t->t_bind_cpu = binding;
		oldpart = t->t_cpupart;
		t->t_cpupart = curthread->t_cpupart;
		t->t_bind_pset = curthread->t_bind_pset;
		t->t_bindflag = curthread->t_bindflag |
		    (uchar_t)default_binding_mode;
	}

	/*
	 * thread_create() initializes this thread's home lgroup to the root.
	 * Choose a more suitable lgroup, since this thread is associated
	 * with an lwp.
	 */
	ASSERT(oldpart != NULL);
	if (binding != PBIND_NONE && t->t_affinitycnt == 0) {
		t->t_bound_cpu = cpu[binding];
		if (t->t_lpl != t->t_bound_cpu->cpu_lpl)
			lgrp_move_thread(t, t->t_bound_cpu->cpu_lpl, 1);
	} else if (CLASS_KERNEL(cid)) {
		/*
		 * Kernel threads are always in the root lgrp.
		 */
		lgrp_move_thread(t,
		    &t->t_cpupart->cp_lgrploads[LGRP_ROOTID], 1);
	} else {
		lgrp_move_thread(t, lgrp_choose(t, t->t_cpupart), 1);
	}

	kpreempt_enable();

	/*
	 * make sure lpl points to our own partition
	 */
	ASSERT(t->t_lpl >= t->t_cpupart->cp_lgrploads);
	ASSERT(t->t_lpl < t->t_cpupart->cp_lgrploads +
	    t->t_cpupart->cp_nlgrploads);

	/*
	 * It is safe to point the thread to the new project without holding it
	 * since we're holding the target process' p_lock here and therefore
	 * we're guaranteed that it will not move to another project.
	 */
	newkpj = p->p_task->tk_proj;
	oldkpj = ttoproj(t);
	if (newkpj != oldkpj) {
		t->t_proj = newkpj;
		(void) project_hold(newkpj);
		project_rele(oldkpj);
	}

	if (cid != NOCLASS) {
		/*
		 * If the lwp is being created in the current process
		 * and matches the current thread's scheduling class,
		 * we should propagate the current thread's scheduling
		 * parameters by calling CL_FORK.  Otherwise just use
		 * the defaults by calling CL_ENTERCLASS.
		 */
		if (p != curproc || curthread->t_cid != cid) {
			err = CL_ENTERCLASS(t, cid, NULL, NULL, bufp);
			t->t_pri = pri;	/* CL_ENTERCLASS may have changed it */
			/*
			 * We don't call schedctl_set_cidpri(t) here
			 * because the schedctl data is not yet set
			 * up for the newly-created lwp.
			 */
		} else {
			t->t_clfuncs = &(sclass[cid].cl_funcs->thread);
			err = CL_FORK(curthread, t, bufp);
			t->t_cid = cid;
		}
		if (err) {
			atomic_inc_32(&p->p_zone->zone_ffmisc);
			goto error;
		} else {
			bufp = NULL;
		}
	}

	/*
	 * If we were given an lwpid then use it, else allocate one.
	 */
	if (lwpid != 0)
		t->t_tid = lwpid;
	else {
		/*
		 * lwp/thread id 0 is never valid; reserved for special checks.
		 * lwp/thread id 1 is reserved for the main thread.
		 * Start again at 2 when INT_MAX has been reached
		 * (id_t is a signed 32-bit integer).
		 */
		id_t prev_id = p->p_lwpid;	/* last allocated tid */

		do {			/* avoid lwpid duplication */
			if (p->p_lwpid == INT_MAX) {
				p->p_flag |= SLWPWRAP;
				p->p_lwpid = 1;
			}
			if ((t->t_tid = ++p->p_lwpid) == prev_id) {
				/*
				 * All lwpids are allocated; fail the request.
				 */
				err = 1;
				atomic_inc_32(&p->p_zone->zone_ffnoproc);
				goto error;
			}
			/*
			 * We only need to worry about colliding with an id
			 * that's already in use if this process has
			 * cycled through all available lwp ids.
			 */
			if ((p->p_flag & SLWPWRAP) == 0)
				break;
		} while (lwp_hash_lookup(p, t->t_tid) != NULL);
	}


	if (t->t_tid == 1) {
		kpreempt_disable();
		ASSERT(t->t_lpl != NULL);
		p->p_t1_lgrpid = t->t_lpl->lpl_lgrpid;
		kpreempt_enable();
		if (p->p_tr_lgrpid != LGRP_NONE &&
		    p->p_tr_lgrpid != p->p_t1_lgrpid) {
			lgrp_update_trthr_migrations(1);
		}
	}

	t->t_waitfor = -1;

	/*
	 * Turn microstate accounting on for thread if on for process.
	 */
	if (p->p_flag & SMSACCT)
		t->t_proc_flag |= TP_MSACCT;

	/*
	 * If the process has watchpoints, mark the new thread as such.
	 */
	if (pr_watch_active(p))
		watch_enable(t);

	/*
	 * The lwp is being created in the stopped state.
	 * We set all the necessary flags to indicate that fact here.
	 * We omit the TS_CREATE flag from t_schedflag so that the lwp
	 * cannot be set running until the caller is finished with it,
	 * even if lwp_continue() is called on it after we drop p->p_lock.
	 * When the caller is finished with the newly-created lwp,
	 * the caller must call lwp_create_done() to allow the lwp
	 * to be set running.  If the TP_HOLDLWP is left set, the
	 * lwp will suspend itself after reaching system call exit.
	 */
	init_mstate(t, LMS_STOPPED);
	t->t_proc_flag |= TP_HOLDLWP;
	t->t_schedflag |= (TS_ALLSTART & ~(TS_CSTART | TS_CREATE));
	t->t_whystop = PR_SUSPENDED;
	t->t_whatstop = SUSPEND_NORMAL;
	t->t_sig_check = 1;	/* ensure that TP_HOLDLWP is honored */

	/*
	 * Set system call processing flags in case tracing or profiling
	 * is set.  The first system call will evaluate these and turn
	 * them off if they aren't needed.
	 */
	t->t_pre_sys = 1;
	t->t_post_sys = 1;

	/*
	 * Perform lwp branding
	 *
	 * The b_initlwp hook is _not_ allowed to drop p->p_lock as it must be
	 * continuously held between when the tidhash is sized and when the lwp
	 * is inserted into it.  Operations requiring p->p_lock to be
	 * temporarily dropped can be performed in b_initlwp_post.
	 */
	if (PROC_IS_BRANDED(p)) {
		BROP(p)->b_initlwp(lwp, brand_data);
		/*
		 * The b_initlwp hook is expected to consume any preallocated
		 * brand_data in a way that prepares it for deallocation by the
		 * b_freelwp hook.
		 */
		brand_data = NULL;
	}

	/*
	 * Insert the new thread into the list of all threads.
	 */
	p->p_lwpcnt++;
	if ((tx = p->p_tlist) == NULL) {
		t->t_back = t;
		t->t_forw = t;
		p->p_tlist = t;
	} else {
		t->t_forw = tx;
		t->t_back = tx->t_back;
		tx->t_back->t_forw = t;
		tx->t_back = t;
	}

	/*
	 * Insert the new lwp into an lwp directory slot position
	 * and into the lwpid hash table.
	 */
	lep->le_thread = t;
	lep->le_lwpid = t->t_tid;
	lep->le_start = t->t_start;
	lwp_hash_in(p, lep, p->p_tidhash, p->p_tidhash_sz, 1);

	/*
	 * Complete lwp branding
	 */
	if (PROC_IS_BRANDED(p) && BROP(p)->b_initlwp_post != NULL) {
		BROP(p)->b_initlwp_post(lwp);
	}

	lwp_fp_init(lwp);

	if (state == TS_RUN) {
		/*
		 * We set the new lwp running immediately.
		 */
		t->t_proc_flag &= ~TP_HOLDLWP;
		lwp_create_done(t);
	}

error:
	if (err) {
		if (CLASS_KERNEL(cid)) {
			/*
			 * This should only happen if a system process runs
			 * out of lwpids, which shouldn't occur.
			 */
			panic("Failed to create a system LWP");
		}
		/*
		 * We have failed to create an lwp, so decrement the number
		 * of lwps in the task and let the lgroup load averages know
		 * that this thread isn't going to show up.
		 */
		kpreempt_disable();
		lgrp_move_thread(t, NULL, 1);
		kpreempt_enable();

		ASSERT(MUTEX_HELD(&p->p_lock));
		mutex_enter(&p->p_zone->zone_nlwps_lock);
		p->p_task->tk_nlwps--;
		p->p_task->tk_proj->kpj_nlwps--;
		p->p_zone->zone_nlwps--;
		mutex_exit(&p->p_zone->zone_nlwps_lock);
		if (cid != NOCLASS && bufp != NULL)
			CL_FREE(cid, bufp);

		if (brand_data != NULL) {
			BROP(p)->b_lwpdata_free(brand_data);
		}

		mutex_exit(&p->p_lock);
		t->t_state = TS_FREE;
		thread_rele(t);

		/*
		 * We need to remove t from the list of all threads
		 * because thread_exit()/lwp_exit() isn't called on t.
		 */
		mutex_enter(&pidlock);
		ASSERT(t != t->t_next);		/* t0 never exits */
		t->t_next->t_prev = t->t_prev;
		t->t_prev->t_next = t->t_next;
		mutex_exit(&pidlock);

		thread_free(t);
		kmem_free(lep, sizeof (*lep));
		lwp = NULL;
	} else {
		mutex_exit(&p->p_lock);
	}

	if (old_dir != NULL)
		kmem_free(old_dir, old_dirsz * sizeof (*old_dir));
	if (old_hash != NULL)
		kmem_free(old_hash, old_hashsz * sizeof (*old_hash));
	if (ret_tidhash != NULL)
		kmem_free(ret_tidhash, sizeof (ret_tidhash_t));

	DTRACE_PROC1(lwp__create, kthread_t *, t);
	return (lwp);
}

/*
 * lwp_create_done() is called by the caller of lwp_create() to set the
 * newly-created lwp running after the caller has finished manipulating it.
 */
void
lwp_create_done(kthread_t *t)
{
	proc_t *p = ttoproc(t);

	ASSERT(MUTEX_HELD(&p->p_lock));

	/*
	 * We set the TS_CREATE and TS_CSTART flags and call setrun_locked().
	 * (The absence of the TS_CREATE flag prevents the lwp from running
	 * until we are finished with it, even if lwp_continue() is called on
	 * it by some other lwp in the process or elsewhere in the kernel.)
	 */
	thread_lock(t);
	ASSERT(t->t_state == TS_STOPPED && !(t->t_schedflag & TS_CREATE));
	/*
	 * If TS_CSTART is set, lwp_continue(t) has been called and
	 * has already incremented p_lwprcnt; avoid doing this twice.
	 */
	if (!(t->t_schedflag & TS_CSTART))
		p->p_lwprcnt++;
	t->t_schedflag |= (TS_CSTART | TS_CREATE);
	setrun_locked(t);
	thread_unlock(t);
}

/*
 * Copy an LWP's active templates, and clear the latest contracts.
 */
void
lwp_ctmpl_copy(klwp_t *dst, klwp_t *src)
{
	int i;

	for (i = 0; i < ct_ntypes; i++) {
		ct_template_t *tmpl = src->lwp_ct_active[i];

		/*
		 * If the process contract template is setup to be preserved
		 * across exec, then if we're forking, perform an implicit
		 * template_clear now. This ensures that future children of
		 * this child will remain in the same contract unless they're
		 * explicitly setup differently. We know we're forking if the
		 * two LWPs belong to different processes.
		 */
		if (i == CTT_PROCESS && tmpl != NULL) {
			ctmpl_process_t *ctp = tmpl->ctmpl_data;

			if (dst->lwp_procp != src->lwp_procp &&
			    (ctp->ctp_params & CT_PR_KEEP_EXEC) != 0)
				tmpl = NULL;
		}

		dst->lwp_ct_active[i] = ctmpl_dup(tmpl);
		dst->lwp_ct_latest[i] = NULL;

	}
}

/*
 * Clear an LWP's contract template state.
 */
void
lwp_ctmpl_clear(klwp_t *lwp, boolean_t is_exec)
{
	ct_template_t *tmpl;
	int i;

	for (i = 0; i < ct_ntypes; i++) {
		if (lwp->lwp_ct_latest[i] != NULL) {
			contract_rele(lwp->lwp_ct_latest[i]);
			lwp->lwp_ct_latest[i] = NULL;
		}

		if ((tmpl = lwp->lwp_ct_active[i]) != NULL) {
			/*
			 * If we're exec-ing a new program and the process
			 * contract template is setup to be preserved across
			 * exec, then don't clear it.
			 */
			if (is_exec && i == CTT_PROCESS) {
				ctmpl_process_t *ctp = tmpl->ctmpl_data;

				if ((ctp->ctp_params & CT_PR_KEEP_EXEC) != 0)
					continue;
			}

			ctmpl_free(tmpl);
			lwp->lwp_ct_active[i] = NULL;
		}
	}
}

/*
 * Individual lwp exit.
 * If this is the last lwp, exit the whole process.
 */
void
lwp_exit(void)
{
	kthread_t *t = curthread;
	klwp_t *lwp = ttolwp(t);
	proc_t *p = ttoproc(t);

	ASSERT(MUTEX_HELD(&p->p_lock));

	mutex_exit(&p->p_lock);

#if defined(__sparc)
	/*
	 * Ensure that the user stack is fully abandoned..
	 */
	trash_user_windows();
#endif

	tsd_exit();			/* free thread specific data */

	kcpc_passivate();		/* Clean up performance counter state */

	pollcleanup();

	if (t->t_door)
		door_slam();

	if (t->t_schedctl != NULL)
		schedctl_lwp_cleanup(t);

	if (t->t_upimutex != NULL)
		upimutex_cleanup();

	lwp_pcb_exit();

	mutex_enter(&p->p_lock);
	lwp_cleanup();

	/*
	 * When this process is dumping core, its lwps are held here
	 * until the core dump is finished. Then exitlwps() is called
	 * again to release these lwps so that they can finish exiting.
	 */
	if (p->p_flag & SCOREDUMP)
		stop(PR_SUSPENDED, SUSPEND_NORMAL);

	/*
	 * Block the process against /proc now that we have really acquired
	 * p->p_lock (to decrement p_lwpcnt and manipulate p_tlist at least).
	 */
	prbarrier(p);

	/*
	 * Call proc_exit() if this is the last non-daemon lwp in the process.
	 */
	if (!(t->t_proc_flag & TP_DAEMON) &&
	    p->p_lwpcnt == p->p_lwpdaemon + 1) {
		mutex_exit(&p->p_lock);
		if (proc_exit(CLD_EXITED, 0) == 0) {
			/* Restarting init. */
			return;
		}

		/*
		 * proc_exit() returns a non-zero value when some other
		 * lwp got there first.  We just have to continue in
		 * lwp_exit().
		 */
		mutex_enter(&p->p_lock);
		ASSERT(curproc->p_flag & SEXITLWPS);
		prbarrier(p);
	}

	DTRACE_PROC(lwp__exit);

	/*
	 * Perform any brand specific exit processing, then release any
	 * brand data associated with the lwp
	 */
	if (PROC_IS_BRANDED(p)) {
		mutex_exit(&p->p_lock);
		BROP(p)->b_lwpexit(lwp);
		BROP(p)->b_freelwp(lwp);
		mutex_enter(&p->p_lock);
		prbarrier(p);
	}

	/*
	 * If the lwp is a detached lwp or if the process is exiting,
	 * remove (lwp_hash_out()) the lwp from the lwp directory.
	 * Otherwise null out the lwp's le_thread pointer in the lwp
	 * directory so that other threads will see it as a zombie lwp.
	 */
	prlwpexit(t);		/* notify /proc */
	if (!(t->t_proc_flag & TP_TWAIT) || (p->p_flag & SEXITLWPS))
		lwp_hash_out(p, t->t_tid);
	else {
		ASSERT(!(t->t_proc_flag & TP_DAEMON));
		p->p_lwpdir[t->t_dslot].ld_entry->le_thread = NULL;
		p->p_zombcnt++;
		cv_broadcast(&p->p_lwpexit);
	}
	if (t->t_proc_flag & TP_DAEMON) {
		p->p_lwpdaemon--;
		t->t_proc_flag &= ~TP_DAEMON;
	}
	t->t_proc_flag &= ~TP_TWAIT;

	/*
	 * Maintain accurate lwp count for task.max-lwps resource control.
	 */
	mutex_enter(&p->p_zone->zone_nlwps_lock);
	p->p_task->tk_nlwps--;
	p->p_task->tk_proj->kpj_nlwps--;
	p->p_zone->zone_nlwps--;
	mutex_exit(&p->p_zone->zone_nlwps_lock);

	CL_EXIT(t);		/* tell the scheduler that t is exiting */
	ASSERT(p->p_lwpcnt != 0);
	p->p_lwpcnt--;

	/*
	 * If all remaining non-daemon lwps are waiting in lwp_wait(),
	 * wake them up so someone can return EDEADLK.
	 * (See the block comment preceeding lwp_wait().)
	 */
	if (p->p_lwpcnt == p->p_lwpdaemon + (p->p_lwpwait - p->p_lwpdwait))
		cv_broadcast(&p->p_lwpexit);

	t->t_proc_flag |= TP_LWPEXIT;
	term_mstate(t);

	t->t_forw->t_back = t->t_back;
	t->t_back->t_forw = t->t_forw;
	if (t == p->p_tlist)
		p->p_tlist = t->t_forw;

	/*
	 * Clean up the signal state.
	 */
	if (t->t_sigqueue != NULL)
		sigdelq(p, t, 0);
	if (lwp->lwp_curinfo != NULL) {
		siginfofree(lwp->lwp_curinfo);
		lwp->lwp_curinfo = NULL;
	}

	/*
	 * If we have spymaster information (that is, if we're an agent LWP),
	 * free that now.
	 */
	if (lwp->lwp_spymaster != NULL) {
		kmem_free(lwp->lwp_spymaster, sizeof (psinfo_t));
		lwp->lwp_spymaster = NULL;
	}

	thread_rele(t);

	/*
	 * Terminated lwps are associated with process zero and are put onto
	 * death-row by resume().  Avoid preemption after resetting t->t_procp.
	 */
	t->t_preempt++;

	if (t->t_ctx != NULL)
		exitctx(t);
	if (p->p_pctx != NULL)
		exitpctx(p);

	t->t_procp = &p0;

	/*
	 * Notify the HAT about the change of address space
	 */
	hat_thread_exit(t);
	/*
	 * When this is the last running lwp in this process and some lwp is
	 * waiting for this condition to become true, or this thread was being
	 * suspended, then the waiting lwp is awakened.
	 *
	 * Also, if the process is exiting, we may have a thread waiting in
	 * exitlwps() that needs to be notified.
	 */
	if (--p->p_lwprcnt == 0 || (t->t_proc_flag & TP_HOLDLWP) ||
	    (p->p_flag & SEXITLWPS))
		cv_broadcast(&p->p_holdlwps);

	/*
	 * Need to drop p_lock so we can reacquire pidlock.
	 */
	mutex_exit(&p->p_lock);
	mutex_enter(&pidlock);

	ASSERT(t != t->t_next);		/* t0 never exits */
	t->t_next->t_prev = t->t_prev;
	t->t_prev->t_next = t->t_next;
	cv_broadcast(&t->t_joincv);	/* wake up anyone in thread_join */
	mutex_exit(&pidlock);

	t->t_state = TS_ZOMB;
	swtch_from_zombie();
	/* never returns */
}


/*
 * Cleanup function for an exiting lwp.
 * Called both from lwp_exit() and from proc_exit().
 * p->p_lock is repeatedly released and grabbed in this function.
 */
void
lwp_cleanup(void)
{
	kthread_t *t = curthread;
	proc_t *p = ttoproc(t);

	ASSERT(MUTEX_HELD(&p->p_lock));

	/* untimeout any lwp-bound realtime timers */
	if (p->p_itimer != NULL)
		timer_lwpexit();

	/*
	 * If this is the /proc agent lwp that is exiting, readjust p_lwpid
	 * so it appears that the agent never existed, and clear p_agenttp.
	 */
	if (t == p->p_agenttp) {
		ASSERT(t->t_tid == p->p_lwpid);
		p->p_lwpid--;
		p->p_agenttp = NULL;
	}

	/*
	 * Do lgroup bookkeeping to account for thread exiting.
	 */
	kpreempt_disable();
	lgrp_move_thread(t, NULL, 1);
	if (t->t_tid == 1) {
		p->p_t1_lgrpid = LGRP_NONE;
	}
	kpreempt_enable();

	lwp_ctmpl_clear(ttolwp(t), B_FALSE);
}

int
lwp_suspend(kthread_t *t)
{
	int tid;
	proc_t *p = ttoproc(t);

	ASSERT(MUTEX_HELD(&p->p_lock));

	/*
	 * Set the thread's TP_HOLDLWP flag so it will stop in holdlwp().
	 * If an lwp is stopping itself, there is no need to wait.
	 */
top:
	t->t_proc_flag |= TP_HOLDLWP;
	if (t == curthread) {
		t->t_sig_check = 1;
	} else {
		/*
		 * Make sure the lwp stops promptly.
		 */
		thread_lock(t);
		t->t_sig_check = 1;
		/*
		 * XXX Should use virtual stop like /proc does instead of
		 * XXX waking the thread to get it to stop.
		 */
		if (ISWAKEABLE(t) || ISWAITING(t)) {
			setrun_locked(t);
		} else if (t->t_state == TS_ONPROC && t->t_cpu != CPU) {
			poke_cpu(t->t_cpu->cpu_id);
		}

		tid = t->t_tid;	 /* remember thread ID */
		/*
		 * Wait for lwp to stop
		 */
		while (!SUSPENDED(t)) {
			/*
			 * Drop the thread lock before waiting and reacquire it
			 * afterwards, so the thread can change its t_state
			 * field.
			 */
			thread_unlock(t);

			/*
			 * Check if aborted by exitlwps().
			 */
			if (p->p_flag & SEXITLWPS)
				lwp_exit();

			/*
			 * Cooperate with jobcontrol signals and /proc stopping
			 * by calling cv_wait_sig() to wait for the target
			 * lwp to stop.  Just using cv_wait() can lead to
			 * deadlock because, if some other lwp has stopped
			 * by either of these mechanisms, then p_lwprcnt will
			 * never become zero if we do a cv_wait().
			 */
			if (!cv_wait_sig(&p->p_holdlwps, &p->p_lock))
				return (EINTR);

			/*
			 * Check to see if thread died while we were
			 * waiting for it to suspend.
			 */
			if (idtot(p, tid) == NULL)
				return (ESRCH);

			thread_lock(t);
			/*
			 * If the TP_HOLDLWP flag went away, lwp_continue()
			 * or vfork() must have been called while we were
			 * waiting, so start over again.
			 */
			if ((t->t_proc_flag & TP_HOLDLWP) == 0) {
				thread_unlock(t);
				goto top;
			}
		}
		thread_unlock(t);
	}
	return (0);
}

/*
 * continue a lwp that's been stopped by lwp_suspend().
 */
void
lwp_continue(kthread_t *t)
{
	proc_t *p = ttoproc(t);
	int was_suspended = t->t_proc_flag & TP_HOLDLWP;

	ASSERT(MUTEX_HELD(&p->p_lock));

	t->t_proc_flag &= ~TP_HOLDLWP;
	thread_lock(t);
	if (SUSPENDED(t) &&
	    !(p->p_flag & (SHOLDFORK | SHOLDFORK1 | SHOLDWATCH))) {
		p->p_lwprcnt++;
		t->t_schedflag |= TS_CSTART;
		setrun_locked(t);
	}
	thread_unlock(t);
	/*
	 * Wakeup anyone waiting for this thread to be suspended
	 */
	if (was_suspended)
		cv_broadcast(&p->p_holdlwps);
}

/*
 * ********************************
 *  Miscellaneous lwp routines	  *
 * ********************************
 */
/*
 * When a process is undergoing a forkall(), its p_flag is set to SHOLDFORK.
 * This will cause the process's lwps to stop at a hold point.  A hold
 * point is where a kernel thread has a flat stack.  This is at the
 * return from a system call and at the return from a user level trap.
 *
 * When a process is undergoing a fork1() or vfork(), its p_flag is set to
 * SHOLDFORK1.  This will cause the process's lwps to stop at a modified
 * hold point.  The lwps in the process are not being cloned, so they
 * are held at the usual hold points and also within issig_forreal().
 * This has the side-effect that their system calls do not return
 * showing EINTR.
 *
 * An lwp can also be held.  This is identified by the TP_HOLDLWP flag on
 * the thread.  The TP_HOLDLWP flag is set in lwp_suspend(), where the active
 * lwp is waiting for the target lwp to be stopped.
 */
void
holdlwp(void)
{
	proc_t *p = curproc;
	kthread_t *t = curthread;

	mutex_enter(&p->p_lock);
	/*
	 * Don't terminate immediately if the process is dumping core.
	 * Once the process has dumped core, all lwps are terminated.
	 */
	if (!(p->p_flag & SCOREDUMP)) {
		if ((p->p_flag & SEXITLWPS) || (t->t_proc_flag & TP_EXITLWP))
			lwp_exit();
	}
	if (!(ISHOLD(p)) && !(p->p_flag & (SHOLDFORK1 | SHOLDWATCH))) {
		mutex_exit(&p->p_lock);
		return;
	}
	/*
	 * stop() decrements p->p_lwprcnt and cv_signal()s &p->p_holdlwps
	 * when p->p_lwprcnt becomes zero.
	 */
	stop(PR_SUSPENDED, SUSPEND_NORMAL);
	if (p->p_flag & SEXITLWPS)
		lwp_exit();
	mutex_exit(&p->p_lock);
}

/*
 * Have all lwps within the process hold at a point where they are
 * cloneable (SHOLDFORK) or just safe w.r.t. fork1 (SHOLDFORK1).
 */
int
holdlwps(int holdflag)
{
	proc_t *p = curproc;

	ASSERT(holdflag == SHOLDFORK || holdflag == SHOLDFORK1);
	mutex_enter(&p->p_lock);
	schedctl_finish_sigblock(curthread);
again:
	while (p->p_flag & (SEXITLWPS | SHOLDFORK | SHOLDFORK1 | SHOLDWATCH)) {
		/*
		 * If another lwp is doing a forkall() or proc_exit(), bail out.
		 */
		if (p->p_flag & (SEXITLWPS | SHOLDFORK)) {
			mutex_exit(&p->p_lock);
			return (0);
		}
		/*
		 * Another lwp is doing a fork1() or is undergoing
		 * watchpoint activity.  We hold here for it to complete.
		 */
		stop(PR_SUSPENDED, SUSPEND_NORMAL);
	}
	p->p_flag |= holdflag;
	pokelwps(p);
	--p->p_lwprcnt;
	/*
	 * Wait for the process to become quiescent (p->p_lwprcnt == 0).
	 */
	while (p->p_lwprcnt > 0) {
		/*
		 * Check if aborted by exitlwps().
		 * Also check if SHOLDWATCH is set; it takes precedence.
		 */
		if (p->p_flag & (SEXITLWPS | SHOLDWATCH)) {
			p->p_lwprcnt++;
			p->p_flag &= ~holdflag;
			cv_broadcast(&p->p_holdlwps);
			goto again;
		}
		/*
		 * Cooperate with jobcontrol signals and /proc stopping.
		 * If some other lwp has stopped by either of these
		 * mechanisms, then p_lwprcnt will never become zero
		 * and the process will appear deadlocked unless we
		 * stop here in sympathy with the other lwp before
		 * doing the cv_wait() below.
		 *
		 * If the other lwp stops after we do the cv_wait(), it
		 * will wake us up to loop around and do the sympathy stop.
		 *
		 * Since stop() drops p->p_lock, we must start from
		 * the top again on returning from stop().
		 */
		if (p->p_stopsig | (curthread->t_proc_flag & TP_PRSTOP)) {
			int whystop = p->p_stopsig? PR_JOBCONTROL :
			    PR_REQUESTED;
			p->p_lwprcnt++;
			p->p_flag &= ~holdflag;
			stop(whystop, p->p_stopsig);
			goto again;
		}
		cv_wait(&p->p_holdlwps, &p->p_lock);
	}
	p->p_lwprcnt++;
	p->p_flag &= ~holdflag;
	mutex_exit(&p->p_lock);
	return (1);
}

/*
 * See comments for holdwatch(), below.
 */
static int
holdcheck(int clearflags)
{
	proc_t *p = curproc;

	/*
	 * If we are trying to exit, that takes precedence over anything else.
	 */
	if (p->p_flag & SEXITLWPS) {
		p->p_lwprcnt++;
		p->p_flag &= ~clearflags;
		lwp_exit();
	}

	/*
	 * If another thread is calling fork1(), stop the current thread so the
	 * other can complete.
	 */
	if (p->p_flag & SHOLDFORK1) {
		p->p_lwprcnt++;
		stop(PR_SUSPENDED, SUSPEND_NORMAL);
		if (p->p_flag & SEXITLWPS) {
			p->p_flag &= ~clearflags;
			lwp_exit();
		}
		return (-1);
	}

	/*
	 * If another thread is calling fork(), then indicate we are doing
	 * watchpoint activity.  This will cause holdlwps() above to stop the
	 * forking thread, at which point we can continue with watchpoint
	 * activity.
	 */
	if (p->p_flag & SHOLDFORK) {
		p->p_lwprcnt++;
		while (p->p_flag & SHOLDFORK) {
			p->p_flag |= SHOLDWATCH;
			cv_broadcast(&p->p_holdlwps);
			cv_wait(&p->p_holdlwps, &p->p_lock);
			p->p_flag &= ~SHOLDWATCH;
		}
		return (-1);
	}

	return (0);
}

/*
 * Stop all lwps within the process, holding themselves in the kernel while the
 * active lwp undergoes watchpoint activity.  This is more complicated than
 * expected because stop() relies on calling holdwatch() in order to copyin data
 * from the user's address space.  A double barrier is used to prevent an
 * infinite loop.
 *
 *	o The first thread into holdwatch() is the 'master' thread and does
 *        the following:
 *
 *              - Sets SHOLDWATCH on the current process
 *              - Sets TP_WATCHSTOP on the current thread
 *              - Waits for all threads to be either stopped or have
 *                TP_WATCHSTOP set.
 *              - Sets the SWATCHOK flag on the process
 *              - Unsets TP_WATCHSTOP
 *              - Waits for the other threads to completely stop
 *              - Unsets SWATCHOK
 *
 *	o If SHOLDWATCH is already set when we enter this function, then another
 *        thread is already trying to stop this thread.  This 'slave' thread
 *        does the following:
 *
 *              - Sets TP_WATCHSTOP on the current thread
 *              - Waits for SWATCHOK flag to be set
 *              - Calls stop()
 *
 *	o If SWATCHOK is set on the process, then this function immediately
 *        returns, as we must have been called via stop().
 *
 * In addition, there are other flags that take precedence over SHOLDWATCH:
 *
 *	o If SEXITLWPS is set, exit immediately.
 *
 *	o If SHOLDFORK1 is set, wait for fork1() to complete.
 *
 *	o If SHOLDFORK is set, then watchpoint activity takes precedence In this
 *        case, set SHOLDWATCH, signalling the forking thread to stop first.
 *
 *	o If the process is being stopped via /proc (TP_PRSTOP is set), then we
 *        stop the current thread.
 *
 * Returns 0 if all threads have been quiesced.  Returns non-zero if not all
 * threads were stopped, or the list of watched pages has changed.
 */
int
holdwatch(void)
{
	proc_t *p = curproc;
	kthread_t *t = curthread;
	int ret = 0;

	mutex_enter(&p->p_lock);

	p->p_lwprcnt--;

	/*
	 * Check for bail-out conditions as outlined above.
	 */
	if (holdcheck(0) != 0) {
		mutex_exit(&p->p_lock);
		return (-1);
	}

	if (!(p->p_flag & SHOLDWATCH)) {
		/*
		 * We are the master watchpoint thread.  Set SHOLDWATCH and poke
		 * the other threads.
		 */
		p->p_flag |= SHOLDWATCH;
		pokelwps(p);

		/*
		 * Wait for all threads to be stopped or have TP_WATCHSTOP set.
		 */
		while (pr_allstopped(p, 1) > 0) {
			if (holdcheck(SHOLDWATCH) != 0) {
				p->p_flag &= ~SHOLDWATCH;
				mutex_exit(&p->p_lock);
				return (-1);
			}

			cv_wait(&p->p_holdlwps, &p->p_lock);
		}

		/*
		 * All threads are now stopped or in the process of stopping.
		 * Set SWATCHOK and let them stop completely.
		 */
		p->p_flag |= SWATCHOK;
		t->t_proc_flag &= ~TP_WATCHSTOP;
		cv_broadcast(&p->p_holdlwps);

		while (pr_allstopped(p, 0) > 0) {
			/*
			 * At first glance, it may appear that we don't need a
			 * call to holdcheck() here.  But if the process gets a
			 * SIGKILL signal, one of our stopped threads may have
			 * been awakened and is waiting in exitlwps(), which
			 * takes precedence over watchpoints.
			 */
			if (holdcheck(SHOLDWATCH | SWATCHOK) != 0) {
				p->p_flag &= ~(SHOLDWATCH | SWATCHOK);
				mutex_exit(&p->p_lock);
				return (-1);
			}

			cv_wait(&p->p_holdlwps, &p->p_lock);
		}

		/*
		 * All threads are now completely stopped.
		 */
		p->p_flag &= ~SWATCHOK;
		p->p_flag &= ~SHOLDWATCH;
		p->p_lwprcnt++;

	} else if (!(p->p_flag & SWATCHOK)) {

		/*
		 * SHOLDWATCH is set, so another thread is trying to do
		 * watchpoint activity.  Indicate this thread is stopping, and
		 * wait for the OK from the master thread.
		 */
		t->t_proc_flag |= TP_WATCHSTOP;
		cv_broadcast(&p->p_holdlwps);

		while (!(p->p_flag & SWATCHOK)) {
			if (holdcheck(0) != 0) {
				t->t_proc_flag &= ~TP_WATCHSTOP;
				mutex_exit(&p->p_lock);
				return (-1);
			}

			cv_wait(&p->p_holdlwps, &p->p_lock);
		}

		/*
		 * Once the master thread has given the OK, this thread can
		 * actually call stop().
		 */
		t->t_proc_flag &= ~TP_WATCHSTOP;
		p->p_lwprcnt++;

		stop(PR_SUSPENDED, SUSPEND_NORMAL);

		/*
		 * It's not OK to do watchpoint activity, notify caller to
		 * retry.
		 */
		ret = -1;

	} else {

		/*
		 * The only way we can hit the case where SHOLDWATCH is set and
		 * SWATCHOK is set is if we are triggering this from within a
		 * stop() call.  Assert that this is the case.
		 */

		ASSERT(t->t_proc_flag & TP_STOPPING);
		p->p_lwprcnt++;
	}

	mutex_exit(&p->p_lock);

	return (ret);
}

/*
 * force all interruptible lwps to trap into the kernel.
 */
void
pokelwps(proc_t *p)
{
	kthread_t *t;

	ASSERT(MUTEX_HELD(&p->p_lock));

	t = p->p_tlist;
	do {
		if (t == curthread)
			continue;
		thread_lock(t);
		aston(t);	/* make thread trap or do post_syscall */
		if (ISWAKEABLE(t) || ISWAITING(t)) {
			setrun_locked(t);
		} else if (t->t_state == TS_STOPPED) {
			/*
			 * Ensure that proc_exit() is not blocked by lwps
			 * that were stopped via jobcontrol or /proc.
			 */
			if (p->p_flag & SEXITLWPS) {
				p->p_stopsig = 0;
				t->t_schedflag |= (TS_XSTART | TS_PSTART);
				setrun_locked(t);
			}
			/*
			 * If we are holding lwps for a forkall(),
			 * force lwps that have been suspended via
			 * lwp_suspend() and are suspended inside
			 * of a system call to proceed to their
			 * holdlwp() points where they are clonable.
			 */
			if ((p->p_flag & SHOLDFORK) && SUSPENDED(t)) {
				if ((t->t_schedflag & TS_CSTART) == 0) {
					p->p_lwprcnt++;
					t->t_schedflag |= TS_CSTART;
					setrun_locked(t);
				}
			}
		} else if (t->t_state == TS_ONPROC) {
			if (t->t_cpu != CPU)
				poke_cpu(t->t_cpu->cpu_id);
		}
		thread_unlock(t);
	} while ((t = t->t_forw) != p->p_tlist);
}

/*
 * Set the schedbits on the process' stopped threads and try running them.
 *
 * runlwps() is mainly useful to get a stopped process running in order to
 * witness an event such as SIGKILL. It operates on stopped threads without
 * regard to t_whystop or p_flag; callers must ensure that this is acceptable in
 * combination with the schedbits to be set on those threads.
 */
void
runlwps(proc_t *p, ushort_t schedbits)
{
	kthread_t *t;

	ASSERT(MUTEX_HELD(&p->p_lock));

	p->p_stopsig = 0;
	t = p->p_tlist;

	do {
		thread_lock(t);
		if (t->t_state == TS_STOPPED) {
			t->t_dtrace_stop = 0;
			t->t_schedflag |= schedbits;
			setrun_locked(t);
		}
		thread_unlock(t);
	} while ((t = t->t_forw) != p->p_tlist);
}

/*
 * undo the effects of holdlwps() or holdwatch().
 */
void
continuelwps(proc_t *p)
{
	kthread_t *t;

	/*
	 * If this flag is set, then the original holdwatch() didn't actually
	 * stop the process.  See comments for holdwatch().
	 */
	if (p->p_flag & SWATCHOK) {
		ASSERT(curthread->t_proc_flag & TP_STOPPING);
		return;
	}

	ASSERT(MUTEX_HELD(&p->p_lock));
	ASSERT((p->p_flag & (SHOLDFORK | SHOLDFORK1 | SHOLDWATCH)) == 0);

	t = p->p_tlist;
	do {
		thread_lock(t);		/* SUSPENDED looks at t_schedflag */
		if (SUSPENDED(t) && !(t->t_proc_flag & TP_HOLDLWP)) {
			p->p_lwprcnt++;
			t->t_schedflag |= TS_CSTART;
			setrun_locked(t);
		}
		thread_unlock(t);
	} while ((t = t->t_forw) != p->p_tlist);
}

/*
 * Force all other LWPs in the current process other than the caller to exit,
 * and then cv_wait() on p_holdlwps for them to exit.  The exitlwps() function
 * is typically used in these situations:
 *
 *   (a) prior to an exec() system call
 *   (b) prior to dumping a core file
 *   (c) prior to a uadmin() shutdown
 *
 * If the 'coredump' flag is set, other LWPs are quiesced but not destroyed.
 * Multiple threads in the process can call this function at one time by
 * triggering execs or core dumps simultaneously, so the SEXITLWPS bit is used
 * to declare one particular thread the winner who gets to kill the others.
 * If a thread wins the exitlwps() dance, zero is returned; otherwise an
 * appropriate errno value is returned to caller for its system call to return.
 */
int
exitlwps(int coredump)
{
	proc_t *p = curproc;
	int heldcnt;

	if (curthread->t_door)
		door_slam();
	if (p->p_door_list)
		door_revoke_all();
	if (curthread->t_schedctl != NULL)
		schedctl_lwp_cleanup(curthread);

	/*
	 * Ensure that before starting to wait for other lwps to exit,
	 * cleanup all upimutexes held by curthread. Otherwise, some other
	 * lwp could be waiting (uninterruptibly) for a upimutex held by
	 * curthread, and the call to pokelwps() below would deadlock.
	 * Even if a blocked upimutex_lock is made interruptible,
	 * curthread's upimutexes need to be unlocked: do it here.
	 */
	if (curthread->t_upimutex != NULL)
		upimutex_cleanup();

	/*
	 * Grab p_lock in order to check and set SEXITLWPS to declare a winner.
	 * We must also block any further /proc access from this point forward.
	 */
	mutex_enter(&p->p_lock);
	prbarrier(p);

	if (p->p_flag & SEXITLWPS) {
		mutex_exit(&p->p_lock);
		aston(curthread);	/* force a trip through post_syscall */
		return (set_errno(EINTR));
	}

	p->p_flag |= SEXITLWPS;
	if (coredump)		/* tell other lwps to stop, not exit */
		p->p_flag |= SCOREDUMP;

	/*
	 * Give precedence to exitlwps() if a holdlwps() is
	 * in progress. The lwp doing the holdlwps() operation
	 * is aborted when it is awakened.
	 */
	while (p->p_flag & (SHOLDFORK | SHOLDFORK1 | SHOLDWATCH)) {
		cv_broadcast(&p->p_holdlwps);
		cv_wait(&p->p_holdlwps, &p->p_lock);
		prbarrier(p);
	}
	p->p_flag |= SHOLDFORK;
	pokelwps(p);

	/*
	 * Wait for process to become quiescent.
	 */
	--p->p_lwprcnt;
	while (p->p_lwprcnt > 0) {
		cv_wait(&p->p_holdlwps, &p->p_lock);
		prbarrier(p);
	}
	p->p_lwprcnt++;
	ASSERT(p->p_lwprcnt == 1);

	/*
	 * The SCOREDUMP flag puts the process into a quiescent
	 * state.  The process's lwps remain attached to this
	 * process until exitlwps() is called again without the
	 * 'coredump' flag set, then the lwps are terminated
	 * and the process can exit.
	 */
	if (coredump) {
		p->p_flag &= ~(SCOREDUMP | SHOLDFORK | SEXITLWPS);
		goto out;
	}

	/*
	 * Determine if there are any lwps left dangling in
	 * the stopped state.  This happens when exitlwps()
	 * aborts a holdlwps() operation.
	 */
	p->p_flag &= ~SHOLDFORK;
	if ((heldcnt = p->p_lwpcnt) > 1) {
		kthread_t *t;
		for (t = curthread->t_forw; --heldcnt > 0; t = t->t_forw) {
			t->t_proc_flag &= ~TP_TWAIT;
			lwp_continue(t);
		}
	}

	/*
	 * Wait for all other lwps to exit.
	 */
	--p->p_lwprcnt;
	while (p->p_lwpcnt > 1) {
		cv_wait(&p->p_holdlwps, &p->p_lock);
		prbarrier(p);
	}
	++p->p_lwprcnt;
	ASSERT(p->p_lwpcnt == 1 && p->p_lwprcnt == 1);

	p->p_flag &= ~SEXITLWPS;
	curthread->t_proc_flag &= ~TP_TWAIT;

out:
	if (!coredump && p->p_zombcnt) {	/* cleanup the zombie lwps */
		lwpdir_t *ldp;
		lwpent_t *lep;
		int i;

		for (ldp = p->p_lwpdir, i = 0; i < p->p_lwpdir_sz; i++, ldp++) {
			lep = ldp->ld_entry;
			if (lep != NULL && lep->le_thread != curthread) {
				ASSERT(lep->le_thread == NULL);
				p->p_zombcnt--;
				lwp_hash_out(p, lep->le_lwpid);
			}
		}
		ASSERT(p->p_zombcnt == 0);
	}

	/*
	 * If some other LWP in the process wanted us to suspend ourself,
	 * then we will not do it.  The other LWP is now terminated and
	 * no one will ever continue us again if we suspend ourself.
	 */
	curthread->t_proc_flag &= ~TP_HOLDLWP;
	p->p_flag &= ~(SHOLDFORK | SHOLDFORK1 | SHOLDWATCH | SLWPWRAP);
	mutex_exit(&p->p_lock);
	return (0);
}

/*
 * duplicate a lwp.
 */
klwp_t *
forklwp(klwp_t *lwp, proc_t *cp, id_t lwpid)
{
	klwp_t *clwp;
	void *tregs, *tfpu;
	kthread_t *t = lwptot(lwp);
	kthread_t *ct;
	proc_t *p = lwptoproc(lwp);
	int cid;
	void *bufp;
	void *brand_data;
	int val;

	ASSERT(p == curproc);
	ASSERT(t == curthread || (SUSPENDED(t) && lwp->lwp_asleep == 0));

#if defined(__sparc)
	if (t == curthread)
		(void) flush_user_windows_to_stack(NULL);
#endif

	if (t == curthread)
		/* copy args out of registers first */
		(void) save_syscall_args();

	clwp = lwp_create(cp->p_lwpcnt == 0 ? lwp_rtt_initial : lwp_rtt,
	    NULL, 0, cp, TS_STOPPED, t->t_pri, &t->t_hold, NOCLASS, lwpid);
	if (clwp == NULL)
		return (NULL);

	/*
	 * most of the parent's lwp can be copied to its duplicate,
	 * except for the fields that are unique to each lwp, like
	 * lwp_thread, lwp_procp, lwp_regs, and lwp_ap.
	 */
	ct = clwp->lwp_thread;
	tregs = clwp->lwp_regs;
	tfpu = clwp->lwp_fpu;
	brand_data = clwp->lwp_brand;

	/*
	 * Copy parent lwp to child lwp.  Hold child's p_lock to prevent
	 * mstate_aggr_state() from reading stale mstate entries copied
	 * from lwp to clwp.
	 */
	mutex_enter(&cp->p_lock);
	*clwp = *lwp;

	/* clear microstate and resource usage data in new lwp */
	init_mstate(ct, LMS_STOPPED);
	bzero(&clwp->lwp_ru, sizeof (clwp->lwp_ru));
	mutex_exit(&cp->p_lock);

	/* fix up child's lwp */

	clwp->lwp_pcb.pcb_flags = 0;
#if defined(__sparc)
	clwp->lwp_pcb.pcb_step = STEP_NONE;
#endif
	clwp->lwp_cursig = 0;
	clwp->lwp_extsig = 0;
	clwp->lwp_curinfo = (struct sigqueue *)0;
	clwp->lwp_thread = ct;
	ct->t_sysnum = t->t_sysnum;
	clwp->lwp_regs = tregs;
	clwp->lwp_fpu = tfpu;
	clwp->lwp_brand = brand_data;
	clwp->lwp_ap = clwp->lwp_arg;
	clwp->lwp_procp = cp;
	bzero(clwp->lwp_timer, sizeof (clwp->lwp_timer));
	clwp->lwp_lastfault = 0;
	clwp->lwp_lastfaddr = 0;

	/* copy parent's struct regs to child. */
	lwp_forkregs(lwp, clwp);

	/*
	 * Fork thread context ops, if any.
	 */
	if (t->t_ctx)
		forkctx(t, ct);

	/* fix door state in the child */
	if (t->t_door)
		door_fork(t, ct);

	/* copy current contract templates, clear latest contracts */
	lwp_ctmpl_copy(clwp, lwp);

	mutex_enter(&cp->p_lock);
	/* lwp_create() set the TP_HOLDLWP flag */
	if (!(t->t_proc_flag & TP_HOLDLWP))
		ct->t_proc_flag &= ~TP_HOLDLWP;
	if (cp->p_flag & SMSACCT)
		ct->t_proc_flag |= TP_MSACCT;
	mutex_exit(&cp->p_lock);

	/* Allow brand to propagate brand-specific state */
	if (PROC_IS_BRANDED(p))
		BROP(p)->b_forklwp(lwp, clwp);

retry:
	cid = t->t_cid;

	val = CL_ALLOC(&bufp, cid, KM_SLEEP);
	ASSERT(val == 0);

	mutex_enter(&p->p_lock);
	if (cid != t->t_cid) {
		/*
		 * Someone just changed this thread's scheduling class,
		 * so try pre-allocating the buffer again.  Hopefully we
		 * don't hit this often.
		 */
		mutex_exit(&p->p_lock);
		CL_FREE(cid, bufp);
		goto retry;
	}

	ct->t_unpark = t->t_unpark;
	ct->t_clfuncs = t->t_clfuncs;
	CL_FORK(t, ct, bufp);
	ct->t_cid = t->t_cid;	/* after data allocated so prgetpsinfo works */
	mutex_exit(&p->p_lock);

	return (clwp);
}

/*
 * Add a new lwp entry to the lwp directory and to the lwpid hash table.
 */
void
lwp_hash_in(proc_t *p, lwpent_t *lep, tidhash_t *tidhash, uint_t tidhash_sz,
    int do_lock)
{
	tidhash_t *thp = &tidhash[TIDHASH(lep->le_lwpid, tidhash_sz)];
	lwpdir_t **ldpp;
	lwpdir_t *ldp;
	kthread_t *t;

	/*
	 * Allocate a directory element from the free list.
	 * Code elsewhere guarantees a free slot.
	 */
	ldp = p->p_lwpfree;
	p->p_lwpfree = ldp->ld_next;
	ASSERT(ldp->ld_entry == NULL);
	ldp->ld_entry = lep;

	if (do_lock)
		mutex_enter(&thp->th_lock);

	/*
	 * Insert it into the lwpid hash table.
	 */
	ldpp = &thp->th_list;
	ldp->ld_next = *ldpp;
	*ldpp = ldp;

	/*
	 * Set the active thread's directory slot entry.
	 */
	if ((t = lep->le_thread) != NULL) {
		ASSERT(lep->le_lwpid == t->t_tid);
		t->t_dslot = (int)(ldp - p->p_lwpdir);
	}

	if (do_lock)
		mutex_exit(&thp->th_lock);
}

/*
 * Remove an lwp from the lwpid hash table and free its directory entry.
 * This is done when a detached lwp exits in lwp_exit() or
 * when a non-detached lwp is waited for in lwp_wait() or
 * when a zombie lwp is detached in lwp_detach().
 */
void
lwp_hash_out(proc_t *p, id_t lwpid)
{
	tidhash_t *thp = &p->p_tidhash[TIDHASH(lwpid, p->p_tidhash_sz)];
	lwpdir_t **ldpp;
	lwpdir_t *ldp;
	lwpent_t *lep;

	mutex_enter(&thp->th_lock);
	for (ldpp = &thp->th_list;
	    (ldp = *ldpp) != NULL; ldpp = &ldp->ld_next) {
		lep = ldp->ld_entry;
		if (lep->le_lwpid == lwpid) {
			prlwpfree(p, lep);	/* /proc deals with le_trace */
			*ldpp = ldp->ld_next;
			ldp->ld_entry = NULL;
			ldp->ld_next = p->p_lwpfree;
			p->p_lwpfree = ldp;
			kmem_free(lep, sizeof (*lep));
			break;
		}
	}
	mutex_exit(&thp->th_lock);
}

/*
 * Lookup an lwp in the lwpid hash table by lwpid.
 */
lwpdir_t *
lwp_hash_lookup(proc_t *p, id_t lwpid)
{
	tidhash_t *thp;
	lwpdir_t *ldp;

	/*
	 * The process may be exiting, after p_tidhash has been set to NULL in
	 * proc_exit() but before prfee() has been called.  Return failure in
	 * this case.
	 */
	if (p->p_tidhash == NULL)
		return (NULL);

	thp = &p->p_tidhash[TIDHASH(lwpid, p->p_tidhash_sz)];
	for (ldp = thp->th_list; ldp != NULL; ldp = ldp->ld_next) {
		if (ldp->ld_entry->le_lwpid == lwpid)
			return (ldp);
	}

	return (NULL);
}

/*
 * Same as lwp_hash_lookup(), but acquire and return
 * the tid hash table entry lock on success.
 */
lwpdir_t *
lwp_hash_lookup_and_lock(proc_t *p, id_t lwpid, kmutex_t **mpp)
{
	tidhash_t *tidhash;
	uint_t tidhash_sz;
	tidhash_t *thp;
	lwpdir_t *ldp;

top:
	tidhash_sz = p->p_tidhash_sz;
	membar_consumer();
	if ((tidhash = p->p_tidhash) == NULL)
		return (NULL);

	thp = &tidhash[TIDHASH(lwpid, tidhash_sz)];
	mutex_enter(&thp->th_lock);

	/*
	 * Since we are not holding p->p_lock, the tid hash table
	 * may have changed.  If so, start over.  If not, then
	 * it cannot change until after we drop &thp->th_lock;
	 */
	if (tidhash != p->p_tidhash || tidhash_sz != p->p_tidhash_sz) {
		mutex_exit(&thp->th_lock);
		goto top;
	}

	for (ldp = thp->th_list; ldp != NULL; ldp = ldp->ld_next) {
		if (ldp->ld_entry->le_lwpid == lwpid) {
			*mpp = &thp->th_lock;
			return (ldp);
		}
	}

	mutex_exit(&thp->th_lock);
	return (NULL);
}

/*
 * Update the indicated LWP usage statistic for the current LWP.
 */
void
lwp_stat_update(lwp_stat_id_t lwp_stat_id, long inc)
{
	klwp_t *lwp = ttolwp(curthread);

	if (lwp == NULL)
		return;

	switch (lwp_stat_id) {
	case LWP_STAT_INBLK:
		lwp->lwp_ru.inblock += inc;
		break;
	case LWP_STAT_OUBLK:
		lwp->lwp_ru.oublock += inc;
		break;
	case LWP_STAT_MSGRCV:
		lwp->lwp_ru.msgrcv += inc;
		break;
	case LWP_STAT_MSGSND:
		lwp->lwp_ru.msgsnd += inc;
		break;
	default:
		panic("lwp_stat_update: invalid lwp_stat_id 0x%x", lwp_stat_id);
	}
}<|MERGE_RESOLUTION|>--- conflicted
+++ resolved
@@ -25,12 +25,8 @@
  */
 
 /*
-<<<<<<< HEAD
  * Copyright 2017, Joyent, Inc.
-=======
- * Copyright (c) 2013, Joyent, Inc. All rights reserved.
  * Copyright 2025 Oxide Computer Company
->>>>>>> 82b7b979
  */
 
 #include <sys/param.h>
