--- conflicted
+++ resolved
@@ -739,16 +739,14 @@
 	lep->le_start = t->t_start;
 	lwp_hash_in(p, lep, p->p_tidhash, p->p_tidhash_sz, 1);
 
-<<<<<<< HEAD
 	/*
 	 * Complete lwp branding
 	 */
 	if (PROC_IS_BRANDED(p) && BROP(p)->b_initlwp_post != NULL) {
 		BROP(p)->b_initlwp_post(lwp);
 	}
-=======
+
 	lwp_fp_init(lwp);
->>>>>>> 088d69f8
 
 	if (state == TS_RUN) {
 		/*
