/*
 * CDDL HEADER START
 *
 * The contents of this file are subject to the terms of the
 * Common Development and Distribution License (the "License").
 * You may not use this file except in compliance with the License.
 *
 * You can obtain a copy of the license at usr/src/OPENSOLARIS.LICENSE
 * or http://www.opensolaris.org/os/licensing.
 * See the License for the specific language governing permissions
 * and limitations under the License.
 *
 * When distributing Covered Code, include this CDDL HEADER in each
 * file and include the License file at usr/src/OPENSOLARIS.LICENSE.
 * If applicable, add the following below this CDDL HEADER, with the
 * fields enclosed by brackets "[]" replaced with your own identifying
 * information: Portions Copyright [yyyy] [name of copyright owner]
 *
 * CDDL HEADER END
 */

/*
 * Copyright (c) 1989, 2010, Oracle and/or its affiliates. All rights reserved.
<<<<<<< HEAD
 * Copyright 2017, Joyent Inc.
 * Copyright 2021 OmniOS Community Edition (OmniOSce) Association.
=======
 * Copyright 2015, Joyent Inc.
 * Copyright 2024 Oxide Computer Company
>>>>>>> 1a2d662a
 */

/*	Copyright (c) 1984, 1986, 1987, 1988, 1989 AT&T	*/
/*	All Rights Reserved */

#include <sys/types.h>
#include <sys/sysmacros.h>
#include <sys/param.h>
#include <sys/systm.h>
#include <sys/errno.h>
#include <sys/signal.h>
#include <sys/cred.h>
#include <sys/user.h>
#include <sys/conf.h>
#include <sys/vfs.h>
#include <sys/vnode.h>
#include <sys/pathname.h>
#include <sys/file.h>
#include <sys/flock.h>
#include <sys/proc.h>
#include <sys/var.h>
#include <sys/cpuvar.h>
#include <sys/open.h>
#include <sys/cmn_err.h>
#include <sys/priocntl.h>
#include <sys/procset.h>
#include <sys/prsystm.h>
#include <sys/debug.h>
#include <sys/kmem.h>
#include <sys/atomic.h>
#include <sys/fcntl.h>
#include <sys/poll.h>
#include <sys/rctl.h>
#include <sys/port_impl.h>
#include <sys/dtrace.h>
#include <sys/stdbool.h>

#include <c2/audit.h>
#include <sys/nbmlock.h>

#ifdef DEBUG

static uint32_t afd_maxfd;	/* # of entries in maximum allocated array */
static uint32_t afd_alloc;	/* count of kmem_alloc()s */
static uint32_t afd_free;	/* count of kmem_free()s */
static uint32_t afd_wait;	/* count of waits on non-zero ref count */
#define	MAXFD(x)	(afd_maxfd = ((afd_maxfd >= (x))? afd_maxfd : (x)))
#define	COUNT(x)	atomic_inc_32(&x)

#else	/* DEBUG */

#define	MAXFD(x)
#define	COUNT(x)

#endif	/* DEBUG */

kmem_cache_t *file_cache;

static void port_close_fd(portfd_t *);

/*
 * File descriptor allocation.
 *
 * fd_find(fip, minfd) finds the first available descriptor >= minfd.
 * The most common case is open(2), in which minfd = 0, but we must also
 * support fcntl(fd, F_DUPFD, minfd).
 *
 * The algorithm is as follows: we keep all file descriptors in an infix
 * binary tree in which each node records the number of descriptors
 * allocated in its right subtree, including itself.  Starting at minfd,
 * we ascend the tree until we find a non-fully allocated right subtree.
 * We then descend that subtree in a binary search for the smallest fd.
 * Finally, we ascend the tree again to increment the allocation count
 * of every subtree containing the newly-allocated fd.  Freeing an fd
 * requires only the last step: we ascend the tree to decrement allocation
 * counts.  Each of these three steps (ascent to find non-full subtree,
 * descent to find lowest fd, ascent to update allocation counts) is
 * O(log n), thus the algorithm as a whole is O(log n).
 *
 * We don't implement the fd tree using the customary left/right/parent
 * pointers, but instead take advantage of the glorious mathematics of
 * full infix binary trees.  For reference, here's an illustration of the
 * logical structure of such a tree, rooted at 4 (binary 100), covering
 * the range 1-7 (binary 001-111).  Our canonical trees do not include
 * fd 0; we'll deal with that later.
 *
 *	      100
 *	     /	 \
 *	    /	  \
 *	  010	  110
 *	  / \	  / \
 *	001 011 101 111
 *
 * We make the following observations, all of which are easily proven by
 * induction on the depth of the tree:
 *
 * (T1) The least-significant bit (LSB) of any node is equal to its level
 *      in the tree.  In our example, nodes 001, 011, 101 and 111 are at
 *      level 0; nodes 010 and 110 are at level 1; and node 100 is at level 2.
 *
 * (T2) The child size (CSIZE) of node N -- that is, the total number of
 *	right-branch descendants in a child of node N, including itself -- is
 *	given by clearing all but the least significant bit of N.  This
 *	follows immediately from (T1).  Applying this rule to our example, we
 *	see that CSIZE(100) = 100, CSIZE(x10) = 10, and CSIZE(xx1) = 1.
 *
 * (T3) The nearest left ancestor (LPARENT) of node N -- that is, the nearest
 *	ancestor containing node N in its right child -- is given by clearing
 *	the LSB of N.  For example, LPARENT(111) = 110 and LPARENT(110) = 100.
 *	Clearing the LSB of nodes 001, 010 or 100 yields zero, reflecting
 *	the fact that these are leftmost nodes.  Note that this algorithm
 *	automatically skips generations as necessary.  For example, the parent
 *      of node 101 is 110, which is a *right* ancestor (not what we want);
 *      but its grandparent is 100, which is a left ancestor. Clearing the LSB
 *      of 101 gets us to 100 directly, skipping right past the uninteresting
 *      generation (110).
 *
 *      Note that since LPARENT clears the LSB, whereas CSIZE clears all *but*
 *	the LSB, we can express LPARENT() nicely in terms of CSIZE():
 *
 *	LPARENT(N) = N - CSIZE(N)
 *
 * (T4) The nearest right ancestor (RPARENT) of node N is given by:
 *
 *	RPARENT(N) = N + CSIZE(N)
 *
 * (T5) For every interior node, the children differ from their parent by
 *	CSIZE(parent) / 2.  In our example, CSIZE(100) / 2 = 2 = 10 binary,
 *      and indeed, the children of 100 are 100 +/- 10 = 010 and 110.
 *
 * Next, we'll need a few two's-complement math tricks.  Suppose a number,
 * N, has the following form:
 *
 *		N = xxxx10...0
 *
 * That is, the binary representation of N consists of some string of bits,
 * then a 1, then all zeroes.  This amounts to nothing more than saying that
 * N has a least-significant bit, which is true for any N != 0.  If we look
 * at N and N - 1 together, we see that we can combine them in useful ways:
 *
 *		  N = xxxx10...0
 *	      N - 1 = xxxx01...1
 *	------------------------
 *	N & (N - 1) = xxxx000000
 *	N | (N - 1) = xxxx111111
 *	N ^ (N - 1) =     111111
 *
 * In particular, this suggests several easy ways to clear all but the LSB,
 * which by (T2) is exactly what we need to determine CSIZE(N) = 10...0.
 * We'll opt for this formulation:
 *
 *	(C1) CSIZE(N) = (N - 1) ^ (N | (N - 1))
 *
 * Similarly, we have an easy way to determine LPARENT(N), which requires
 * that we clear the LSB of N:
 *
 *	(L1) LPARENT(N) = N & (N - 1)
 *
 * We note in the above relations that (N | (N - 1)) - N = CSIZE(N) - 1.
 * When combined with (T4), this yields an easy way to compute RPARENT(N):
 *
 *	(R1) RPARENT(N) = (N | (N - 1)) + 1
 *
 * Finally, to accommodate fd 0 we must adjust all of our results by +/-1 to
 * move the fd range from [1, 2^n) to [0, 2^n - 1).  This is straightforward,
 * so there's no need to belabor the algebra; the revised relations become:
 *
 *	(C1a) CSIZE(N) = N ^ (N | (N + 1))
 *
 *	(L1a) LPARENT(N) = (N & (N + 1)) - 1
 *
 *	(R1a) RPARENT(N) = N | (N + 1)
 *
 * This completes the mathematical framework.  We now have all the tools
 * we need to implement fd_find() and fd_reserve().
 *
 * fd_find(fip, minfd) finds the smallest available file descriptor >= minfd.
 * It does not actually allocate the descriptor; that's done by fd_reserve().
 * fd_find() proceeds in two steps:
 *
 * (1) Find the leftmost subtree that contains a descriptor >= minfd.
 *     We start at the right subtree rooted at minfd.  If this subtree is
 *     not full -- if fip->fi_list[minfd].uf_alloc != CSIZE(minfd) -- then
 *     step 1 is done.  Otherwise, we know that all fds in this subtree
 *     are taken, so we ascend to RPARENT(minfd) using (R1a).  We repeat
 *     this process until we either find a candidate subtree or exceed
 *     fip->fi_nfiles.  We use (C1a) to compute CSIZE().
 *
 * (2) Find the smallest fd in the subtree discovered by step 1.
 *     Starting at the root of this subtree, we descend to find the
 *     smallest available fd.  Since the left children have the smaller
 *     fds, we will descend rightward only when the left child is full.
 *
 *     We begin by comparing the number of allocated fds in the root
 *     to the number of allocated fds in its right child; if they differ
 *     by exactly CSIZE(child), we know the left subtree is full, so we
 *     descend right; that is, the right child becomes the search root.
 *     Otherwise we leave the root alone and start following the right
 *     child's left children.  As fortune would have it, this is very
 *     simple computationally: by (T5), the right child of fd is just
 *     fd + size, where size = CSIZE(fd) / 2.  Applying (T5) again,
 *     we find that the right child's left child is fd + size - (size / 2) =
 *     fd + (size / 2); *its* left child is fd + (size / 2) - (size / 4) =
 *     fd + (size / 4), and so on.  In general, fd's right child's
 *     leftmost nth descendant is fd + (size >> n).  Thus, to follow
 *     the right child's left descendants, we just halve the size in
 *     each iteration of the search.
 *
 *     When we descend leftward, we must keep track of the number of fds
 *     that were allocated in all the right subtrees we rejected, so we
 *     know how many of the root fd's allocations are in the remaining
 *     (as yet unexplored) leftmost part of its right subtree.  When we
 *     encounter a fully-allocated left child -- that is, when we find
 *     that fip->fi_list[fd].uf_alloc == ralloc + size -- we descend right
 *     (as described earlier), resetting ralloc to zero.
 *
 * fd_reserve(fip, fd, incr) either allocates or frees fd, depending
 * on whether incr is 1 or -1.  Starting at fd, fd_reserve() ascends
 * the leftmost ancestors (see (T3)) and updates the allocation counts.
 * At each step we use (L1a) to compute LPARENT(), the next left ancestor.
 *
 * flist_minsize() finds the minimal tree that still covers all
 * used fds; as long as the allocation count of a root node is zero, we
 * don't need that node or its right subtree.
 *
 * flist_nalloc() counts the number of allocated fds in the tree, by starting
 * at the top of the tree and summing the right-subtree allocation counts as
 * it descends leftwards.
 *
 * Note: we assume that flist_grow() will keep fip->fi_nfiles of the form
 * 2^n - 1.  This ensures that the fd trees are always full, which saves
 * quite a bit of boundary checking.
 */
static int
fd_find(uf_info_t *fip, int minfd)
{
	int size, ralloc, fd;

	ASSERT(MUTEX_HELD(&fip->fi_lock));
	ASSERT((fip->fi_nfiles & (fip->fi_nfiles + 1)) == 0);

	for (fd = minfd; (uint_t)fd < fip->fi_nfiles; fd |= fd + 1) {
		size = fd ^ (fd | (fd + 1));
		if (fip->fi_list[fd].uf_alloc == size)
			continue;
		for (ralloc = 0, size >>= 1; size != 0; size >>= 1) {
			ralloc += fip->fi_list[fd + size].uf_alloc;
			if (fip->fi_list[fd].uf_alloc == ralloc + size) {
				fd += size;
				ralloc = 0;
			}
		}
		return (fd);
	}
	return (-1);
}

static void
fd_reserve(uf_info_t *fip, int fd, int incr)
{
	int pfd;
	uf_entry_t *ufp = &fip->fi_list[fd];

	ASSERT((uint_t)fd < fip->fi_nfiles);
	ASSERT((ufp->uf_busy == 0 && incr == 1) ||
	    (ufp->uf_busy == 1 && incr == -1));
	ASSERT(MUTEX_HELD(&ufp->uf_lock));
	ASSERT(MUTEX_HELD(&fip->fi_lock));

	for (pfd = fd; pfd >= 0; pfd = (pfd & (pfd + 1)) - 1)
		fip->fi_list[pfd].uf_alloc += incr;

	ufp->uf_busy += incr;
}

static int
flist_minsize(uf_info_t *fip)
{
	int fd;

	/*
	 * We'd like to ASSERT(MUTEX_HELD(&fip->fi_lock)), but we're called
	 * by flist_fork(), which relies on other mechanisms for mutual
	 * exclusion.
	 */
	ASSERT((fip->fi_nfiles & (fip->fi_nfiles + 1)) == 0);

	for (fd = fip->fi_nfiles; fd != 0; fd >>= 1)
		if (fip->fi_list[fd >> 1].uf_alloc != 0)
			break;

	return (fd);
}

static int
flist_nalloc(uf_info_t *fip)
{
	int fd;
	int nalloc = 0;

	ASSERT(MUTEX_HELD(&fip->fi_lock));
	ASSERT((fip->fi_nfiles & (fip->fi_nfiles + 1)) == 0);

	for (fd = fip->fi_nfiles; fd != 0; fd >>= 1)
		nalloc += fip->fi_list[fd >> 1].uf_alloc;

	return (nalloc);
}

/*
 * Increase size of the fi_list array to accommodate at least maxfd.
 * We keep the size of the form 2^n - 1 for benefit of fd_find().
 */
static void
flist_grow(int maxfd)
{
	uf_info_t *fip = P_FINFO(curproc);
	int newcnt, oldcnt;
	uf_entry_t *src, *dst, *newlist, *oldlist, *newend, *oldend;
	uf_rlist_t *urp;

	for (newcnt = 1; newcnt <= maxfd; newcnt = (newcnt << 1) | 1)
		continue;

	newlist = kmem_zalloc(newcnt * sizeof (uf_entry_t), KM_SLEEP);

	mutex_enter(&fip->fi_lock);
	oldcnt = fip->fi_nfiles;
	if (newcnt <= oldcnt) {
		mutex_exit(&fip->fi_lock);
		kmem_free(newlist, newcnt * sizeof (uf_entry_t));
		return;
	}
	ASSERT((newcnt & (newcnt + 1)) == 0);
	oldlist = fip->fi_list;
	oldend = oldlist + oldcnt;
	newend = newlist + oldcnt;	/* no need to lock beyond old end */

	/*
	 * fi_list and fi_nfiles cannot change while any uf_lock is held,
	 * so we must grab all the old locks *and* the new locks up to oldcnt.
	 * (Locks beyond the end of oldcnt aren't visible until we store
	 * the new fi_nfiles, which is the last thing we do before dropping
	 * all the locks, so there's no need to acquire these locks).
	 * Holding the new locks is necessary because when fi_list changes
	 * to point to the new list, fi_nfiles won't have been stored yet.
	 * If we *didn't* hold the new locks, someone doing a UF_ENTER()
	 * could see the new fi_list, grab the new uf_lock, and then see
	 * fi_nfiles change while the lock is held -- in violation of
	 * UF_ENTER() semantics.
	 */
	for (src = oldlist; src < oldend; src++)
		mutex_enter(&src->uf_lock);

	for (dst = newlist; dst < newend; dst++)
		mutex_enter(&dst->uf_lock);

	for (src = oldlist, dst = newlist; src < oldend; src++, dst++) {
		dst->uf_file = src->uf_file;
		dst->uf_fpollinfo = src->uf_fpollinfo;
		dst->uf_refcnt = src->uf_refcnt;
		dst->uf_alloc = src->uf_alloc;
		dst->uf_flag = src->uf_flag;
		dst->uf_busy = src->uf_busy;
		dst->uf_portfd = src->uf_portfd;
		dst->uf_gen = src->uf_gen;
	}

	/*
	 * As soon as we store the new flist, future locking operations
	 * will use it.  Therefore, we must ensure that all the state
	 * we've just established reaches global visibility before the
	 * new flist does.
	 */
	membar_producer();
	fip->fi_list = newlist;

	/*
	 * Routines like getf() make an optimistic check on the validity
	 * of the supplied file descriptor: if it's less than the current
	 * value of fi_nfiles -- examined without any locks -- then it's
	 * safe to attempt a UF_ENTER() on that fd (which is a valid
	 * assumption because fi_nfiles only increases).  Therefore, it
	 * is critical that the new value of fi_nfiles not reach global
	 * visibility until after the new fi_list: if it happened the
	 * other way around, getf() could see the new fi_nfiles and attempt
	 * a UF_ENTER() on the old fi_list, which would write beyond its
	 * end if the fd exceeded the old fi_nfiles.
	 */
	membar_producer();
	fip->fi_nfiles = newcnt;

	/*
	 * The new state is consistent now, so we can drop all the locks.
	 */
	for (dst = newlist; dst < newend; dst++)
		mutex_exit(&dst->uf_lock);

	for (src = oldlist; src < oldend; src++) {
		/*
		 * If any threads are blocked on the old cvs, wake them.
		 * This will force them to wake up, discover that fi_list
		 * has changed, and go back to sleep on the new cvs.
		 */
		cv_broadcast(&src->uf_wanted_cv);
		cv_broadcast(&src->uf_closing_cv);
		mutex_exit(&src->uf_lock);
	}

	mutex_exit(&fip->fi_lock);

	/*
	 * Retire the old flist.  We can't actually kmem_free() it now
	 * because someone may still have a pointer to it.  Instead,
	 * we link it onto a list of retired flists.  The new flist
	 * is at least double the size of the previous flist, so the
	 * total size of all retired flists will be less than the size
	 * of the current one (to prove, consider the sum of a geometric
	 * series in powers of 2).  exit() frees the retired flists.
	 */
	urp = kmem_zalloc(sizeof (uf_rlist_t), KM_SLEEP);
	urp->ur_list = oldlist;
	urp->ur_nfiles = oldcnt;

	mutex_enter(&fip->fi_lock);
	urp->ur_next = fip->fi_rlist;
	fip->fi_rlist = urp;
	mutex_exit(&fip->fi_lock);
}

/*
 * Utility functions for keeping track of the active file descriptors.
 */
void
clear_stale_fd()		/* called from post_syscall() */
{
	afd_t *afd = &curthread->t_activefd;
	int i;

	/* uninitialized is ok here, a_nfd is then zero */
	for (i = 0; i < afd->a_nfd; i++) {
		/* assert that this should not be necessary */
		ASSERT(afd->a_fd[i] == -1);
		afd->a_fd[i] = -1;
	}
	afd->a_stale = 0;
}

void
free_afd(afd_t *afd)		/* called below and from thread_free() */
{
	int i;

	/* free the buffer if it was kmem_alloc()ed */
	if (afd->a_nfd > sizeof (afd->a_buf) / sizeof (afd->a_buf[0])) {
		COUNT(afd_free);
		kmem_free(afd->a_fd, afd->a_nfd * sizeof (afd->a_fd[0]));
	}

	/* (re)initialize the structure */
	afd->a_fd = &afd->a_buf[0];
	afd->a_nfd = sizeof (afd->a_buf) / sizeof (afd->a_buf[0]);
	afd->a_stale = 0;
	for (i = 0; i < afd->a_nfd; i++)
		afd->a_fd[i] = -1;
}

void
set_active_fd(int fd)
{
	afd_t *afd = &curthread->t_activefd;
	int i;
	int *old_fd;
	int old_nfd;
	int *new_fd;
	int new_nfd;

	if (afd->a_nfd == 0) {	/* first time initialization */
		ASSERT(fd == -1);
		mutex_enter(&afd->a_fdlock);
		free_afd(afd);
		mutex_exit(&afd->a_fdlock);
	}

	/* insert fd into vacant slot, if any */
	for (i = 0; i < afd->a_nfd; i++) {
		if (afd->a_fd[i] == -1) {
			afd->a_fd[i] = fd;
			return;
		}
	}

	/*
	 * Reallocate the a_fd[] array to add one more slot.
	 */
	ASSERT(fd == -1);
	old_nfd = afd->a_nfd;
	old_fd = afd->a_fd;
	new_nfd = old_nfd + 1;
	new_fd = kmem_alloc(new_nfd * sizeof (afd->a_fd[0]), KM_SLEEP);
	MAXFD(new_nfd);
	COUNT(afd_alloc);

	mutex_enter(&afd->a_fdlock);
	afd->a_fd = new_fd;
	afd->a_nfd = new_nfd;
	for (i = 0; i < old_nfd; i++)
		afd->a_fd[i] = old_fd[i];
	afd->a_fd[i] = fd;
	mutex_exit(&afd->a_fdlock);

	if (old_nfd > sizeof (afd->a_buf) / sizeof (afd->a_buf[0])) {
		COUNT(afd_free);
		kmem_free(old_fd, old_nfd * sizeof (afd->a_fd[0]));
	}
}

void
clear_active_fd(int fd)		/* called below and from aio.c */
{
	afd_t *afd = &curthread->t_activefd;
	int i;

	for (i = 0; i < afd->a_nfd; i++) {
		if (afd->a_fd[i] == fd) {
			afd->a_fd[i] = -1;
			break;
		}
	}
	ASSERT(i < afd->a_nfd);		/* not found is not ok */
}

/*
 * Does this thread have this fd active?
 */
static int
is_active_fd(kthread_t *t, int fd)
{
	afd_t *afd = &t->t_activefd;
	int i;

	ASSERT(t != curthread);
	mutex_enter(&afd->a_fdlock);
	/* uninitialized is ok here, a_nfd is then zero */
	for (i = 0; i < afd->a_nfd; i++) {
		if (afd->a_fd[i] == fd) {
			mutex_exit(&afd->a_fdlock);
			return (1);
		}
	}
	mutex_exit(&afd->a_fdlock);
	return (0);
}

/*
 * Convert a user supplied file descriptor into a pointer to a file structure.
 * Only task is to check range of the descriptor (soft resource limit was
 * enforced at open time and shouldn't be checked here).
 */
file_t *
getf_gen(int fd, uf_entry_gen_t *genp)
{
	uf_info_t *fip = P_FINFO(curproc);
	uf_entry_t *ufp;
	file_t *fp;

	if ((uint_t)fd >= fip->fi_nfiles)
		return (NULL);

	/*
	 * Reserve a slot in the active fd array now so we can call
	 * set_active_fd(fd) for real below, while still inside UF_ENTER().
	 */
	set_active_fd(-1);

	UF_ENTER(ufp, fip, fd);

	if ((fp = ufp->uf_file) == NULL) {
		UF_EXIT(ufp);

		if (fd == fip->fi_badfd && fip->fi_action > 0)
			tsignal(curthread, fip->fi_action);

		return (NULL);
	}
	ufp->uf_refcnt++;
	if (genp != NULL) {
		*genp = ufp->uf_gen;
	}

	set_active_fd(fd);	/* record the active file descriptor */

	UF_EXIT(ufp);

	return (fp);
}

file_t *
getf(int fd)
{
	return (getf_gen(fd, NULL));
}

/*
 * Close whatever file currently occupies the file descriptor slot
 * and install the new file, usually NULL, in the file descriptor slot.
 * The close must complete before we release the file descriptor slot.
 * If newfp != NULL we only return an error if we can't allocate the
 * slot so the caller knows that it needs to free the filep;
 * in the other cases we return the error number from closef().
 */
int
closeandsetf(int fd, file_t *newfp)
{
	proc_t *p = curproc;
	uf_info_t *fip = P_FINFO(p);
	uf_entry_t *ufp;
	file_t *fp;
	fpollinfo_t *fpip;
	portfd_t *pfd;
	int error;

	if ((uint_t)fd >= fip->fi_nfiles) {
		if (newfp == NULL)
			return (EBADF);
		flist_grow(fd);
	}

	if (newfp != NULL) {
		/*
		 * If ufp is reserved but has no file pointer, it's in the
		 * transition between ufalloc() and setf().  We must wait
		 * for this transition to complete before assigning the
		 * new non-NULL file pointer.
		 */
		mutex_enter(&fip->fi_lock);
		if (fd == fip->fi_badfd) {
			mutex_exit(&fip->fi_lock);
			if (fip->fi_action > 0)
				tsignal(curthread, fip->fi_action);
			return (EBADF);
		}
		UF_ENTER(ufp, fip, fd);
		while (ufp->uf_busy && ufp->uf_file == NULL) {
			mutex_exit(&fip->fi_lock);
			cv_wait_stop(&ufp->uf_wanted_cv, &ufp->uf_lock, 250);
			UF_EXIT(ufp);
			mutex_enter(&fip->fi_lock);
			UF_ENTER(ufp, fip, fd);
		}
		if ((fp = ufp->uf_file) == NULL) {
			ASSERT(ufp->uf_fpollinfo == NULL);
			ASSERT(ufp->uf_flag == 0);
			fd_reserve(fip, fd, 1);
			ufp->uf_file = newfp;
			ufp->uf_gen++;
			UF_EXIT(ufp);
			mutex_exit(&fip->fi_lock);
			return (0);
		}
		mutex_exit(&fip->fi_lock);
	} else {
		UF_ENTER(ufp, fip, fd);
		if ((fp = ufp->uf_file) == NULL) {
			UF_EXIT(ufp);
			return (EBADF);
		}
	}

	ASSERT(ufp->uf_busy);
	ufp->uf_file = NULL;
	ufp->uf_flag = 0;

	/*
	 * If the file descriptor reference count is non-zero, then
	 * some other lwp in the process is performing system call
	 * activity on the file.  To avoid blocking here for a long
	 * time (the other lwp might be in a long term sleep in its
	 * system call), we scan all other lwps in the process to
	 * find the ones with this fd as one of their active fds,
	 * set their a_stale flag, and set them running if they
	 * are in an interruptible sleep so they will emerge from
	 * their system calls immediately.  post_syscall() will
	 * test the a_stale flag and set errno to EBADF.
	 */
	ASSERT(ufp->uf_refcnt == 0 || p->p_lwpcnt > 1);
	if (ufp->uf_refcnt > 0) {
		kthread_t *t;

		/*
		 * We call sprlock_proc(p) to ensure that the thread
		 * list will not change while we are scanning it.
		 * To do this, we must drop ufp->uf_lock and then
		 * reacquire it (so we are not holding both p->p_lock
		 * and ufp->uf_lock at the same time).  ufp->uf_lock
		 * must be held for is_active_fd() to be correct
		 * (set_active_fd() is called while holding ufp->uf_lock).
		 *
		 * This is a convoluted dance, but it is better than
		 * the old brute-force method of stopping every thread
		 * in the process by calling holdlwps(SHOLDFORK1).
		 */

		UF_EXIT(ufp);
		COUNT(afd_wait);

		mutex_enter(&p->p_lock);
		sprlock_proc(p);
		mutex_exit(&p->p_lock);

		UF_ENTER(ufp, fip, fd);
		ASSERT(ufp->uf_file == NULL);

		if (ufp->uf_refcnt > 0) {
			for (t = curthread->t_forw;
			    t != curthread;
			    t = t->t_forw) {
				if (is_active_fd(t, fd)) {
					thread_lock(t);
					t->t_activefd.a_stale = 1;
					t->t_post_sys = 1;
					if (ISWAKEABLE(t))
						setrun_locked(t);
					thread_unlock(t);
				}
			}
		}

		UF_EXIT(ufp);

		mutex_enter(&p->p_lock);
		sprunlock(p);

		UF_ENTER(ufp, fip, fd);
		ASSERT(ufp->uf_file == NULL);
	}

	/*
	 * Wait for other lwps to stop using this file descriptor.
	 */
	while (ufp->uf_refcnt > 0) {
		cv_wait_stop(&ufp->uf_closing_cv, &ufp->uf_lock, 250);
		/*
		 * cv_wait_stop() drops ufp->uf_lock, so the file list
		 * can change.  Drop the lock on our (possibly) stale
		 * ufp and let UF_ENTER() find and lock the current ufp.
		 */
		UF_EXIT(ufp);
		UF_ENTER(ufp, fip, fd);
	}

#ifdef DEBUG
	/*
	 * catch a watchfd on device's pollhead list but not on fpollinfo list
	 */
	if (ufp->uf_fpollinfo != NULL)
		checkwfdlist(fp->f_vnode, ufp->uf_fpollinfo);
#endif	/* DEBUG */

	/*
	 * We may need to cleanup some cached poll states in t_pollstate
	 * before the fd can be reused. It is important that we don't
	 * access a stale thread structure. We will do the cleanup in two
	 * phases to avoid deadlock and holding uf_lock for too long.
	 * In phase 1, hold the uf_lock and call pollblockexit() to set
	 * state in t_pollstate struct so that a thread does not exit on
	 * us. In phase 2, we drop the uf_lock and call pollcacheclean().
	 */
	pfd = ufp->uf_portfd;
	ufp->uf_portfd = NULL;
	fpip = ufp->uf_fpollinfo;
	ufp->uf_fpollinfo = NULL;
	if (fpip != NULL)
		pollblockexit(fpip);
	UF_EXIT(ufp);
	if (fpip != NULL)
		pollcacheclean(fpip, fd);
	if (pfd)
		port_close_fd(pfd);

	/*
	 * Keep the file descriptor entry reserved across the closef().
	 */
	error = closef(fp);

	setf(fd, newfp);

	/* Only return closef() error when closing is all we do */
	return (newfp == NULL ? error : 0);
}

/*
 * Decrement uf_refcnt; wakeup anyone waiting to close the file.
 */
void
releasef(int fd)
{
	uf_info_t *fip = P_FINFO(curproc);
	uf_entry_t *ufp;

	UF_ENTER(ufp, fip, fd);
	ASSERT(ufp->uf_refcnt > 0);
	clear_active_fd(fd);	/* clear the active file descriptor */
	if (--ufp->uf_refcnt == 0)
		cv_broadcast(&ufp->uf_closing_cv);
	UF_EXIT(ufp);
}

/*
 * Identical to releasef() but can be called from another process.
 */
void
areleasef(int fd, uf_info_t *fip)
{
	uf_entry_t *ufp;

	UF_ENTER(ufp, fip, fd);
	ASSERT(ufp->uf_refcnt > 0);
	if (--ufp->uf_refcnt == 0)
		cv_broadcast(&ufp->uf_closing_cv);
	UF_EXIT(ufp);
}

/*
 * Duplicate all file descriptors across a fork.
 */
void
flist_fork(uf_info_t *pfip, uf_info_t *cfip)
{
	int fd, nfiles;
	uf_entry_t *pufp, *cufp;

	mutex_init(&cfip->fi_lock, NULL, MUTEX_DEFAULT, NULL);
	cfip->fi_rlist = NULL;

	/*
	 * We don't need to hold fi_lock because all other lwp's in the
	 * parent have been held.
	 */
	cfip->fi_nfiles = nfiles = flist_minsize(pfip);

	cfip->fi_list = nfiles == 0 ? NULL :
	    kmem_zalloc(nfiles * sizeof (uf_entry_t), KM_SLEEP);

	for (fd = 0, pufp = pfip->fi_list, cufp = cfip->fi_list; fd < nfiles;
	    fd++, pufp++, cufp++) {
		boolean_t unreserve = B_FALSE;

		/*
		 * Check to see if FD_CLOFORK is set. In this case we 'close'
		 * the file descriptor by simply not duplicating it and leaving
		 * this entry as an empty descriptor. While we don't need to
		 * close the underlying file_t, we do need to make sure we take
		 * care of cleaning up our reservation. We do not reset the
		 * generation either, simulating a setf here.
		 */
		if ((pufp->uf_flag & FD_CLOFORK) == 0) {
			cufp->uf_file = pufp->uf_file;
			cufp->uf_flag = pufp->uf_flag;
		}
		cufp->uf_busy = pufp->uf_busy;
		cufp->uf_alloc = pufp->uf_alloc;
		cufp->uf_gen = pufp->uf_gen;

		/*
		 * We may have to clean up our allocation tracking. This happens
		 * either because we have no file due to the fact that we're
		 * busy or because we had a file and FD_CLOFORK is set. If there
		 * is no file and we're not busy, then the unreserve was already
		 * taken care of.
		 */
		if (pufp->uf_file == NULL) {
			ASSERT3U(pufp->uf_flag, ==, 0);
			if (pufp->uf_busy) {
				unreserve = B_TRUE;
			}
		} else if ((pufp->uf_flag & FD_CLOFORK) != 0) {
			ASSERT3P(pufp->uf_file, !=, NULL);
			unreserve = B_TRUE;
		}

		if (unreserve) {
			/*
			 * Grab locks to appease ASSERTs in fd_reserve
			 */
			mutex_enter(&cfip->fi_lock);
			mutex_enter(&cufp->uf_lock);
			fd_reserve(cfip, fd, -1);
			mutex_exit(&cufp->uf_lock);
			mutex_exit(&cfip->fi_lock);
		}
	}
}

/*
 * Close all open file descriptors for the current process.
 * This is only called from exit(), which is single-threaded,
 * so we don't need any locking.
 */
void
closeall(uf_info_t *fip)
{
	int fd;
	file_t *fp;
	uf_entry_t *ufp;

	ufp = fip->fi_list;
	for (fd = 0; fd < fip->fi_nfiles; fd++, ufp++) {
		if ((fp = ufp->uf_file) != NULL) {
			ufp->uf_file = NULL;
			if (ufp->uf_portfd != NULL) {
				portfd_t *pfd;
				/* remove event port association */
				pfd = ufp->uf_portfd;
				ufp->uf_portfd = NULL;
				port_close_fd(pfd);
			}
			ASSERT(ufp->uf_fpollinfo == NULL);
			(void) closef(fp);
		}
	}

	kmem_free(fip->fi_list, fip->fi_nfiles * sizeof (uf_entry_t));
	fip->fi_list = NULL;
	fip->fi_nfiles = 0;
	while (fip->fi_rlist != NULL) {
		uf_rlist_t *urp = fip->fi_rlist;
		fip->fi_rlist = urp->ur_next;
		kmem_free(urp->ur_list, urp->ur_nfiles * sizeof (uf_entry_t));
		kmem_free(urp, sizeof (uf_rlist_t));
	}
}

/*
 * Internal form of close.  Decrement reference count on file
 * structure.  Decrement reference count on the vnode following
 * removal of the referencing file structure.
 */
int
closef(file_t *fp)
{
	vnode_t *vp;
	int error;
	int count;
	int flag;
	offset_t offset;

	/*
	 * audit close of file (may be exit)
	 */
	if (AU_AUDITING())
		audit_closef(fp);
	ASSERT(MUTEX_NOT_HELD(&P_FINFO(curproc)->fi_lock));

	mutex_enter(&fp->f_tlock);

	ASSERT(fp->f_count > 0);

	count = fp->f_count--;
	flag = fp->f_flag;
	offset = fp->f_offset;

	vp = fp->f_vnode;

	/*
	 * The __FLXPATH flag is a private interface for use by the lx
	 * brand in order to emulate open(O_NOFOLLOW|O_PATH) which,
	 * when a symbolic link is encountered, returns a file
	 * descriptor which references it.
	 * See uts/common/brand/lx/syscall/lx_open.c
	 *
	 * When this flag is set, VOP_OPEN() will not have been called when
	 * this file descriptor was opened, and VOP_CLOSE() should not be
	 * called here (for a symlink, most filesystems would return ENOSYS
	 * anyway)
	 */
	if (fp->f_flag2 & (__FLXPATH >> 16))
		error = 0;
	else
		error = VOP_CLOSE(vp, flag, count, offset, fp->f_cred, NULL);

	if (count > 1) {
		mutex_exit(&fp->f_tlock);
		return (error);
	}
	ASSERT(fp->f_count == 0);
	/* Last reference, remove any OFD style lock for the file_t */
	ofdcleanlock(fp);
	mutex_exit(&fp->f_tlock);

	/*
	 * If DTrace has getf() subroutines active, it will set dtrace_closef
	 * to point to code that implements a barrier with respect to probe
	 * context.  This must be called before the file_t is freed (and the
	 * vnode that it refers to is released) -- but it must be after the
	 * file_t has been removed from the uf_entry_t.  That is, there must
	 * be no way for a racing getf() in probe context to yield the fp that
	 * we're operating upon.
	 */
	if (dtrace_closef != NULL)
		(*dtrace_closef)();

	VN_RELE(vp);
	/*
	 * deallocate resources to audit_data
	 */
	if (audit_active)
		audit_unfalloc(fp);
	crfree(fp->f_cred);
	kmem_cache_free(file_cache, fp);
	return (error);
}

/*
 * This is a combination of ufalloc() and setf().
 */
int
ufalloc_file(int start, file_t *fp)
{
	proc_t *p = curproc;
	uf_info_t *fip = P_FINFO(p);
	int filelimit;
	uf_entry_t *ufp;
	int nfiles;
	int fd;

	/*
	 * Assertion is to convince the correctness of the following
	 * assignment for filelimit after casting to int.
	 */
	ASSERT(p->p_fno_ctl <= INT_MAX);
	filelimit = (int)p->p_fno_ctl;

	for (;;) {
		mutex_enter(&fip->fi_lock);
		fd = fd_find(fip, start);
		if (fd >= 0 && fd == fip->fi_badfd) {
			start = fd + 1;
			mutex_exit(&fip->fi_lock);
			continue;
		}
		if ((uint_t)fd < filelimit)
			break;
		if (fd >= filelimit) {
			mutex_exit(&fip->fi_lock);
			mutex_enter(&p->p_lock);
			(void) rctl_action(rctlproc_legacy[RLIMIT_NOFILE],
			    p->p_rctls, p, RCA_SAFE);
			mutex_exit(&p->p_lock);
			return (-1);
		}
		/* fd_find() returned -1 */
		nfiles = fip->fi_nfiles;
		mutex_exit(&fip->fi_lock);
		flist_grow(MAX(start, nfiles));
	}

	UF_ENTER(ufp, fip, fd);
	fd_reserve(fip, fd, 1);
	ASSERT(ufp->uf_file == NULL);
	ufp->uf_file = fp;
	if (fp != NULL) {
		ufp->uf_gen++;
	}
	UF_EXIT(ufp);
	mutex_exit(&fip->fi_lock);
	return (fd);
}

/*
 * Allocate a user file descriptor greater than or equal to "start".
 */
int
ufalloc(int start)
{
	return (ufalloc_file(start, NULL));
}

/*
 * Check that a future allocation of count fds on proc p has a good
 * chance of succeeding.  If not, do rctl processing as if we'd failed
 * the allocation.
 *
 * Our caller must guarantee that p cannot disappear underneath us.
 */
int
ufcanalloc(proc_t *p, uint_t count)
{
	uf_info_t *fip = P_FINFO(p);
	int filelimit;
	int current;

	if (count == 0)
		return (1);

	ASSERT(p->p_fno_ctl <= INT_MAX);
	filelimit = (int)p->p_fno_ctl;

	mutex_enter(&fip->fi_lock);
	current = flist_nalloc(fip);		/* # of in-use descriptors */
	mutex_exit(&fip->fi_lock);

	/*
	 * If count is a positive integer, the worst that can happen is
	 * an overflow to a negative value, which is caught by the >= 0 check.
	 */
	current += count;
	if (count <= INT_MAX && current >= 0 && current <= filelimit)
		return (1);

	mutex_enter(&p->p_lock);
	(void) rctl_action(rctlproc_legacy[RLIMIT_NOFILE],
	    p->p_rctls, p, RCA_SAFE);
	mutex_exit(&p->p_lock);
	return (0);
}

/*
 * Allocate a user file descriptor and a file structure.
 * Initialize the descriptor to point at the file structure.
 * If fdp is NULL, the user file descriptor will not be allocated.
 */
int
falloc(vnode_t *vp, int flag, file_t **fpp, int *fdp)
{
	file_t *fp;
	int fd;

	if (fdp) {
		if ((fd = ufalloc(0)) == -1)
			return (EMFILE);
	}
	fp = kmem_cache_alloc(file_cache, KM_SLEEP);
	/*
	 * Note: falloc returns the fp locked
	 */
	mutex_enter(&fp->f_tlock);
	fp->f_count = 1;
	fp->f_flag = (ushort_t)flag;
	fp->f_flag2 = (flag & (FSEARCH|FEXEC|__FLXPATH)) >> 16;
	fp->f_vnode = vp;
	fp->f_offset = 0;
	fp->f_audit_data = 0;
	crhold(fp->f_cred = CRED());
	/*
	 * allocate resources to audit_data
	 */
	if (audit_active)
		audit_falloc(fp);
	*fpp = fp;
	if (fdp)
		*fdp = fd;
	return (0);
}

/*ARGSUSED*/
static int
file_cache_constructor(void *buf, void *cdrarg, int kmflags)
{
	file_t *fp = buf;

	mutex_init(&fp->f_tlock, NULL, MUTEX_DEFAULT, NULL);
	return (0);
}

/*ARGSUSED*/
static void
file_cache_destructor(void *buf, void *cdrarg)
{
	file_t *fp = buf;

	mutex_destroy(&fp->f_tlock);
}

void
finit()
{
	file_cache = kmem_cache_create("file_cache", sizeof (file_t), 0,
	    file_cache_constructor, file_cache_destructor, NULL, NULL, NULL, 0);
}

void
unfalloc(file_t *fp)
{
	ASSERT(MUTEX_HELD(&fp->f_tlock));
	if (--fp->f_count <= 0) {
		/*
		 * deallocate resources to audit_data
		 */
		if (audit_active)
			audit_unfalloc(fp);
		crfree(fp->f_cred);
		mutex_exit(&fp->f_tlock);
		kmem_cache_free(file_cache, fp);
	} else
		mutex_exit(&fp->f_tlock);
}

/*
 * Given a file descriptor, set the user's
 * file pointer to the given parameter.
 */
void
setf(int fd, file_t *fp)
{
	uf_info_t *fip = P_FINFO(curproc);
	uf_entry_t *ufp;

	if (AU_AUDITING())
		audit_setf(fp, fd);

	if (fp == NULL) {
		mutex_enter(&fip->fi_lock);
		UF_ENTER(ufp, fip, fd);
		fd_reserve(fip, fd, -1);
		mutex_exit(&fip->fi_lock);
	} else {
		UF_ENTER(ufp, fip, fd);
		ASSERT(ufp->uf_busy);
		ufp->uf_gen++;
	}
	ASSERT(ufp->uf_fpollinfo == NULL);
	ASSERT(ufp->uf_flag == 0);
	ufp->uf_file = fp;
	cv_broadcast(&ufp->uf_wanted_cv);
	UF_EXIT(ufp);
}

/*
 * Given a file descriptor, return the file table flags, plus,
 * if this is a socket in asynchronous mode, the FASYNC flag.
 * getf() may or may not have been called before calling f_getfl().
 */
int
f_getfl(int fd, int *flagp)
{
	uf_info_t *fip = P_FINFO(curproc);
	uf_entry_t *ufp;
	file_t *fp;
	int error;

	if ((uint_t)fd >= fip->fi_nfiles)
		error = EBADF;
	else {
		UF_ENTER(ufp, fip, fd);
		if ((fp = ufp->uf_file) == NULL)
			error = EBADF;
		else {
			vnode_t *vp = fp->f_vnode;
			int flag = fp->f_flag | (fp->f_flag2 << 16);

			/*
			 * BSD fcntl() FASYNC compatibility.
			 */
			if (vp->v_type == VSOCK)
				flag |= sock_getfasync(vp);
			*flagp = flag;
			error = 0;
		}
		UF_EXIT(ufp);
	}

	return (error);
}

/*
 * Given a file descriptor, return the user's file flags.
 * Force the FD_CLOEXEC flag for writable self-open /proc files.
 * getf() may or may not have been called before calling f_getfd_error().
 */
int
f_getfd_error(int fd, int *flagp)
{
	uf_info_t *fip = P_FINFO(curproc);
	uf_entry_t *ufp;
	file_t *fp;
	int flag;
	int error;

	if ((uint_t)fd >= fip->fi_nfiles)
		error = EBADF;
	else {
		UF_ENTER(ufp, fip, fd);
		if ((fp = ufp->uf_file) == NULL) {
			error = EBADF;
		} else {
			flag = ufp->uf_flag;
			if ((fp->f_flag & FWRITE) && pr_isself(fp->f_vnode))
				flag |= FD_CLOEXEC;
			*flagp = flag;
			error = 0;
		}
		UF_EXIT(ufp);
	}

	return (error);
}

/*
 * getf() must have been called before calling f_getfd().
 */
char
f_getfd(int fd)
{
	int flag = 0;
	(void) f_getfd_error(fd, &flag);
	return ((char)flag);
}

/*
 * Given a file descriptor and file flags, set the user's file flags.
 * At present, the only valid flags are FD_CLOEXEC and FD_CLOFORK.
 * getf() may or may not have been called before calling f_setfd_error().
 */
static int
f_setfd_int(int fd, int flags, bool or)
{
	uf_info_t *fip = P_FINFO(curproc);
	uf_entry_t *ufp;
	int error;

	if ((uint_t)fd >= fip->fi_nfiles) {
		error = EBADF;
	} else {
		UF_ENTER(ufp, fip, fd);
		if (ufp->uf_file == NULL) {
			error = EBADF;
		} else {
			flags &= (FD_CLOEXEC | FD_CLOFORK);
			if (or) {
				ufp->uf_flag |= flags;
			} else {
				ufp->uf_flag = flags;
			}
			error = 0;
		}
		UF_EXIT(ufp);
	}
	return (error);
}

int
f_setfd_error(int fd, int flags)
{
	return (f_setfd_int(fd, flags, false));
}

void
f_setfd_or(int fd, short flags)
{
	(void) f_setfd_int(fd, flags, true);
}

#define	BADFD_MIN	3
#define	BADFD_MAX	255

/*
 * Attempt to allocate a file descriptor which is bad and which
 * is "poison" to the application.  It cannot be closed (except
 * on exec), allocated for a different use, etc.
 */
int
f_badfd(int start, int *fdp, int action)
{
	int fdr;
	int badfd;
	uf_info_t *fip = P_FINFO(curproc);

#ifdef _LP64
	/* No restrictions on 64 bit _file */
	if (get_udatamodel() != DATAMODEL_ILP32)
		return (EINVAL);
#endif

	if (start > BADFD_MAX || start < BADFD_MIN)
		return (EINVAL);

	if (action >= NSIG || action < 0)
		return (EINVAL);

	mutex_enter(&fip->fi_lock);
	badfd = fip->fi_badfd;
	mutex_exit(&fip->fi_lock);

	if (badfd != -1)
		return (EAGAIN);

	fdr = ufalloc(start);

	if (fdr > BADFD_MAX) {
		setf(fdr, NULL);
		return (EMFILE);
	}
	if (fdr < 0)
		return (EMFILE);

	mutex_enter(&fip->fi_lock);
	if (fip->fi_badfd != -1) {
		/* Lost race */
		mutex_exit(&fip->fi_lock);
		setf(fdr, NULL);
		return (EAGAIN);
	}
	fip->fi_action = action;
	fip->fi_badfd = fdr;
	mutex_exit(&fip->fi_lock);
	setf(fdr, NULL);

	*fdp = fdr;

	return (0);
}

/*
 * Allocate a file descriptor and assign it to the vnode "*vpp",
 * performing the usual open protocol upon it and returning the
 * file descriptor allocated.  It is the responsibility of the
 * caller to dispose of "*vpp" if any error occurs.
 */
int
fassign(vnode_t **vpp, int mode, int *fdp)
{
	file_t *fp;
	int error;
	int fd;

	if (error = falloc((vnode_t *)NULL, mode, &fp, &fd))
		return (error);
	if (error = VOP_OPEN(vpp, mode, fp->f_cred, NULL)) {
		setf(fd, NULL);
		unfalloc(fp);
		return (error);
	}
	fp->f_vnode = *vpp;
	mutex_exit(&fp->f_tlock);
	/*
	 * Fill in the slot falloc reserved.
	 */
	setf(fd, fp);
	*fdp = fd;
	return (0);
}

/*
 * When a process forks it must increment the f_count of all file pointers
 * since there is a new process pointing at them.  fcnt_add(fip, 1) does this.
 * Since we are called when there is only 1 active lwp we don't need to
 * hold fi_lock or any uf_lock.  If the fork fails, fork_fail() calls
 * fcnt_add(fip, -1) to restore the counts.
 */
void
fcnt_add(uf_info_t *fip, int incr)
{
	int i;
	uf_entry_t *ufp;
	file_t *fp;

	ufp = fip->fi_list;
	for (i = 0; i < fip->fi_nfiles; i++, ufp++) {
		if ((fp = ufp->uf_file) != NULL) {
			mutex_enter(&fp->f_tlock);
			ASSERT((incr == 1 && fp->f_count >= 1) ||
			    (incr == -1 && fp->f_count >= 2));
			fp->f_count += incr;
			mutex_exit(&fp->f_tlock);
		}
	}
}

/*
 * This is called from exec to close all fd's that have the FD_CLOEXEC flag
 * set and also to close all self-open for write /proc file descriptors.
 */
void
close_exec(uf_info_t *fip)
{
	int fd;
	file_t *fp;
	fpollinfo_t *fpip;
	uf_entry_t *ufp;
	portfd_t *pfd;

	ufp = fip->fi_list;
	for (fd = 0; fd < fip->fi_nfiles; fd++, ufp++) {
		if ((fp = ufp->uf_file) != NULL &&
		    ((ufp->uf_flag & FD_CLOEXEC) ||
		    ((fp->f_flag & FWRITE) && pr_isself(fp->f_vnode)))) {
			fpip = ufp->uf_fpollinfo;
			mutex_enter(&fip->fi_lock);
			mutex_enter(&ufp->uf_lock);
			fd_reserve(fip, fd, -1);
			mutex_exit(&fip->fi_lock);
			ufp->uf_file = NULL;
			ufp->uf_fpollinfo = NULL;
			ufp->uf_flag = 0;
			/*
			 * We may need to cleanup some cached poll states
			 * in t_pollstate before the fd can be reused. It
			 * is important that we don't access a stale thread
			 * structure. We will do the cleanup in two
			 * phases to avoid deadlock and holding uf_lock for
			 * too long. In phase 1, hold the uf_lock and call
			 * pollblockexit() to set state in t_pollstate struct
			 * so that a thread does not exit on us. In phase 2,
			 * we drop the uf_lock and call pollcacheclean().
			 */
			pfd = ufp->uf_portfd;
			ufp->uf_portfd = NULL;
			if (fpip != NULL)
				pollblockexit(fpip);
			mutex_exit(&ufp->uf_lock);
			if (fpip != NULL)
				pollcacheclean(fpip, fd);
			if (pfd)
				port_close_fd(pfd);
			(void) closef(fp);
		}
	}

	/* Reset bad fd */
	fip->fi_badfd = -1;
	fip->fi_action = -1;
}

/*
 * Utility function called by most of the *at() system call interfaces.
 *
 * Generate a starting vnode pointer for an (fd, path) pair where 'fd'
 * is an open file descriptor for a directory to be used as the starting
 * point for the lookup of the relative pathname 'path' (or, if path is
 * NULL, generate a vnode pointer for the direct target of the operation).
 *
 * If we successfully return a non-NULL startvp, it has been the target
 * of VN_HOLD() and the caller must call VN_RELE() on it.
 */
int
fgetstartvp(int fd, char *path, vnode_t **startvpp)
{
	vnode_t		*startvp;
	file_t		*startfp;
	char		startchar;

	if (fd == AT_FDCWD && path == NULL)
		return (EFAULT);

	if (fd == AT_FDCWD) {
		/*
		 * Start from the current working directory.
		 */
		startvp = NULL;
	} else {
		if (path == NULL)
			startchar = '\0';
		else if (copyin(path, &startchar, sizeof (char)))
			return (EFAULT);

		if (startchar == '/') {
			/*
			 * 'path' is an absolute pathname.
			 */
			startvp = NULL;
		} else {
			/*
			 * 'path' is a relative pathname or we will
			 * be applying the operation to 'fd' itself.
			 */
			if ((startfp = getf(fd)) == NULL)
				return (EBADF);
			startvp = startfp->f_vnode;
			VN_HOLD(startvp);
			releasef(fd);
		}
	}
	*startvpp = startvp;
	return (0);
}

/*
 * Called from fchownat() and fchmodat() to set ownership and mode.
 * The contents of *vap must be set before calling here.
 */
int
fsetattrat(int fd, char *path, int flags, struct vattr *vap)
{
	vnode_t		*startvp;
	vnode_t		*vp;
	int		error;

	/*
	 * Since we are never called to set the size of a file, we don't
	 * need to check for non-blocking locks (via nbl_need_check(vp)).
	 */
	ASSERT(!(vap->va_mask & AT_SIZE));

	if ((error = fgetstartvp(fd, path, &startvp)) != 0)
		return (error);
	if (AU_AUDITING() && startvp != NULL)
		audit_setfsat_path(1);

	/*
	 * Do lookup for fchownat/fchmodat when path not NULL
	 */
	if (path != NULL) {
		if (error = lookupnameat(path, UIO_USERSPACE,
		    (flags == AT_SYMLINK_NOFOLLOW) ?
		    NO_FOLLOW : FOLLOW,
		    NULLVPP, &vp, startvp)) {
			if (startvp != NULL)
				VN_RELE(startvp);
			return (error);
		}
	} else {
		vp = startvp;
		ASSERT(vp);
		VN_HOLD(vp);
	}

	if (vp->v_type == VLNK && (vap->va_mask & AT_MODE) != 0) {
		error = EOPNOTSUPP;
	} else if (vn_is_readonly(vp)) {
		error = EROFS;
	} else {
		error = VOP_SETATTR(vp, vap, 0, CRED(), NULL);
	}

	if (startvp != NULL)
		VN_RELE(startvp);
	VN_RELE(vp);

	return (error);
}

/*
 * Return true if the given vnode is referenced by any
 * entry in the current process's file descriptor table.
 */
int
fisopen(vnode_t *vp)
{
	int fd;
	file_t *fp;
	vnode_t *ovp;
	uf_info_t *fip = P_FINFO(curproc);
	uf_entry_t *ufp;

	mutex_enter(&fip->fi_lock);
	for (fd = 0; fd < fip->fi_nfiles; fd++) {
		UF_ENTER(ufp, fip, fd);
		if ((fp = ufp->uf_file) != NULL &&
		    (ovp = fp->f_vnode) != NULL && VN_CMP(vp, ovp)) {
			UF_EXIT(ufp);
			mutex_exit(&fip->fi_lock);
			return (1);
		}
		UF_EXIT(ufp);
	}
	mutex_exit(&fip->fi_lock);
	return (0);
}

/*
 * Return zero if at least one file currently open (by curproc) shouldn't be
 * allowed to change zones.
 */
int
files_can_change_zones(void)
{
	int fd;
	file_t *fp;
	uf_info_t *fip = P_FINFO(curproc);
	uf_entry_t *ufp;

	mutex_enter(&fip->fi_lock);
	for (fd = 0; fd < fip->fi_nfiles; fd++) {
		UF_ENTER(ufp, fip, fd);
		if ((fp = ufp->uf_file) != NULL &&
		    !vn_can_change_zones(fp->f_vnode)) {
			UF_EXIT(ufp);
			mutex_exit(&fip->fi_lock);
			return (0);
		}
		UF_EXIT(ufp);
	}
	mutex_exit(&fip->fi_lock);
	return (1);
}

#ifdef DEBUG

/*
 * The following functions are only used in ASSERT()s elsewhere.
 * They do not modify the state of the system.
 */

/*
 * Return true (1) if the current thread is in the fpollinfo
 * list for this file descriptor, else false (0).
 */
static int
curthread_in_plist(uf_entry_t *ufp)
{
	fpollinfo_t *fpip;

	ASSERT(MUTEX_HELD(&ufp->uf_lock));
	for (fpip = ufp->uf_fpollinfo; fpip; fpip = fpip->fp_next)
		if (fpip->fp_thread == curthread)
			return (1);
	return (0);
}

/*
 * Sanity check to make sure that after lwp_exit(),
 * curthread does not appear on any fd's fpollinfo list.
 */
void
checkfpollinfo(void)
{
	int fd;
	uf_info_t *fip = P_FINFO(curproc);
	uf_entry_t *ufp;

	mutex_enter(&fip->fi_lock);
	for (fd = 0; fd < fip->fi_nfiles; fd++) {
		UF_ENTER(ufp, fip, fd);
		ASSERT(!curthread_in_plist(ufp));
		UF_EXIT(ufp);
	}
	mutex_exit(&fip->fi_lock);
}

/*
 * Return true (1) if the current thread is in the fpollinfo
 * list for this file descriptor, else false (0).
 * This is the same as curthread_in_plist(),
 * but is called w/o holding uf_lock.
 */
int
infpollinfo(int fd)
{
	uf_info_t *fip = P_FINFO(curproc);
	uf_entry_t *ufp;
	int rc;

	UF_ENTER(ufp, fip, fd);
	rc = curthread_in_plist(ufp);
	UF_EXIT(ufp);
	return (rc);
}

#endif	/* DEBUG */

/*
 * Add the curthread to fpollinfo list, meaning this fd is currently in the
 * thread's poll cache. Each lwp polling this file descriptor should call
 * this routine once.
 */
void
addfpollinfo(int fd)
{
	struct uf_entry *ufp;
	fpollinfo_t *fpip;
	uf_info_t *fip = P_FINFO(curproc);

	fpip = kmem_zalloc(sizeof (fpollinfo_t), KM_SLEEP);
	fpip->fp_thread = curthread;
	UF_ENTER(ufp, fip, fd);
	/*
	 * Assert we are not already on the list, that is, that
	 * this lwp did not call addfpollinfo twice for the same fd.
	 */
	ASSERT(!curthread_in_plist(ufp));
	/*
	 * addfpollinfo is always done inside the getf/releasef pair.
	 */
	ASSERT(ufp->uf_refcnt >= 1);
	fpip->fp_next = ufp->uf_fpollinfo;
	ufp->uf_fpollinfo = fpip;
	UF_EXIT(ufp);
}

/*
 * Delete curthread from fpollinfo list if it is there.
 */
void
delfpollinfo(int fd)
{
	struct uf_entry *ufp;
	struct fpollinfo *fpip;
	struct fpollinfo **fpipp;
	uf_info_t *fip = P_FINFO(curproc);

	UF_ENTER(ufp, fip, fd);
	for (fpipp = &ufp->uf_fpollinfo;
	    (fpip = *fpipp) != NULL;
	    fpipp = &fpip->fp_next) {
		if (fpip->fp_thread == curthread) {
			*fpipp = fpip->fp_next;
			kmem_free(fpip, sizeof (fpollinfo_t));
			break;
		}
	}
	/*
	 * Assert that we are not still on the list, that is, that
	 * this lwp did not call addfpollinfo twice for the same fd.
	 */
	ASSERT(!curthread_in_plist(ufp));
	UF_EXIT(ufp);
}

/*
 * fd is associated with a port. pfd is a pointer to the fd entry in the
 * cache of the port.
 */

void
addfd_port(int fd, portfd_t *pfd)
{
	struct uf_entry *ufp;
	uf_info_t *fip = P_FINFO(curproc);

	UF_ENTER(ufp, fip, fd);
	/*
	 * addfd_port is always done inside the getf/releasef pair.
	 */
	ASSERT(ufp->uf_refcnt >= 1);
	if (ufp->uf_portfd == NULL) {
		/* first entry */
		ufp->uf_portfd = pfd;
		pfd->pfd_next = NULL;
	} else {
		pfd->pfd_next = ufp->uf_portfd;
		ufp->uf_portfd = pfd;
		pfd->pfd_next->pfd_prev = pfd;
	}
	UF_EXIT(ufp);
}

void
delfd_port(int fd, portfd_t *pfd)
{
	struct uf_entry *ufp;
	uf_info_t *fip = P_FINFO(curproc);

	UF_ENTER(ufp, fip, fd);
	/*
	 * delfd_port is always done inside the getf/releasef pair.
	 */
	ASSERT(ufp->uf_refcnt >= 1);
	if (ufp->uf_portfd == pfd) {
		/* remove first entry */
		ufp->uf_portfd = pfd->pfd_next;
	} else {
		pfd->pfd_prev->pfd_next = pfd->pfd_next;
		if (pfd->pfd_next != NULL)
			pfd->pfd_next->pfd_prev = pfd->pfd_prev;
	}
	UF_EXIT(ufp);
}

static void
port_close_fd(portfd_t *pfd)
{
	portfd_t	*pfdn;

	/*
	 * At this point, no other thread should access
	 * the portfd_t list for this fd. The uf_file, uf_portfd
	 * pointers in the uf_entry_t struct for this fd would
	 * be set to NULL.
	 */
	for (; pfd != NULL; pfd = pfdn) {
		pfdn = pfd->pfd_next;
		port_close_pfd(pfd);
	}
}<|MERGE_RESOLUTION|>--- conflicted
+++ resolved
@@ -21,13 +21,9 @@
 
 /*
  * Copyright (c) 1989, 2010, Oracle and/or its affiliates. All rights reserved.
-<<<<<<< HEAD
  * Copyright 2017, Joyent Inc.
  * Copyright 2021 OmniOS Community Edition (OmniOSce) Association.
-=======
- * Copyright 2015, Joyent Inc.
  * Copyright 2024 Oxide Computer Company
->>>>>>> 1a2d662a
  */
 
 /*	Copyright (c) 1984, 1986, 1987, 1988, 1989 AT&T	*/
