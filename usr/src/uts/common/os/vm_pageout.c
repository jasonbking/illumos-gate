/*
 * CDDL HEADER START
 *
 * The contents of this file are subject to the terms of the
 * Common Development and Distribution License (the "License").
 * You may not use this file except in compliance with the License.
 *
 * You can obtain a copy of the license at usr/src/OPENSOLARIS.LICENSE
 * or http://www.opensolaris.org/os/licensing.
 * See the License for the specific language governing permissions
 * and limitations under the License.
 *
 * When distributing Covered Code, include this CDDL HEADER in each
 * file and include the License file at usr/src/OPENSOLARIS.LICENSE.
 * If applicable, add the following below this CDDL HEADER, with the
 * fields enclosed by brackets "[]" replaced with your own identifying
 * information: Portions Copyright [yyyy] [name of copyright owner]
 *
 * CDDL HEADER END
 */

/*
 * Copyright 2021 Oxide Computer Company
 */

/*
 * Copyright 2009 Sun Microsystems, Inc.  All rights reserved.
 * Use is subject to license terms.
 * Copyright 2018 Joyent, Inc.
 */

/* Copyright (c) 1984, 1986, 1987, 1988, 1989 AT&T */
/* All Rights Reserved */

/*
 * University Copyright- Copyright (c) 1982, 1986, 1988
 * The Regents of the University of California
 * All Rights Reserved
 *
 * University Acknowledgment- Portions of this document are derived from
 * software developed by the University of California, Berkeley, and its
 * contributors.
 */

#include <sys/types.h>
#include <sys/t_lock.h>
#include <sys/param.h>
#include <sys/buf.h>
#include <sys/uio.h>
#include <sys/proc.h>
#include <sys/systm.h>
#include <sys/mman.h>
#include <sys/cred.h>
#include <sys/vnode.h>
#include <sys/vm.h>
#include <sys/vmparam.h>
#include <sys/vtrace.h>
#include <sys/cmn_err.h>
#include <sys/cpuvar.h>
#include <sys/user.h>
#include <sys/kmem.h>
#include <sys/debug.h>
#include <sys/callb.h>
#include <sys/tnf_probe.h>
#include <sys/mem_cage.h>
#include <sys/time.h>
#include <sys/zone.h>
#include <sys/stdbool.h>

#include <vm/hat.h>
#include <vm/as.h>
#include <vm/seg.h>
#include <vm/page.h>
#include <vm/pvn.h>
#include <vm/seg_kmem.h>

/*
 * FREE MEMORY MANAGEMENT
 *
 * Management of the pool of free pages is a tricky business.  There are
 * several critical threshold values which constrain our allocation of new
 * pages and inform the rate of paging out of memory to swap.  These threshold
 * values, and the behaviour they induce, are described below in descending
 * order of size -- and thus increasing order of severity!
 *
 *   +---------------------------------------------------- physmem (all memory)
 *   |
 *   | Ordinarily there are no particular constraints placed on page
 *   v allocation.  The page scanner is not running and page_create_va()
 *   | will effectively grant all page requests (whether from the kernel
 *   | or from user processes) without artificial delay.
 *   |
 *   +------------------------ lotsfree (1.56% of physmem, min. 16MB, max. 2GB)
 *   |
 *   | When we have less than "lotsfree" pages, pageout_scanner() is
 *   v signalled by schedpaging() to begin looking for pages that can
 *   | be evicted to disk to bring us back above lotsfree.  At this
 *   | stage there is still no constraint on allocation of free pages.
 *   |
 *   | For small systems, we set a lower bound of 16MB for lotsfree;
 *   v this is the natural value for a system with 1GB memory.  This is
 *   | to ensure that the pageout reserve pool contains at least 4MB
 *   | for use by ZFS.
 *   |
 *   | For systems with a large amount of memory, we constrain lotsfree
 *   | to be at most 2GB (with a pageout reserve of around 0.5GB), as
 *   v at some point the required slack relates more closely to the
 *   | rate at which paging can occur than to the total amount of memory.
 *   |
 *   +------------------- desfree (1/2 of lotsfree, 0.78% of physmem, min. 8MB)
 *   |
 *   | When we drop below desfree, a number of kernel facilities will
 *   v wait before allocating more memory, under the assumption that
 *   | pageout or reaping will make progress and free up some memory.
 *   | This behaviour is not especially coordinated; look for comparisons
 *   | of desfree and freemem.
 *   |
 *   | In addition to various attempts at advisory caution, clock()
 *   | will wake up the thread that is ordinarily parked in sched().
 *   | This routine is responsible for the heavy-handed swapping out
 *   v of entire processes in an attempt to arrest the slide of free
 *   | memory.  See comments in sched.c for more details.
 *   |
 *   +----- minfree & throttlefree (3/4 of desfree, 0.59% of physmem, min. 6MB)
 *   |
 *   | These two separate tunables have, by default, the same value.
 *   v Various parts of the kernel use minfree to signal the need for
 *   | more aggressive reclamation of memory, and sched() is more
 *   | aggressive at swapping processes out.
 *   |
 *   | If free memory falls below throttlefree, page_create_va() will
 *   | use page_create_throttle() to begin holding most requests for
 *   | new pages while pageout and reaping free up memory.  Sleeping
 *   v allocations (e.g., KM_SLEEP) are held here while we wait for
 *   | more memory.  Non-sleeping allocations are generally allowed to
 *   | proceed, unless their priority is explicitly lowered with
 *   | KM_NORMALPRI.
 *   |
 *   +------- pageout_reserve (3/4 of throttlefree, 0.44% of physmem, min. 4MB)
 *   |
 *   | When we hit throttlefree, the situation is already dire.  The
 *   v system is generally paging out memory and swapping out entire
 *   | processes in order to free up memory for continued operation.
 *   |
 *   | Unfortunately, evicting memory to disk generally requires short
 *   | term use of additional memory; e.g., allocation of buffers for
 *   | storage drivers, updating maps of free and used blocks, etc.
 *   | As such, pageout_reserve is the number of pages that we keep in
 *   | special reserve for use by pageout() and sched() and by any
 *   v other parts of the kernel that need to be working for those to
 *   | make forward progress such as the ZFS I/O pipeline.
 *   |
 *   | When we are below pageout_reserve, we fail or hold any allocation
 *   | that has not explicitly requested access to the reserve pool.
 *   | Access to the reserve is generally granted via the KM_PUSHPAGE
 *   | flag, or by marking a thread T_PUSHPAGE such that all allocations
 *   | can implicitly tap the reserve.  For more details, see the
 *   v NOMEMWAIT() macro, the T_PUSHPAGE thread flag, the KM_PUSHPAGE
 *   | and VM_PUSHPAGE allocation flags, and page_create_throttle().
 *   |
 *   +---------------------------------------------------------- no free memory
 *   |
 *   | If we have arrived here, things are very bad indeed.  It is
 *   v surprisingly difficult to tell if this condition is even fatal,
 *   | as enough memory may have been granted to pageout() and to the
 *   | ZFS I/O pipeline that requests for eviction that have already been
 *   | made will complete and free up memory some time soon.
 *   |
 *   | If free memory does not materialise, the system generally remains
 *   | deadlocked.  The pageout_deadman() below is run once per second
 *   | from clock(), seeking to limit the amount of time a single request
 *   v to page out can be blocked before the system panics to get a crash
 *   | dump and return to service.
 *   |
 *   +-------------------------------------------------------------------------
 */

/*
 * The following parameters control operation of the page replacement
<<<<<<< HEAD
 * algorithm.  They are initialized to 0, and then computed at boot time
 * based on the size of the system.  If they are patched non-zero in
 * a loaded vmunix they are left alone and may thus be changed per system
 * using mdb on the loaded system.
=======
 * algorithm.  They are initialized to 0, and then computed at boot time based
 * on the size of the system; see setupclock().  If they are patched non-zero
 * in a loaded vmunix they are left alone and may thus be changed per system
 * using "mdb -kw" on the loaded system.
>>>>>>> 3c2328bf
 */
pgcnt_t		slowscan = 0;
pgcnt_t		fastscan = 0;

static pgcnt_t	handspreadpages = 0;

/*
 * looppages:
 *     Cached copy of the total number of pages in the system (total_pages).
 *
 * loopfraction:
 *     Divisor used to relate fastscan to looppages in setupclock().
 */
static uint_t	loopfraction = 2;
static pgcnt_t	looppages;
<<<<<<< HEAD
/* See comment below describing 4% and 80% */
static int	min_percent_cpu = 4;
static int	max_percent_cpu = 80;
=======

static uint_t	min_percent_cpu = 4;
static uint_t	max_percent_cpu = 80;
>>>>>>> 3c2328bf
static pgcnt_t	maxfastscan = 0;
static pgcnt_t	maxslowscan = 100;

#define		MEGABYTES		(1024ULL * 1024ULL)

/*
 * pageout_threshold_style:
 *     set to 1 to use the previous default threshold size calculation;
 *     i.e., each threshold is half of the next largest value.
 */
uint_t		pageout_threshold_style = 0;

/*
 * The operator may override these tunables to request a different minimum or
 * maximum lotsfree value, or to change the divisor we use for automatic
 * sizing.
 *
 * By default, we make lotsfree 1/64th of the total memory in the machine.  The
 * minimum and maximum are specified in bytes, rather than pages; a zero value
 * means the default values (below) are used.
 */
uint_t		lotsfree_fraction = 64;
pgcnt_t		lotsfree_min = 0;
pgcnt_t		lotsfree_max = 0;

#define		LOTSFREE_MIN_DEFAULT	(16 * MEGABYTES)
#define		LOTSFREE_MAX_DEFAULT	(2048 * MEGABYTES)

/*
 * If these tunables are set to non-zero values in /etc/system, and provided
 * the value is not larger than the threshold above, the specified value will
 * be used directly without any additional calculation or adjustment.  The boot
 * time value of these overrides is preserved in the "clockinit" struct.  More
 * detail is available in the comment at the top of the file.
 */
pgcnt_t		maxpgio = 0;
pgcnt_t		minfree = 0;
pgcnt_t		desfree = 0;
pgcnt_t		lotsfree = 0;
pgcnt_t		needfree = 0;
pgcnt_t		throttlefree = 0;
pgcnt_t		pageout_reserve = 0;

pgcnt_t		deficit;
pgcnt_t		nscan;
pgcnt_t		desscan;

/* kstats */
uint64_t low_mem_scan;
uint64_t zone_cap_scan;
uint64_t n_throttle;

clock_t	zone_pageout_ticks;	/* tunable to change zone pagescan ticks */

/*
<<<<<<< HEAD
 * Values for min_pageout_ticks, max_pageout_ticks and pageout_ticks
 * are the number of ticks in each wakeup cycle that gives the
 * equivalent of some underlying %CPU duty cycle.
 *
 * For example, when RATETOSCHEDPAGING is 4 (the default), then schedpaging()
 * will run 4 times/sec to update pageout scanning parameters and kickoff
 * the pageout_scanner() thread if necessary.
 *
 * Given hz is 100, min_pageout_ticks will be set to 1 (1% of a CPU). When
 * pageout_ticks is set to min_pageout_ticks, then the total CPU time consumed
 * by the scanner in a 1 second interval is 4% of a CPU (RATETOSCHEDPAGING * 1).
 *
 * Given hz is 100, max_pageout_ticks will be set to 20 (20% of a CPU). When
 * pageout_ticks is set to max_pageout_ticks, then the total CPU time consumed
 * by the scanner in a 1 second interval is 80% of a CPU
 * (RATETOSCHEDPAGING * 20). There is no point making max_pageout_ticks >25
 * since schedpaging() runs RATETOSCHEDPAGING (4) times/sec.
 *
 * If hz is 1000, then min_pageout_ticks will be 10 and max_pageout_ticks
 * will be 200, so the CPU percentages are the same as when hz is 100.
=======
 * Values for min_pageout_nsec, max_pageout_nsec and pageout_nsec are the
 * number of nanoseconds in each wakeup cycle that gives the equivalent of some
 * underlying %CPU duty cycle.
>>>>>>> 3c2328bf
 *
 * min_pageout_nsec:
 *     nanoseconds/wakeup equivalent of min_percent_cpu.
 *
 * max_pageout_nsec:
 *     nanoseconds/wakeup equivalent of max_percent_cpu.
 *
 * pageout_nsec:
 *     Number of nanoseconds budgeted for each wakeup cycle.
 *     Computed each time around by schedpaging().
<<<<<<< HEAD
 *     Varies between min_pageout_ticks .. max_pageout_ticks,
 *     depending on memory pressure or zones over their cap.
 */

static clock_t	min_pageout_ticks;
static clock_t	max_pageout_ticks;
static clock_t	pageout_ticks;
=======
 *     Varies between min_pageout_nsec and max_pageout_nsec,
 *     depending on memory pressure.
 */
static hrtime_t	min_pageout_nsec;
static hrtime_t	max_pageout_nsec;
static hrtime_t	pageout_nsec;
>>>>>>> 3c2328bf

#define	MAX_PSCAN_THREADS	16
static boolean_t reset_hands[MAX_PSCAN_THREADS];

/*
 * These can be tuned in /etc/system or set with mdb.
 * 'des_page_scanners' is the desired number of page scanner threads. The
 * system will bring the actual number of threads into line with the desired
 * number. If des_page_scanners is set to an invalid value, the system will
 * correct the setting.
 */
uint_t des_page_scanners;
uint_t pageout_reset_cnt = 64;	/* num. cycles for pageout_scanner hand reset */

uint_t n_page_scanners;
static pgcnt_t	pscan_region_sz; /* informational only */


#define	PAGES_POLL_MASK	1023

/*
 * pageout_sample_lim:
 *     The limit on the number of samples needed to establish a value for new
 *     pageout parameters: fastscan, slowscan, pageout_new_spread, and
 *     handspreadpages.
 *
 * pageout_sample_cnt:
 *     Current sample number.  Once the sample gets large enough, set new
 *     values for handspreadpages, pageout_new_spread, fastscan and slowscan.
 *
 * pageout_sample_pages:
 *     The accumulated number of pages scanned during sampling.
 *
 * pageout_sample_etime:
<<<<<<< HEAD
 *     The accumulated number of nanoseconds for the sample.
=======
 *     The accumulated nanoseconds for the sample.
>>>>>>> 3c2328bf
 *
 * pageout_rate:
 *     Rate in pages/second, computed at the end of sampling.
 *
 * pageout_new_spread:
<<<<<<< HEAD
 *     The new value to use for maxfastscan and (perhaps) handspreadpages.
 *     Intended to be the number pages that can be scanned per sec using ~10%
 *     of a CPU. Calculated after enough samples have been taken.
 *     pageout_rate / 10
=======
 *     Initially zero while the system scan rate is measured by
 *     pageout_scanner(), which then sets this value once per system boot after
 *     enough samples have been recorded (pageout_sample_cnt).  Once set, this
 *     new value is used for fastscan and handspreadpages.
 *
 * sample_start, sample_end:
 *     The hrtime at which the last pageout_scanner() sample began and ended.
>>>>>>> 3c2328bf
 */
typedef hrtime_t hrrate_t;

static uint_t	pageout_sample_lim = 4;
static uint_t	pageout_sample_cnt = 0;
static pgcnt_t	pageout_sample_pages = 0;
static hrrate_t	pageout_rate = 0;
static pgcnt_t	pageout_new_spread = 0;

<<<<<<< HEAD
=======
static hrtime_t	pageout_cycle_nsec;
static hrtime_t	sample_start, sample_end;
>>>>>>> 3c2328bf
static hrtime_t	pageout_sample_etime = 0;

/* True if page scanner is first starting up */
#define	PAGE_SCAN_STARTUP	(pageout_sample_cnt < pageout_sample_lim)

/*
 * Record number of times a pageout_scanner() wakeup cycle finished because it
 * timed out (exceeded its CPU budget), rather than because it visited
 * its budgeted number of pages. This is only done when scanning under low
 * free memory conditions, not when scanning for zones over their cap.
 */
uint64_t	pageout_timeouts = 0;

#ifdef VM_STATS
static struct pageoutvmstats_str {
	ulong_t	checkpage[3];
} pageoutvmstats;
#endif /* VM_STATS */

/*
 * Threads waiting for free memory use this condition variable and lock until
 * memory becomes available.
 */
kmutex_t	memavail_lock;
kcondvar_t	memavail_cv;

typedef enum pageout_hand {
	POH_FRONT = 1,
	POH_BACK,
} pageout_hand_t;

typedef enum {
	CKP_INELIGIBLE,
	CKP_NOT_FREED,
	CKP_FREED,
} checkpage_result_t;

static checkpage_result_t checkpage(page_t *, pageout_hand_t);

static struct clockinit {
	bool ci_init;
	pgcnt_t ci_lotsfree_min;
	pgcnt_t ci_lotsfree_max;
	pgcnt_t ci_lotsfree;
	pgcnt_t ci_desfree;
	pgcnt_t ci_minfree;
	pgcnt_t ci_throttlefree;
	pgcnt_t ci_pageout_reserve;
	pgcnt_t ci_maxpgio;
	pgcnt_t ci_maxfastscan;
	pgcnt_t ci_fastscan;
	pgcnt_t ci_slowscan;
	pgcnt_t ci_handspreadpages;
} clockinit = { .ci_init = false };

static pgcnt_t
clamp(pgcnt_t value, pgcnt_t minimum, pgcnt_t maximum)
{
	if (value < minimum) {
		return (minimum);
	} else if (value > maximum) {
		return (maximum);
	} else {
		return (value);
	}
}

static pgcnt_t
tune(pgcnt_t initval, pgcnt_t initval_ceiling, pgcnt_t defval)
{
	if (initval == 0 || initval >= initval_ceiling) {
		return (defval);
	} else {
		return (initval);
	}
}

/*
<<<<<<< HEAD
 * Local boolean to control scanning when zones are over their cap. Avoids
 * accessing the zone_num_over_cap variable except within schedpaging(), which
 * only runs periodically. This is here only to reduce our access to
 * zone_num_over_cap, since it is already accessed a lot during paging, and
 * the page scanner accesses the zones_over variable on each page during a
 * scan. There is no lock needed for zone_num_over_cap since schedpaging()
 * doesn't modify the variable, it only cares if the variable is 0 or non-0.
 */
static boolean_t zones_over = B_FALSE;

/*
 * Set up the paging constants for the page scanner clock-hand algorithm.
 * Called at startup after the system is initialized and the amount of memory
 * and number of paging devices is known (recalc will be 0). Called again once
 * PAGE_SCAN_STARTUP is true after the scanner has collected enough samples
 * (recalc will be 1).
 *
 * Will also be called after a memory dynamic reconfiguration operation and
 * recalc will be 1 in those cases too.
 *
 * lotsfree is 1/64 of memory, but at least 512K (ha!).
 * desfree is 1/2 of lotsfree.
 * minfree is 1/2 of desfree.
=======
 * Set up the paging constants for the clock algorithm used by
 * pageout_scanner(), and by the virtual memory system overall.  See the
 * comments at the top of this file for more information about the threshold
 * values and system responses to memory pressure.
 *
 * This routine is called once by main() at startup, after the initial size of
 * physical memory is determined.  It may be called again later if memory is
 * added to or removed from the system, or if new measurements of the page scan
 * rate become available.
>>>>>>> 3c2328bf
 */
void
setupclock(void)
{
<<<<<<< HEAD
	uint_t i;
	pgcnt_t sz, tmp;
=======
	pgcnt_t defval;
	bool half = (pageout_threshold_style == 1);
	bool recalc = true;
>>>>>>> 3c2328bf

	looppages = total_pages;

	/*
<<<<<<< HEAD
	 * setupclock can be called to recalculate the paging
	 * parameters in the case of dynamic reconfiguration of memory.
	 * So to make sure we make the proper calculations, if such a
	 * situation should arise, we save away the initial values
	 * of each parameter so we can recall them when needed. This
	 * way we don't lose the settings an admin might have made
	 * through the /etc/system file.
=======
	 * The operator may have provided specific values for some of the
	 * tunables via /etc/system.  On our first call, we preserve those
	 * values so that they can be used for subsequent recalculations.
	 *
	 * A value of zero for any tunable means we will use the default
	 * sizing.
>>>>>>> 3c2328bf
	 */
	if (!clockinit.ci_init) {
		clockinit.ci_init = true;

		clockinit.ci_lotsfree_min = lotsfree_min;
		clockinit.ci_lotsfree_max = lotsfree_max;
		clockinit.ci_lotsfree = lotsfree;
		clockinit.ci_desfree = desfree;
		clockinit.ci_minfree = minfree;
		clockinit.ci_throttlefree = throttlefree;
		clockinit.ci_pageout_reserve = pageout_reserve;
		clockinit.ci_maxpgio = maxpgio;
		clockinit.ci_maxfastscan = maxfastscan;
		clockinit.ci_fastscan = fastscan;
		clockinit.ci_slowscan = slowscan;
		clockinit.ci_handspreadpages = handspreadpages;

		/*
		 * The first call does not trigger a recalculation, only
		 * subsequent calls.
		 */
		recalc = false;
	}

	/*
	 * Configure paging threshold values.  For more details on what each
	 * threshold signifies, see the comments at the top of this file.
	 */
	lotsfree_max = tune(clockinit.ci_lotsfree_max, looppages,
	    btop(LOTSFREE_MAX_DEFAULT));
	lotsfree_min = tune(clockinit.ci_lotsfree_min, lotsfree_max,
	    btop(LOTSFREE_MIN_DEFAULT));

	lotsfree = tune(clockinit.ci_lotsfree, looppages,
	    clamp(looppages / lotsfree_fraction, lotsfree_min, lotsfree_max));

	desfree = tune(clockinit.ci_desfree, lotsfree,
	    lotsfree / 2);

	minfree = tune(clockinit.ci_minfree, desfree,
	    half ? desfree / 2 : 3 * desfree / 4);

	throttlefree = tune(clockinit.ci_throttlefree, desfree,
	    minfree);

	pageout_reserve = tune(clockinit.ci_pageout_reserve, throttlefree,
	    half ? throttlefree / 2 : 3 * throttlefree / 4);

	/*
	 * Maxpgio thresholds how much paging is acceptable.
	 * This figures that 2/3 busy on an arm is all that is
	 * tolerable for paging.  We assume one operation per disk rev.
	 *
	 * XXX - Does not account for multiple swap devices.
	 */
	if (clockinit.ci_maxpgio == 0) {
		maxpgio = (DISKRPM * 2) / 3;
	} else {
		maxpgio = clockinit.ci_maxpgio;
	}

	/*
	 * When the system is in a low memory state, the page scan rate varies
	 * between fastscan and slowscan based on the amount of free memory
	 * available. When only zones are over their memory cap, the scan rate
	 * is always fastscan.
	 *
	 * The fastscan rate should be set based on the number pages that can
	 * be scanned per sec using ~10% of a CPU. Since this value depends on
	 * the processor, MMU, Ghz etc., it must be determined dynamically.
	 *
	 * When the scanner first starts up, fastscan will be set to 0 and
	 * maxfastscan will be set to MAXHANDSPREADPAGES (64MB, in pages).
	 * However, once the scanner has collected enough samples, then fastscan
	 * is set to be the smaller of 1/2 of memory (looppages / loopfraction)
	 * or maxfastscan (which is set from pageout_new_spread). Thus,
	 * MAXHANDSPREADPAGES is irrelevant after the scanner is fully
	 * initialized.
	 *
	 * pageout_new_spread is calculated when the scanner first starts
	 * running. During this initial sampling period the nscan_limit
	 * is set to the total_pages of system memory. Thus, the scanner could
	 * theoretically scan all of memory in one pass. However, each sample
	 * is also limited by the %CPU budget. This is controlled by
	 * pageout_ticks which is set in schedpaging(). During the sampling
	 * period, pageout_ticks is set to max_pageout_ticks. This tick value
	 * is derived from the max_percent_cpu (80%) described above. On a
	 * system with more than a small amount of memory (~8GB), the scanner's
	 * %CPU will be the limiting factor in calculating pageout_new_spread.
	 *
	 * At the end of the sampling period, the pageout_rate indicates how
	 * many pages could be scanned per second. The pageout_new_spread is
	 * then set to be 1/10th of that (i.e. approximating 10% of a CPU).
	 * Of course, this value could still be more than the physical memory
	 * on the system. If so, fastscan is set to 1/2 of memory, as
	 * mentioned above.
	 *
	 * All of this leads up to the setting of handspreadpages, which is
	 * set to fastscan. This is the distance, in pages, between the front
	 * and back hands during scanning. It will dictate which pages will
	 * be considered "hot" on the backhand and which pages will be "cold"
	 * and reclaimed
	 *
	 * If the scanner is limited by desscan, then at the highest rate it
	 * will scan up to fastscan/RATETOSCHEDPAGING pages per cycle. If the
	 * scanner is limited by the %CPU, then at the highest rate (20% of a
	 * CPU per cycle) the number of pages scanned could be much less.
	 *
	 * Thus, if the scanner is limited by desscan, then the handspreadpages
	 * setting means 1sec between the front and back hands, but if the
	 * scanner is limited by %CPU, it could be several seconds between the
	 * two hands.
	 *
	 * The basic assumption is that at the worst case, stealing pages
	 * not accessed within 1 sec seems reasonable and ensures that active
	 * user processes don't thrash. This is especially true when the system
	 * is in a low memory state.
	 *
	 * There are some additional factors to consider for the case of
	 * scanning when zones are over their cap. In this situation it is
	 * also likely that the machine will have a large physical memory which
	 * will take many seconds to fully scan (due to the %CPU and desscan
	 * limits per cycle). It is probable that there will be few (or 0)
	 * pages attributed to these zones in any single scanning cycle. The
	 * result is that reclaiming enough pages for these zones might take
	 * several additional seconds (this is generally not a problem since
	 * the zone physical cap is just a soft cap).
	 *
	 * This is similar to the typical multi-processor situation in which
	 * pageout is often unable to maintain the minimum paging thresholds
	 * under heavy load due to the fact that user processes running on
	 * other CPU's can be dirtying memory at a much faster pace than
	 * pageout can find pages to free.
	 *
	 * One potential approach to address both of these cases is to enable
	 * more than one CPU to run the page scanner, in such a manner that the
	 * various clock hands don't overlap. However, this also makes it more
	 * difficult to determine the values for fastscan, slowscan and
	 * handspreadpages. This is left as a future enhancement, if necessary.
	 *
	 * When free memory falls just below lotsfree, the scan rate goes from
	 * 0 to slowscan (i.e., the page scanner starts running).  This
	 * transition needs to be smooth and is achieved by ensuring that
	 * pageout scans a small number of pages to satisfy the transient
	 * memory demand.  This is set to not exceed 100 pages/sec (25 per
	 * wakeup) since scanning that many pages has no noticible impact
	 * on system performance.
	 *
	 * The swapper is currently used to free up memory when pageout is
	 * unable to meet memory demands. It does this by swapping out entire
	 * processes. In addition to freeing up memory, swapping also reduces
	 * the demand for memory because the swapped out processes cannot
	 * run, and thereby consume memory. However, this is a pathological
	 * state and performance will generally be considered unacceptable.
	 */
	if (clockinit.ci_maxfastscan == 0) {
		if (pageout_new_spread != 0) {
			maxfastscan = pageout_new_spread;
		} else {
			maxfastscan = MAXHANDSPREADPAGES;
		}
	} else {
		maxfastscan = clockinit.ci_maxfastscan;
	}
<<<<<<< HEAD
	if (init_fscan == 0) {
		fastscan = MIN(looppages / loopfraction, maxfastscan);
	} else {
		fastscan = init_fscan;
		if (fastscan > looppages / loopfraction)
			fastscan = looppages / loopfraction;
=======

	if (clockinit.ci_fastscan == 0) {
		fastscan = MIN(looppages / loopfraction, maxfastscan);
	} else {
		fastscan = clockinit.ci_fastscan;
	}

	if (fastscan > looppages / loopfraction) {
		fastscan = looppages / loopfraction;
>>>>>>> 3c2328bf
	}

	/*
	 * Set slow scan time to 1/10 the fast scan time, but
	 * not to exceed maxslowscan.
	 */
	if (clockinit.ci_slowscan == 0) {
		slowscan = MIN(fastscan / 10, maxslowscan);
	} else {
		slowscan = clockinit.ci_slowscan;
	}

	if (slowscan > fastscan / 2) {
		slowscan = fastscan / 2;
	}

	/*
	 * Handspreadpages is distance (in pages) between front and back
	 * pageout daemon hands.  The amount of time to reclaim a page
	 * once pageout examines it increases with this distance and
	 * decreases as the scan rate rises. It must be < the amount
	 * of pageable memory.
	 *
	 * Since pageout is limited to the %CPU per cycle, setting
	 * handspreadpages to be "fastscan" results in the front hand being
	 * a few secs (varies based on the processor speed) ahead of the back
	 * hand at fastscan rates.
	 *
	 * As a result, user processes have a much better chance of
	 * referencing their pages before the back hand examines them.
	 * This also significantly lowers the number of reclaims from
	 * the freelist since pageout does not end up freeing pages which
	 * may be referenced a sec later.
	 */
	if (clockinit.ci_handspreadpages == 0) {
		handspreadpages = fastscan;
	} else {
		handspreadpages = clockinit.ci_handspreadpages;
	}

	/*
	 * Make sure that back hand follows front hand by at least
	 * 1/SCHEDPAGING_HZ seconds.  Without this test, it is possible for the
	 * back hand to look at a page during the same wakeup of the pageout
	 * daemon in which the front hand cleared its ref bit.
	 */
	if (handspreadpages >= looppages) {
		handspreadpages = looppages - 1;
	}

	if (recalc == 0) {
		/*
		 * Setup basic values at initialization.
		 */
		pscan_region_sz = total_pages;
		des_page_scanners = n_page_scanners = 1;
		reset_hands[0] = B_TRUE;
		return;
	}

	/*
<<<<<<< HEAD
	 * Recalculating
	 *
	 * We originally set the number of page scanners to 1. Now that we
	 * know what the handspreadpages is for a scanner, figure out how many
	 * scanners we should run. We want to ensure that the regions don't
	 * overlap and that they are not touching.
	 *
	 * A default 64GB region size is used as the initial value to calculate
	 * how many scanner threads we should create on lower memory systems.
	 * The idea is to limit the number of threads to a practical value
	 * (e.g. a 64GB machine really only needs one scanner thread). For very
	 * large memory systems, we limit ourselves to MAX_PSCAN_THREADS
	 * threads.
	 *
	 * The scanner threads themselves are evenly spread out around the
	 * memory "clock" in pageout_scanner when we reset the hands, and each
	 * thread will scan all of memory.
	 */
	sz = (btop(64ULL * 0x40000000ULL));
	if (sz < handspreadpages) {
		/*
		 * 64GB is smaller than the separation between the front
		 * and back hands; use double handspreadpages.
		 */
		sz = handspreadpages << 1;
	}
	if (sz > total_pages) {
		sz = total_pages;
	}
	/* Record region size for inspection with mdb, otherwise unused */
	pscan_region_sz = sz;

	tmp = sz;
	for (i = 1; tmp < total_pages; i++) {
		tmp += sz;
	}

	if (i > MAX_PSCAN_THREADS)
		i = MAX_PSCAN_THREADS;

	des_page_scanners = i;
=======
	 * If we have been called to recalculate the parameters, set a flag to
	 * re-evaluate the clock hand pointers.
	 */
	if (recalc) {
		reset_hands = 1;
	}
>>>>>>> 3c2328bf
}

/*
 * Pageout scheduling.
 *
 * Schedpaging controls the rate at which the page out daemon runs by
<<<<<<< HEAD
 * setting the global variables pageout_ticks and desscan RATETOSCHEDPAGING
 * times a second. The pageout_ticks variable controls the percent of one
 * CPU that each page scanner thread should consume (see min_percent_cpu
 * and max_percent_cpu descriptions). The desscan variable records the number
 * of pages pageout should examine in its next pass; schedpaging sets this
 * value based on the amount of currently available memory. In addtition, the
 * nscan variable records the number of pages pageout has examined in its
 * current pass; schedpaging resets this value to zero each time it runs.
 */

#define	RATETOSCHEDPAGING	4		/* times/second */
=======
 * setting the global variables nscan and desscan SCHEDPAGING_HZ
 * times a second.  Nscan records the number of pages pageout has examined
 * in its current pass; schedpaging() resets this value to zero each time
 * it runs.  Desscan records the number of pages pageout should examine
 * in its next pass; schedpaging() sets this value based on the amount of
 * currently available memory.
 */
#define	SCHEDPAGING_HZ	4
>>>>>>> 3c2328bf

/* held while pageout_scanner or schedpaging are modifying shared data */
static kmutex_t	pageout_mutex;

/*
 * Pool of available async pageout putpage requests.
 */
static struct async_reqs *push_req;
static struct async_reqs *req_freelist;	/* available req structs */
static struct async_reqs *push_list;	/* pending reqs */
static kmutex_t push_lock;		/* protects req pool */
static kcondvar_t push_cv;

/*
 * If pageout() is stuck on a single push for this many seconds,
 * pageout_deadman() will assume the system has hit a memory deadlock.  If set
 * to 0, the deadman will have no effect.
 *
 * Note that we are only looking for stalls in the calls that pageout() makes
 * to VOP_PUTPAGE().  These calls are merely asynchronous requests for paging
 * I/O, which should not take long unless the underlying strategy call blocks
 * indefinitely for memory.  The actual I/O request happens (or fails) later.
 */
uint_t pageout_deadman_seconds = 90;

static uint_t pageout_stucktime = 0;
static bool pageout_pushing = false;
static uint64_t pageout_pushcount = 0;
static uint64_t pageout_pushcount_seen = 0;

static int async_list_size = 256;	/* number of async request structs */

static void pageout_scanner(void *);

/*
 * If a page is being shared more than "po_share" times
 * then leave it alone- don't page it out.
 */
#define	MIN_PO_SHARE	(8)
#define	MAX_PO_SHARE	((MIN_PO_SHARE) << 24)
ulong_t	po_share = MIN_PO_SHARE;

/*
 * Schedule rate for paging.
 * Rate is linear interpolation between
 * slowscan with lotsfree and fastscan when out of memory.
 */
static void
schedpaging(void *arg)
{
	spgcnt_t vavail;

	if (freemem < lotsfree + needfree + kmem_reapahead)
		kmem_reap();

	if (freemem < lotsfree + needfree)
		seg_preap();

	if (kcage_on && (kcage_freemem < kcage_desfree || kcage_needfree))
		kcage_cageout_wakeup();

	(void) atomic_swap_ulong(&nscan, 0);
	vavail = freemem - deficit;
	if (pageout_new_spread != 0)
		vavail -= needfree;
	if (vavail < 0)
		vavail = 0;
	if (vavail > lotsfree)
		vavail = lotsfree;

	/*
	 * Fix for 1161438 (CRS SPR# 73922).  All variables
	 * in the original calculation for desscan were 32 bit signed
	 * ints.  As freemem approaches 0x0 on a system with 1 Gig or
	 * more of memory, the calculation can overflow.  When this
	 * happens, desscan becomes negative and pageout_scanner()
	 * stops paging out.
	 */
	if ((needfree) && (pageout_new_spread == 0)) {
		/*
		 * If we've not yet collected enough samples to
		 * calculate a spread, kick into high gear anytime
		 * needfree is non-zero. Note that desscan will not be
		 * the limiting factor for systems with larger memory;
		 * the %CPU will limit the scan. That will also be
		 * maxed out below.
		 */
<<<<<<< HEAD
		desscan = fastscan / RATETOSCHEDPAGING;
	} else {
		/*
		 * Once we've calculated a spread based on system
		 * memory and usage, just treat needfree as another
		 * form of deficit.
		 */
		spgcnt_t faststmp, slowstmp, result;

		slowstmp = slowscan * vavail;
		faststmp = fastscan * (lotsfree - vavail);
		result = (slowstmp + faststmp) /
		    nz(lotsfree) / RATETOSCHEDPAGING;
		desscan = (pgcnt_t)result;
	}

	/*
	 * If we've not yet collected enough samples to calculate a
	 * spread, also kick %CPU to the max.
	 */
	if (pageout_new_spread == 0) {
		pageout_ticks = max_pageout_ticks;
	} else {
		pageout_ticks = min_pageout_ticks +
		    (lotsfree - vavail) *
		    (max_pageout_ticks - min_pageout_ticks) /
		    nz(lotsfree);
	}

	if (pageout_new_spread != 0 && des_page_scanners != n_page_scanners) {
		/*
		 * We have finished the pagescan initialization and the desired
		 * number of page scanners has changed, either because
		 * initialization just finished, because of a memory DR, or
		 * because des_page_scanners has been modified on the fly (i.e.
		 * by mdb). If we need more scanners, start them now, otherwise
		 * the excess scanners will terminate on their own when they
		 * reset their hands.
		 */
		uint_t i;
		uint_t curr_nscan = n_page_scanners;
		pgcnt_t max = total_pages / handspreadpages;

		if (des_page_scanners > max)
			des_page_scanners = max;

		if (des_page_scanners > MAX_PSCAN_THREADS) {
			des_page_scanners = MAX_PSCAN_THREADS;
		} else if (des_page_scanners == 0) {
			des_page_scanners = 1;
		}

		/*
		 * Each thread has its own entry in the reset_hands array, so
		 * we don't need any locking in pageout_scanner to check the
		 * thread's reset_hands entry. Thus, we use a pre-allocated
		 * fixed size reset_hands array and upper limit on the number
		 * of pagescan threads.
		 *
		 * The reset_hands entries need to be true before we start new
		 * scanners, but if we're reducing, we don't want a race on the
		 * recalculation for the existing threads, so we set
		 * n_page_scanners first.
		 */
		n_page_scanners = des_page_scanners;
		for (i = 0; i < MAX_PSCAN_THREADS; i++) {
			reset_hands[i] = B_TRUE;
		}

		if (des_page_scanners > curr_nscan) {
			/* Create additional pageout scanner threads. */
			for (i = curr_nscan; i < des_page_scanners; i++) {
				(void) lwp_kernel_create(proc_pageout,
				    pageout_scanner, (void *)(uintptr_t)i,
				    TS_RUN, curthread->t_pri);
=======
		if (needfree > 0 && pageout_new_spread == 0) {
			/*
			 * If we've not yet collected enough samples to
			 * calculate a spread, use the old logic of kicking
			 * into high gear anytime needfree is non-zero.
			 */
			desscan = fastscan / SCHEDPAGING_HZ;
		} else {
			/*
			 * Once we've calculated a spread based on system
			 * memory and usage, just treat needfree as another
			 * form of deficit.
			 */
			spgcnt_t faststmp, slowstmp, result;

			slowstmp = slowscan * vavail;
			faststmp = fastscan * (lotsfree - vavail);
			result = (slowstmp + faststmp) /
			    nz(lotsfree) / SCHEDPAGING_HZ;
			desscan = (pgcnt_t)result;
		}

		pageout_nsec = min_pageout_nsec + (lotsfree - vavail) *
		    (max_pageout_nsec - min_pageout_nsec) / nz(lotsfree);

		if (freemem < lotsfree + needfree ||
		    pageout_sample_cnt < pageout_sample_lim) {
			/*
			 * Either we need more memory, or we still need to
			 * measure the average scan rate.  Wake the scanner.
			 */
			DTRACE_PROBE(pageout__cv__signal);
			cv_signal(&proc_pageout->p_cv);
		} else {
			/*
			 * There are enough free pages, no need to
			 * kick the scanner thread.  And next time
			 * around, keep more of the `highly shared'
			 * pages.
			 */
			cv_signal_pageout();
			if (po_share > MIN_PO_SHARE) {
				po_share >>= 1;
>>>>>>> 3c2328bf
			}
		}
	}

	zones_over = B_FALSE;

	if (freemem < lotsfree + needfree || PAGE_SCAN_STARTUP) {
		if (!PAGE_SCAN_STARTUP)
			low_mem_scan++;
		DTRACE_PROBE(schedpage__wake__low);
		WAKE_PAGEOUT_SCANNER();

	} else if (zone_num_over_cap > 0) {
		/* One or more zones are over their cap. */

		/* No page limit */
		desscan = total_pages;

		/*
		 * Increase the scanning CPU% to the max. This implies
		 * 80% of one CPU/sec if the scanner can run each
		 * opportunity. Can also be tuned via setting
		 * zone_pageout_ticks in /etc/system or with mdb.
		 */
		pageout_ticks = (zone_pageout_ticks != 0) ?
		    zone_pageout_ticks : max_pageout_ticks;

		zones_over = B_TRUE;
		zone_cap_scan++;

		DTRACE_PROBE(schedpage__wake__zone);
		WAKE_PAGEOUT_SCANNER();

	} else {
		/*
		 * There are enough free pages, no need to
		 * kick the scanner thread.  And next time
		 * around, keep more of the `highly shared'
		 * pages.
		 */
		cv_signal_pageout();

		mutex_enter(&pageout_mutex);
		if (po_share > MIN_PO_SHARE) {
			po_share >>= 1;
		}
		mutex_exit(&pageout_mutex);
	}

	/*
	 * Signal threads waiting for available memory.
	 * NOTE: usually we need to grab memavail_lock before cv_broadcast, but
	 * in this case it is not needed - the waiters will be waken up during
	 * the next invocation of this function.
	 */
	if (kmem_avail() > 0)
		cv_broadcast(&memavail_cv);

	(void) timeout(schedpaging, arg, hz / SCHEDPAGING_HZ);
}

pgcnt_t		pushes;
ulong_t		push_list_size;		/* # of requests on pageout queue */

<<<<<<< HEAD
#define	FRONT	1
#define	BACK	2

int dopageout = 1;	/* /etc/system tunable to disable page reclamation */
=======
/*
 * Paging out should always be enabled.  This tunable exists to hold pageout
 * for debugging purposes.  If set to 0, pageout_scanner() will go back to
 * sleep each time it is woken by schedpaging().
 */
uint_t dopageout = 1;
>>>>>>> 3c2328bf

/*
 * The page out daemon, which runs as process 2.
 *
 * Page out occurs when either:
 * a) there is less than lotsfree pages,
 * b) there are one or more zones over their physical memory cap.
 *
 * The daemon treats physical memory as a circular array of pages and scans the
 * pages using a 'two-handed clock' algorithm. The front hand moves through
 * the pages, clearing the reference bit. The back hand travels a distance
 * (handspreadpages) behind the front hand, freeing the pages that have not
 * been referenced in the time since the front hand passed. If modified, they
 * are first written to their backing store before being freed.
 *
 * In order to make page invalidation more responsive on machines with larger
 * memory, multiple pageout_scanner threads may be created. In this case, the
 * threads are evenly distributed around the the memory "clock face" so that
 * memory can be reclaimed more quickly (that is, there can be large regions in
 * which no pages can be reclaimed by a single thread, leading to lag which
 * causes undesirable behavior such as htable stealing).
 *
 * As long as there are at least lotsfree pages, or no zones over their cap,
 * then pageout_scanner threads are not run. When pageout_scanner threads are
 * running for case (a), all pages are considered for pageout. For case (b),
 * only pages belonging to a zone over its cap will be considered for pageout.
 *
 * There are multiple threads that act on behalf of the pageout process.
 * A set of threads scan pages (pageout_scanner) and frees them up if
 * they don't require any VOP_PUTPAGE operation. If a page must be
 * written back to its backing store, the request is put on a list
 * and the other (pageout) thread is signaled. The pageout thread
 * grabs VOP_PUTPAGE requests from the list, and processes them.
 * Some filesystems may require resources for the VOP_PUTPAGE
 * operations (like memory) and hence can block the pageout
 * thread, but the pageout_scanner threads can still operate. There is still
 * no guarantee that memory deadlocks cannot occur.
 *
 * The pageout_scanner parameters are determined in schedpaging().
 */
void
pageout()
{
	struct async_reqs *arg;
	pri_t pageout_pri;
	int i;
	pgcnt_t max_pushes;
	callb_cpr_t cprinfo;

	proc_pageout = ttoproc(curthread);
	proc_pageout->p_cstime = 0;
	proc_pageout->p_stime =  0;
	proc_pageout->p_cutime =  0;
	proc_pageout->p_utime = 0;
	bcopy("pageout", PTOU(curproc)->u_psargs, 8);
	bcopy("pageout", PTOU(curproc)->u_comm, 7);

	/*
	 * Create pageout scanner thread
	 */
	mutex_init(&pageout_mutex, NULL, MUTEX_DEFAULT, NULL);
	mutex_init(&push_lock, NULL, MUTEX_DEFAULT, NULL);

	/*
	 * Allocate and initialize the async request structures
	 * for pageout.
	 */
	push_req = (struct async_reqs *)
	    kmem_zalloc(async_list_size * sizeof (struct async_reqs), KM_SLEEP);

	req_freelist = push_req;
	for (i = 0; i < async_list_size - 1; i++) {
		push_req[i].a_next = &push_req[i + 1];
	}

	pageout_pri = curthread->t_pri;

	/* Create the (first) pageout scanner thread. */
	(void) lwp_kernel_create(proc_pageout, pageout_scanner, (void *) 0,
	    TS_RUN, pageout_pri - 1);

	/*
	 * kick off pageout scheduler.
	 */
	schedpaging(NULL);

	/*
	 * Create kernel cage thread.
	 * The kernel cage thread is started under the pageout process
	 * to take advantage of the less restricted page allocation
	 * in page_create_throttle().
	 */
	kcage_cageout_init();

	/*
	 * Limit pushes to avoid saturating pageout devices.
	 */
	max_pushes = maxpgio / SCHEDPAGING_HZ;
	CALLB_CPR_INIT(&cprinfo, &push_lock, callb_generic_cpr, "pageout");

	for (;;) {
		mutex_enter(&push_lock);

		while ((arg = push_list) == NULL || pushes > max_pushes) {
			CALLB_CPR_SAFE_BEGIN(&cprinfo);
			cv_wait(&push_cv, &push_lock);
			pushes = 0;
			CALLB_CPR_SAFE_END(&cprinfo, &push_lock);
		}
		push_list = arg->a_next;
		arg->a_next = NULL;
		pageout_pushing = true;
		mutex_exit(&push_lock);

		DTRACE_PROBE(pageout__push);
		if (VOP_PUTPAGE(arg->a_vp, (offset_t)arg->a_off,
		    arg->a_len, arg->a_flags, arg->a_cred, NULL) == 0) {
			pushes++;
		}

		/* vp held by checkpage() */
		VN_RELE(arg->a_vp);

		mutex_enter(&push_lock);
		pageout_pushing = false;
		pageout_pushcount++;
		arg->a_next = req_freelist;	/* back on freelist */
		req_freelist = arg;
		push_list_size--;
		mutex_exit(&push_lock);
	}
}

/*
 * Kernel thread that scans pages looking for ones to free
 */
static void
pageout_scanner(void *a)
{
	struct page *fronthand, *backhand;
<<<<<<< HEAD
	uint_t count, iter = 0;
=======
	uint_t laps;
>>>>>>> 3c2328bf
	callb_cpr_t cprinfo;
	pgcnt_t	nscan_cnt, nscan_limit;
	pgcnt_t	pcount;
<<<<<<< HEAD
	uint_t inst = (uint_t)(uintptr_t)a;
	hrtime_t sample_start, sample_end;
	clock_t pageout_lbolt;
	kmutex_t pscan_mutex;
=======
	bool sampling;
>>>>>>> 3c2328bf

	VERIFY3U(inst, <, MAX_PSCAN_THREADS);

<<<<<<< HEAD
	mutex_init(&pscan_mutex, NULL, MUTEX_DEFAULT, NULL);

	CALLB_CPR_INIT(&cprinfo, &pscan_mutex, callb_generic_cpr, "poscan");
	mutex_enter(&pscan_mutex);
=======
	/*
	 * The restart case does not attempt to point the hands at roughly
	 * the right point on the assumption that after one circuit things
	 * will have settled down, and restarts shouldn't be that often.
	 */

	/*
	 * Set the two clock hands to be separated by a reasonable amount,
	 * but no more than 360 degrees apart.
	 */
	backhand = page_first();
	if (handspreadpages >= total_pages) {
		fronthand = page_nextn(backhand, total_pages - 1);
	} else {
		fronthand = page_nextn(backhand, handspreadpages);
	}
>>>>>>> 3c2328bf

	/*
	 * Establish the minimum and maximum length of time to be spent
	 * scanning pages per wakeup, limiting the scanner duty cycle.  The
	 * input percentage values (0-100) must be converted to a fraction of
	 * the number of nanoseconds in a second of wall time, then further
	 * scaled down by the number of scanner wakeups in a second:
	 */
	min_pageout_nsec = MAX(1,
	    NANOSEC * min_percent_cpu / 100 / SCHEDPAGING_HZ);
	max_pageout_nsec = MAX(min_pageout_nsec,
	    NANOSEC * max_percent_cpu / 100 / SCHEDPAGING_HZ);

loop:
	cv_signal_pageout();

	CALLB_CPR_SAFE_BEGIN(&cprinfo);
	cv_wait(&proc_pageout->p_cv, &pscan_mutex);
	CALLB_CPR_SAFE_END(&cprinfo, &pscan_mutex);

	/*
	 * Check if pageout has been disabled for debugging purposes:
	 */
	if (!dopageout) {
		goto loop;
	}

<<<<<<< HEAD
	if (reset_hands[inst]) {
		struct page *first;
		pgcnt_t offset = total_pages / n_page_scanners;

		reset_hands[inst] = B_FALSE;
		if (inst >= n_page_scanners) {
			/*
			 * The desired number of page scanners has been
			 * reduced and this instance is no longer wanted.
			 * Exit the lwp.
			 */
			VERIFY3U(inst, !=, 0);
			mutex_exit(&pscan_mutex);
			mutex_enter(&curproc->p_lock);
			lwp_exit();
		}

		/*
		 * The reset case repositions the hands at the proper place
		 * on the memory clock face to prevent creep into another
		 * thread's active region or when the number of threads has
		 * changed.
		 *
		 * Set the two clock hands to be separated by a reasonable
		 * amount, but no more than 360 degrees apart.
		 *
		 * If inst == 0, backhand starts at first page, otherwise
		 * it is (inst * offset) around the memory "clock face" so that
		 * we spread out each scanner instance evenly.
		 */
		first = page_first();
		backhand = page_nextn(first, offset * inst);
=======
	/*
	 * One may reset the clock hands for debugging purposes.  Hands will
	 * also be reset if memory is added to or removed from the system.
	 */
	if (reset_hands) {
		reset_hands = 0;

		backhand = page_first();
>>>>>>> 3c2328bf
		if (handspreadpages >= total_pages) {
			fronthand = page_nextn(backhand, total_pages - 1);
		} else {
			fronthand = page_nextn(backhand, handspreadpages);
		}
	}

	/*
	 * This CPU kstat is only incremented here and we're obviously on this
	 * CPU, so no lock.
	 */
	CPU_STATS_ADDQ(CPU, vm, pgrrun, 1);

<<<<<<< HEAD
	/* Kernel probe */
	TNF_PROBE_2(pageout_scan_start, "vm pagedaemon", /* CSTYLED */,
	    tnf_ulong, pages_free, freemem, tnf_ulong, pages_needed, needfree);
=======
	/*
	 * Keep track of the number of times we have scanned all the way around
	 * the loop:
	 */
	laps = 0;

	DTRACE_PROBE(pageout__start);
>>>>>>> 3c2328bf

	/*
	 * Track the number of pages visited during this scan so that we can
	 * periodically measure our duty cycle.
	 */
	pcount = 0;
<<<<<<< HEAD
	nscan_cnt = 0;
	if (PAGE_SCAN_STARTUP) {
=======

	if (pageout_sample_cnt < pageout_sample_lim) {
		/*
		 * We need to measure the rate at which the system is able to
		 * scan pages of memory.  Each of these initial samples is a
		 * scan of all system memory, regardless of whether or not we
		 * are experiencing memory pressure.
		 */
>>>>>>> 3c2328bf
		nscan_limit = total_pages;
		sampling = true;
	} else {
		nscan_limit = desscan;
		sampling = false;
	}

<<<<<<< HEAD
	DTRACE_PROBE4(pageout__start, pgcnt_t, nscan_limit, uint_t, inst,
	    page_t *, backhand, page_t *, fronthand);

	pageout_lbolt = ddi_get_lbolt();
=======
>>>>>>> 3c2328bf
	sample_start = gethrtime();

	/*
	 * Scan the appropriate number of pages for a single duty cycle.
<<<<<<< HEAD
	 * Only scan while at least one of these is true:
	 * 1) one or more zones is over its cap
	 * 2) there is not enough free memory
	 * 3) during page scan startup when determining sample data
	 */
	while (nscan_cnt < nscan_limit &&
	    (zones_over ||
	    freemem < lotsfree + needfree ||
	    PAGE_SCAN_STARTUP)) {
		int rvfront, rvback;
=======
	 */
	while (nscan < nscan_limit) {
		checkpage_result_t rvfront, rvback;

		if (!sampling && freemem >= lotsfree + needfree) {
			/*
			 * We are not sampling and enough memory has become
			 * available that scanning is no longer required.
			 */
			break;
		}
>>>>>>> 3c2328bf

		DTRACE_PROBE2(pageout__loop, pgcnt_t, pcount, uint_t, inst);

		/*
		 * Periodically check to see if we have exceeded the CPU duty
		 * cycle for a single wakeup.
		 */
		if ((pcount & PAGES_POLL_MASK) == PAGES_POLL_MASK) {
<<<<<<< HEAD
			clock_t pageout_cycle_ticks;

			pageout_cycle_ticks = ddi_get_lbolt() - pageout_lbolt;
			if (pageout_cycle_ticks >= pageout_ticks) {
				/*
				 * This is where we normally break out of the
				 * loop when scanning zones or sampling.
				 */
				if (!zones_over) {
					atomic_inc_64(&pageout_timeouts);
				}
				DTRACE_PROBE1(pageout__timeout, uint_t, inst);
=======
			pageout_cycle_nsec = gethrtime() - sample_start;
			if (pageout_cycle_nsec >= pageout_nsec) {
				++pageout_timeouts;
>>>>>>> 3c2328bf
				break;
			}
		}

		/*
		 * If checkpage manages to add a page to the free list,
		 * we give ourselves another couple of trips around memory.
		 */
		if ((rvfront = checkpage(fronthand, POH_FRONT)) == CKP_FREED) {
			laps = 0;
		}
		if ((rvback = checkpage(backhand, POH_BACK)) == CKP_FREED) {
			laps = 0;
		}

		++pcount;

		/*
<<<<<<< HEAD
		 * This CPU kstat is only incremented here and we're obviously
		 * on this CPU, so no lock.
=======
		 * Protected by pageout_mutex instead of cpu_stat_lock:
>>>>>>> 3c2328bf
		 */
		CPU_STATS_ADDQ(CPU, vm, scan, 1);

		/*
		 * Don't include ineligible pages in the number scanned.
		 */
<<<<<<< HEAD
		if (rvfront != -1 || rvback != -1)
			nscan_cnt++;
=======
		if (rvfront != CKP_INELIGIBLE || rvback != CKP_INELIGIBLE) {
			nscan++;
		}
>>>>>>> 3c2328bf

		backhand = page_next(backhand);
		fronthand = page_next(fronthand);

		/*
		 * The front hand has wrapped around to the first page in the
		 * loop.
		 */
<<<<<<< HEAD

		if ((fronthand = page_next(fronthand)) == page_first())	{
			DTRACE_PROBE1(pageout__wrap__front, uint_t, inst);

			/*
			 * Every 64 wraps we reposition our hands within our
			 * region to prevent creep into another thread.
			 */
			if ((++iter % pageout_reset_cnt) == 0)
				reset_hands[inst] = B_TRUE;

			/*
			 * This CPU kstat is only incremented here and we're
			 * obviously on this CPU, so no lock.
			 */
			CPU_STATS_ADDQ(CPU, vm, rev, 1);

			/*
			 * If scanning because the system is low on memory,
			 * then when we wraparound memory we want to try to
			 * reclaim more pages.
			 * If scanning only because zones are over their cap,
			 * then wrapping is common and we simply keep going.
			 */
			if (freemem < lotsfree + needfree && ++count > 1) {
=======
		if (fronthand == page_first()) {
			laps++;
			DTRACE_PROBE1(pageout__hand__wrap, uint_t, laps);

			/*
			 * Protected by pageout_mutex instead of cpu_stat_lock:
			 */
			CPU_STATS_ADDQ(CPU, vm, rev, 1);

			if (laps > 1) {
>>>>>>> 3c2328bf
				/*
				 * The system is low on memory.
				 * Extremely unlikely, but it happens.
				 * We went around memory at least once
				 * and didn't reclaim enough.
				 * If we are still skipping `highly shared'
				 * pages, skip fewer of them.  Otherwise,
				 * give up till the next clock tick.
				 */
				mutex_enter(&pageout_mutex);
				if (po_share < MAX_PO_SHARE) {
					po_share <<= 1;
					mutex_exit(&pageout_mutex);
				} else {
<<<<<<< HEAD
					/*
					 * Really a "goto loop", but if someone
					 * is tracing or TNF_PROBE_ing, hit
					 * those probes first.
					 */
					mutex_exit(&pageout_mutex);
=======
>>>>>>> 3c2328bf
					break;
				}
			}
		}
	}

	atomic_add_long(&nscan, nscan_cnt);

	sample_end = gethrtime();

<<<<<<< HEAD
	DTRACE_PROBE3(pageout__loop__end, pgcnt_t, nscan_cnt, pgcnt_t, pcount,
	    uint_t, inst);

	/* Kernel probe */
	TNF_PROBE_2(pageout_scan_end, "vm pagedaemon", /* CSTYLED */,
	    tnf_ulong, pages_scanned, nscan_cnt, tnf_ulong, pages_free,
	    freemem);

	/*
	 * The following two blocks are only relevant when the scanner is
	 * first started up. After the scanner runs for a while, neither of
	 * the conditions will ever be true again.
	 *
	 * The global variables used below are only modified by this thread and
	 * only during initial scanning when there is a single page scanner
	 * thread running. Thus, we don't use any locking.
	 */
	if (PAGE_SCAN_STARTUP) {
		VERIFY3U(inst, ==, 0);
		pageout_sample_pages += pcount;
		pageout_sample_etime += sample_end - sample_start;
		++pageout_sample_cnt;

	} else if (pageout_new_spread == 0) {
		uint_t i;

		/*
		 * We have run enough samples, set the spread.
		 */
		VERIFY3U(inst, ==, 0);
		pageout_rate = (hrrate_t)pageout_sample_pages *
		    (hrrate_t)(NANOSEC) / pageout_sample_etime;
		pageout_new_spread = pageout_rate / 10;
		setupclock(1);
=======
	DTRACE_PROBE1(pageout__end, uint_t, laps);

	if (pageout_new_spread == 0) {
		if (pageout_sample_cnt < pageout_sample_lim) {
			/*
			 * Continue accumulating samples until we have enough
			 * to get a reasonable value for average scan rate:
			 */
			pageout_sample_pages += pcount;
			pageout_sample_etime += sample_end - sample_start;
			++pageout_sample_cnt;
		} else {
			pageout_rate = (hrrate_t)pageout_sample_pages *
			    (hrrate_t)(NANOSEC) / pageout_sample_etime;
			pageout_new_spread = pageout_rate / 10;
			setupclock();
		}
>>>>>>> 3c2328bf
	}

	goto loop;
}

/*
 * The pageout deadman is run once per second by clock().
 */
void
pageout_deadman(void)
{
	if (panicstr != NULL) {
		/*
		 * There is no pageout after panic.
		 */
		return;
	}

	if (pageout_deadman_seconds == 0) {
		/*
		 * The deadman is not enabled.
		 */
		return;
	}

	if (!pageout_pushing) {
		goto reset;
	}

	/*
	 * We are pushing a page.  Check to see if it is the same call we saw
	 * last time we looked:
	 */
	if (pageout_pushcount != pageout_pushcount_seen) {
		/*
		 * It is a different call from the last check, so we are not
		 * stuck.
		 */
		goto reset;
	}

	if (++pageout_stucktime >= pageout_deadman_seconds) {
		panic("pageout_deadman: stuck pushing the same page for %d "
		    "seconds (freemem is %lu)", pageout_deadman_seconds,
		    freemem);
	}

	return;

reset:
	/*
	 * Reset our tracking state to reflect that we are not stuck:
	 */
	pageout_stucktime = 0;
	pageout_pushcount_seen = pageout_pushcount;
}

/*
 * Look at the page at hand.  If it is locked (e.g., for physical i/o),
 * system (u., page table) or free, then leave it alone.  Otherwise,
 * if we are running the front hand, turn off the page's reference bit.
 * If running the back hand, check whether the page has been reclaimed.
 * If not, free the page, pushing it to disk first if necessary.
 *
 * Return values:
 *	CKP_INELIGIBLE if the page is not a candidate at all,
 *	CKP_NOT_FREED  if the page was not freed, or
 *	CKP_FREED      if we freed it.
 */
static checkpage_result_t
checkpage(struct page *pp, pageout_hand_t whichhand)
{
	int ppattr;
	int isfs = 0;
	int isexec = 0;
	int pagesync_flag;
	zoneid_t zid = ALL_ZONES;

	/*
	 * Skip pages:
	 *	- associated with the kernel vnode since
	 *	    they are always "exclusively" locked.
	 *	- that are free
	 *	- that are shared more than po_share'd times
	 *	- its already locked
	 *
	 * NOTE:  These optimizations assume that reads are atomic.
	 */

	if (PP_ISKAS(pp) || PAGE_LOCKED(pp) || PP_ISFREE(pp) ||
	    pp->p_lckcnt != 0 || pp->p_cowcnt != 0 ||
	    hat_page_checkshare(pp, po_share)) {
		return (CKP_INELIGIBLE);
	}

	if (!page_trylock(pp, SE_EXCL)) {
		/*
		 * Skip the page if we can't acquire the "exclusive" lock.
		 */
		return (CKP_INELIGIBLE);
	} else if (PP_ISFREE(pp)) {
		/*
		 * It became free between the above check and our actually
		 * locking the page.  Oh well, there will be other pages.
		 */
		page_unlock(pp);
		return (CKP_INELIGIBLE);
	}

	/*
	 * Reject pages that cannot be freed. The page_struct_lock
	 * need not be acquired to examine these
	 * fields since the page has an "exclusive" lock.
	 */
	if (pp->p_lckcnt != 0 || pp->p_cowcnt != 0) {
		page_unlock(pp);
		return (CKP_INELIGIBLE);
	}

	if (zones_over) {
		ASSERT(pp->p_zoneid == ALL_ZONES ||
		    pp->p_zoneid >= 0 && pp->p_zoneid <= MAX_ZONEID);
		if (pp->p_zoneid == ALL_ZONES ||
		    zone_pdata[pp->p_zoneid].zpers_over == 0) {
			/*
			 * Cross-zone shared page, or zone not over it's cap.
			 * Leave the page alone.
			 */
			page_unlock(pp);
			return (-1);
		}
		zid = pp->p_zoneid;
	}

	/*
	 * Maintain statistics for what we are freeing
	 */
	if (pp->p_vnode != NULL) {
		if (pp->p_vnode->v_flag & VVMEXEC)
			isexec = 1;

		if (!IS_SWAPFSVP(pp->p_vnode))
			isfs = 1;
	}

	/*
	 * Turn off REF and MOD bits with the front hand.
	 * The back hand examines the REF bit and always considers
	 * SHARED pages as referenced.
	 */
	if (whichhand == POH_FRONT) {
		pagesync_flag = HAT_SYNC_ZERORM;
	} else {
		pagesync_flag = HAT_SYNC_DONTZERO | HAT_SYNC_STOPON_REF |
		    HAT_SYNC_STOPON_SHARED;
	}

	ppattr = hat_pagesync(pp, pagesync_flag);

recheck:
	/*
	 * If page is referenced; fronthand makes unreferenced and reclaimable.
	 * For the backhand, a process referenced the page since the front hand
	 * went by, so it's not a candidate for freeing up.
	 */
	if (ppattr & P_REF) {
<<<<<<< HEAD
		DTRACE_PROBE2(pageout__isref, page_t *, pp, int, whichhand);
		if (whichhand == FRONT) {
			hat_clrref(pp);
		}
=======
		DTRACE_PROBE2(pageout__isref, page_t *, pp,
		    pageout_hand_t, whichhand);

		if (whichhand == POH_FRONT) {
			/*
			 * Checking of rss or madvise flags needed here...
			 *
			 * If not "well-behaved", fall through into the code
			 * for not referenced.
			 */
			hat_clrref(pp);
		}

		/*
		 * Somebody referenced the page since the front
		 * hand went by, so it's not a candidate for
		 * freeing up.
		 */
>>>>>>> 3c2328bf
		page_unlock(pp);
		return (CKP_NOT_FREED);
	}

	/*
	 * This page is not referenced, so it must be reclaimable and we can
	 * add it to the free list. This can be done by either hand.
	 */

	VM_STAT_ADD(pageoutvmstats.checkpage[0]);

	/*
	 * If large page, attempt to demote it. If successfully demoted,
	 * retry the checkpage.
	 */
	if (pp->p_szc != 0) {
		if (!page_try_demote_pages(pp)) {
			VM_STAT_ADD(pageoutvmstats.checkpage[1]);
			page_unlock(pp);
			return (CKP_INELIGIBLE);
		}

		ASSERT(pp->p_szc == 0);
		VM_STAT_ADD(pageoutvmstats.checkpage[2]);

		/*
		 * Since page_try_demote_pages() could have unloaded some
		 * mappings it makes sense to reload ppattr.
		 */
		ppattr = hat_page_getattr(pp, P_MOD | P_REF);
	}

	/*
	 * If the page is currently dirty, we have to arrange to have it
	 * cleaned before it can be freed.
	 *
	 * XXX - ASSERT(pp->p_vnode != NULL);
	 */
	if ((ppattr & P_MOD) && pp->p_vnode != NULL) {
		struct vnode *vp = pp->p_vnode;
		u_offset_t offset = pp->p_offset;

		/*
		 * Note: There is no possibility to test for process being
		 * swapped out or about to exit since we can't get back to
		 * process(es) from the page.
		 */

		/*
		 * Hold the vnode before releasing the page lock to
		 * prevent it from being freed and re-used by some
		 * other thread.
		 */
		VN_HOLD(vp);
		page_unlock(pp);

		/*
		 * Queue I/O request for the pageout thread.
		 */
		if (!queue_io_request(vp, offset)) {
			VN_RELE(vp);
			return (CKP_NOT_FREED);
		}
<<<<<<< HEAD
		if (isfs) {
			zone_pageout_stat(zid, ZPO_DIRTY);
		} else {
			zone_pageout_stat(zid, ZPO_ANONDIRTY);
		}
		return (1);
=======
		return (CKP_FREED);
>>>>>>> 3c2328bf
	}

	/*
	 * Now we unload all the translations and put the page back on to the
	 * free list.  If the page was used (referenced or modified) after the
	 * pagesync but before it was unloaded we catch it and handle the page
	 * properly.
	 */
<<<<<<< HEAD
	DTRACE_PROBE2(pageout__free, page_t *, pp, int, whichhand);
=======
	DTRACE_PROBE2(pageout__free, page_t *, pp, pageout_hand_t, whichhand);
>>>>>>> 3c2328bf
	(void) hat_pageunload(pp, HAT_FORCE_PGUNLOAD);
	ppattr = hat_page_getattr(pp, P_MOD | P_REF);
	if ((ppattr & P_REF) || ((ppattr & P_MOD) && pp->p_vnode != NULL)) {
		goto recheck;
	}

	VN_DISPOSE(pp, B_FREE, 0, kcred);

	CPU_STATS_ADD_K(vm, dfree, 1);

	if (isfs) {
		if (isexec) {
			CPU_STATS_ADD_K(vm, execfree, 1);
		} else {
			CPU_STATS_ADD_K(vm, fsfree, 1);
		}
		zone_pageout_stat(zid, ZPO_FS);
	} else {
		CPU_STATS_ADD_K(vm, anonfree, 1);
		zone_pageout_stat(zid, ZPO_ANON);
	}

	return (CKP_FREED);
}

/*
 * Queue async i/o request from pageout_scanner and segment swapout
 * routines on one common list.  This ensures that pageout devices (swap)
 * are not saturated by pageout_scanner or swapout requests.
 * The pageout thread empties this list by initiating i/o operations.
 */
int
queue_io_request(vnode_t *vp, u_offset_t off)
{
	struct async_reqs *arg;

	/*
	 * If we cannot allocate an async request struct,
	 * skip this page.
	 */
	mutex_enter(&push_lock);
	if ((arg = req_freelist) == NULL) {
		mutex_exit(&push_lock);
		return (0);
	}
	req_freelist = arg->a_next;		/* adjust freelist */
	push_list_size++;

	arg->a_vp = vp;
	arg->a_off = off;
	arg->a_len = PAGESIZE;
	arg->a_flags = B_ASYNC | B_FREE;
	arg->a_cred = kcred;		/* always held */

	/*
	 * Add to list of pending write requests.
	 */
	arg->a_next = push_list;
	push_list = arg;

	if (req_freelist == NULL) {
		/*
		 * No free async requests left. The lock is held so we
		 * might as well signal the pusher thread now.
		 */
		cv_signal(&push_cv);
	}
	mutex_exit(&push_lock);
	return (1);
}

/*
 * Wakeup pageout to initiate i/o if push_list is not empty.
 */
void
cv_signal_pageout()
{
	if (push_list != NULL) {
		mutex_enter(&push_lock);
		cv_signal(&push_cv);
		mutex_exit(&push_lock);
	}
}<|MERGE_RESOLUTION|>--- conflicted
+++ resolved
@@ -177,17 +177,10 @@
 
 /*
  * The following parameters control operation of the page replacement
-<<<<<<< HEAD
- * algorithm.  They are initialized to 0, and then computed at boot time
- * based on the size of the system.  If they are patched non-zero in
- * a loaded vmunix they are left alone and may thus be changed per system
- * using mdb on the loaded system.
-=======
  * algorithm.  They are initialized to 0, and then computed at boot time based
  * on the size of the system; see setupclock().  If they are patched non-zero
  * in a loaded vmunix they are left alone and may thus be changed per system
  * using "mdb -kw" on the loaded system.
->>>>>>> 3c2328bf
  */
 pgcnt_t		slowscan = 0;
 pgcnt_t		fastscan = 0;
@@ -203,15 +196,9 @@
  */
 static uint_t	loopfraction = 2;
 static pgcnt_t	looppages;
-<<<<<<< HEAD
-/* See comment below describing 4% and 80% */
-static int	min_percent_cpu = 4;
-static int	max_percent_cpu = 80;
-=======
 
 static uint_t	min_percent_cpu = 4;
 static uint_t	max_percent_cpu = 80;
->>>>>>> 3c2328bf
 static pgcnt_t	maxfastscan = 0;
 static pgcnt_t	maxslowscan = 100;
 
@@ -264,35 +251,10 @@
 uint64_t zone_cap_scan;
 uint64_t n_throttle;
 
-clock_t	zone_pageout_ticks;	/* tunable to change zone pagescan ticks */
-
-/*
-<<<<<<< HEAD
- * Values for min_pageout_ticks, max_pageout_ticks and pageout_ticks
- * are the number of ticks in each wakeup cycle that gives the
- * equivalent of some underlying %CPU duty cycle.
- *
- * For example, when RATETOSCHEDPAGING is 4 (the default), then schedpaging()
- * will run 4 times/sec to update pageout scanning parameters and kickoff
- * the pageout_scanner() thread if necessary.
- *
- * Given hz is 100, min_pageout_ticks will be set to 1 (1% of a CPU). When
- * pageout_ticks is set to min_pageout_ticks, then the total CPU time consumed
- * by the scanner in a 1 second interval is 4% of a CPU (RATETOSCHEDPAGING * 1).
- *
- * Given hz is 100, max_pageout_ticks will be set to 20 (20% of a CPU). When
- * pageout_ticks is set to max_pageout_ticks, then the total CPU time consumed
- * by the scanner in a 1 second interval is 80% of a CPU
- * (RATETOSCHEDPAGING * 20). There is no point making max_pageout_ticks >25
- * since schedpaging() runs RATETOSCHEDPAGING (4) times/sec.
- *
- * If hz is 1000, then min_pageout_ticks will be 10 and max_pageout_ticks
- * will be 200, so the CPU percentages are the same as when hz is 100.
-=======
- * Values for min_pageout_nsec, max_pageout_nsec and pageout_nsec are the
- * number of nanoseconds in each wakeup cycle that gives the equivalent of some
- * underlying %CPU duty cycle.
->>>>>>> 3c2328bf
+/*
+ * Values for min_pageout_nsec, max_pageout_nsec, pageout_nsec and
+ * zone_pageout_nsec are the number of nanoseconds in each wakeup cycle
+ * that gives the equivalent of some underlying %CPU duty cycle.
  *
  * min_pageout_nsec:
  *     nanoseconds/wakeup equivalent of min_percent_cpu.
@@ -303,22 +265,19 @@
  * pageout_nsec:
  *     Number of nanoseconds budgeted for each wakeup cycle.
  *     Computed each time around by schedpaging().
-<<<<<<< HEAD
- *     Varies between min_pageout_ticks .. max_pageout_ticks,
+ *     Varies between min_pageout_nsec and max_pageout_nsec,
  *     depending on memory pressure or zones over their cap.
- */
-
-static clock_t	min_pageout_ticks;
-static clock_t	max_pageout_ticks;
-static clock_t	pageout_ticks;
-=======
- *     Varies between min_pageout_nsec and max_pageout_nsec,
- *     depending on memory pressure.
- */
+ *
+ * zone_pageout_nsec:
+ *     Number of nanoseconds budget for each cycle when a zone
+ *     is over its memory cap. If this is zero, then the value
+ *     of max_pageout_nsec is used instead.
+ */
+
 static hrtime_t	min_pageout_nsec;
 static hrtime_t	max_pageout_nsec;
 static hrtime_t	pageout_nsec;
->>>>>>> 3c2328bf
+static hrtime_t	zone_pageout_nsec;
 
 #define	MAX_PSCAN_THREADS	16
 static boolean_t reset_hands[MAX_PSCAN_THREADS];
@@ -336,7 +295,6 @@
 uint_t n_page_scanners;
 static pgcnt_t	pscan_region_sz; /* informational only */
 
-
 #define	PAGES_POLL_MASK	1023
 
 /*
@@ -353,44 +311,26 @@
  *     The accumulated number of pages scanned during sampling.
  *
  * pageout_sample_etime:
-<<<<<<< HEAD
- *     The accumulated number of nanoseconds for the sample.
-=======
  *     The accumulated nanoseconds for the sample.
->>>>>>> 3c2328bf
  *
  * pageout_rate:
- *     Rate in pages/second, computed at the end of sampling.
+ *     Rate in pages/nanosecond, computed at the end of sampling.
  *
  * pageout_new_spread:
-<<<<<<< HEAD
- *     The new value to use for maxfastscan and (perhaps) handspreadpages.
- *     Intended to be the number pages that can be scanned per sec using ~10%
- *     of a CPU. Calculated after enough samples have been taken.
- *     pageout_rate / 10
-=======
  *     Initially zero while the system scan rate is measured by
  *     pageout_scanner(), which then sets this value once per system boot after
  *     enough samples have been recorded (pageout_sample_cnt).  Once set, this
  *     new value is used for fastscan and handspreadpages.
- *
- * sample_start, sample_end:
- *     The hrtime at which the last pageout_scanner() sample began and ended.
->>>>>>> 3c2328bf
- */
+ */
+
 typedef hrtime_t hrrate_t;
 
-static uint_t	pageout_sample_lim = 4;
-static uint_t	pageout_sample_cnt = 0;
+static uint64_t	pageout_sample_lim = 4;
+static uint64_t	pageout_sample_cnt = 0;
 static pgcnt_t	pageout_sample_pages = 0;
 static hrrate_t	pageout_rate = 0;
 static pgcnt_t	pageout_new_spread = 0;
 
-<<<<<<< HEAD
-=======
-static hrtime_t	pageout_cycle_nsec;
-static hrtime_t	sample_start, sample_end;
->>>>>>> 3c2328bf
 static hrtime_t	pageout_sample_etime = 0;
 
 /* True if page scanner is first starting up */
@@ -469,7 +409,6 @@
 }
 
 /*
-<<<<<<< HEAD
  * Local boolean to control scanning when zones are over their cap. Avoids
  * accessing the zone_num_over_cap variable except within schedpaging(), which
  * only runs periodically. This is here only to reduce our access to
@@ -481,19 +420,6 @@
 static boolean_t zones_over = B_FALSE;
 
 /*
- * Set up the paging constants for the page scanner clock-hand algorithm.
- * Called at startup after the system is initialized and the amount of memory
- * and number of paging devices is known (recalc will be 0). Called again once
- * PAGE_SCAN_STARTUP is true after the scanner has collected enough samples
- * (recalc will be 1).
- *
- * Will also be called after a memory dynamic reconfiguration operation and
- * recalc will be 1 in those cases too.
- *
- * lotsfree is 1/64 of memory, but at least 512K (ha!).
- * desfree is 1/2 of lotsfree.
- * minfree is 1/2 of desfree.
-=======
  * Set up the paging constants for the clock algorithm used by
  * pageout_scanner(), and by the virtual memory system overall.  See the
  * comments at the top of this file for more information about the threshold
@@ -503,40 +429,27 @@
  * physical memory is determined.  It may be called again later if memory is
  * added to or removed from the system, or if new measurements of the page scan
  * rate become available.
->>>>>>> 3c2328bf
  */
 void
 setupclock(void)
 {
-<<<<<<< HEAD
 	uint_t i;
 	pgcnt_t sz, tmp;
-=======
 	pgcnt_t defval;
 	bool half = (pageout_threshold_style == 1);
 	bool recalc = true;
->>>>>>> 3c2328bf
 
 	looppages = total_pages;
 
 	/*
-<<<<<<< HEAD
-	 * setupclock can be called to recalculate the paging
-	 * parameters in the case of dynamic reconfiguration of memory.
-	 * So to make sure we make the proper calculations, if such a
-	 * situation should arise, we save away the initial values
-	 * of each parameter so we can recall them when needed. This
-	 * way we don't lose the settings an admin might have made
-	 * through the /etc/system file.
-=======
 	 * The operator may have provided specific values for some of the
 	 * tunables via /etc/system.  On our first call, we preserve those
 	 * values so that they can be used for subsequent recalculations.
 	 *
 	 * A value of zero for any tunable means we will use the default
 	 * sizing.
->>>>>>> 3c2328bf
-	 */
+	 */
+
 	if (!clockinit.ci_init) {
 		clockinit.ci_init = true;
 
@@ -598,98 +511,105 @@
 	}
 
 	/*
-	 * When the system is in a low memory state, the page scan rate varies
-	 * between fastscan and slowscan based on the amount of free memory
-	 * available. When only zones are over their memory cap, the scan rate
-	 * is always fastscan.
-	 *
-	 * The fastscan rate should be set based on the number pages that can
-	 * be scanned per sec using ~10% of a CPU. Since this value depends on
-	 * the processor, MMU, Ghz etc., it must be determined dynamically.
-	 *
-	 * When the scanner first starts up, fastscan will be set to 0 and
-	 * maxfastscan will be set to MAXHANDSPREADPAGES (64MB, in pages).
-	 * However, once the scanner has collected enough samples, then fastscan
-	 * is set to be the smaller of 1/2 of memory (looppages / loopfraction)
-	 * or maxfastscan (which is set from pageout_new_spread). Thus,
-	 * MAXHANDSPREADPAGES is irrelevant after the scanner is fully
-	 * initialized.
-	 *
-	 * pageout_new_spread is calculated when the scanner first starts
-	 * running. During this initial sampling period the nscan_limit
-	 * is set to the total_pages of system memory. Thus, the scanner could
-	 * theoretically scan all of memory in one pass. However, each sample
-	 * is also limited by the %CPU budget. This is controlled by
-	 * pageout_ticks which is set in schedpaging(). During the sampling
-	 * period, pageout_ticks is set to max_pageout_ticks. This tick value
-	 * is derived from the max_percent_cpu (80%) described above. On a
-	 * system with more than a small amount of memory (~8GB), the scanner's
-	 * %CPU will be the limiting factor in calculating pageout_new_spread.
-	 *
-	 * At the end of the sampling period, the pageout_rate indicates how
-	 * many pages could be scanned per second. The pageout_new_spread is
-	 * then set to be 1/10th of that (i.e. approximating 10% of a CPU).
-	 * Of course, this value could still be more than the physical memory
-	 * on the system. If so, fastscan is set to 1/2 of memory, as
-	 * mentioned above.
-	 *
-	 * All of this leads up to the setting of handspreadpages, which is
-	 * set to fastscan. This is the distance, in pages, between the front
-	 * and back hands during scanning. It will dictate which pages will
-	 * be considered "hot" on the backhand and which pages will be "cold"
-	 * and reclaimed
-	 *
-	 * If the scanner is limited by desscan, then at the highest rate it
-	 * will scan up to fastscan/RATETOSCHEDPAGING pages per cycle. If the
-	 * scanner is limited by the %CPU, then at the highest rate (20% of a
-	 * CPU per cycle) the number of pages scanned could be much less.
-	 *
-	 * Thus, if the scanner is limited by desscan, then the handspreadpages
-	 * setting means 1sec between the front and back hands, but if the
-	 * scanner is limited by %CPU, it could be several seconds between the
-	 * two hands.
-	 *
-	 * The basic assumption is that at the worst case, stealing pages
-	 * not accessed within 1 sec seems reasonable and ensures that active
-	 * user processes don't thrash. This is especially true when the system
-	 * is in a low memory state.
-	 *
-	 * There are some additional factors to consider for the case of
-	 * scanning when zones are over their cap. In this situation it is
-	 * also likely that the machine will have a large physical memory which
-	 * will take many seconds to fully scan (due to the %CPU and desscan
-	 * limits per cycle). It is probable that there will be few (or 0)
-	 * pages attributed to these zones in any single scanning cycle. The
-	 * result is that reclaiming enough pages for these zones might take
-	 * several additional seconds (this is generally not a problem since
-	 * the zone physical cap is just a soft cap).
-	 *
-	 * This is similar to the typical multi-processor situation in which
-	 * pageout is often unable to maintain the minimum paging thresholds
-	 * under heavy load due to the fact that user processes running on
-	 * other CPU's can be dirtying memory at a much faster pace than
-	 * pageout can find pages to free.
-	 *
-	 * One potential approach to address both of these cases is to enable
-	 * more than one CPU to run the page scanner, in such a manner that the
-	 * various clock hands don't overlap. However, this also makes it more
-	 * difficult to determine the values for fastscan, slowscan and
-	 * handspreadpages. This is left as a future enhancement, if necessary.
-	 *
-	 * When free memory falls just below lotsfree, the scan rate goes from
-	 * 0 to slowscan (i.e., the page scanner starts running).  This
+	 * The clock scan rate varies between fastscan and slowscan
+	 * based on the amount of free memory available.  Fastscan
+	 * rate should be set based on the number pages that can be
+	 * scanned per sec using ~10% of processor time.  Since this
+	 * value depends on the processor, MMU, Mhz etc., it is
+	 * difficult to determine it in a generic manner for all
+	 * architectures.
+	 *
+	 * Instead of trying to determine the number of pages scanned
+	 * per sec for every processor, fastscan is set to be the smaller
+	 * of 1/2 of memory or MAXHANDSPREADPAGES and the sampling
+	 * time is limited to ~4% of processor time.
+	 *
+	 * Setting fastscan to be 1/2 of memory allows pageout to scan
+	 * all of memory in ~2 secs.  This implies that user pages not
+	 * accessed within 1 sec (assuming, handspreadpages == fastscan)
+	 * can be reclaimed when free memory is very low.  Stealing pages
+	 * not accessed within 1 sec seems reasonable and ensures that
+	 * active user processes don't thrash.
+	 *
+	 * Smaller values of fastscan result in scanning fewer pages
+	 * every second and consequently pageout may not be able to free
+	 * sufficient memory to maintain the minimum threshold.  Larger
+	 * values of fastscan result in scanning a lot more pages which
+	 * could lead to thrashing and higher CPU usage.
+	 *
+	 * Fastscan needs to be limited to a maximum value and should not
+	 * scale with memory to prevent pageout from consuming too much
+	 * time for scanning on slow CPU's and avoid thrashing, as a
+	 * result of scanning too many pages, on faster CPU's.
+	 * The value of 64 Meg was chosen for MAXHANDSPREADPAGES
+	 * (the upper bound for fastscan) based on the average number
+	 * of pages that can potentially be scanned in ~1 sec (using ~4%
+	 * of the CPU) on some of the following machines that currently
+	 * run Solaris 2.x:
+	 *
+	 *			average memory scanned in ~1 sec
+	 *
+	 *	25 Mhz SS1+:		23 Meg
+	 *	LX:			37 Meg
+	 *	50 Mhz SC2000:		68 Meg
+	 *
+	 *	40 Mhz 486:		26 Meg
+	 *	66 Mhz 486:		42 Meg
+	 *
+	 * When free memory falls just below lotsfree, the scan rate
+	 * goes from 0 to slowscan (i.e., pageout starts running).  This
 	 * transition needs to be smooth and is achieved by ensuring that
 	 * pageout scans a small number of pages to satisfy the transient
 	 * memory demand.  This is set to not exceed 100 pages/sec (25 per
 	 * wakeup) since scanning that many pages has no noticible impact
 	 * on system performance.
 	 *
-	 * The swapper is currently used to free up memory when pageout is
-	 * unable to meet memory demands. It does this by swapping out entire
-	 * processes. In addition to freeing up memory, swapping also reduces
-	 * the demand for memory because the swapped out processes cannot
-	 * run, and thereby consume memory. However, this is a pathological
-	 * state and performance will generally be considered unacceptable.
+	 * In addition to setting fastscan and slowscan, pageout is
+	 * limited to using ~4% of the CPU.  This results in increasing
+	 * the time taken to scan all of memory, which in turn means that
+	 * user processes have a better opportunity of preventing their
+	 * pages from being stolen.  This has a positive effect on
+	 * interactive and overall system performance when memory demand
+	 * is high.
+	 *
+	 * Thus, the rate at which pages are scanned for replacement will
+	 * vary linearly between slowscan and the number of pages that
+	 * can be scanned using ~4% of processor time instead of varying
+	 * linearly between slowscan and fastscan.
+	 *
+	 * Also, the processor time used by pageout will vary from ~1%
+	 * at slowscan to ~4% at fastscan instead of varying between
+	 * ~1% at slowscan and ~10% at fastscan.
+	 *
+	 * The values chosen for the various VM parameters (fastscan,
+	 * handspreadpages, etc) are not universally true for all machines,
+	 * but appear to be a good rule of thumb for the machines we've
+	 * tested.  They have the following ranges:
+	 *
+	 *	cpu speed:	20 to 70 Mhz
+	 *	page size:	4K to 8K
+	 *	memory size:	16M to 5G
+	 *	page scan rate:	4000 - 17400 4K pages per sec
+	 *
+	 * The values need to be re-examined for machines which don't
+	 * fall into the various ranges (e.g., slower or faster CPUs,
+	 * smaller or larger pagesizes etc) shown above.
+	 *
+	 * On an MP machine, pageout is often unable to maintain the
+	 * minimum paging thresholds under heavy load.  This is due to
+	 * the fact that user processes running on other CPU's can be
+	 * dirtying memory at a much faster pace than pageout can find
+	 * pages to free.  The memory demands could be met by enabling
+	 * more than one CPU to run the clock algorithm in such a manner
+	 * that the various clock hands don't overlap.  This also makes
+	 * it more difficult to determine the values for fastscan, slowscan
+	 * and handspreadpages.
+	 *
+	 * The swapper is currently used to free up memory when pageout
+	 * is unable to meet memory demands by swapping out processes.
+	 * In addition to freeing up memory, swapping also reduces the
+	 * demand for memory by preventing user processes from running
+	 * and thereby consuming memory.
 	 */
 	if (clockinit.ci_maxfastscan == 0) {
 		if (pageout_new_spread != 0) {
@@ -700,14 +620,6 @@
 	} else {
 		maxfastscan = clockinit.ci_maxfastscan;
 	}
-<<<<<<< HEAD
-	if (init_fscan == 0) {
-		fastscan = MIN(looppages / loopfraction, maxfastscan);
-	} else {
-		fastscan = init_fscan;
-		if (fastscan > looppages / loopfraction)
-			fastscan = looppages / loopfraction;
-=======
 
 	if (clockinit.ci_fastscan == 0) {
 		fastscan = MIN(looppages / loopfraction, maxfastscan);
@@ -717,7 +629,6 @@
 
 	if (fastscan > looppages / loopfraction) {
 		fastscan = looppages / loopfraction;
->>>>>>> 3c2328bf
 	}
 
 	/*
@@ -741,10 +652,12 @@
 	 * decreases as the scan rate rises. It must be < the amount
 	 * of pageable memory.
 	 *
-	 * Since pageout is limited to the %CPU per cycle, setting
-	 * handspreadpages to be "fastscan" results in the front hand being
-	 * a few secs (varies based on the processor speed) ahead of the back
-	 * hand at fastscan rates.
+	 * Since pageout is limited to ~4% of the CPU, setting handspreadpages
+	 * to be "fastscan" results in the front hand being a few secs
+	 * (varies based on the processor speed) ahead of the back hand
+	 * at fastscan rates.  This distance can be further reduced, if
+	 * necessary, by increasing the processor time used by pageout
+	 * to be more than ~4% and preferrably not more than ~10%.
 	 *
 	 * As a result, user processes have a much better chance of
 	 * referencing their pages before the back hand examines them.
@@ -768,7 +681,7 @@
 		handspreadpages = looppages - 1;
 	}
 
-	if (recalc == 0) {
+	if (!recalc) {
 		/*
 		 * Setup basic values at initialization.
 		 */
@@ -779,7 +692,6 @@
 	}
 
 	/*
-<<<<<<< HEAD
 	 * Recalculating
 	 *
 	 * We originally set the number of page scanners to 1. Now that we
@@ -821,33 +733,12 @@
 		i = MAX_PSCAN_THREADS;
 
 	des_page_scanners = i;
-=======
-	 * If we have been called to recalculate the parameters, set a flag to
-	 * re-evaluate the clock hand pointers.
-	 */
-	if (recalc) {
-		reset_hands = 1;
-	}
->>>>>>> 3c2328bf
 }
 
 /*
  * Pageout scheduling.
  *
  * Schedpaging controls the rate at which the page out daemon runs by
-<<<<<<< HEAD
- * setting the global variables pageout_ticks and desscan RATETOSCHEDPAGING
- * times a second. The pageout_ticks variable controls the percent of one
- * CPU that each page scanner thread should consume (see min_percent_cpu
- * and max_percent_cpu descriptions). The desscan variable records the number
- * of pages pageout should examine in its next pass; schedpaging sets this
- * value based on the amount of currently available memory. In addtition, the
- * nscan variable records the number of pages pageout has examined in its
- * current pass; schedpaging resets this value to zero each time it runs.
- */
-
-#define	RATETOSCHEDPAGING	4		/* times/second */
-=======
  * setting the global variables nscan and desscan SCHEDPAGING_HZ
  * times a second.  Nscan records the number of pages pageout has examined
  * in its current pass; schedpaging() resets this value to zero each time
@@ -856,10 +747,8 @@
  * currently available memory.
  */
 #define	SCHEDPAGING_HZ	4
->>>>>>> 3c2328bf
-
-/* held while pageout_scanner or schedpaging are modifying shared data */
-static kmutex_t	pageout_mutex;
+
+static kmutex_t	pageout_mutex;	/* held while pageout or schedpaging running */
 
 /*
  * Pool of available async pageout putpage requests.
@@ -935,7 +824,7 @@
 	 * happens, desscan becomes negative and pageout_scanner()
 	 * stops paging out.
 	 */
-	if ((needfree) && (pageout_new_spread == 0)) {
+	if (needfree > 0 && pageout_new_spread == 0) {
 		/*
 		 * If we've not yet collected enough samples to
 		 * calculate a spread, kick into high gear anytime
@@ -944,8 +833,7 @@
 		 * the %CPU will limit the scan. That will also be
 		 * maxed out below.
 		 */
-<<<<<<< HEAD
-		desscan = fastscan / RATETOSCHEDPAGING;
+		desscan = fastscan / SCHEDPAGING_HZ;
 	} else {
 		/*
 		 * Once we've calculated a spread based on system
@@ -957,7 +845,7 @@
 		slowstmp = slowscan * vavail;
 		faststmp = fastscan * (lotsfree - vavail);
 		result = (slowstmp + faststmp) /
-		    nz(lotsfree) / RATETOSCHEDPAGING;
+		    nz(lotsfree) / SCHEDPAGING_HZ;
 		desscan = (pgcnt_t)result;
 	}
 
@@ -966,11 +854,11 @@
 	 * spread, also kick %CPU to the max.
 	 */
 	if (pageout_new_spread == 0) {
-		pageout_ticks = max_pageout_ticks;
+		pageout_nsec = max_pageout_nsec;
 	} else {
-		pageout_ticks = min_pageout_ticks +
+		pageout_nsec = min_pageout_nsec +
 		    (lotsfree - vavail) *
-		    (max_pageout_ticks - min_pageout_ticks) /
+		    (max_pageout_nsec - min_pageout_nsec) /
 		    nz(lotsfree);
 	}
 
@@ -1020,51 +908,6 @@
 				(void) lwp_kernel_create(proc_pageout,
 				    pageout_scanner, (void *)(uintptr_t)i,
 				    TS_RUN, curthread->t_pri);
-=======
-		if (needfree > 0 && pageout_new_spread == 0) {
-			/*
-			 * If we've not yet collected enough samples to
-			 * calculate a spread, use the old logic of kicking
-			 * into high gear anytime needfree is non-zero.
-			 */
-			desscan = fastscan / SCHEDPAGING_HZ;
-		} else {
-			/*
-			 * Once we've calculated a spread based on system
-			 * memory and usage, just treat needfree as another
-			 * form of deficit.
-			 */
-			spgcnt_t faststmp, slowstmp, result;
-
-			slowstmp = slowscan * vavail;
-			faststmp = fastscan * (lotsfree - vavail);
-			result = (slowstmp + faststmp) /
-			    nz(lotsfree) / SCHEDPAGING_HZ;
-			desscan = (pgcnt_t)result;
-		}
-
-		pageout_nsec = min_pageout_nsec + (lotsfree - vavail) *
-		    (max_pageout_nsec - min_pageout_nsec) / nz(lotsfree);
-
-		if (freemem < lotsfree + needfree ||
-		    pageout_sample_cnt < pageout_sample_lim) {
-			/*
-			 * Either we need more memory, or we still need to
-			 * measure the average scan rate.  Wake the scanner.
-			 */
-			DTRACE_PROBE(pageout__cv__signal);
-			cv_signal(&proc_pageout->p_cv);
-		} else {
-			/*
-			 * There are enough free pages, no need to
-			 * kick the scanner thread.  And next time
-			 * around, keep more of the `highly shared'
-			 * pages.
-			 */
-			cv_signal_pageout();
-			if (po_share > MIN_PO_SHARE) {
-				po_share >>= 1;
->>>>>>> 3c2328bf
 			}
 		}
 	}
@@ -1074,6 +917,10 @@
 	if (freemem < lotsfree + needfree || PAGE_SCAN_STARTUP) {
 		if (!PAGE_SCAN_STARTUP)
 			low_mem_scan++;
+		/*
+		 * Either we need more memory, or we still need to
+		 * measure the average scan rate.  Wake the scanner.
+		 */
 		DTRACE_PROBE(schedpage__wake__low);
 		WAKE_PAGEOUT_SCANNER();
 
@@ -1087,10 +934,10 @@
 		 * Increase the scanning CPU% to the max. This implies
 		 * 80% of one CPU/sec if the scanner can run each
 		 * opportunity. Can also be tuned via setting
-		 * zone_pageout_ticks in /etc/system or with mdb.
-		 */
-		pageout_ticks = (zone_pageout_ticks != 0) ?
-		    zone_pageout_ticks : max_pageout_ticks;
+		 * zone_pageout_nsec in /etc/system or with mdb.
+		 */
+		pageout_nsec = (zone_pageout_nsec != 0) ?
+		    zone_pageout_nsec : max_pageout_nsec;
 
 		zones_over = B_TRUE;
 		zone_cap_scan++;
@@ -1129,19 +976,12 @@
 pgcnt_t		pushes;
 ulong_t		push_list_size;		/* # of requests on pageout queue */
 
-<<<<<<< HEAD
-#define	FRONT	1
-#define	BACK	2
-
-int dopageout = 1;	/* /etc/system tunable to disable page reclamation */
-=======
 /*
  * Paging out should always be enabled.  This tunable exists to hold pageout
  * for debugging purposes.  If set to 0, pageout_scanner() will go back to
  * sleep each time it is woken by schedpaging().
  */
 uint_t dopageout = 1;
->>>>>>> 3c2328bf
 
 /*
  * The page out daemon, which runs as process 2.
@@ -1220,8 +1060,8 @@
 	pageout_pri = curthread->t_pri;
 
 	/* Create the (first) pageout scanner thread. */
-	(void) lwp_kernel_create(proc_pageout, pageout_scanner, (void *) 0,
-	    TS_RUN, pageout_pri - 1);
+	(void) lwp_kernel_create(proc_pageout, pageout_scanner, NULL, TS_RUN,
+	    pageout_pri - 1);
 
 	/*
 	 * kick off pageout scheduler.
@@ -1282,48 +1122,21 @@
 pageout_scanner(void *a)
 {
 	struct page *fronthand, *backhand;
-<<<<<<< HEAD
-	uint_t count, iter = 0;
-=======
-	uint_t laps;
->>>>>>> 3c2328bf
+	uint_t laps, iter = 0;
 	callb_cpr_t cprinfo;
 	pgcnt_t	nscan_cnt, nscan_limit;
 	pgcnt_t	pcount;
-<<<<<<< HEAD
 	uint_t inst = (uint_t)(uintptr_t)a;
 	hrtime_t sample_start, sample_end;
-	clock_t pageout_lbolt;
 	kmutex_t pscan_mutex;
-=======
 	bool sampling;
->>>>>>> 3c2328bf
 
 	VERIFY3U(inst, <, MAX_PSCAN_THREADS);
 
-<<<<<<< HEAD
 	mutex_init(&pscan_mutex, NULL, MUTEX_DEFAULT, NULL);
 
 	CALLB_CPR_INIT(&cprinfo, &pscan_mutex, callb_generic_cpr, "poscan");
 	mutex_enter(&pscan_mutex);
-=======
-	/*
-	 * The restart case does not attempt to point the hands at roughly
-	 * the right point on the assumption that after one circuit things
-	 * will have settled down, and restarts shouldn't be that often.
-	 */
-
-	/*
-	 * Set the two clock hands to be separated by a reasonable amount,
-	 * but no more than 360 degrees apart.
-	 */
-	backhand = page_first();
-	if (handspreadpages >= total_pages) {
-		fronthand = page_nextn(backhand, total_pages - 1);
-	} else {
-		fronthand = page_nextn(backhand, handspreadpages);
-	}
->>>>>>> 3c2328bf
 
 	/*
 	 * Establish the minimum and maximum length of time to be spent
@@ -1351,7 +1164,10 @@
 		goto loop;
 	}
 
-<<<<<<< HEAD
+	/*
+	 * One may reset the clock hands for debugging purposes.  Hands will
+	 * also be reset if memory is added to or removed from the system.
+	 */
 	if (reset_hands[inst]) {
 		struct page *first;
 		pgcnt_t offset = total_pages / n_page_scanners;
@@ -1384,16 +1200,6 @@
 		 */
 		first = page_first();
 		backhand = page_nextn(first, offset * inst);
-=======
-	/*
-	 * One may reset the clock hands for debugging purposes.  Hands will
-	 * also be reset if memory is added to or removed from the system.
-	 */
-	if (reset_hands) {
-		reset_hands = 0;
-
-		backhand = page_first();
->>>>>>> 3c2328bf
 		if (handspreadpages >= total_pages) {
 			fronthand = page_nextn(backhand, total_pages - 1);
 		} else {
@@ -1401,44 +1207,28 @@
 		}
 	}
 
-	/*
-	 * This CPU kstat is only incremented here and we're obviously on this
-	 * CPU, so no lock.
-	 */
 	CPU_STATS_ADDQ(CPU, vm, pgrrun, 1);
 
-<<<<<<< HEAD
-	/* Kernel probe */
-	TNF_PROBE_2(pageout_scan_start, "vm pagedaemon", /* CSTYLED */,
-	    tnf_ulong, pages_free, freemem, tnf_ulong, pages_needed, needfree);
-=======
 	/*
 	 * Keep track of the number of times we have scanned all the way around
 	 * the loop:
 	 */
 	laps = 0;
 
-	DTRACE_PROBE(pageout__start);
->>>>>>> 3c2328bf
-
 	/*
 	 * Track the number of pages visited during this scan so that we can
 	 * periodically measure our duty cycle.
 	 */
 	pcount = 0;
-<<<<<<< HEAD
 	nscan_cnt = 0;
+
 	if (PAGE_SCAN_STARTUP) {
-=======
-
-	if (pageout_sample_cnt < pageout_sample_lim) {
 		/*
 		 * We need to measure the rate at which the system is able to
 		 * scan pages of memory.  Each of these initial samples is a
 		 * scan of all system memory, regardless of whether or not we
 		 * are experiencing memory pressure.
 		 */
->>>>>>> 3c2328bf
 		nscan_limit = total_pages;
 		sampling = true;
 	} else {
@@ -1446,41 +1236,29 @@
 		sampling = false;
 	}
 
-<<<<<<< HEAD
 	DTRACE_PROBE4(pageout__start, pgcnt_t, nscan_limit, uint_t, inst,
 	    page_t *, backhand, page_t *, fronthand);
 
-	pageout_lbolt = ddi_get_lbolt();
-=======
->>>>>>> 3c2328bf
 	sample_start = gethrtime();
 
 	/*
 	 * Scan the appropriate number of pages for a single duty cycle.
-<<<<<<< HEAD
 	 * Only scan while at least one of these is true:
 	 * 1) one or more zones is over its cap
 	 * 2) there is not enough free memory
 	 * 3) during page scan startup when determining sample data
 	 */
-	while (nscan_cnt < nscan_limit &&
-	    (zones_over ||
-	    freemem < lotsfree + needfree ||
-	    PAGE_SCAN_STARTUP)) {
-		int rvfront, rvback;
-=======
-	 */
-	while (nscan < nscan_limit) {
+	while (nscan_cnt < nscan_limit) {
 		checkpage_result_t rvfront, rvback;
 
-		if (!sampling && freemem >= lotsfree + needfree) {
+		if (!sampling && !zones_over &&
+		    freemem >= lotsfree + needfree) {
 			/*
 			 * We are not sampling and enough memory has become
 			 * available that scanning is no longer required.
 			 */
 			break;
 		}
->>>>>>> 3c2328bf
 
 		DTRACE_PROBE2(pageout__loop, pgcnt_t, pcount, uint_t, inst);
 
@@ -1489,11 +1267,10 @@
 		 * cycle for a single wakeup.
 		 */
 		if ((pcount & PAGES_POLL_MASK) == PAGES_POLL_MASK) {
-<<<<<<< HEAD
-			clock_t pageout_cycle_ticks;
-
-			pageout_cycle_ticks = ddi_get_lbolt() - pageout_lbolt;
-			if (pageout_cycle_ticks >= pageout_ticks) {
+			hrtime_t pageout_cycle_nsec;
+
+			pageout_cycle_nsec = gethrtime() - sample_start;
+			if (pageout_cycle_nsec >= pageout_nsec) {
 				/*
 				 * This is where we normally break out of the
 				 * loop when scanning zones or sampling.
@@ -1502,18 +1279,13 @@
 					atomic_inc_64(&pageout_timeouts);
 				}
 				DTRACE_PROBE1(pageout__timeout, uint_t, inst);
-=======
-			pageout_cycle_nsec = gethrtime() - sample_start;
-			if (pageout_cycle_nsec >= pageout_nsec) {
-				++pageout_timeouts;
->>>>>>> 3c2328bf
 				break;
 			}
 		}
 
 		/*
 		 * If checkpage manages to add a page to the free list,
-		 * we give ourselves another couple of trips around memory.
+		 * we give ourselves another couple of trips around the loop.
 		 */
 		if ((rvfront = checkpage(fronthand, POH_FRONT)) == CKP_FREED) {
 			laps = 0;
@@ -1525,26 +1297,17 @@
 		++pcount;
 
 		/*
-<<<<<<< HEAD
 		 * This CPU kstat is only incremented here and we're obviously
 		 * on this CPU, so no lock.
-=======
-		 * Protected by pageout_mutex instead of cpu_stat_lock:
->>>>>>> 3c2328bf
 		 */
 		CPU_STATS_ADDQ(CPU, vm, scan, 1);
 
 		/*
 		 * Don't include ineligible pages in the number scanned.
 		 */
-<<<<<<< HEAD
-		if (rvfront != -1 || rvback != -1)
+		if (rvfront != CKP_INELIGIBLE || rvback != CKP_INELIGIBLE) {
 			nscan_cnt++;
-=======
-		if (rvfront != CKP_INELIGIBLE || rvback != CKP_INELIGIBLE) {
-			nscan++;
-		}
->>>>>>> 3c2328bf
+		}
 
 		backhand = page_next(backhand);
 		fronthand = page_next(fronthand);
@@ -1553,9 +1316,7 @@
 		 * The front hand has wrapped around to the first page in the
 		 * loop.
 		 */
-<<<<<<< HEAD
-
-		if ((fronthand = page_next(fronthand)) == page_first())	{
+		if (fronthand == page_first())	{
 			DTRACE_PROBE1(pageout__wrap__front, uint_t, inst);
 
 			/*
@@ -1578,24 +1339,12 @@
 			 * If scanning only because zones are over their cap,
 			 * then wrapping is common and we simply keep going.
 			 */
-			if (freemem < lotsfree + needfree && ++count > 1) {
-=======
-		if (fronthand == page_first()) {
-			laps++;
-			DTRACE_PROBE1(pageout__hand__wrap, uint_t, laps);
-
-			/*
-			 * Protected by pageout_mutex instead of cpu_stat_lock:
-			 */
-			CPU_STATS_ADDQ(CPU, vm, rev, 1);
-
-			if (laps > 1) {
->>>>>>> 3c2328bf
+			if (freemem < lotsfree + needfree && ++laps > 1) {
 				/*
 				 * The system is low on memory.
 				 * Extremely unlikely, but it happens.
-				 * We went around memory at least once
-				 * and didn't reclaim enough.
+				 * We went around the loop at least once
+				 * and didn't get far enough.
 				 * If we are still skipping `highly shared'
 				 * pages, skip fewer of them.  Otherwise,
 				 * give up till the next clock tick.
@@ -1605,15 +1354,7 @@
 					po_share <<= 1;
 					mutex_exit(&pageout_mutex);
 				} else {
-<<<<<<< HEAD
-					/*
-					 * Really a "goto loop", but if someone
-					 * is tracing or TNF_PROBE_ing, hit
-					 * those probes first.
-					 */
 					mutex_exit(&pageout_mutex);
-=======
->>>>>>> 3c2328bf
 					break;
 				}
 			}
@@ -1624,14 +1365,8 @@
 
 	sample_end = gethrtime();
 
-<<<<<<< HEAD
 	DTRACE_PROBE3(pageout__loop__end, pgcnt_t, nscan_cnt, pgcnt_t, pcount,
 	    uint_t, inst);
-
-	/* Kernel probe */
-	TNF_PROBE_2(pageout_scan_end, "vm pagedaemon", /* CSTYLED */,
-	    tnf_ulong, pages_scanned, nscan_cnt, tnf_ulong, pages_free,
-	    freemem);
 
 	/*
 	 * The following two blocks are only relevant when the scanner is
@@ -1642,28 +1377,9 @@
 	 * only during initial scanning when there is a single page scanner
 	 * thread running. Thus, we don't use any locking.
 	 */
-	if (PAGE_SCAN_STARTUP) {
+	if (pageout_new_spread == 0) {
 		VERIFY3U(inst, ==, 0);
-		pageout_sample_pages += pcount;
-		pageout_sample_etime += sample_end - sample_start;
-		++pageout_sample_cnt;
-
-	} else if (pageout_new_spread == 0) {
-		uint_t i;
-
-		/*
-		 * We have run enough samples, set the spread.
-		 */
-		VERIFY3U(inst, ==, 0);
-		pageout_rate = (hrrate_t)pageout_sample_pages *
-		    (hrrate_t)(NANOSEC) / pageout_sample_etime;
-		pageout_new_spread = pageout_rate / 10;
-		setupclock(1);
-=======
-	DTRACE_PROBE1(pageout__end, uint_t, laps);
-
-	if (pageout_new_spread == 0) {
-		if (pageout_sample_cnt < pageout_sample_lim) {
+		if (PAGE_SCAN_STARTUP) {
 			/*
 			 * Continue accumulating samples until we have enough
 			 * to get a reasonable value for average scan rate:
@@ -1672,12 +1388,14 @@
 			pageout_sample_etime += sample_end - sample_start;
 			++pageout_sample_cnt;
 		} else {
+			/*
+			 * We have run enough samples, set the spread.
+			 */
 			pageout_rate = (hrrate_t)pageout_sample_pages *
 			    (hrrate_t)(NANOSEC) / pageout_sample_etime;
 			pageout_new_spread = pageout_rate / 10;
 			setupclock();
 		}
->>>>>>> 3c2328bf
 	}
 
 	goto loop;
@@ -1739,8 +1457,9 @@
  * Look at the page at hand.  If it is locked (e.g., for physical i/o),
  * system (u., page table) or free, then leave it alone.  Otherwise,
  * if we are running the front hand, turn off the page's reference bit.
- * If running the back hand, check whether the page has been reclaimed.
- * If not, free the page, pushing it to disk first if necessary.
+ * If the proc is over maxrss, we take it.  If running the back hand,
+ * check whether the page has been reclaimed.  If not, free the page,
+ * pushing it to disk first if necessary.
  *
  * Return values:
  *	CKP_INELIGIBLE if the page is not a candidate at all,
@@ -1807,7 +1526,7 @@
 			 * Leave the page alone.
 			 */
 			page_unlock(pp);
-			return (-1);
+			return (CKP_INELIGIBLE);
 		}
 		zid = pp->p_zoneid;
 	}
@@ -1815,6 +1534,7 @@
 	/*
 	 * Maintain statistics for what we are freeing
 	 */
+
 	if (pp->p_vnode != NULL) {
 		if (pp->p_vnode->v_flag & VVMEXEC)
 			isexec = 1;
@@ -1839,17 +1559,11 @@
 
 recheck:
 	/*
-	 * If page is referenced; fronthand makes unreferenced and reclaimable.
-	 * For the backhand, a process referenced the page since the front hand
-	 * went by, so it's not a candidate for freeing up.
+	 * If page is referenced; make unreferenced but reclaimable.
+	 * If this page is not referenced, then it must be reclaimable
+	 * and we can add it to the free list.
 	 */
 	if (ppattr & P_REF) {
-<<<<<<< HEAD
-		DTRACE_PROBE2(pageout__isref, page_t *, pp, int, whichhand);
-		if (whichhand == FRONT) {
-			hat_clrref(pp);
-		}
-=======
 		DTRACE_PROBE2(pageout__isref, page_t *, pp,
 		    pageout_hand_t, whichhand);
 
@@ -1868,15 +1582,9 @@
 		 * hand went by, so it's not a candidate for
 		 * freeing up.
 		 */
->>>>>>> 3c2328bf
 		page_unlock(pp);
 		return (CKP_NOT_FREED);
 	}
-
-	/*
-	 * This page is not referenced, so it must be reclaimable and we can
-	 * add it to the free list. This can be done by either hand.
-	 */
 
 	VM_STAT_ADD(pageoutvmstats.checkpage[0]);
 
@@ -1912,9 +1620,8 @@
 		u_offset_t offset = pp->p_offset;
 
 		/*
-		 * Note: There is no possibility to test for process being
-		 * swapped out or about to exit since we can't get back to
-		 * process(es) from the page.
+		 * XXX - Test for process being swapped out or about to exit?
+		 * [Can't get back to process(es) using the page.]
 		 */
 
 		/*
@@ -1932,16 +1639,12 @@
 			VN_RELE(vp);
 			return (CKP_NOT_FREED);
 		}
-<<<<<<< HEAD
 		if (isfs) {
 			zone_pageout_stat(zid, ZPO_DIRTY);
 		} else {
 			zone_pageout_stat(zid, ZPO_ANONDIRTY);
 		}
-		return (1);
-=======
 		return (CKP_FREED);
->>>>>>> 3c2328bf
 	}
 
 	/*
@@ -1950,11 +1653,7 @@
 	 * pagesync but before it was unloaded we catch it and handle the page
 	 * properly.
 	 */
-<<<<<<< HEAD
-	DTRACE_PROBE2(pageout__free, page_t *, pp, int, whichhand);
-=======
 	DTRACE_PROBE2(pageout__free, page_t *, pp, pageout_hand_t, whichhand);
->>>>>>> 3c2328bf
 	(void) hat_pageunload(pp, HAT_FORCE_PGUNLOAD);
 	ppattr = hat_page_getattr(pp, P_MOD | P_REF);
 	if ((ppattr & P_REF) || ((ppattr & P_MOD) && pp->p_vnode != NULL)) {
