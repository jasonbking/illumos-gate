--- conflicted
+++ resolved
@@ -24,16 +24,10 @@
  */
 
 /*	Copyright (c) 1988 AT&T	*/
-<<<<<<< HEAD
 /*	All Rights Reserved	*/
 /*
  * Copyright 2019 Joyent, Inc.
-=======
-/*	  All Rights Reserved	*/
-/*
- * Copyright 2017 Joyent, Inc.
  * Copyright 2022 Oxide Computer Company
->>>>>>> f8e9c7b3
  */
 
 #include <sys/types.h>
