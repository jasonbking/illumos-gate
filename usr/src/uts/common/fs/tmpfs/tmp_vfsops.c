/*
 * CDDL HEADER START
 *
 * The contents of this file are subject to the terms of the
 * Common Development and Distribution License (the "License").
 * You may not use this file except in compliance with the License.
 *
 * You can obtain a copy of the license at usr/src/OPENSOLARIS.LICENSE
 * or http://www.opensolaris.org/os/licensing.
 * See the License for the specific language governing permissions
 * and limitations under the License.
 *
 * When distributing Covered Code, include this CDDL HEADER in each
 * file and include the License file at usr/src/OPENSOLARIS.LICENSE.
 * If applicable, add the following below this CDDL HEADER, with the
 * fields enclosed by brackets "[]" replaced with your own identifying
 * information: Portions Copyright [yyyy] [name of copyright owner]
 *
 * CDDL HEADER END
 */
/*
 * Copyright (c) 1990, 2010, Oracle and/or its affiliates. All rights reserved.
 * Copyright 2016 Joyent, Inc.
 */

#include <sys/types.h>
#include <sys/param.h>
#include <sys/sysmacros.h>
#include <sys/kmem.h>
#include <sys/time.h>
#include <sys/pathname.h>
#include <sys/vfs.h>
#include <sys/vfs_opreg.h>
#include <sys/vnode.h>
#include <sys/stat.h>
#include <sys/uio.h>
#include <sys/stat.h>
#include <sys/errno.h>
#include <sys/cmn_err.h>
#include <sys/cred.h>
#include <sys/statvfs.h>
#include <sys/mount.h>
#include <sys/debug.h>
#include <sys/systm.h>
#include <sys/mntent.h>
#include <fs/fs_subr.h>
#include <vm/page.h>
#include <vm/anon.h>
#include <sys/model.h>
#include <sys/policy.h>

#include <sys/fs/swapnode.h>
#include <sys/fs/tmp.h>
#include <sys/fs/tmpnode.h>

static int tmpfsfstype;

/*
 * tmpfs_mountcount is used to prevent module unloads while there is still
 * state from a former mount hanging around. With forced umount support, the
 * filesystem module must not be allowed to go away before the last
 * VFS_FREEVFS() call has been made. Since this is just an atomic counter,
 * there's no need for locking.
 */
static uint32_t	tmpfs_mountcount;

/*
 * tmpfs vfs operations.
 */
static int tmpfsinit(int, char *);
static int tmp_mount(struct vfs *, struct vnode *,
	struct mounta *, struct cred *);
static int tmp_unmount(struct vfs *, int, struct cred *);
static int tmp_root(struct vfs *, struct vnode **);
static int tmp_statvfs(struct vfs *, struct statvfs64 *);
static int tmp_vget(struct vfs *, struct vnode **, struct fid *);
static void tmp_freevfs(vfs_t *vfsp);

/*
 * Loadable module wrapper
 */
#include <sys/modctl.h>

static mntopts_t tmpfs_proto_opttbl;

static vfsdef_t vfw = {
	VFSDEF_VERSION,
	"tmpfs",
	tmpfsinit,
	VSW_HASPROTO|VSW_CANREMOUNT|VSW_STATS|VSW_ZMOUNT,
	&tmpfs_proto_opttbl
};

/*
 * in-kernel mnttab options
 */
static char *xattr_cancel[] = { MNTOPT_NOXATTR, NULL };
static char *noxattr_cancel[] = { MNTOPT_XATTR, NULL };

static mntopt_t tmpfs_options[] = {
	/* Option name		Cancel Opt	Arg	Flags		Data */
	{ MNTOPT_XATTR,		xattr_cancel,	NULL,	MO_DEFAULT,	NULL},
	{ MNTOPT_NOXATTR,	noxattr_cancel,	NULL,	0,		NULL},
	{ "size",		NULL,		"0",	MO_HASVALUE,	NULL},
	{ "mode",		NULL,		NULL,	MO_HASVALUE,	NULL}
};


static mntopts_t tmpfs_proto_opttbl = {
	sizeof (tmpfs_options) / sizeof (mntopt_t),
	tmpfs_options
};

/*
 * Module linkage information
 */
static struct modlfs modlfs = {
	&mod_fsops, "filesystem for tmpfs", &vfw
};

static struct modlinkage modlinkage = {
	MODREV_1, &modlfs, NULL
};

int
_init()
{
	return (mod_install(&modlinkage));
}

int
_fini()
{
	int error;

	/*
	 * If a forceably unmounted instance is still hanging around, we cannot
	 * allow the module to be unloaded because that would cause panics once
	 * the VFS framework decides it's time to call into VFS_FREEVFS().
	 */
	if (tmpfs_mountcount)
		return (EBUSY);

	error = mod_remove(&modlinkage);
	if (error)
		return (error);
	/*
	 * Tear down the operations vectors
	 */
	(void) vfs_freevfsops_by_type(tmpfsfstype);
	vn_freevnodeops(tmp_vnodeops);
	return (0);
}

int
_info(struct modinfo *modinfop)
{
	return (mod_info(&modlinkage, modinfop));
}

/*
 * tmpfs_minfree is the minimum amount of swap space that tmpfs leaves for
 * the rest of the system.  In other words, if the amount of free swap space
 * in the system (i.e. anoninfo.ani_free) drops below tmpfs_minfree, tmpfs
 * anon allocations will fail.
 *
 * There is also a per mount limit on the amount of swap space
 * (tmount.tm_anonmax) settable via a mount option.
 */
size_t tmpfs_minfree = 0;

static major_t tmpfs_major;
static minor_t tmpfs_minor;
static kmutex_t	tmpfs_minor_lock;

/*
 * initialize global tmpfs locks and such
 * called when loading tmpfs module
 */
static int
tmpfsinit(int fstype, char *name)
{
	static const fs_operation_def_t tmp_vfsops_template[] = {
		VFSNAME_MOUNT,		{ .vfs_mount = tmp_mount },
		VFSNAME_UNMOUNT,	{ .vfs_unmount = tmp_unmount },
		VFSNAME_ROOT,		{ .vfs_root = tmp_root },
		VFSNAME_STATVFS,	{ .vfs_statvfs = tmp_statvfs },
		VFSNAME_VGET,		{ .vfs_vget = tmp_vget },
<<<<<<< HEAD
		VFSNAME_FREEVFS,	{ .vfs_freevfs = tmp_freevfs },
=======
		VFSNAME_SYNCFS,		{ .vfs_syncfs = fs_syncfs_nop },
>>>>>>> c2cbc6b8
		NULL,			NULL
	};
	int error;
	extern  void    tmpfs_hash_init();

	tmpfs_hash_init();
	tmpfsfstype = fstype;
	ASSERT(tmpfsfstype != 0);

	error = vfs_setfsops(fstype, tmp_vfsops_template, NULL);
	if (error != 0) {
		cmn_err(CE_WARN, "tmpfsinit: bad vfs ops template");
		return (error);
	}

	error = vn_make_ops(name, tmp_vnodeops_template, &tmp_vnodeops);
	if (error != 0) {
		(void) vfs_freevfsops_by_type(fstype);
		cmn_err(CE_WARN, "tmpfsinit: bad vnode ops template");
		return (error);
	}

	/*
	 * tmpfs_minfree doesn't need to be some function of configured
	 * swap space since it really is an absolute limit of swap space
	 * which still allows other processes to execute.
	 */
	if (tmpfs_minfree == 0) {
		/*
		 * Set if not patched
		 */
		tmpfs_minfree = btopr(TMPMINFREE);
	}

	if ((tmpfs_major = getudev()) == (major_t)-1) {
		cmn_err(CE_WARN, "tmpfsinit: Can't get unique device number.");
		tmpfs_major = 0;
	}
	mutex_init(&tmpfs_minor_lock, NULL, MUTEX_DEFAULT, NULL);
	tmpfs_mountcount = 0;
	return (0);
}

static int
tmp_mount(vfs_t *vfsp, vnode_t *mvp, struct mounta *uap, cred_t *cr)
{
	struct tmount *tm = NULL;
	struct tmpnode *tp;
	struct pathname dpn;
	int error;
	size_t anonmax;
	struct vattr rattr;
	int got_attrs;
	boolean_t mode_arg = B_FALSE;
	mode_t root_mode = 0777;
	char *argstr;

	if ((error = secpolicy_fs_mount(cr, mvp, vfsp)) != 0)
		return (error);

	if (mvp->v_type != VDIR)
		return (ENOTDIR);

	mutex_enter(&mvp->v_lock);
	if ((uap->flags & MS_REMOUNT) == 0 && (uap->flags & MS_OVERLAY) == 0 &&
	    (mvp->v_count != 1 || (mvp->v_flag & VROOT))) {
		mutex_exit(&mvp->v_lock);
		return (EBUSY);
	}
	mutex_exit(&mvp->v_lock);

	/*
	 * Having the resource be anything but "swap" doesn't make sense.
	 */
	vfs_setresource(vfsp, "swap", 0);

	/*
	 * now look for options we understand...
	 */

	/* tmpfs doesn't support read-only mounts */
	if (vfs_optionisset(vfsp, MNTOPT_RO, NULL)) {
		error = EINVAL;
		goto out;
	}

	/*
	 * tm_anonmax is set according to the mount arguments
	 * if any.  Otherwise, it is set to a maximum value.
	 */
	if (vfs_optionisset(vfsp, "size", &argstr)) {
		if ((error = tmp_convnum(argstr, &anonmax)) != 0)
			goto out;
	} else {
		anonmax = SIZE_MAX;
	}

	/*
	 * The "mode" mount argument allows the operator to override the
	 * permissions of the root of the tmpfs mount.
	 */
	if (vfs_optionisset(vfsp, "mode", &argstr)) {
		if ((error = tmp_convmode(argstr, &root_mode)) != 0) {
			goto out;
		}
		mode_arg = B_TRUE;
	}

	/*
	 * The "mode" mount argument allows the operator to override the
	 * permissions of the root of the tmpfs mount.
	 */
	if (vfs_optionisset(vfsp, "mode", &argstr)) {
		if ((error = tmp_convmode(argstr, &root_mode)) != 0) {
			goto out;
		}
		mode_arg = B_TRUE;
	}

	if (error = pn_get(uap->dir,
	    (uap->flags & MS_SYSSPACE) ? UIO_SYSSPACE : UIO_USERSPACE, &dpn))
		goto out;

	if (uap->flags & MS_REMOUNT) {
		tm = (struct tmount *)VFSTOTM(vfsp);

		/*
		 * If we change the size so its less than what is currently
		 * being used, we allow that. The file system will simply be
		 * full until enough files have been removed to get below the
		 * new max.
		 */
		mutex_enter(&tm->tm_contents);
		tm->tm_anonmax = anonmax;
		mutex_exit(&tm->tm_contents);
		goto out;
	}

	if ((tm = kmem_zalloc(sizeof (struct tmount), KM_NOSLEEP_LAZY)) ==
	    NULL) {
		pn_free(&dpn);
		error = ENOMEM;
		goto out;
	}

	/*
	 * find an available minor device number for this mount
	 */
	mutex_enter(&tmpfs_minor_lock);
	do {
		tmpfs_minor = (tmpfs_minor + 1) & L_MAXMIN32;
		tm->tm_dev = makedevice(tmpfs_major, tmpfs_minor);
	} while (vfs_devismounted(tm->tm_dev));
	mutex_exit(&tmpfs_minor_lock);

	/*
	 * Set but don't bother entering the mutex
	 * (tmount not on mount list yet)
	 */
	mutex_init(&tm->tm_contents, NULL, MUTEX_DEFAULT, NULL);
	mutex_init(&tm->tm_renamelck, NULL, MUTEX_DEFAULT, NULL);

	tm->tm_vfsp = vfsp;
	tm->tm_anonmax = anonmax;

	vfsp->vfs_data = (caddr_t)tm;
	vfsp->vfs_fstype = tmpfsfstype;
	vfsp->vfs_dev = tm->tm_dev;
	vfsp->vfs_bsize = PAGESIZE;
	vfsp->vfs_flag |= VFS_NOTRUNC;
	vfs_make_fsid(&vfsp->vfs_fsid, tm->tm_dev, tmpfsfstype);
	tm->tm_mntpath = kmem_zalloc(dpn.pn_pathlen + 1, KM_SLEEP);
	(void) strcpy(tm->tm_mntpath, dpn.pn_path);

	/*
	 * Preemptively set vfs_zone before any of the tmp_kmem_* functions are
	 * called.  That field is not populated until after a successful
	 * VFS_MOUNT when domount() sets vfsp metadata via vfs_add().  An
	 * accurate value is required for proper swap usage accounting.
	 */
	ASSERT0(uap->flags & MS_REMOUNT);
	ASSERT(vfsp->vfs_zone == NULL);
	vfsp->vfs_zone = curproc->p_zone;

	/*
	 * allocate and initialize root tmpnode structure
	 */
	bzero(&rattr, sizeof (struct vattr));
	rattr.va_mode = (mode_t)(S_IFDIR | root_mode);
	rattr.va_type = VDIR;
	rattr.va_rdev = 0;
	tp = tmp_kmem_zalloc(tm, sizeof (struct tmpnode), KM_SLEEP);
	if (tp == NULL) {
		kmem_free(tm->tm_mntpath, strlen(tm->tm_mntpath) + 1);
		mutex_destroy(&tm->tm_contents);
		mutex_destroy(&tm->tm_renamelck);
		kmem_free(tm, sizeof (struct tmount));

		pn_free(&dpn);
		error = ENOMEM;
		goto out;
	}
	tmpnode_init(tm, tp, &rattr, cr);

	/*
	 * Get the mode, uid, and gid from the underlying mount point.
	 */
	rattr.va_mask = AT_MODE|AT_UID|AT_GID;	/* Hint to getattr */
	got_attrs = VOP_GETATTR(mvp, &rattr, 0, cr, NULL);

	rw_enter(&tp->tn_rwlock, RW_WRITER);
	TNTOV(tp)->v_flag |= VROOT;

	/*
	 * If the getattr succeeded, use its results.  Otherwise allow
	 * the previously set hardwired defaults to prevail.
	 */
	if (got_attrs == 0) {
		if (!mode_arg) {
			/*
			 * Only use the underlying mount point for the
			 * mode if the "mode" mount argument was not
			 * provided.
			 */
			tp->tn_mode = rattr.va_mode;
		}
		tp->tn_uid = rattr.va_uid;
		tp->tn_gid = rattr.va_gid;
	}

	/*
	 * initialize linked list of tmpnodes so that the back pointer of
	 * the root tmpnode always points to the last one on the list
	 * and the forward pointer of the last node is null
	 */
	tp->tn_back = tp;
	tp->tn_forw = NULL;
	tp->tn_nlink = 0;
	tm->tm_rootnode = tp;

	if (tdirinit(tp, tp) != 0) {
		/*
		 * While we would normally let our VOP_INACTIVE function take
		 * care of cleaning up here, we're in a bit of a delicate
		 * situation, so we do so manually. While it's tempting to try
		 * and rely upon tmpfs_freevfs() and others, it's probably safer
		 * for the time to do this manually at the cost of duplication.
		 */
		vn_invalid(TNTOV(tp));
		rw_destroy(&tp->tn_rwlock);
		mutex_destroy(&tp->tn_tlock);
		vn_free(TNTOV(tp));
		tmp_kmem_free(tm, tp, sizeof (struct tmpnode));

		kmem_free(tm->tm_mntpath, strlen(tm->tm_mntpath) + 1);
		mutex_destroy(&tm->tm_contents);
		mutex_destroy(&tm->tm_renamelck);
		kmem_free(tm, sizeof (struct tmount));
		pn_free(&dpn);
		error = ENOMEM;
		goto out;
	}

	rw_exit(&tp->tn_rwlock);

	pn_free(&dpn);
	error = 0;
	atomic_inc_32(&tmpfs_mountcount);

out:
	if (error == 0)
		vfs_set_feature(vfsp, VFSFT_SYSATTR_VIEWS);

	return (error);
}

static int
tmp_unmount(struct vfs *vfsp, int flag, struct cred *cr)
{
	struct tmount *tm = (struct tmount *)VFSTOTM(vfsp);
	struct tmpnode *tnp, *cancel;
	struct vnode	*vp;
	int error;
	uint_t cnt;
	int i;

	if ((error = secpolicy_fs_unmount(cr, vfsp)) != 0)
		return (error);

	mutex_enter(&tm->tm_contents);

	/*
	 * In the normal unmount case (non-forced unmount), if there are no
	 * open files, only the root node should have a reference count.
	 *
	 * With tm_contents held, nothing can be added or removed.
	 * There may be some dirty pages.  To prevent fsflush from
	 * disrupting the unmount, put a hold on each node while scanning.
	 * If we find a previously referenced node, undo the holds we have
	 * placed and fail EBUSY.
	 *
	 * However, in the case of a forced umount, things are a bit different.
	 * An additional VFS_HOLD is added for each outstanding VN_HOLD to
	 * ensure that the file system is not cleaned up (tmp_freevfs) until
	 * the last vfs hold is dropped. This happens in tmp_inactive as the
	 * vnodes are released. Also, we can't add an additional VN_HOLD in
	 * this case since that would prevent tmp_inactive from ever being
	 * called. Finally, we do need to drop the zone ref now (zone_rele_ref)
	 * so that the zone is not blocked waiting for the final file system
	 * cleanup.
	 */
	tnp = tm->tm_rootnode;

	vp = TNTOV(tnp);
	mutex_enter(&vp->v_lock);
	cnt = vp->v_count;
	if (flag & MS_FORCE) {
		vfsp->vfs_flag |= VFS_UNMOUNTED;
		/* Extra hold which we rele below when we drop the zone ref */
		VFS_HOLD(vfsp);

		for (i = 1; i < cnt; i++)
			VFS_HOLD(vfsp);

		/* drop the mutex now because no one can find this mount */
		mutex_exit(&tm->tm_contents);
	} else if (cnt > 1) {
		mutex_exit(&vp->v_lock);
		mutex_exit(&tm->tm_contents);
		return (EBUSY);
	}
	mutex_exit(&vp->v_lock);

	/*
	 * Check for open files. An open file causes everything to unwind
	 * unless this is a forced umount.
	 */
	for (tnp = tnp->tn_forw; tnp; tnp = tnp->tn_forw) {
		vp = TNTOV(tnp);
		mutex_enter(&vp->v_lock);
		cnt = vp->v_count;
		if (flag & MS_FORCE) {
			for (i = 0; i < cnt; i++)
				VFS_HOLD(vfsp);

			/*
			 * In the case of a forced umount don't add an
			 * additional VN_HOLD on the already held vnodes, like
			 * we do in the non-forced unmount case. If the
			 * cnt > 0, then the vnode already has at least one
			 * hold and we need tmp_inactive to get called when the
			 * last pre-existing hold on the node is released so
			 * that we can VFS_RELE the VFS holds we just added.
			 */
			if (cnt == 0) {
				/* directly add VN_HOLD since have the lock */
				vp->v_count++;
			}

			mutex_exit(&vp->v_lock);

			/*
			 * If the tmpnode has any pages associated with it
			 * (i.e. if it's a normal file with non-zero size), the
			 * tmpnode could still be discovered by pageout or
			 * fsflush via the page vnode pointers. To prevent this
			 * from interfering with the tmp_freevfs, truncate the
			 * tmpnode now.
			 */
			if (tnp->tn_size != 0 && tnp->tn_type == VREG) {
				rw_enter(&tnp->tn_rwlock, RW_WRITER);
				rw_enter(&tnp->tn_contents, RW_WRITER);

				(void) tmpnode_trunc(tm, tnp, 0);

				rw_exit(&tnp->tn_contents);
				rw_exit(&tnp->tn_rwlock);

				ASSERT(tnp->tn_size == 0);
				ASSERT(tnp->tn_nblocks == 0);
			}
		} else if (cnt > 0) {
			/* An open file; unwind the holds we've been adding. */
			mutex_exit(&vp->v_lock);
			cancel = tm->tm_rootnode->tn_forw;
			while (cancel != tnp) {
				vp = TNTOV(cancel);
				ASSERT(vp->v_count > 0);
				VN_RELE(vp);
				cancel = cancel->tn_forw;
			}
			mutex_exit(&tm->tm_contents);
			return (EBUSY);
		} else {
			/* directly add a VN_HOLD since we have the lock */
			vp->v_count++;
			mutex_exit(&vp->v_lock);
		}
	}

	if (flag & MS_FORCE) {
		/*
		 * Drop the zone ref now since we don't know how long it will
		 * be until the final vfs_rele is called by tmp_inactive.
		 */
		if (vfsp->vfs_zone) {
			zone_rele_ref(&vfsp->vfs_implp->vi_zone_ref,
			    ZONE_REF_VFS);
			vfsp->vfs_zone = 0;
		}
		/* We can now drop the extra hold we added above. */
		VFS_RELE(vfsp);
	} else {
		/*
		 * For the non-forced case, we can drop the mutex now because
		 * no one can find this mount anymore
		 */
		vfsp->vfs_flag |= VFS_UNMOUNTED;
		mutex_exit(&tm->tm_contents);
	}

	return (0);
}

/*
 * Implementation of VFS_FREEVFS() to support forced umounts. This is called by
 * the vfs framework after umount and the last VFS_RELE, to trigger the release
 * of any resources still associated with the given vfs_t. We only add
 * additional VFS_HOLDs during the forced umount case, so this is normally
 * called immediately after tmp_umount.
 */
void
tmp_freevfs(vfs_t *vfsp)
{
	struct tmount *tm = (struct tmount *)VFSTOTM(vfsp);
	struct tmpnode *tnp;
	struct vnode	*vp;

	/*
	 * Free all kmemalloc'd and anonalloc'd memory associated with
	 * this filesystem.  To do this, we go through the file list twice,
	 * once to remove all the directory entries, and then to remove
	 * all the files.  We do this because there is useful code in
	 * tmpnode_free which assumes that the directory entry has been
	 * removed before the file.
	 */

	/*
	 * Now that we are tearing ourselves down we need to remove the
	 * UNMOUNTED flag. If we don't, we'll later hit a VN_RELE when we remove
	 * files from the system causing us to have a negative value. Doing this
	 * seems a bit better than trying to set a flag on the tmount that says
	 * we're tearing down.
	 */
	vfsp->vfs_flag &= ~VFS_UNMOUNTED;

	/*
	 * Remove all directory entries
	 */
	for (tnp = tm->tm_rootnode; tnp; tnp = tnp->tn_forw) {
		rw_enter(&tnp->tn_rwlock, RW_WRITER);
		if (tnp->tn_type == VDIR)
			tdirtrunc(tnp);
		if (tnp->tn_vnode->v_flag & V_XATTRDIR) {
			/*
			 * Account for implicit attrdir reference.
			 */
			ASSERT(tnp->tn_nlink > 0);
			DECR_COUNT(&tnp->tn_nlink, &tnp->tn_tlock);
		}
		rw_exit(&tnp->tn_rwlock);
	}

	ASSERT(tm->tm_rootnode);

	/*
	 * All links are gone, v_count is keeping nodes in place.
	 * VN_RELE should make the node disappear, unless somebody
	 * is holding pages against it.  Nap and retry until it disappears.
	 *
	 * We re-acquire the lock to prevent others who have a HOLD on
	 * a tmpnode via its pages or anon slots from blowing it away
	 * (in tmp_inactive) while we're trying to get to it here. Once
	 * we have a HOLD on it we know it'll stick around.
	 *
	 */
	mutex_enter(&tm->tm_contents);
	/*
	 * Remove all the files (except the rootnode) backwards.
	 */
	while ((tnp = tm->tm_rootnode->tn_back) != tm->tm_rootnode) {
		mutex_exit(&tm->tm_contents);
		/*
		 * Inhibit tmp_inactive from touching attribute directory
		 * as all nodes will be released here.
		 * Note we handled the link count in pass 2 above.
		 */
		rw_enter(&tnp->tn_rwlock, RW_WRITER);
		tnp->tn_xattrdp = NULL;
		rw_exit(&tnp->tn_rwlock);
		vp = TNTOV(tnp);
		VN_RELE(vp);
		mutex_enter(&tm->tm_contents);
		/*
		 * It's still there after the RELE. Someone else like pageout
		 * has a hold on it so wait a bit and then try again - we know
		 * they'll give it up soon.
		 */
		if (tnp == tm->tm_rootnode->tn_back) {
			VN_HOLD(vp);
			mutex_exit(&tm->tm_contents);
			delay(hz / 4);
			mutex_enter(&tm->tm_contents);
		}
	}
	mutex_exit(&tm->tm_contents);

	tm->tm_rootnode->tn_xattrdp = NULL;
	VN_RELE(TNTOV(tm->tm_rootnode));

	ASSERT(tm->tm_mntpath);

	kmem_free(tm->tm_mntpath, strlen(tm->tm_mntpath) + 1);

	ASSERT(tm->tm_anonmem == 0);

	mutex_destroy(&tm->tm_contents);
	mutex_destroy(&tm->tm_renamelck);
	kmem_free(tm, sizeof (struct tmount));

	/* Allow _fini() to succeed now */
	atomic_dec_32(&tmpfs_mountcount);
}

/*
 * return root tmpnode for given vnode
 */
static int
tmp_root(struct vfs *vfsp, struct vnode **vpp)
{
	struct tmount *tm = (struct tmount *)VFSTOTM(vfsp);
	struct tmpnode *tp = tm->tm_rootnode;
	struct vnode *vp;

	ASSERT(tp);

	vp = TNTOV(tp);
	VN_HOLD(vp);
	*vpp = vp;
	return (0);
}

static int
tmp_statvfs(struct vfs *vfsp, struct statvfs64 *sbp)
{
	struct tmount	*tm = (struct tmount *)VFSTOTM(vfsp);
	ulong_t	blocks;
	dev32_t d32;
	zoneid_t eff_zid;
	struct zone *zp;

	/*
	 * The file system may have been mounted by the global zone on
	 * behalf of the non-global zone.  In that case, the tmount zone_id
	 * will be the global zone.  We still want to show the swap cap inside
	 * the zone in this case, even though the file system was mounted by
	 * the global zone.
	 */
	if (curproc->p_zone->zone_id != GLOBAL_ZONEUNIQID)
		zp = curproc->p_zone;
	else
		zp = tm->tm_vfsp->vfs_zone;

	if (zp == NULL)
		eff_zid = GLOBAL_ZONEUNIQID;
	else
		eff_zid = zp->zone_id;

	sbp->f_bsize = PAGESIZE;
	sbp->f_frsize = PAGESIZE;

	/*
	 * Find the amount of available physical and memory swap
	 */
	mutex_enter(&anoninfo_lock);
	ASSERT(k_anoninfo.ani_max >= k_anoninfo.ani_phys_resv);
	blocks = (ulong_t)CURRENT_TOTAL_AVAILABLE_SWAP;
	mutex_exit(&anoninfo_lock);

	/*
	 * If tm_anonmax for this mount is less than the available swap space
	 * (minus the amount tmpfs can't use), use that instead
	 */
	if (blocks > tmpfs_minfree && tm->tm_anonmax > tm->tm_anonmem) {
		sbp->f_bfree = MIN(blocks - tmpfs_minfree,
		    btop(tm->tm_anonmax) - btopr(tm->tm_anonmem));
	} else {
		sbp->f_bfree = 0;
	}

	sbp->f_bavail = sbp->f_bfree;

	/*
	 * Total number of blocks is what's available plus what's been used
	 */
	sbp->f_blocks = (fsblkcnt64_t)(sbp->f_bfree + btopr(tm->tm_anonmem));

	if (eff_zid != GLOBAL_ZONEUNIQID &&
	    zp->zone_max_swap_ctl != UINT64_MAX) {
		/*
		 * If the fs is used by a non-global zone with a swap cap,
		 * then report the capped size.
		 */
		rctl_qty_t cap, used;
		pgcnt_t pgcap, pgused;

		mutex_enter(&zp->zone_mem_lock);
		cap = zp->zone_max_swap_ctl;
		used = zp->zone_max_swap;
		mutex_exit(&zp->zone_mem_lock);

		pgcap = btop(cap);
		pgused = btop(used);

		sbp->f_bfree = MIN(pgcap - pgused, sbp->f_bfree);
		sbp->f_bavail = sbp->f_bfree;
		sbp->f_blocks = MIN(pgcap, sbp->f_blocks);
	}

	/*
	 * The maximum number of files available is approximately the number
	 * of tmpnodes we can allocate from the remaining kernel memory
	 * available to tmpfs.  This is fairly inaccurate since it doesn't
	 * take into account the names stored in the directory entries.
	 */
	sbp->f_ffree = sbp->f_files = ptob(availrmem) /
	    (sizeof (struct tmpnode) + sizeof (struct tdirent));
	sbp->f_favail = (fsfilcnt64_t)(sbp->f_ffree);
	(void) cmpldev(&d32, vfsp->vfs_dev);
	sbp->f_fsid = d32;
	(void) strcpy(sbp->f_basetype, vfssw[tmpfsfstype].vsw_name);
	(void) strncpy(sbp->f_fstr, tm->tm_mntpath, sizeof (sbp->f_fstr));
	/*
	 * ensure null termination
	 */
	sbp->f_fstr[sizeof (sbp->f_fstr) - 1] = '\0';
	sbp->f_flag = vf_to_stf(vfsp->vfs_flag);
	sbp->f_namemax = MAXNAMELEN - 1;
	return (0);
}

static int
tmp_vget(struct vfs *vfsp, struct vnode **vpp, struct fid *fidp)
{
	struct tfid *tfid;
	struct tmount *tm = (struct tmount *)VFSTOTM(vfsp);
	struct tmpnode *tp = NULL;

	tfid = (struct tfid *)fidp;
	*vpp = NULL;

	mutex_enter(&tm->tm_contents);
	for (tp = tm->tm_rootnode; tp; tp = tp->tn_forw) {
		mutex_enter(&tp->tn_tlock);
		if (tp->tn_nodeid == tfid->tfid_ino) {
			/*
			 * If the gen numbers don't match we know the
			 * file won't be found since only one tmpnode
			 * can have this number at a time.
			 */
			if (tp->tn_gen != tfid->tfid_gen || tp->tn_nlink == 0) {
				mutex_exit(&tp->tn_tlock);
				mutex_exit(&tm->tm_contents);
				return (0);
			}
			*vpp = (struct vnode *)TNTOV(tp);

			VN_HOLD(*vpp);

			if ((tp->tn_mode & S_ISVTX) &&
			    !(tp->tn_mode & (S_IXUSR | S_IFDIR))) {
				mutex_enter(&(*vpp)->v_lock);
				(*vpp)->v_flag |= VISSWAP;
				mutex_exit(&(*vpp)->v_lock);
			}
			mutex_exit(&tp->tn_tlock);
			mutex_exit(&tm->tm_contents);
			return (0);
		}
		mutex_exit(&tp->tn_tlock);
	}
	mutex_exit(&tm->tm_contents);
	return (0);
}<|MERGE_RESOLUTION|>--- conflicted
+++ resolved
@@ -186,11 +186,8 @@
 		VFSNAME_ROOT,		{ .vfs_root = tmp_root },
 		VFSNAME_STATVFS,	{ .vfs_statvfs = tmp_statvfs },
 		VFSNAME_VGET,		{ .vfs_vget = tmp_vget },
-<<<<<<< HEAD
 		VFSNAME_FREEVFS,	{ .vfs_freevfs = tmp_freevfs },
-=======
 		VFSNAME_SYNCFS,		{ .vfs_syncfs = fs_syncfs_nop },
->>>>>>> c2cbc6b8
 		NULL,			NULL
 	};
 	int error;
