--- conflicted
+++ resolved
@@ -24,13 +24,10 @@
  * Use is subject to license terms.
  */
 
-<<<<<<< HEAD
 /*
  * Copyright (c) 2015 Joyent, Inc.  All rights reserved.
  */
 
-=======
->>>>>>> 296f12dc
 #include <sys/types.h>
 #include <sys/systm.h>
 #include <sys/cred.h>
