/*
 * CDDL HEADER START
 *
 * The contents of this file are subject to the terms of the
 * Common Development and Distribution License (the "License").
 * You may not use this file except in compliance with the License.
 *
 * You can obtain a copy of the license at usr/src/OPENSOLARIS.LICENSE
 * or http://www.opensolaris.org/os/licensing.
 * See the License for the specific language governing permissions
 * and limitations under the License.
 *
 * When distributing Covered Code, include this CDDL HEADER in each
 * file and include the License file at usr/src/OPENSOLARIS.LICENSE.
 * If applicable, add the following below this CDDL HEADER, with the
 * fields enclosed by brackets "[]" replaced with your own identifying
 * information: Portions Copyright [yyyy] [name of copyright owner]
 *
 * CDDL HEADER END
 */

/*
 * Copyright (c) 2005, 2010, Oracle and/or its affiliates. All rights reserved.
 * Portions Copyright 2011 Martin Matuska
 * Copyright 2011 Nexenta Systems, Inc.  All rights reserved.
<<<<<<< HEAD
 * Copyright (c) 2012 by Delphix. All rights reserved.
=======
 * Copyright (c) 2012, Joyent, Inc. All rights reserved.
 * Copyright (c) 2013 by Delphix. All rights reserved.
>>>>>>> b3a6f804
 * Copyright (c) 2013 by Saso Kiselkov. All rights reserved.
 * Copyright (c) 2012, Joyent, Inc. All rights reserved.
 */

/*
 * ZFS ioctls.
 *
 * This file handles the ioctls to /dev/zfs, used for configuring ZFS storage
 * pools and filesystems, e.g. with /sbin/zfs and /sbin/zpool.
 *
 * There are two ways that we handle ioctls: the legacy way where almost
 * all of the logic is in the ioctl callback, and the new way where most
 * of the marshalling is handled in the common entry point, zfsdev_ioctl().
 *
 * Non-legacy ioctls should be registered by calling
 * zfs_ioctl_register() from zfs_ioctl_init().  The ioctl is invoked
 * from userland by lzc_ioctl().
 *
 * The registration arguments are as follows:
 *
 * const char *name
 *   The name of the ioctl.  This is used for history logging.  If the
 *   ioctl returns successfully (the callback returns 0), and allow_log
 *   is true, then a history log entry will be recorded with the input &
 *   output nvlists.  The log entry can be printed with "zpool history -i".
 *
 * zfs_ioc_t ioc
 *   The ioctl request number, which userland will pass to ioctl(2).
 *   The ioctl numbers can change from release to release, because
 *   the caller (libzfs) must be matched to the kernel.
 *
 * zfs_secpolicy_func_t *secpolicy
 *   This function will be called before the zfs_ioc_func_t, to
 *   determine if this operation is permitted.  It should return EPERM
 *   on failure, and 0 on success.  Checks include determining if the
 *   dataset is visible in this zone, and if the user has either all
 *   zfs privileges in the zone (SYS_MOUNT), or has been granted permission
 *   to do this operation on this dataset with "zfs allow".
 *
 * zfs_ioc_namecheck_t namecheck
 *   This specifies what to expect in the zfs_cmd_t:zc_name -- a pool
 *   name, a dataset name, or nothing.  If the name is not well-formed,
 *   the ioctl will fail and the callback will not be called.
 *   Therefore, the callback can assume that the name is well-formed
 *   (e.g. is null-terminated, doesn't have more than one '@' character,
 *   doesn't have invalid characters).
 *
 * zfs_ioc_poolcheck_t pool_check
 *   This specifies requirements on the pool state.  If the pool does
 *   not meet them (is suspended or is readonly), the ioctl will fail
 *   and the callback will not be called.  If any checks are specified
 *   (i.e. it is not POOL_CHECK_NONE), namecheck must not be NO_NAME.
 *   Multiple checks can be or-ed together (e.g. POOL_CHECK_SUSPENDED |
 *   POOL_CHECK_READONLY).
 *
 * boolean_t smush_outnvlist
 *   If smush_outnvlist is true, then the output is presumed to be a
 *   list of errors, and it will be "smushed" down to fit into the
 *   caller's buffer, by removing some entries and replacing them with a
 *   single "N_MORE_ERRORS" entry indicating how many were removed.  See
 *   nvlist_smush() for details.  If smush_outnvlist is false, and the
 *   outnvlist does not fit into the userland-provided buffer, then the
 *   ioctl will fail with ENOMEM.
 *
 * zfs_ioc_func_t *func
 *   The callback function that will perform the operation.
 *
 *   The callback should return 0 on success, or an error number on
 *   failure.  If the function fails, the userland ioctl will return -1,
 *   and errno will be set to the callback's return value.  The callback
 *   will be called with the following arguments:
 *
 *   const char *name
 *     The name of the pool or dataset to operate on, from
 *     zfs_cmd_t:zc_name.  The 'namecheck' argument specifies the
 *     expected type (pool, dataset, or none).
 *
 *   nvlist_t *innvl
 *     The input nvlist, deserialized from zfs_cmd_t:zc_nvlist_src.  Or
 *     NULL if no input nvlist was provided.  Changes to this nvlist are
 *     ignored.  If the input nvlist could not be deserialized, the
 *     ioctl will fail and the callback will not be called.
 *
 *   nvlist_t *outnvl
 *     The output nvlist, initially empty.  The callback can fill it in,
 *     and it will be returned to userland by serializing it into
 *     zfs_cmd_t:zc_nvlist_dst.  If it is non-empty, and serialization
 *     fails (e.g. because the caller didn't supply a large enough
 *     buffer), then the overall ioctl will fail.  See the
 *     'smush_nvlist' argument above for additional behaviors.
 *
 *     There are two typical uses of the output nvlist:
 *       - To return state, e.g. property values.  In this case,
 *         smush_outnvlist should be false.  If the buffer was not large
 *         enough, the caller will reallocate a larger buffer and try
 *         the ioctl again.
 *
 *       - To return multiple errors from an ioctl which makes on-disk
 *         changes.  In this case, smush_outnvlist should be true.
 *         Ioctls which make on-disk modifications should generally not
 *         use the outnvl if they succeed, because the caller can not
 *         distinguish between the operation failing, and
 *         deserialization failing.
 */

#include <sys/types.h>
#include <sys/param.h>
#include <sys/errno.h>
#include <sys/uio.h>
#include <sys/buf.h>
#include <sys/modctl.h>
#include <sys/open.h>
#include <sys/file.h>
#include <sys/kmem.h>
#include <sys/conf.h>
#include <sys/cmn_err.h>
#include <sys/stat.h>
#include <sys/zfs_ioctl.h>
#include <sys/zfs_vfsops.h>
#include <sys/zfs_znode.h>
#include <sys/zap.h>
#include <sys/spa.h>
#include <sys/spa_impl.h>
#include <sys/vdev.h>
#include <sys/priv_impl.h>
#include <sys/dmu.h>
#include <sys/dsl_dir.h>
#include <sys/dsl_dataset.h>
#include <sys/dsl_prop.h>
#include <sys/dsl_deleg.h>
#include <sys/dmu_objset.h>
#include <sys/dmu_impl.h>
#include <sys/dmu_tx.h>
#include <sys/ddi.h>
#include <sys/sunddi.h>
#include <sys/sunldi.h>
#include <sys/policy.h>
#include <sys/zone.h>
#include <sys/nvpair.h>
#include <sys/pathname.h>
#include <sys/mount.h>
#include <sys/sdt.h>
#include <sys/fs/zfs.h>
#include <sys/zfs_ctldir.h>
#include <sys/zfs_dir.h>
#include <sys/zfs_onexit.h>
#include <sys/zvol.h>
#include <sys/dsl_scan.h>
#include <sharefs/share.h>
#include <sys/dmu_objset.h>
#include <sys/dmu_send.h>
#include <sys/dsl_destroy.h>
#include <sys/dsl_userhold.h>
#include <sys/zfeature.h>

#include "zfs_namecheck.h"
#include "zfs_prop.h"
#include "zfs_deleg.h"
#include "zfs_comutil.h"

extern struct modlfs zfs_modlfs;

extern void zfs_init(void);
extern void zfs_fini(void);

ldi_ident_t zfs_li = NULL;
dev_info_t *zfs_dip;

uint_t zfs_fsyncer_key;
extern uint_t rrw_tsd_key;
static uint_t zfs_allow_log_key;

typedef int zfs_ioc_legacy_func_t(zfs_cmd_t *);
typedef int zfs_ioc_func_t(const char *, nvlist_t *, nvlist_t *);
typedef int zfs_secpolicy_func_t(zfs_cmd_t *, nvlist_t *, cred_t *);

typedef enum {
	NO_NAME,
	POOL_NAME,
	DATASET_NAME
} zfs_ioc_namecheck_t;

typedef enum {
	POOL_CHECK_NONE		= 1 << 0,
	POOL_CHECK_SUSPENDED	= 1 << 1,
	POOL_CHECK_READONLY	= 1 << 2,
} zfs_ioc_poolcheck_t;

typedef struct zfs_ioc_vec {
	zfs_ioc_legacy_func_t	*zvec_legacy_func;
	zfs_ioc_func_t		*zvec_func;
	zfs_secpolicy_func_t	*zvec_secpolicy;
	zfs_ioc_namecheck_t	zvec_namecheck;
	boolean_t		zvec_allow_log;
	zfs_ioc_poolcheck_t	zvec_pool_check;
	boolean_t		zvec_smush_outnvlist;
	const char		*zvec_name;
} zfs_ioc_vec_t;

/* This array is indexed by zfs_userquota_prop_t */
static const char *userquota_perms[] = {
	ZFS_DELEG_PERM_USERUSED,
	ZFS_DELEG_PERM_USERQUOTA,
	ZFS_DELEG_PERM_GROUPUSED,
	ZFS_DELEG_PERM_GROUPQUOTA,
};

static int zfs_ioc_userspace_upgrade(zfs_cmd_t *zc);
static int zfs_check_settable(const char *name, nvpair_t *property,
    cred_t *cr);
static int zfs_check_clearable(char *dataset, nvlist_t *props,
    nvlist_t **errors);
static int zfs_fill_zplprops_root(uint64_t, nvlist_t *, nvlist_t *,
    boolean_t *);
int zfs_set_prop_nvlist(const char *, zprop_source_t, nvlist_t *, nvlist_t *);
static int get_nvlist(uint64_t nvl, uint64_t size, int iflag, nvlist_t **nvp);

static int zfs_prop_activate_feature(spa_t *spa, zfeature_info_t *feature);

/* _NOTE(PRINTFLIKE(4)) - this is printf-like, but lint is too whiney */
void
__dprintf(const char *file, const char *func, int line, const char *fmt, ...)
{
	const char *newfile;
	char buf[512];
	va_list adx;

	/*
	 * Get rid of annoying "../common/" prefix to filename.
	 */
	newfile = strrchr(file, '/');
	if (newfile != NULL) {
		newfile = newfile + 1; /* Get rid of leading / */
	} else {
		newfile = file;
	}

	va_start(adx, fmt);
	(void) vsnprintf(buf, sizeof (buf), fmt, adx);
	va_end(adx);

	/*
	 * To get this data, use the zfs-dprintf probe as so:
	 * dtrace -q -n 'zfs-dprintf \
	 *	/stringof(arg0) == "dbuf.c"/ \
	 *	{printf("%s: %s", stringof(arg1), stringof(arg3))}'
	 * arg0 = file name
	 * arg1 = function name
	 * arg2 = line number
	 * arg3 = message
	 */
	DTRACE_PROBE4(zfs__dprintf,
	    char *, newfile, char *, func, int, line, char *, buf);
}

static void
history_str_free(char *buf)
{
	kmem_free(buf, HIS_MAX_RECORD_LEN);
}

static char *
history_str_get(zfs_cmd_t *zc)
{
	char *buf;

	if (zc->zc_history == NULL)
		return (NULL);

	buf = kmem_alloc(HIS_MAX_RECORD_LEN, KM_SLEEP);
	if (copyinstr((void *)(uintptr_t)zc->zc_history,
	    buf, HIS_MAX_RECORD_LEN, NULL) != 0) {
		history_str_free(buf);
		return (NULL);
	}

	buf[HIS_MAX_RECORD_LEN -1] = '\0';

	return (buf);
}

/*
 * Check to see if the named dataset is currently defined as bootable
 */
static boolean_t
zfs_is_bootfs(const char *name)
{
	objset_t *os;

	if (dmu_objset_hold(name, FTAG, &os) == 0) {
		boolean_t ret;
		ret = (dmu_objset_id(os) == spa_bootfs(dmu_objset_spa(os)));
		dmu_objset_rele(os, FTAG);
		return (ret);
	}
	return (B_FALSE);
}

/*
 * zfs_earlier_version
 *
 *	Return non-zero if the spa version is less than requested version.
 */
static int
zfs_earlier_version(const char *name, int version)
{
	spa_t *spa;

	if (spa_open(name, &spa, FTAG) == 0) {
		if (spa_version(spa) < version) {
			spa_close(spa, FTAG);
			return (1);
		}
		spa_close(spa, FTAG);
	}
	return (0);
}

/*
 * zpl_earlier_version
 *
 * Return TRUE if the ZPL version is less than requested version.
 */
static boolean_t
zpl_earlier_version(const char *name, int version)
{
	objset_t *os;
	boolean_t rc = B_TRUE;

	if (dmu_objset_hold(name, FTAG, &os) == 0) {
		uint64_t zplversion;

		if (dmu_objset_type(os) != DMU_OST_ZFS) {
			dmu_objset_rele(os, FTAG);
			return (B_TRUE);
		}
		/* XXX reading from non-owned objset */
		if (zfs_get_zplprop(os, ZFS_PROP_VERSION, &zplversion) == 0)
			rc = zplversion < version;
		dmu_objset_rele(os, FTAG);
	}
	return (rc);
}

static void
zfs_log_history(zfs_cmd_t *zc)
{
	spa_t *spa;
	char *buf;

	if ((buf = history_str_get(zc)) == NULL)
		return;

	if (spa_open(zc->zc_name, &spa, FTAG) == 0) {
		if (spa_version(spa) >= SPA_VERSION_ZPOOL_HISTORY)
			(void) spa_history_log(spa, buf);
		spa_close(spa, FTAG);
	}
	history_str_free(buf);
}

/*
 * Policy for top-level read operations (list pools).  Requires no privileges,
 * and can be used in the local zone, as there is no associated dataset.
 */
/* ARGSUSED */
static int
zfs_secpolicy_none(zfs_cmd_t *zc, nvlist_t *innvl, cred_t *cr)
{
	return (0);
}

/*
 * Policy for dataset read operations (list children, get statistics).  Requires
 * no privileges, but must be visible in the local zone.
 */
/* ARGSUSED */
static int
zfs_secpolicy_read(zfs_cmd_t *zc, nvlist_t *innvl, cred_t *cr)
{
	if (INGLOBALZONE(curproc) ||
	    zone_dataset_visible(zc->zc_name, NULL))
		return (0);

	return (SET_ERROR(ENOENT));
}

static int
zfs_dozonecheck_impl(const char *dataset, uint64_t zoned, cred_t *cr)
{
	int writable = 1;

	/*
	 * The dataset must be visible by this zone -- check this first
	 * so they don't see EPERM on something they shouldn't know about.
	 */
	if (!INGLOBALZONE(curproc) &&
	    !zone_dataset_visible(dataset, &writable))
		return (SET_ERROR(ENOENT));

	if (INGLOBALZONE(curproc)) {
		/*
		 * If the fs is zoned, only root can access it from the
		 * global zone.
		 */
		if (secpolicy_zfs(cr) && zoned)
			return (SET_ERROR(EPERM));
	} else {
		/*
		 * If we are in a local zone, the 'zoned' property must be set.
		 */
		if (!zoned)
			return (SET_ERROR(EPERM));

		/* must be writable by this zone */
		if (!writable)
			return (SET_ERROR(EPERM));
	}
	return (0);
}

static int
zfs_dozonecheck(const char *dataset, cred_t *cr)
{
	uint64_t zoned;

	if (dsl_prop_get_integer(dataset, "zoned", &zoned, NULL))
		return (SET_ERROR(ENOENT));

	return (zfs_dozonecheck_impl(dataset, zoned, cr));
}

static int
zfs_dozonecheck_ds(const char *dataset, dsl_dataset_t *ds, cred_t *cr)
{
	uint64_t zoned;

	if (dsl_prop_get_int_ds(ds, "zoned", &zoned))
		return (SET_ERROR(ENOENT));

	return (zfs_dozonecheck_impl(dataset, zoned, cr));
}

static int
zfs_secpolicy_write_perms_ds(const char *name, dsl_dataset_t *ds,
    const char *perm, cred_t *cr)
{
	int error;

	error = zfs_dozonecheck_ds(name, ds, cr);
	if (error == 0) {
		error = secpolicy_zfs(cr);
		if (error != 0)
			error = dsl_deleg_access_impl(ds, perm, cr);
	}
	return (error);
}

static int
zfs_secpolicy_write_perms(const char *name, const char *perm, cred_t *cr)
{
	int error;
	dsl_dataset_t *ds;
	dsl_pool_t *dp;

	error = dsl_pool_hold(name, FTAG, &dp);
	if (error != 0)
		return (error);

	error = dsl_dataset_hold(dp, name, FTAG, &ds);
	if (error != 0) {
		dsl_pool_rele(dp, FTAG);
		return (error);
	}

	error = zfs_secpolicy_write_perms_ds(name, ds, perm, cr);

	dsl_dataset_rele(ds, FTAG);
	dsl_pool_rele(dp, FTAG);
	return (error);
}

/*
 * Policy for setting the security label property.
 *
 * Returns 0 for success, non-zero for access and other errors.
 */
static int
zfs_set_slabel_policy(const char *name, char *strval, cred_t *cr)
{
	char		ds_hexsl[MAXNAMELEN];
	bslabel_t	ds_sl, new_sl;
	boolean_t	new_default = FALSE;
	uint64_t	zoned;
	int		needed_priv = -1;
	int		error;

	/* First get the existing dataset label. */
	error = dsl_prop_get(name, zfs_prop_to_name(ZFS_PROP_MLSLABEL),
	    1, sizeof (ds_hexsl), &ds_hexsl, NULL);
	if (error != 0)
		return (SET_ERROR(EPERM));

	if (strcasecmp(strval, ZFS_MLSLABEL_DEFAULT) == 0)
		new_default = TRUE;

	/* The label must be translatable */
	if (!new_default && (hexstr_to_label(strval, &new_sl) != 0))
		return (SET_ERROR(EINVAL));

	/*
	 * In a non-global zone, disallow attempts to set a label that
	 * doesn't match that of the zone; otherwise no other checks
	 * are needed.
	 */
	if (!INGLOBALZONE(curproc)) {
		if (new_default || !blequal(&new_sl, CR_SL(CRED())))
			return (SET_ERROR(EPERM));
		return (0);
	}

	/*
	 * For global-zone datasets (i.e., those whose zoned property is
	 * "off", verify that the specified new label is valid for the
	 * global zone.
	 */
	if (dsl_prop_get_integer(name,
	    zfs_prop_to_name(ZFS_PROP_ZONED), &zoned, NULL))
		return (SET_ERROR(EPERM));
	if (!zoned) {
		if (zfs_check_global_label(name, strval) != 0)
			return (SET_ERROR(EPERM));
	}

	/*
	 * If the existing dataset label is nondefault, check if the
	 * dataset is mounted (label cannot be changed while mounted).
	 * Get the zfsvfs; if there isn't one, then the dataset isn't
	 * mounted (or isn't a dataset, doesn't exist, ...).
	 */
	if (strcasecmp(ds_hexsl, ZFS_MLSLABEL_DEFAULT) != 0) {
		objset_t *os;
		static char *setsl_tag = "setsl_tag";

		/*
		 * Try to own the dataset; abort if there is any error,
		 * (e.g., already mounted, in use, or other error).
		 */
		error = dmu_objset_own(name, DMU_OST_ZFS, B_TRUE,
		    setsl_tag, &os);
		if (error != 0)
			return (SET_ERROR(EPERM));

		dmu_objset_disown(os, setsl_tag);

		if (new_default) {
			needed_priv = PRIV_FILE_DOWNGRADE_SL;
			goto out_check;
		}

		if (hexstr_to_label(strval, &new_sl) != 0)
			return (SET_ERROR(EPERM));

		if (blstrictdom(&ds_sl, &new_sl))
			needed_priv = PRIV_FILE_DOWNGRADE_SL;
		else if (blstrictdom(&new_sl, &ds_sl))
			needed_priv = PRIV_FILE_UPGRADE_SL;
	} else {
		/* dataset currently has a default label */
		if (!new_default)
			needed_priv = PRIV_FILE_UPGRADE_SL;
	}

out_check:
	if (needed_priv != -1)
		return (PRIV_POLICY(cr, needed_priv, B_FALSE, EPERM, NULL));
	return (0);
}

static int
zfs_secpolicy_setprop(const char *dsname, zfs_prop_t prop, nvpair_t *propval,
    cred_t *cr)
{
	char *strval;

	/*
	 * Check permissions for special properties.
	 */
	switch (prop) {
	case ZFS_PROP_DEDUP:
	case ZFS_PROP_ZONED:
		/*
		 * Disallow setting these properties from within a local zone.
		 */
		if (!INGLOBALZONE(curproc))
			return (SET_ERROR(EPERM));
		break;

	case ZFS_PROP_QUOTA:
		if (!INGLOBALZONE(curproc)) {
			uint64_t zoned;
			char setpoint[MAXNAMELEN];
			/*
			 * Unprivileged users are allowed to modify the
			 * quota on things *under* (ie. contained by)
			 * the thing they own.
			 */
			if (dsl_prop_get_integer(dsname, "zoned", &zoned,
			    setpoint))
				return (SET_ERROR(EPERM));
			if (!zoned || strlen(dsname) <= strlen(setpoint))
				return (SET_ERROR(EPERM));
		}
		break;

	case ZFS_PROP_MLSLABEL:
		if (!is_system_labeled())
			return (SET_ERROR(EPERM));

		if (nvpair_value_string(propval, &strval) == 0) {
			int err;

			err = zfs_set_slabel_policy(dsname, strval, CRED());
			if (err != 0)
				return (err);
		}
		break;
	}

	return (zfs_secpolicy_write_perms(dsname, zfs_prop_to_name(prop), cr));
}

/* ARGSUSED */
static int
zfs_secpolicy_set_fsacl(zfs_cmd_t *zc, nvlist_t *innvl, cred_t *cr)
{
	int error;

	error = zfs_dozonecheck(zc->zc_name, cr);
	if (error != 0)
		return (error);

	/*
	 * permission to set permissions will be evaluated later in
	 * dsl_deleg_can_allow()
	 */
	return (0);
}

/* ARGSUSED */
static int
zfs_secpolicy_rollback(zfs_cmd_t *zc, nvlist_t *innvl, cred_t *cr)
{
	return (zfs_secpolicy_write_perms(zc->zc_name,
	    ZFS_DELEG_PERM_ROLLBACK, cr));
}

/* ARGSUSED */
static int
zfs_secpolicy_send(zfs_cmd_t *zc, nvlist_t *innvl, cred_t *cr)
{
	dsl_pool_t *dp;
	dsl_dataset_t *ds;
	char *cp;
	int error;

	/*
	 * Generate the current snapshot name from the given objsetid, then
	 * use that name for the secpolicy/zone checks.
	 */
	cp = strchr(zc->zc_name, '@');
	if (cp == NULL)
		return (SET_ERROR(EINVAL));
	error = dsl_pool_hold(zc->zc_name, FTAG, &dp);
	if (error != 0)
		return (error);

	error = dsl_dataset_hold_obj(dp, zc->zc_sendobj, FTAG, &ds);
	if (error != 0) {
		dsl_pool_rele(dp, FTAG);
		return (error);
	}

	dsl_dataset_name(ds, zc->zc_name);

	error = zfs_secpolicy_write_perms_ds(zc->zc_name, ds,
	    ZFS_DELEG_PERM_SEND, cr);
	dsl_dataset_rele(ds, FTAG);
	dsl_pool_rele(dp, FTAG);

	return (error);
}

/* ARGSUSED */
static int
zfs_secpolicy_send_new(zfs_cmd_t *zc, nvlist_t *innvl, cred_t *cr)
{
	return (zfs_secpolicy_write_perms(zc->zc_name,
	    ZFS_DELEG_PERM_SEND, cr));
}

/* ARGSUSED */
static int
zfs_secpolicy_deleg_share(zfs_cmd_t *zc, nvlist_t *innvl, cred_t *cr)
{
	vnode_t *vp;
	int error;

	if ((error = lookupname(zc->zc_value, UIO_SYSSPACE,
	    NO_FOLLOW, NULL, &vp)) != 0)
		return (error);

	/* Now make sure mntpnt and dataset are ZFS */

	if (vp->v_vfsp->vfs_fstype != zfsfstype ||
	    (strcmp((char *)refstr_value(vp->v_vfsp->vfs_resource),
	    zc->zc_name) != 0)) {
		VN_RELE(vp);
		return (SET_ERROR(EPERM));
	}

	VN_RELE(vp);
	return (dsl_deleg_access(zc->zc_name,
	    ZFS_DELEG_PERM_SHARE, cr));
}

int
zfs_secpolicy_share(zfs_cmd_t *zc, nvlist_t *innvl, cred_t *cr)
{
	if (!INGLOBALZONE(curproc))
		return (SET_ERROR(EPERM));

	if (secpolicy_nfs(cr) == 0) {
		return (0);
	} else {
		return (zfs_secpolicy_deleg_share(zc, innvl, cr));
	}
}

int
zfs_secpolicy_smb_acl(zfs_cmd_t *zc, nvlist_t *innvl, cred_t *cr)
{
	if (!INGLOBALZONE(curproc))
		return (SET_ERROR(EPERM));

	if (secpolicy_smb(cr) == 0) {
		return (0);
	} else {
		return (zfs_secpolicy_deleg_share(zc, innvl, cr));
	}
}

static int
zfs_get_parent(const char *datasetname, char *parent, int parentsize)
{
	char *cp;

	/*
	 * Remove the @bla or /bla from the end of the name to get the parent.
	 */
	(void) strncpy(parent, datasetname, parentsize);
	cp = strrchr(parent, '@');
	if (cp != NULL) {
		cp[0] = '\0';
	} else {
		cp = strrchr(parent, '/');
		if (cp == NULL)
			return (SET_ERROR(ENOENT));
		cp[0] = '\0';
	}

	return (0);
}

int
zfs_secpolicy_destroy_perms(const char *name, cred_t *cr)
{
	int error;

	if ((error = zfs_secpolicy_write_perms(name,
	    ZFS_DELEG_PERM_MOUNT, cr)) != 0)
		return (error);

	return (zfs_secpolicy_write_perms(name, ZFS_DELEG_PERM_DESTROY, cr));
}

/* ARGSUSED */
static int
zfs_secpolicy_destroy(zfs_cmd_t *zc, nvlist_t *innvl, cred_t *cr)
{
	return (zfs_secpolicy_destroy_perms(zc->zc_name, cr));
}

/*
 * Destroying snapshots with delegated permissions requires
 * descendant mount and destroy permissions.
 */
/* ARGSUSED */
static int
zfs_secpolicy_destroy_snaps(zfs_cmd_t *zc, nvlist_t *innvl, cred_t *cr)
{
	nvlist_t *snaps;
	nvpair_t *pair, *nextpair;
	int error = 0;

	if (nvlist_lookup_nvlist(innvl, "snaps", &snaps) != 0)
		return (SET_ERROR(EINVAL));
	for (pair = nvlist_next_nvpair(snaps, NULL); pair != NULL;
	    pair = nextpair) {
		dsl_pool_t *dp;
		dsl_dataset_t *ds;

		error = dsl_pool_hold(nvpair_name(pair), FTAG, &dp);
		if (error != 0)
			break;
		nextpair = nvlist_next_nvpair(snaps, pair);
		error = dsl_dataset_hold(dp, nvpair_name(pair), FTAG, &ds);
		if (error == 0)
			dsl_dataset_rele(ds, FTAG);
		dsl_pool_rele(dp, FTAG);

		if (error == 0) {
			error = zfs_secpolicy_destroy_perms(nvpair_name(pair),
			    cr);
		} else if (error == ENOENT) {
			/*
			 * Ignore any snapshots that don't exist (we consider
			 * them "already destroyed").  Remove the name from the
			 * nvl here in case the snapshot is created between
			 * now and when we try to destroy it (in which case
			 * we don't want to destroy it since we haven't
			 * checked for permission).
			 */
			fnvlist_remove_nvpair(snaps, pair);
			error = 0;
		}
		if (error != 0)
			break;
	}

	return (error);
}

int
zfs_secpolicy_rename_perms(const char *from, const char *to, cred_t *cr)
{
	char	parentname[MAXNAMELEN];
	int	error;

	if ((error = zfs_secpolicy_write_perms(from,
	    ZFS_DELEG_PERM_RENAME, cr)) != 0)
		return (error);

	if ((error = zfs_secpolicy_write_perms(from,
	    ZFS_DELEG_PERM_MOUNT, cr)) != 0)
		return (error);

	if ((error = zfs_get_parent(to, parentname,
	    sizeof (parentname))) != 0)
		return (error);

	if ((error = zfs_secpolicy_write_perms(parentname,
	    ZFS_DELEG_PERM_CREATE, cr)) != 0)
		return (error);

	if ((error = zfs_secpolicy_write_perms(parentname,
	    ZFS_DELEG_PERM_MOUNT, cr)) != 0)
		return (error);

	return (error);
}

/* ARGSUSED */
static int
zfs_secpolicy_rename(zfs_cmd_t *zc, nvlist_t *innvl, cred_t *cr)
{
	return (zfs_secpolicy_rename_perms(zc->zc_name, zc->zc_value, cr));
}

/* ARGSUSED */
static int
zfs_secpolicy_promote(zfs_cmd_t *zc, nvlist_t *innvl, cred_t *cr)
{
	dsl_pool_t *dp;
	dsl_dataset_t *clone;
	int error;

	error = zfs_secpolicy_write_perms(zc->zc_name,
	    ZFS_DELEG_PERM_PROMOTE, cr);
	if (error != 0)
		return (error);

	error = dsl_pool_hold(zc->zc_name, FTAG, &dp);
	if (error != 0)
		return (error);

	error = dsl_dataset_hold(dp, zc->zc_name, FTAG, &clone);

	if (error == 0) {
		char parentname[MAXNAMELEN];
		dsl_dataset_t *origin = NULL;
		dsl_dir_t *dd;
		dd = clone->ds_dir;

		error = dsl_dataset_hold_obj(dd->dd_pool,
		    dd->dd_phys->dd_origin_obj, FTAG, &origin);
		if (error != 0) {
			dsl_dataset_rele(clone, FTAG);
			dsl_pool_rele(dp, FTAG);
			return (error);
		}

		error = zfs_secpolicy_write_perms_ds(zc->zc_name, clone,
		    ZFS_DELEG_PERM_MOUNT, cr);

		dsl_dataset_name(origin, parentname);
		if (error == 0) {
			error = zfs_secpolicy_write_perms_ds(parentname, origin,
			    ZFS_DELEG_PERM_PROMOTE, cr);
		}
		dsl_dataset_rele(clone, FTAG);
		dsl_dataset_rele(origin, FTAG);
	}
	dsl_pool_rele(dp, FTAG);
	return (error);
}

/* ARGSUSED */
static int
zfs_secpolicy_recv(zfs_cmd_t *zc, nvlist_t *innvl, cred_t *cr)
{
	int error;

	if ((error = zfs_secpolicy_write_perms(zc->zc_name,
	    ZFS_DELEG_PERM_RECEIVE, cr)) != 0)
		return (error);

	if ((error = zfs_secpolicy_write_perms(zc->zc_name,
	    ZFS_DELEG_PERM_MOUNT, cr)) != 0)
		return (error);

	return (zfs_secpolicy_write_perms(zc->zc_name,
	    ZFS_DELEG_PERM_CREATE, cr));
}

int
zfs_secpolicy_snapshot_perms(const char *name, cred_t *cr)
{
	return (zfs_secpolicy_write_perms(name,
	    ZFS_DELEG_PERM_SNAPSHOT, cr));
}

/*
 * Check for permission to create each snapshot in the nvlist.
 */
/* ARGSUSED */
static int
zfs_secpolicy_snapshot(zfs_cmd_t *zc, nvlist_t *innvl, cred_t *cr)
{
	nvlist_t *snaps;
	int error = 0;
	nvpair_t *pair;

	if (nvlist_lookup_nvlist(innvl, "snaps", &snaps) != 0)
		return (SET_ERROR(EINVAL));
	for (pair = nvlist_next_nvpair(snaps, NULL); pair != NULL;
	    pair = nvlist_next_nvpair(snaps, pair)) {
		char *name = nvpair_name(pair);
		char *atp = strchr(name, '@');

		if (atp == NULL) {
			error = SET_ERROR(EINVAL);
			break;
		}
		*atp = '\0';
		error = zfs_secpolicy_snapshot_perms(name, cr);
		*atp = '@';
		if (error != 0)
			break;
	}
	return (error);
}

/* ARGSUSED */
static int
zfs_secpolicy_log_history(zfs_cmd_t *zc, nvlist_t *innvl, cred_t *cr)
{
	/*
	 * Even root must have a proper TSD so that we know what pool
	 * to log to.
	 */
	if (tsd_get(zfs_allow_log_key) == NULL)
		return (SET_ERROR(EPERM));
	return (0);
}

static int
zfs_secpolicy_create_clone(zfs_cmd_t *zc, nvlist_t *innvl, cred_t *cr)
{
	char	parentname[MAXNAMELEN];
	int	error;
	char	*origin;

	if ((error = zfs_get_parent(zc->zc_name, parentname,
	    sizeof (parentname))) != 0)
		return (error);

	if (nvlist_lookup_string(innvl, "origin", &origin) == 0 &&
	    (error = zfs_secpolicy_write_perms(origin,
	    ZFS_DELEG_PERM_CLONE, cr)) != 0)
		return (error);

	if ((error = zfs_secpolicy_write_perms(parentname,
	    ZFS_DELEG_PERM_CREATE, cr)) != 0)
		return (error);

	return (zfs_secpolicy_write_perms(parentname,
	    ZFS_DELEG_PERM_MOUNT, cr));
}

/*
 * Policy for pool operations - create/destroy pools, add vdevs, etc.  Requires
 * SYS_CONFIG privilege, which is not available in a local zone.
 */
/* ARGSUSED */
static int
zfs_secpolicy_config(zfs_cmd_t *zc, nvlist_t *innvl, cred_t *cr)
{
	if (secpolicy_sys_config(cr, B_FALSE) != 0)
		return (SET_ERROR(EPERM));

	return (0);
}

/*
 * Policy for object to name lookups.
 */
/* ARGSUSED */
static int
zfs_secpolicy_diff(zfs_cmd_t *zc, nvlist_t *innvl, cred_t *cr)
{
	int error;

	if ((error = secpolicy_sys_config(cr, B_FALSE)) == 0)
		return (0);

	error = zfs_secpolicy_write_perms(zc->zc_name, ZFS_DELEG_PERM_DIFF, cr);
	return (error);
}

/*
 * Policy for fault injection.  Requires all privileges.
 */
/* ARGSUSED */
static int
zfs_secpolicy_inject(zfs_cmd_t *zc, nvlist_t *innvl, cred_t *cr)
{
	return (secpolicy_zinject(cr));
}

/* ARGSUSED */
static int
zfs_secpolicy_inherit_prop(zfs_cmd_t *zc, nvlist_t *innvl, cred_t *cr)
{
	zfs_prop_t prop = zfs_name_to_prop(zc->zc_value);

	if (prop == ZPROP_INVAL) {
		if (!zfs_prop_user(zc->zc_value))
			return (SET_ERROR(EINVAL));
		return (zfs_secpolicy_write_perms(zc->zc_name,
		    ZFS_DELEG_PERM_USERPROP, cr));
	} else {
		return (zfs_secpolicy_setprop(zc->zc_name, prop,
		    NULL, cr));
	}
}

static int
zfs_secpolicy_userspace_one(zfs_cmd_t *zc, nvlist_t *innvl, cred_t *cr)
{
	int err = zfs_secpolicy_read(zc, innvl, cr);
	if (err)
		return (err);

	if (zc->zc_objset_type >= ZFS_NUM_USERQUOTA_PROPS)
		return (SET_ERROR(EINVAL));

	if (zc->zc_value[0] == 0) {
		/*
		 * They are asking about a posix uid/gid.  If it's
		 * themself, allow it.
		 */
		if (zc->zc_objset_type == ZFS_PROP_USERUSED ||
		    zc->zc_objset_type == ZFS_PROP_USERQUOTA) {
			if (zc->zc_guid == crgetuid(cr))
				return (0);
		} else {
			if (groupmember(zc->zc_guid, cr))
				return (0);
		}
	}

	return (zfs_secpolicy_write_perms(zc->zc_name,
	    userquota_perms[zc->zc_objset_type], cr));
}

static int
zfs_secpolicy_userspace_many(zfs_cmd_t *zc, nvlist_t *innvl, cred_t *cr)
{
	int err = zfs_secpolicy_read(zc, innvl, cr);
	if (err)
		return (err);

	if (zc->zc_objset_type >= ZFS_NUM_USERQUOTA_PROPS)
		return (SET_ERROR(EINVAL));

	return (zfs_secpolicy_write_perms(zc->zc_name,
	    userquota_perms[zc->zc_objset_type], cr));
}

/* ARGSUSED */
static int
zfs_secpolicy_userspace_upgrade(zfs_cmd_t *zc, nvlist_t *innvl, cred_t *cr)
{
	return (zfs_secpolicy_setprop(zc->zc_name, ZFS_PROP_VERSION,
	    NULL, cr));
}

/* ARGSUSED */
static int
zfs_secpolicy_hold(zfs_cmd_t *zc, nvlist_t *innvl, cred_t *cr)
{
	nvpair_t *pair;
	nvlist_t *holds;
	int error;

	error = nvlist_lookup_nvlist(innvl, "holds", &holds);
	if (error != 0)
		return (SET_ERROR(EINVAL));

	for (pair = nvlist_next_nvpair(holds, NULL); pair != NULL;
	    pair = nvlist_next_nvpair(holds, pair)) {
		char fsname[MAXNAMELEN];
		error = dmu_fsname(nvpair_name(pair), fsname);
		if (error != 0)
			return (error);
		error = zfs_secpolicy_write_perms(fsname,
		    ZFS_DELEG_PERM_HOLD, cr);
		if (error != 0)
			return (error);
	}
	return (0);
}

/* ARGSUSED */
static int
zfs_secpolicy_release(zfs_cmd_t *zc, nvlist_t *innvl, cred_t *cr)
{
	nvpair_t *pair;
	int error;

	for (pair = nvlist_next_nvpair(innvl, NULL); pair != NULL;
	    pair = nvlist_next_nvpair(innvl, pair)) {
		char fsname[MAXNAMELEN];
		error = dmu_fsname(nvpair_name(pair), fsname);
		if (error != 0)
			return (error);
		error = zfs_secpolicy_write_perms(fsname,
		    ZFS_DELEG_PERM_RELEASE, cr);
		if (error != 0)
			return (error);
	}
	return (0);
}

/*
 * Policy for allowing temporary snapshots to be taken or released
 */
static int
zfs_secpolicy_tmp_snapshot(zfs_cmd_t *zc, nvlist_t *innvl, cred_t *cr)
{
	/*
	 * A temporary snapshot is the same as a snapshot,
	 * hold, destroy and release all rolled into one.
	 * Delegated diff alone is sufficient that we allow this.
	 */
	int error;

	if ((error = zfs_secpolicy_write_perms(zc->zc_name,
	    ZFS_DELEG_PERM_DIFF, cr)) == 0)
		return (0);

	error = zfs_secpolicy_snapshot_perms(zc->zc_name, cr);
	if (error == 0)
		error = zfs_secpolicy_hold(zc, innvl, cr);
	if (error == 0)
		error = zfs_secpolicy_release(zc, innvl, cr);
	if (error == 0)
		error = zfs_secpolicy_destroy(zc, innvl, cr);
	return (error);
}

/*
 * Returns the nvlist as specified by the user in the zfs_cmd_t.
 */
static int
get_nvlist(uint64_t nvl, uint64_t size, int iflag, nvlist_t **nvp)
{
	char *packed;
	int error;
	nvlist_t *list = NULL;

	/*
	 * Read in and unpack the user-supplied nvlist.
	 */
	if (size == 0)
		return (SET_ERROR(EINVAL));

	packed = kmem_alloc(size, KM_SLEEP);

	if ((error = ddi_copyin((void *)(uintptr_t)nvl, packed, size,
	    iflag)) != 0) {
		kmem_free(packed, size);
		return (error);
	}

	if ((error = nvlist_unpack(packed, size, &list, 0)) != 0) {
		kmem_free(packed, size);
		return (error);
	}

	kmem_free(packed, size);

	*nvp = list;
	return (0);
}

/*
 * Reduce the size of this nvlist until it can be serialized in 'max' bytes.
 * Entries will be removed from the end of the nvlist, and one int32 entry
 * named "N_MORE_ERRORS" will be added indicating how many entries were
 * removed.
 */
static int
nvlist_smush(nvlist_t *errors, size_t max)
{
	size_t size;

	size = fnvlist_size(errors);

	if (size > max) {
		nvpair_t *more_errors;
		int n = 0;

		if (max < 1024)
			return (SET_ERROR(ENOMEM));

		fnvlist_add_int32(errors, ZPROP_N_MORE_ERRORS, 0);
		more_errors = nvlist_prev_nvpair(errors, NULL);

		do {
			nvpair_t *pair = nvlist_prev_nvpair(errors,
			    more_errors);
			fnvlist_remove_nvpair(errors, pair);
			n++;
			size = fnvlist_size(errors);
		} while (size > max);

		fnvlist_remove_nvpair(errors, more_errors);
		fnvlist_add_int32(errors, ZPROP_N_MORE_ERRORS, n);
		ASSERT3U(fnvlist_size(errors), <=, max);
	}

	return (0);
}

static int
put_nvlist(zfs_cmd_t *zc, nvlist_t *nvl)
{
	char *packed = NULL;
	int error = 0;
	size_t size;

	size = fnvlist_size(nvl);

	if (size > zc->zc_nvlist_dst_size) {
		error = SET_ERROR(ENOMEM);
	} else {
		packed = fnvlist_pack(nvl, &size);
		if (ddi_copyout(packed, (void *)(uintptr_t)zc->zc_nvlist_dst,
		    size, zc->zc_iflags) != 0)
			error = SET_ERROR(EFAULT);
		fnvlist_pack_free(packed, size);
	}

	zc->zc_nvlist_dst_size = size;
	zc->zc_nvlist_dst_filled = B_TRUE;
	return (error);
}

static int
getzfsvfs(const char *dsname, zfsvfs_t **zfvp)
{
	objset_t *os;
	int error;

	error = dmu_objset_hold(dsname, FTAG, &os);
	if (error != 0)
		return (error);
	if (dmu_objset_type(os) != DMU_OST_ZFS) {
		dmu_objset_rele(os, FTAG);
		return (SET_ERROR(EINVAL));
	}

	mutex_enter(&os->os_user_ptr_lock);
	*zfvp = dmu_objset_get_user(os);
	if (*zfvp) {
		VFS_HOLD((*zfvp)->z_vfs);
	} else {
		error = SET_ERROR(ESRCH);
	}
	mutex_exit(&os->os_user_ptr_lock);
	dmu_objset_rele(os, FTAG);
	return (error);
}

/*
 * Find a zfsvfs_t for a mounted filesystem, or create our own, in which
 * case its z_vfs will be NULL, and it will be opened as the owner.
 * If 'writer' is set, the z_teardown_lock will be held for RW_WRITER,
 * which prevents all vnode ops from running.
 */
static int
zfsvfs_hold(const char *name, void *tag, zfsvfs_t **zfvp, boolean_t writer)
{
	int error = 0;

	if (getzfsvfs(name, zfvp) != 0)
		error = zfsvfs_create(name, zfvp);
	if (error == 0) {
		rrw_enter(&(*zfvp)->z_teardown_lock, (writer) ? RW_WRITER :
		    RW_READER, tag);
		if ((*zfvp)->z_unmounted) {
			/*
			 * XXX we could probably try again, since the unmounting
			 * thread should be just about to disassociate the
			 * objset from the zfsvfs.
			 */
			rrw_exit(&(*zfvp)->z_teardown_lock, tag);
			return (SET_ERROR(EBUSY));
		}
	}
	return (error);
}

static void
zfsvfs_rele(zfsvfs_t *zfsvfs, void *tag)
{
	rrw_exit(&zfsvfs->z_teardown_lock, tag);

	if (zfsvfs->z_vfs) {
		VFS_RELE(zfsvfs->z_vfs);
	} else {
		dmu_objset_disown(zfsvfs->z_os, zfsvfs);
		zfsvfs_free(zfsvfs);
	}
}

static int
zfs_ioc_pool_create(zfs_cmd_t *zc)
{
	int error;
	nvlist_t *config, *props = NULL;
	nvlist_t *rootprops = NULL;
	nvlist_t *zplprops = NULL;

	if (error = get_nvlist(zc->zc_nvlist_conf, zc->zc_nvlist_conf_size,
	    zc->zc_iflags, &config))
		return (error);

	if (zc->zc_nvlist_src_size != 0 && (error =
	    get_nvlist(zc->zc_nvlist_src, zc->zc_nvlist_src_size,
	    zc->zc_iflags, &props))) {
		nvlist_free(config);
		return (error);
	}

	if (props) {
		nvlist_t *nvl = NULL;
		uint64_t version = SPA_VERSION;

		(void) nvlist_lookup_uint64(props,
		    zpool_prop_to_name(ZPOOL_PROP_VERSION), &version);
		if (!SPA_VERSION_IS_SUPPORTED(version)) {
			error = SET_ERROR(EINVAL);
			goto pool_props_bad;
		}
		(void) nvlist_lookup_nvlist(props, ZPOOL_ROOTFS_PROPS, &nvl);
		if (nvl) {
			error = nvlist_dup(nvl, &rootprops, KM_SLEEP);
			if (error != 0) {
				nvlist_free(config);
				nvlist_free(props);
				return (error);
			}
			(void) nvlist_remove_all(props, ZPOOL_ROOTFS_PROPS);
		}
		VERIFY(nvlist_alloc(&zplprops, NV_UNIQUE_NAME, KM_SLEEP) == 0);
		error = zfs_fill_zplprops_root(version, rootprops,
		    zplprops, NULL);
		if (error != 0)
			goto pool_props_bad;
	}

	error = spa_create(zc->zc_name, config, props, zplprops);

	/*
	 * Set the remaining root properties
	 */
	if (!error && (error = zfs_set_prop_nvlist(zc->zc_name,
	    ZPROP_SRC_LOCAL, rootprops, NULL)) != 0)
		(void) spa_destroy(zc->zc_name);

pool_props_bad:
	nvlist_free(rootprops);
	nvlist_free(zplprops);
	nvlist_free(config);
	nvlist_free(props);

	return (error);
}

static int
zfs_ioc_pool_destroy(zfs_cmd_t *zc)
{
	int error;
	zfs_log_history(zc);
	error = spa_destroy(zc->zc_name);
	if (error == 0)
		zvol_remove_minors(zc->zc_name);
	return (error);
}

static int
zfs_ioc_pool_import(zfs_cmd_t *zc)
{
	nvlist_t *config, *props = NULL;
	uint64_t guid;
	int error;

	if ((error = get_nvlist(zc->zc_nvlist_conf, zc->zc_nvlist_conf_size,
	    zc->zc_iflags, &config)) != 0)
		return (error);

	if (zc->zc_nvlist_src_size != 0 && (error =
	    get_nvlist(zc->zc_nvlist_src, zc->zc_nvlist_src_size,
	    zc->zc_iflags, &props))) {
		nvlist_free(config);
		return (error);
	}

	if (nvlist_lookup_uint64(config, ZPOOL_CONFIG_POOL_GUID, &guid) != 0 ||
	    guid != zc->zc_guid)
		error = SET_ERROR(EINVAL);
	else
		error = spa_import(zc->zc_name, config, props, zc->zc_cookie);

	if (zc->zc_nvlist_dst != 0) {
		int err;

		if ((err = put_nvlist(zc, config)) != 0)
			error = err;
	}

	nvlist_free(config);

	if (props)
		nvlist_free(props);

	return (error);
}

static int
zfs_ioc_pool_export(zfs_cmd_t *zc)
{
	int error;
	boolean_t force = (boolean_t)zc->zc_cookie;
	boolean_t hardforce = (boolean_t)zc->zc_guid;

	zfs_log_history(zc);
	error = spa_export(zc->zc_name, NULL, force, hardforce);
	if (error == 0)
		zvol_remove_minors(zc->zc_name);
	return (error);
}

static int
zfs_ioc_pool_configs(zfs_cmd_t *zc)
{
	nvlist_t *configs;
	int error;

	if ((configs = spa_all_configs(&zc->zc_cookie)) == NULL)
		return (SET_ERROR(EEXIST));

	error = put_nvlist(zc, configs);

	nvlist_free(configs);

	return (error);
}

/*
 * inputs:
 * zc_name		name of the pool
 *
 * outputs:
 * zc_cookie		real errno
 * zc_nvlist_dst	config nvlist
 * zc_nvlist_dst_size	size of config nvlist
 */
static int
zfs_ioc_pool_stats(zfs_cmd_t *zc)
{
	nvlist_t *config;
	int error;
	int ret = 0;

	error = spa_get_stats(zc->zc_name, &config, zc->zc_value,
	    sizeof (zc->zc_value));

	if (config != NULL) {
		ret = put_nvlist(zc, config);
		nvlist_free(config);

		/*
		 * The config may be present even if 'error' is non-zero.
		 * In this case we return success, and preserve the real errno
		 * in 'zc_cookie'.
		 */
		zc->zc_cookie = error;
	} else {
		ret = error;
	}

	return (ret);
}

/*
 * Try to import the given pool, returning pool stats as appropriate so that
 * user land knows which devices are available and overall pool health.
 */
static int
zfs_ioc_pool_tryimport(zfs_cmd_t *zc)
{
	nvlist_t *tryconfig, *config;
	int error;

	if ((error = get_nvlist(zc->zc_nvlist_conf, zc->zc_nvlist_conf_size,
	    zc->zc_iflags, &tryconfig)) != 0)
		return (error);

	config = spa_tryimport(tryconfig);

	nvlist_free(tryconfig);

	if (config == NULL)
		return (SET_ERROR(EINVAL));

	error = put_nvlist(zc, config);
	nvlist_free(config);

	return (error);
}

/*
 * inputs:
 * zc_name              name of the pool
 * zc_cookie            scan func (pool_scan_func_t)
 */
static int
zfs_ioc_pool_scan(zfs_cmd_t *zc)
{
	spa_t *spa;
	int error;

	if ((error = spa_open(zc->zc_name, &spa, FTAG)) != 0)
		return (error);

	if (zc->zc_cookie == POOL_SCAN_NONE)
		error = spa_scan_stop(spa);
	else
		error = spa_scan(spa, zc->zc_cookie);

	spa_close(spa, FTAG);

	return (error);
}

static int
zfs_ioc_pool_freeze(zfs_cmd_t *zc)
{
	spa_t *spa;
	int error;

	error = spa_open(zc->zc_name, &spa, FTAG);
	if (error == 0) {
		spa_freeze(spa);
		spa_close(spa, FTAG);
	}
	return (error);
}

static int
zfs_ioc_pool_upgrade(zfs_cmd_t *zc)
{
	spa_t *spa;
	int error;

	if ((error = spa_open(zc->zc_name, &spa, FTAG)) != 0)
		return (error);

	if (zc->zc_cookie < spa_version(spa) ||
	    !SPA_VERSION_IS_SUPPORTED(zc->zc_cookie)) {
		spa_close(spa, FTAG);
		return (SET_ERROR(EINVAL));
	}

	spa_upgrade(spa, zc->zc_cookie);
	spa_close(spa, FTAG);

	return (error);
}

static int
zfs_ioc_pool_get_history(zfs_cmd_t *zc)
{
	spa_t *spa;
	char *hist_buf;
	uint64_t size;
	int error;

	if ((size = zc->zc_history_len) == 0)
		return (SET_ERROR(EINVAL));

	if ((error = spa_open(zc->zc_name, &spa, FTAG)) != 0)
		return (error);

	if (spa_version(spa) < SPA_VERSION_ZPOOL_HISTORY) {
		spa_close(spa, FTAG);
		return (SET_ERROR(ENOTSUP));
	}

	hist_buf = kmem_alloc(size, KM_SLEEP);
	if ((error = spa_history_get(spa, &zc->zc_history_offset,
	    &zc->zc_history_len, hist_buf)) == 0) {
		error = ddi_copyout(hist_buf,
		    (void *)(uintptr_t)zc->zc_history,
		    zc->zc_history_len, zc->zc_iflags);
	}

	spa_close(spa, FTAG);
	kmem_free(hist_buf, size);
	return (error);
}

static int
zfs_ioc_pool_reguid(zfs_cmd_t *zc)
{
	spa_t *spa;
	int error;

	error = spa_open(zc->zc_name, &spa, FTAG);
	if (error == 0) {
		error = spa_change_guid(spa);
		spa_close(spa, FTAG);
	}
	return (error);
}

static int
zfs_ioc_dsobj_to_dsname(zfs_cmd_t *zc)
{
	return (dsl_dsobj_to_dsname(zc->zc_name, zc->zc_obj, zc->zc_value));
}

/*
 * inputs:
 * zc_name		name of filesystem
 * zc_obj		object to find
 *
 * outputs:
 * zc_value		name of object
 */
static int
zfs_ioc_obj_to_path(zfs_cmd_t *zc)
{
	objset_t *os;
	int error;

	/* XXX reading from objset not owned */
	if ((error = dmu_objset_hold(zc->zc_name, FTAG, &os)) != 0)
		return (error);
	if (dmu_objset_type(os) != DMU_OST_ZFS) {
		dmu_objset_rele(os, FTAG);
		return (SET_ERROR(EINVAL));
	}
	error = zfs_obj_to_path(os, zc->zc_obj, zc->zc_value,
	    sizeof (zc->zc_value));
	dmu_objset_rele(os, FTAG);

	return (error);
}

/*
 * inputs:
 * zc_name		name of filesystem
 * zc_obj		object to find
 *
 * outputs:
 * zc_stat		stats on object
 * zc_value		path to object
 */
static int
zfs_ioc_obj_to_stats(zfs_cmd_t *zc)
{
	objset_t *os;
	int error;

	/* XXX reading from objset not owned */
	if ((error = dmu_objset_hold(zc->zc_name, FTAG, &os)) != 0)
		return (error);
	if (dmu_objset_type(os) != DMU_OST_ZFS) {
		dmu_objset_rele(os, FTAG);
		return (SET_ERROR(EINVAL));
	}
	error = zfs_obj_to_stats(os, zc->zc_obj, &zc->zc_stat, zc->zc_value,
	    sizeof (zc->zc_value));
	dmu_objset_rele(os, FTAG);

	return (error);
}

static int
zfs_ioc_vdev_add(zfs_cmd_t *zc)
{
	spa_t *spa;
	int error;
	nvlist_t *config, **l2cache, **spares;
	uint_t nl2cache = 0, nspares = 0;

	error = spa_open(zc->zc_name, &spa, FTAG);
	if (error != 0)
		return (error);

	error = get_nvlist(zc->zc_nvlist_conf, zc->zc_nvlist_conf_size,
	    zc->zc_iflags, &config);
	(void) nvlist_lookup_nvlist_array(config, ZPOOL_CONFIG_L2CACHE,
	    &l2cache, &nl2cache);

	(void) nvlist_lookup_nvlist_array(config, ZPOOL_CONFIG_SPARES,
	    &spares, &nspares);

	/*
	 * A root pool with concatenated devices is not supported.
	 * Thus, can not add a device to a root pool.
	 *
	 * Intent log device can not be added to a rootpool because
	 * during mountroot, zil is replayed, a seperated log device
	 * can not be accessed during the mountroot time.
	 *
	 * l2cache and spare devices are ok to be added to a rootpool.
	 */
	if (spa_bootfs(spa) != 0 && nl2cache == 0 && nspares == 0) {
		nvlist_free(config);
		spa_close(spa, FTAG);
		return (SET_ERROR(EDOM));
	}

	if (error == 0) {
		error = spa_vdev_add(spa, config);
		nvlist_free(config);
	}
	spa_close(spa, FTAG);
	return (error);
}

/*
 * inputs:
 * zc_name		name of the pool
 * zc_nvlist_conf	nvlist of devices to remove
 * zc_cookie		to stop the remove?
 */
static int
zfs_ioc_vdev_remove(zfs_cmd_t *zc)
{
	spa_t *spa;
	int error;

	error = spa_open(zc->zc_name, &spa, FTAG);
	if (error != 0)
		return (error);
	error = spa_vdev_remove(spa, zc->zc_guid, B_FALSE);
	spa_close(spa, FTAG);
	return (error);
}

static int
zfs_ioc_vdev_set_state(zfs_cmd_t *zc)
{
	spa_t *spa;
	int error;
	vdev_state_t newstate = VDEV_STATE_UNKNOWN;

	if ((error = spa_open(zc->zc_name, &spa, FTAG)) != 0)
		return (error);
	switch (zc->zc_cookie) {
	case VDEV_STATE_ONLINE:
		error = vdev_online(spa, zc->zc_guid, zc->zc_obj, &newstate);
		break;

	case VDEV_STATE_OFFLINE:
		error = vdev_offline(spa, zc->zc_guid, zc->zc_obj);
		break;

	case VDEV_STATE_FAULTED:
		if (zc->zc_obj != VDEV_AUX_ERR_EXCEEDED &&
		    zc->zc_obj != VDEV_AUX_EXTERNAL)
			zc->zc_obj = VDEV_AUX_ERR_EXCEEDED;

		error = vdev_fault(spa, zc->zc_guid, zc->zc_obj);
		break;

	case VDEV_STATE_DEGRADED:
		if (zc->zc_obj != VDEV_AUX_ERR_EXCEEDED &&
		    zc->zc_obj != VDEV_AUX_EXTERNAL)
			zc->zc_obj = VDEV_AUX_ERR_EXCEEDED;

		error = vdev_degrade(spa, zc->zc_guid, zc->zc_obj);
		break;

	default:
		error = SET_ERROR(EINVAL);
	}
	zc->zc_cookie = newstate;
	spa_close(spa, FTAG);
	return (error);
}

static int
zfs_ioc_vdev_attach(zfs_cmd_t *zc)
{
	spa_t *spa;
	int replacing = zc->zc_cookie;
	nvlist_t *config;
	int error;

	if ((error = spa_open(zc->zc_name, &spa, FTAG)) != 0)
		return (error);

	if ((error = get_nvlist(zc->zc_nvlist_conf, zc->zc_nvlist_conf_size,
	    zc->zc_iflags, &config)) == 0) {
		error = spa_vdev_attach(spa, zc->zc_guid, config, replacing);
		nvlist_free(config);
	}

	spa_close(spa, FTAG);
	return (error);
}

static int
zfs_ioc_vdev_detach(zfs_cmd_t *zc)
{
	spa_t *spa;
	int error;

	if ((error = spa_open(zc->zc_name, &spa, FTAG)) != 0)
		return (error);

	error = spa_vdev_detach(spa, zc->zc_guid, 0, B_FALSE);

	spa_close(spa, FTAG);
	return (error);
}

static int
zfs_ioc_vdev_split(zfs_cmd_t *zc)
{
	spa_t *spa;
	nvlist_t *config, *props = NULL;
	int error;
	boolean_t exp = !!(zc->zc_cookie & ZPOOL_EXPORT_AFTER_SPLIT);

	if ((error = spa_open(zc->zc_name, &spa, FTAG)) != 0)
		return (error);

	if (error = get_nvlist(zc->zc_nvlist_conf, zc->zc_nvlist_conf_size,
	    zc->zc_iflags, &config)) {
		spa_close(spa, FTAG);
		return (error);
	}

	if (zc->zc_nvlist_src_size != 0 && (error =
	    get_nvlist(zc->zc_nvlist_src, zc->zc_nvlist_src_size,
	    zc->zc_iflags, &props))) {
		spa_close(spa, FTAG);
		nvlist_free(config);
		return (error);
	}

	error = spa_vdev_split_mirror(spa, zc->zc_string, config, props, exp);

	spa_close(spa, FTAG);

	nvlist_free(config);
	nvlist_free(props);

	return (error);
}

static int
zfs_ioc_vdev_setpath(zfs_cmd_t *zc)
{
	spa_t *spa;
	char *path = zc->zc_value;
	uint64_t guid = zc->zc_guid;
	int error;

	error = spa_open(zc->zc_name, &spa, FTAG);
	if (error != 0)
		return (error);

	error = spa_vdev_setpath(spa, guid, path);
	spa_close(spa, FTAG);
	return (error);
}

static int
zfs_ioc_vdev_setfru(zfs_cmd_t *zc)
{
	spa_t *spa;
	char *fru = zc->zc_value;
	uint64_t guid = zc->zc_guid;
	int error;

	error = spa_open(zc->zc_name, &spa, FTAG);
	if (error != 0)
		return (error);

	error = spa_vdev_setfru(spa, guid, fru);
	spa_close(spa, FTAG);
	return (error);
}

static int
zfs_ioc_objset_stats_impl(zfs_cmd_t *zc, objset_t *os,
    boolean_t cachedpropsonly)
{
	int error = 0;
	nvlist_t *nv;

	dmu_objset_fast_stat(os, &zc->zc_objset_stats);

	if (zc->zc_nvlist_dst != 0 &&
	    (error = dsl_prop_get_all(os, &nv)) == 0) {
		dmu_objset_stats(os, nv);
		/*
		 * NB: zvol_get_stats() will read the objset contents,
		 * which we aren't supposed to do with a
		 * DS_MODE_USER hold, because it could be
		 * inconsistent.  So this is a bit of a workaround...
		 * XXX reading with out owning
		 */
		if (!zc->zc_objset_stats.dds_inconsistent &&
		    dmu_objset_type(os) == DMU_OST_ZVOL &&
		    !cachedpropsonly) {
			error = zvol_get_stats(os, nv);
			if (error == EIO)
				return (error);
			VERIFY0(error);
		}
		error = put_nvlist(zc, nv);
		nvlist_free(nv);
	}

	return (error);
}

/*
 * inputs:
 * zc_name		name of filesystem
 * zc_nvlist_dst_size	size of buffer for property nvlist
 *
 * outputs:
 * zc_objset_stats	stats
 * zc_nvlist_dst	property nvlist
 * zc_nvlist_dst_size	size of property nvlist
 */
static int
zfs_ioc_objset_stats(zfs_cmd_t *zc)
{
	objset_t *os;
	nvlist_t *nvl = NULL;
	boolean_t cachedpropsonly = B_FALSE;
	int error;

	if (zc->zc_nvlist_src != NULL &&
	    (error = get_nvlist(zc->zc_nvlist_src, zc->zc_nvlist_src_size,
	    zc->zc_iflags, &nvl) != 0))
		return (error);

	if (nvl != NULL) {
		(void) nvlist_lookup_boolean_value(nvl, "cachedpropsonly",
		    &cachedpropsonly);
		nvlist_free(nvl);
	}

	error = dmu_objset_hold(zc->zc_name, FTAG, &os);
	if (error == 0) {
		error = zfs_ioc_objset_stats_impl(zc, os, cachedpropsonly);
		dmu_objset_rele(os, FTAG);
	}

	return (error);
}

/*
 * inputs:
 * zc_name		name of filesystem
 * zc_nvlist_dst_size	size of buffer for property nvlist
 *
 * outputs:
 * zc_nvlist_dst	received property nvlist
 * zc_nvlist_dst_size	size of received property nvlist
 *
 * Gets received properties (distinct from local properties on or after
 * SPA_VERSION_RECVD_PROPS) for callers who want to differentiate received from
 * local property values.
 */
static int
zfs_ioc_objset_recvd_props(zfs_cmd_t *zc)
{
	int error = 0;
	nvlist_t *nv;

	/*
	 * Without this check, we would return local property values if the
	 * caller has not already received properties on or after
	 * SPA_VERSION_RECVD_PROPS.
	 */
	if (!dsl_prop_get_hasrecvd(zc->zc_name))
		return (SET_ERROR(ENOTSUP));

	if (zc->zc_nvlist_dst != 0 &&
	    (error = dsl_prop_get_received(zc->zc_name, &nv)) == 0) {
		error = put_nvlist(zc, nv);
		nvlist_free(nv);
	}

	return (error);
}

static int
nvl_add_zplprop(objset_t *os, nvlist_t *props, zfs_prop_t prop)
{
	uint64_t value;
	int error;

	/*
	 * zfs_get_zplprop() will either find a value or give us
	 * the default value (if there is one).
	 */
	if ((error = zfs_get_zplprop(os, prop, &value)) != 0)
		return (error);
	VERIFY(nvlist_add_uint64(props, zfs_prop_to_name(prop), value) == 0);
	return (0);
}

/*
 * inputs:
 * zc_name		name of filesystem
 * zc_nvlist_dst_size	size of buffer for zpl property nvlist
 *
 * outputs:
 * zc_nvlist_dst	zpl property nvlist
 * zc_nvlist_dst_size	size of zpl property nvlist
 */
static int
zfs_ioc_objset_zplprops(zfs_cmd_t *zc)
{
	objset_t *os;
	int err;

	/* XXX reading without owning */
	if (err = dmu_objset_hold(zc->zc_name, FTAG, &os))
		return (err);

	dmu_objset_fast_stat(os, &zc->zc_objset_stats);

	/*
	 * NB: nvl_add_zplprop() will read the objset contents,
	 * which we aren't supposed to do with a DS_MODE_USER
	 * hold, because it could be inconsistent.
	 */
	if (zc->zc_nvlist_dst != NULL &&
	    !zc->zc_objset_stats.dds_inconsistent &&
	    dmu_objset_type(os) == DMU_OST_ZFS) {
		nvlist_t *nv;

		VERIFY(nvlist_alloc(&nv, NV_UNIQUE_NAME, KM_SLEEP) == 0);
		if ((err = nvl_add_zplprop(os, nv, ZFS_PROP_VERSION)) == 0 &&
		    (err = nvl_add_zplprop(os, nv, ZFS_PROP_NORMALIZE)) == 0 &&
		    (err = nvl_add_zplprop(os, nv, ZFS_PROP_UTF8ONLY)) == 0 &&
		    (err = nvl_add_zplprop(os, nv, ZFS_PROP_CASE)) == 0)
			err = put_nvlist(zc, nv);
		nvlist_free(nv);
	} else {
		err = SET_ERROR(ENOENT);
	}
	dmu_objset_rele(os, FTAG);
	return (err);
}

static boolean_t
dataset_name_hidden(const char *name)
{
	/*
	 * Skip over datasets that are not visible in this zone,
	 * internal datasets (which have a $ in their name), and
	 * temporary datasets (which have a % in their name).
	 */
	if (strchr(name, '$') != NULL)
		return (B_TRUE);
	if (strchr(name, '%') != NULL)
		return (B_TRUE);
	if (!INGLOBALZONE(curproc) && !zone_dataset_visible(name, NULL))
		return (B_TRUE);
	return (B_FALSE);
}

/*
 * inputs:
 * zc_name		name of filesystem
 * zc_cookie		zap cursor
 * zc_nvlist_dst_size	size of buffer for property nvlist
 *
 * outputs:
 * zc_name		name of next filesystem
 * zc_cookie		zap cursor
 * zc_objset_stats	stats
 * zc_nvlist_dst	property nvlist
 * zc_nvlist_dst_size	size of property nvlist
 */
static int
zfs_ioc_dataset_list_next(zfs_cmd_t *zc)
{
	objset_t *os;
	int error;
	char *p;
	size_t orig_len = strlen(zc->zc_name);

top:
	if (error = dmu_objset_hold(zc->zc_name, FTAG, &os)) {
		if (error == ENOENT)
			error = SET_ERROR(ESRCH);
		return (error);
	}

	p = strrchr(zc->zc_name, '/');
	if (p == NULL || p[1] != '\0')
		(void) strlcat(zc->zc_name, "/", sizeof (zc->zc_name));
	p = zc->zc_name + strlen(zc->zc_name);

	do {
		error = dmu_dir_list_next(os,
		    sizeof (zc->zc_name) - (p - zc->zc_name), p,
		    NULL, &zc->zc_cookie);
		if (error == ENOENT)
			error = SET_ERROR(ESRCH);
	} while (error == 0 && dataset_name_hidden(zc->zc_name));
	dmu_objset_rele(os, FTAG);

	/*
	 * If it's an internal dataset (ie. with a '$' in its name),
	 * don't try to get stats for it, otherwise we'll return ENOENT.
	 */
	if (error == 0 && strchr(zc->zc_name, '$') == NULL) {
		error = zfs_ioc_objset_stats(zc); /* fill in the stats */
		if (error == ENOENT) {
			/* We lost a race with destroy, get the next one. */
			zc->zc_name[orig_len] = '\0';
			goto top;
		}
	}
	return (error);
}

/*
 * inputs:
 * zc_name		name of filesystem
 * zc_cookie		zap cursor
 * zc_nvlist_dst_size	size of buffer for property nvlist
 *
 * outputs:
 * zc_name		name of next snapshot
 * zc_objset_stats	stats
 * zc_nvlist_dst	property nvlist
 * zc_nvlist_dst_size	size of property nvlist
 */
static int
zfs_ioc_snapshot_list_next(zfs_cmd_t *zc)
{
	objset_t *os;
	nvlist_t *nvl = NULL;
	boolean_t cachedpropsonly = B_FALSE;
	int error;

	if (zc->zc_nvlist_src != NULL &&
	    (error = get_nvlist(zc->zc_nvlist_src, zc->zc_nvlist_src_size,
	    zc->zc_iflags, &nvl) != 0))
		return (error);

	if (nvl != NULL) {
		(void) nvlist_lookup_boolean_value(nvl, "cachedpropsonly",
		    &cachedpropsonly);
		nvlist_free(nvl);
	}

	error = dmu_objset_hold(zc->zc_name, FTAG, &os);
	if (error != 0) {
		return (error == ENOENT ? ESRCH : error);
	}

	/*
	 * A dataset name of maximum length cannot have any snapshots,
	 * so exit immediately.
	 */
	if (strlcat(zc->zc_name, "@", sizeof (zc->zc_name)) >= MAXNAMELEN) {
		dmu_objset_rele(os, FTAG);
		return (SET_ERROR(ESRCH));
	}

	error = dmu_snapshot_list_next(os,
	    sizeof (zc->zc_name) - strlen(zc->zc_name),
	    zc->zc_name + strlen(zc->zc_name), &zc->zc_obj, &zc->zc_cookie,
	    NULL);

	if (error == 0) {
		dsl_dataset_t *ds;
		dsl_pool_t *dp = os->os_dsl_dataset->ds_dir->dd_pool;

		error = dsl_dataset_hold_obj(dp, zc->zc_obj, FTAG, &ds);
		if (error == 0) {
			objset_t *ossnap;

			error = dmu_objset_from_ds(ds, &ossnap);
			if (error == 0) {
				error = zfs_ioc_objset_stats_impl(zc,
				    ossnap, cachedpropsonly);
			}
			dsl_dataset_rele(ds, FTAG);
		}
	} else if (error == ENOENT) {
		error = SET_ERROR(ESRCH);
	}

	dmu_objset_rele(os, FTAG);
	/* if we failed, undo the @ that we tacked on to zc_name */
	if (error != 0)
		*strchr(zc->zc_name, '@') = '\0';
	return (error);
}

static int
zfs_prop_set_userquota(const char *dsname, nvpair_t *pair)
{
	const char *propname = nvpair_name(pair);
	uint64_t *valary;
	unsigned int vallen;
	const char *domain;
	char *dash;
	zfs_userquota_prop_t type;
	uint64_t rid;
	uint64_t quota;
	zfsvfs_t *zfsvfs;
	int err;

	if (nvpair_type(pair) == DATA_TYPE_NVLIST) {
		nvlist_t *attrs;
		VERIFY(nvpair_value_nvlist(pair, &attrs) == 0);
		if (nvlist_lookup_nvpair(attrs, ZPROP_VALUE,
		    &pair) != 0)
			return (SET_ERROR(EINVAL));
	}

	/*
	 * A correctly constructed propname is encoded as
	 * userquota@<rid>-<domain>.
	 */
	if ((dash = strchr(propname, '-')) == NULL ||
	    nvpair_value_uint64_array(pair, &valary, &vallen) != 0 ||
	    vallen != 3)
		return (SET_ERROR(EINVAL));

	domain = dash + 1;
	type = valary[0];
	rid = valary[1];
	quota = valary[2];

	err = zfsvfs_hold(dsname, FTAG, &zfsvfs, B_FALSE);
	if (err == 0) {
		err = zfs_set_userquota(zfsvfs, type, domain, rid, quota);
		zfsvfs_rele(zfsvfs, FTAG);
	}

	return (err);
}

/*
 * If the named property is one that has a special function to set its value,
 * return 0 on success and a positive error code on failure; otherwise if it is
 * not one of the special properties handled by this function, return -1.
 *
 * XXX: It would be better for callers of the property interface if we handled
 * these special cases in dsl_prop.c (in the dsl layer).
 */
static int
zfs_prop_set_special(const char *dsname, zprop_source_t source,
    nvpair_t *pair)
{
	const char *propname = nvpair_name(pair);
	zfs_prop_t prop = zfs_name_to_prop(propname);
	uint64_t intval;
	int err;

	if (prop == ZPROP_INVAL) {
		if (zfs_prop_userquota(propname))
			return (zfs_prop_set_userquota(dsname, pair));
		return (-1);
	}

	if (nvpair_type(pair) == DATA_TYPE_NVLIST) {
		nvlist_t *attrs;
		VERIFY(nvpair_value_nvlist(pair, &attrs) == 0);
		VERIFY(nvlist_lookup_nvpair(attrs, ZPROP_VALUE,
		    &pair) == 0);
	}

	if (zfs_prop_get_type(prop) == PROP_TYPE_STRING)
		return (-1);

	VERIFY(0 == nvpair_value_uint64(pair, &intval));

	switch (prop) {
	case ZFS_PROP_QUOTA:
		err = dsl_dir_set_quota(dsname, source, intval);
		break;
	case ZFS_PROP_REFQUOTA:
		err = dsl_dataset_set_refquota(dsname, source, intval);
		break;
	case ZFS_PROP_RESERVATION:
		err = dsl_dir_set_reservation(dsname, source, intval);
		break;
	case ZFS_PROP_REFRESERVATION:
		err = dsl_dataset_set_refreservation(dsname, source, intval);
		break;
	case ZFS_PROP_VOLSIZE:
		err = zvol_set_volsize(dsname, intval);
		break;
	case ZFS_PROP_VERSION:
	{
		zfsvfs_t *zfsvfs;

		if ((err = zfsvfs_hold(dsname, FTAG, &zfsvfs, B_TRUE)) != 0)
			break;

		err = zfs_set_version(zfsvfs, intval);
		zfsvfs_rele(zfsvfs, FTAG);

		if (err == 0 && intval >= ZPL_VERSION_USERSPACE) {
			zfs_cmd_t *zc;

			zc = kmem_zalloc(sizeof (zfs_cmd_t), KM_SLEEP);
			(void) strcpy(zc->zc_name, dsname);
			(void) zfs_ioc_userspace_upgrade(zc);
			kmem_free(zc, sizeof (zfs_cmd_t));
		}
		break;
	}
	case ZFS_PROP_COMPRESSION:
	{
		if (intval == ZIO_COMPRESS_LZ4) {
			zfeature_info_t *feature =
			    &spa_feature_table[SPA_FEATURE_LZ4_COMPRESS];
			spa_t *spa;

			if ((err = spa_open(dsname, &spa, FTAG)) != 0)
				return (err);

			/*
			 * Setting the LZ4 compression algorithm activates
			 * the feature.
			 */
			if (!spa_feature_is_active(spa, feature)) {
				if ((err = zfs_prop_activate_feature(spa,
				    feature)) != 0) {
					spa_close(spa, FTAG);
					return (err);
				}
			}

			spa_close(spa, FTAG);
		}
		/*
		 * We still want the default set action to be performed in the
		 * caller, we only performed zfeature settings here.
		 */
		err = -1;
		break;
	}

	default:
		err = -1;
	}

	return (err);
}

/*
 * This function is best effort. If it fails to set any of the given properties,
 * it continues to set as many as it can and returns the last error
 * encountered. If the caller provides a non-NULL errlist, it will be filled in
 * with the list of names of all the properties that failed along with the
 * corresponding error numbers.
 *
 * If every property is set successfully, zero is returned and errlist is not
 * modified.
 */
int
zfs_set_prop_nvlist(const char *dsname, zprop_source_t source, nvlist_t *nvl,
    nvlist_t *errlist)
{
	nvpair_t *pair;
	nvpair_t *propval;
	int rv = 0;
	uint64_t intval;
	char *strval;
	nvlist_t *genericnvl = fnvlist_alloc();
	nvlist_t *retrynvl = fnvlist_alloc();

retry:
	pair = NULL;
	while ((pair = nvlist_next_nvpair(nvl, pair)) != NULL) {
		const char *propname = nvpair_name(pair);
		zfs_prop_t prop = zfs_name_to_prop(propname);
		int err = 0;

		/* decode the property value */
		propval = pair;
		if (nvpair_type(pair) == DATA_TYPE_NVLIST) {
			nvlist_t *attrs;
			attrs = fnvpair_value_nvlist(pair);
			if (nvlist_lookup_nvpair(attrs, ZPROP_VALUE,
			    &propval) != 0)
				err = SET_ERROR(EINVAL);
		}

		/* Validate value type */
		if (err == 0 && prop == ZPROP_INVAL) {
			if (zfs_prop_user(propname)) {
				if (nvpair_type(propval) != DATA_TYPE_STRING)
					err = SET_ERROR(EINVAL);
			} else if (zfs_prop_userquota(propname)) {
				if (nvpair_type(propval) !=
				    DATA_TYPE_UINT64_ARRAY)
					err = SET_ERROR(EINVAL);
			} else {
				err = SET_ERROR(EINVAL);
			}
		} else if (err == 0) {
			if (nvpair_type(propval) == DATA_TYPE_STRING) {
				if (zfs_prop_get_type(prop) != PROP_TYPE_STRING)
					err = SET_ERROR(EINVAL);
			} else if (nvpair_type(propval) == DATA_TYPE_UINT64) {
				const char *unused;

				intval = fnvpair_value_uint64(propval);

				switch (zfs_prop_get_type(prop)) {
				case PROP_TYPE_NUMBER:
					break;
				case PROP_TYPE_STRING:
					err = SET_ERROR(EINVAL);
					break;
				case PROP_TYPE_INDEX:
					if (zfs_prop_index_to_string(prop,
					    intval, &unused) != 0)
						err = SET_ERROR(EINVAL);
					break;
				default:
					cmn_err(CE_PANIC,
					    "unknown property type");
				}
			} else {
				err = SET_ERROR(EINVAL);
			}
		}

		/* Validate permissions */
		if (err == 0)
			err = zfs_check_settable(dsname, pair, CRED());

		if (err == 0) {
			err = zfs_prop_set_special(dsname, source, pair);
			if (err == -1) {
				/*
				 * For better performance we build up a list of
				 * properties to set in a single transaction.
				 */
				err = nvlist_add_nvpair(genericnvl, pair);
			} else if (err != 0 && nvl != retrynvl) {
				/*
				 * This may be a spurious error caused by
				 * receiving quota and reservation out of order.
				 * Try again in a second pass.
				 */
				err = nvlist_add_nvpair(retrynvl, pair);
			}
		}

		if (err != 0) {
			if (errlist != NULL)
				fnvlist_add_int32(errlist, propname, err);
			rv = err;
		}
	}

	if (nvl != retrynvl && !nvlist_empty(retrynvl)) {
		nvl = retrynvl;
		goto retry;
	}

	if (!nvlist_empty(genericnvl) &&
	    dsl_props_set(dsname, source, genericnvl) != 0) {
		/*
		 * If this fails, we still want to set as many properties as we
		 * can, so try setting them individually.
		 */
		pair = NULL;
		while ((pair = nvlist_next_nvpair(genericnvl, pair)) != NULL) {
			const char *propname = nvpair_name(pair);
			int err = 0;

			propval = pair;
			if (nvpair_type(pair) == DATA_TYPE_NVLIST) {
				nvlist_t *attrs;
				attrs = fnvpair_value_nvlist(pair);
				propval = fnvlist_lookup_nvpair(attrs,
				    ZPROP_VALUE);
			}

			if (nvpair_type(propval) == DATA_TYPE_STRING) {
				strval = fnvpair_value_string(propval);
				err = dsl_prop_set_string(dsname, propname,
				    source, strval);
			} else {
				intval = fnvpair_value_uint64(propval);
				err = dsl_prop_set_int(dsname, propname, source,
				    intval);
			}

			if (err != 0) {
				if (errlist != NULL) {
					fnvlist_add_int32(errlist, propname,
					    err);
				}
				rv = err;
			}
		}
	}
	nvlist_free(genericnvl);
	nvlist_free(retrynvl);

	return (rv);
}

/*
 * Check that all the properties are valid user properties.
 */
static int
zfs_check_userprops(const char *fsname, nvlist_t *nvl)
{
	nvpair_t *pair = NULL;
	int error = 0;

	while ((pair = nvlist_next_nvpair(nvl, pair)) != NULL) {
		const char *propname = nvpair_name(pair);
		char *valstr;

		if (!zfs_prop_user(propname) ||
		    nvpair_type(pair) != DATA_TYPE_STRING)
			return (SET_ERROR(EINVAL));

		if (error = zfs_secpolicy_write_perms(fsname,
		    ZFS_DELEG_PERM_USERPROP, CRED()))
			return (error);

		if (strlen(propname) >= ZAP_MAXNAMELEN)
			return (SET_ERROR(ENAMETOOLONG));

		VERIFY(nvpair_value_string(pair, &valstr) == 0);
		if (strlen(valstr) >= ZAP_MAXVALUELEN)
			return (E2BIG);
	}
	return (0);
}

static void
props_skip(nvlist_t *props, nvlist_t *skipped, nvlist_t **newprops)
{
	nvpair_t *pair;

	VERIFY(nvlist_alloc(newprops, NV_UNIQUE_NAME, KM_SLEEP) == 0);

	pair = NULL;
	while ((pair = nvlist_next_nvpair(props, pair)) != NULL) {
		if (nvlist_exists(skipped, nvpair_name(pair)))
			continue;

		VERIFY(nvlist_add_nvpair(*newprops, pair) == 0);
	}
}

static int
clear_received_props(const char *dsname, nvlist_t *props,
    nvlist_t *skipped)
{
	int err = 0;
	nvlist_t *cleared_props = NULL;
	props_skip(props, skipped, &cleared_props);
	if (!nvlist_empty(cleared_props)) {
		/*
		 * Acts on local properties until the dataset has received
		 * properties at least once on or after SPA_VERSION_RECVD_PROPS.
		 */
		zprop_source_t flags = (ZPROP_SRC_NONE |
		    (dsl_prop_get_hasrecvd(dsname) ? ZPROP_SRC_RECEIVED : 0));
		err = zfs_set_prop_nvlist(dsname, flags, cleared_props, NULL);
	}
	nvlist_free(cleared_props);
	return (err);
}

/*
 * inputs:
 * zc_name		name of filesystem
 * zc_value		name of property to set
 * zc_nvlist_src{_size}	nvlist of properties to apply
 * zc_cookie		received properties flag
 *
 * outputs:
 * zc_nvlist_dst{_size} error for each unapplied received property
 */
static int
zfs_ioc_set_prop(zfs_cmd_t *zc)
{
	nvlist_t *nvl;
	boolean_t received = zc->zc_cookie;
	zprop_source_t source = (received ? ZPROP_SRC_RECEIVED :
	    ZPROP_SRC_LOCAL);
	nvlist_t *errors;
	int error;

	if ((error = get_nvlist(zc->zc_nvlist_src, zc->zc_nvlist_src_size,
	    zc->zc_iflags, &nvl)) != 0)
		return (error);

	if (received) {
		nvlist_t *origprops;

		if (dsl_prop_get_received(zc->zc_name, &origprops) == 0) {
			(void) clear_received_props(zc->zc_name,
			    origprops, nvl);
			nvlist_free(origprops);
		}

		error = dsl_prop_set_hasrecvd(zc->zc_name);
	}

	errors = fnvlist_alloc();
	if (error == 0)
		error = zfs_set_prop_nvlist(zc->zc_name, source, nvl, errors);

	if (zc->zc_nvlist_dst != NULL && errors != NULL) {
		(void) put_nvlist(zc, errors);
	}

	nvlist_free(errors);
	nvlist_free(nvl);
	return (error);
}

/*
 * inputs:
 * zc_name		name of filesystem
 * zc_value		name of property to inherit
 * zc_cookie		revert to received value if TRUE
 *
 * outputs:		none
 */
static int
zfs_ioc_inherit_prop(zfs_cmd_t *zc)
{
	const char *propname = zc->zc_value;
	zfs_prop_t prop = zfs_name_to_prop(propname);
	boolean_t received = zc->zc_cookie;
	zprop_source_t source = (received
	    ? ZPROP_SRC_NONE		/* revert to received value, if any */
	    : ZPROP_SRC_INHERITED);	/* explicitly inherit */

	if (received) {
		nvlist_t *dummy;
		nvpair_t *pair;
		zprop_type_t type;
		int err;

		/*
		 * zfs_prop_set_special() expects properties in the form of an
		 * nvpair with type info.
		 */
		if (prop == ZPROP_INVAL) {
			if (!zfs_prop_user(propname))
				return (SET_ERROR(EINVAL));

			type = PROP_TYPE_STRING;
		} else if (prop == ZFS_PROP_VOLSIZE ||
		    prop == ZFS_PROP_VERSION) {
			return (SET_ERROR(EINVAL));
		} else {
			type = zfs_prop_get_type(prop);
		}

		VERIFY(nvlist_alloc(&dummy, NV_UNIQUE_NAME, KM_SLEEP) == 0);

		switch (type) {
		case PROP_TYPE_STRING:
			VERIFY(0 == nvlist_add_string(dummy, propname, ""));
			break;
		case PROP_TYPE_NUMBER:
		case PROP_TYPE_INDEX:
			VERIFY(0 == nvlist_add_uint64(dummy, propname, 0));
			break;
		default:
			nvlist_free(dummy);
			return (SET_ERROR(EINVAL));
		}

		pair = nvlist_next_nvpair(dummy, NULL);
		err = zfs_prop_set_special(zc->zc_name, source, pair);
		nvlist_free(dummy);
		if (err != -1)
			return (err); /* special property already handled */
	} else {
		/*
		 * Only check this in the non-received case. We want to allow
		 * 'inherit -S' to revert non-inheritable properties like quota
		 * and reservation to the received or default values even though
		 * they are not considered inheritable.
		 */
		if (prop != ZPROP_INVAL && !zfs_prop_inheritable(prop))
			return (SET_ERROR(EINVAL));
	}

	/* property name has been validated by zfs_secpolicy_inherit_prop() */
	return (dsl_prop_inherit(zc->zc_name, zc->zc_value, source));
}

static int
zfs_ioc_pool_set_props(zfs_cmd_t *zc)
{
	nvlist_t *props;
	spa_t *spa;
	int error;
	nvpair_t *pair;

	if (error = get_nvlist(zc->zc_nvlist_src, zc->zc_nvlist_src_size,
	    zc->zc_iflags, &props))
		return (error);

	/*
	 * If the only property is the configfile, then just do a spa_lookup()
	 * to handle the faulted case.
	 */
	pair = nvlist_next_nvpair(props, NULL);
	if (pair != NULL && strcmp(nvpair_name(pair),
	    zpool_prop_to_name(ZPOOL_PROP_CACHEFILE)) == 0 &&
	    nvlist_next_nvpair(props, pair) == NULL) {
		mutex_enter(&spa_namespace_lock);
		if ((spa = spa_lookup(zc->zc_name)) != NULL) {
			spa_configfile_set(spa, props, B_FALSE);
			spa_config_sync(spa, B_FALSE, B_TRUE);
		}
		mutex_exit(&spa_namespace_lock);
		if (spa != NULL) {
			nvlist_free(props);
			return (0);
		}
	}

	if ((error = spa_open(zc->zc_name, &spa, FTAG)) != 0) {
		nvlist_free(props);
		return (error);
	}

	error = spa_prop_set(spa, props);

	nvlist_free(props);
	spa_close(spa, FTAG);

	return (error);
}

static int
zfs_ioc_pool_get_props(zfs_cmd_t *zc)
{
	spa_t *spa;
	int error;
	nvlist_t *nvp = NULL;

	if ((error = spa_open(zc->zc_name, &spa, FTAG)) != 0) {
		/*
		 * If the pool is faulted, there may be properties we can still
		 * get (such as altroot and cachefile), so attempt to get them
		 * anyway.
		 */
		mutex_enter(&spa_namespace_lock);
		if ((spa = spa_lookup(zc->zc_name)) != NULL)
			error = spa_prop_get(spa, &nvp);
		mutex_exit(&spa_namespace_lock);
	} else {
		error = spa_prop_get(spa, &nvp);
		spa_close(spa, FTAG);
	}

	if (error == 0 && zc->zc_nvlist_dst != NULL)
		error = put_nvlist(zc, nvp);
	else
		error = SET_ERROR(EFAULT);

	nvlist_free(nvp);
	return (error);
}

/*
 * inputs:
 * zc_name		name of filesystem
 * zc_nvlist_src{_size}	nvlist of delegated permissions
 * zc_perm_action	allow/unallow flag
 *
 * outputs:		none
 */
static int
zfs_ioc_set_fsacl(zfs_cmd_t *zc)
{
	int error;
	nvlist_t *fsaclnv = NULL;

	if ((error = get_nvlist(zc->zc_nvlist_src, zc->zc_nvlist_src_size,
	    zc->zc_iflags, &fsaclnv)) != 0)
		return (error);

	/*
	 * Verify nvlist is constructed correctly
	 */
	if ((error = zfs_deleg_verify_nvlist(fsaclnv)) != 0) {
		nvlist_free(fsaclnv);
		return (SET_ERROR(EINVAL));
	}

	/*
	 * If we don't have PRIV_SYS_MOUNT, then validate
	 * that user is allowed to hand out each permission in
	 * the nvlist(s)
	 */

	error = secpolicy_zfs(CRED());
	if (error != 0) {
		if (zc->zc_perm_action == B_FALSE) {
			error = dsl_deleg_can_allow(zc->zc_name,
			    fsaclnv, CRED());
		} else {
			error = dsl_deleg_can_unallow(zc->zc_name,
			    fsaclnv, CRED());
		}
	}

	if (error == 0)
		error = dsl_deleg_set(zc->zc_name, fsaclnv, zc->zc_perm_action);

	nvlist_free(fsaclnv);
	return (error);
}

/*
 * inputs:
 * zc_name		name of filesystem
 *
 * outputs:
 * zc_nvlist_src{_size}	nvlist of delegated permissions
 */
static int
zfs_ioc_get_fsacl(zfs_cmd_t *zc)
{
	nvlist_t *nvp;
	int error;

	if ((error = dsl_deleg_get(zc->zc_name, &nvp)) == 0) {
		error = put_nvlist(zc, nvp);
		nvlist_free(nvp);
	}

	return (error);
}

/*
 * Search the vfs list for a specified resource.  Returns a pointer to it
 * or NULL if no suitable entry is found. The caller of this routine
 * is responsible for releasing the returned vfs pointer.
 */
static vfs_t *
zfs_get_vfs(const char *resource)
{
	struct vfs *vfsp;
	struct vfs *vfs_found = NULL;

	vfs_list_read_lock();
	vfsp = rootvfs;
	do {
		if (strcmp(refstr_value(vfsp->vfs_resource), resource) == 0) {
			VFS_HOLD(vfsp);
			vfs_found = vfsp;
			break;
		}
		vfsp = vfsp->vfs_next;
	} while (vfsp != rootvfs);
	vfs_list_unlock();
	return (vfs_found);
}

/* ARGSUSED */
static void
zfs_create_cb(objset_t *os, void *arg, cred_t *cr, dmu_tx_t *tx)
{
	zfs_creat_t *zct = arg;

	zfs_create_fs(os, cr, zct->zct_zplprops, tx);
}

#define	ZFS_PROP_UNDEFINED	((uint64_t)-1)

/*
 * inputs:
 * createprops		list of properties requested by creator
 * default_zplver	zpl version to use if unspecified in createprops
 * fuids_ok		fuids allowed in this version of the spa?
 * os			parent objset pointer (NULL if root fs)
 *
 * outputs:
 * zplprops	values for the zplprops we attach to the master node object
 * is_ci	true if requested file system will be purely case-insensitive
 *
 * Determine the settings for utf8only, normalization and
 * casesensitivity.  Specific values may have been requested by the
 * creator and/or we can inherit values from the parent dataset.  If
 * the file system is of too early a vintage, a creator can not
 * request settings for these properties, even if the requested
 * setting is the default value.  We don't actually want to create dsl
 * properties for these, so remove them from the source nvlist after
 * processing.
 */
static int
zfs_fill_zplprops_impl(objset_t *os, uint64_t zplver,
    boolean_t fuids_ok, boolean_t sa_ok, nvlist_t *createprops,
    nvlist_t *zplprops, boolean_t *is_ci)
{
	uint64_t sense = ZFS_PROP_UNDEFINED;
	uint64_t norm = ZFS_PROP_UNDEFINED;
	uint64_t u8 = ZFS_PROP_UNDEFINED;
	int error;

	ASSERT(zplprops != NULL);

	/*
	 * Pull out creator prop choices, if any.
	 */
	if (createprops) {
		(void) nvlist_lookup_uint64(createprops,
		    zfs_prop_to_name(ZFS_PROP_VERSION), &zplver);
		(void) nvlist_lookup_uint64(createprops,
		    zfs_prop_to_name(ZFS_PROP_NORMALIZE), &norm);
		(void) nvlist_remove_all(createprops,
		    zfs_prop_to_name(ZFS_PROP_NORMALIZE));
		(void) nvlist_lookup_uint64(createprops,
		    zfs_prop_to_name(ZFS_PROP_UTF8ONLY), &u8);
		(void) nvlist_remove_all(createprops,
		    zfs_prop_to_name(ZFS_PROP_UTF8ONLY));
		(void) nvlist_lookup_uint64(createprops,
		    zfs_prop_to_name(ZFS_PROP_CASE), &sense);
		(void) nvlist_remove_all(createprops,
		    zfs_prop_to_name(ZFS_PROP_CASE));
	}

	/*
	 * If the zpl version requested is whacky or the file system
	 * or pool is version is too "young" to support normalization
	 * and the creator tried to set a value for one of the props,
	 * error out.
	 */
	if ((zplver < ZPL_VERSION_INITIAL || zplver > ZPL_VERSION) ||
	    (zplver >= ZPL_VERSION_FUID && !fuids_ok) ||
	    (zplver >= ZPL_VERSION_SA && !sa_ok) ||
	    (zplver < ZPL_VERSION_NORMALIZATION &&
	    (norm != ZFS_PROP_UNDEFINED || u8 != ZFS_PROP_UNDEFINED ||
	    sense != ZFS_PROP_UNDEFINED)))
		return (SET_ERROR(ENOTSUP));

	/*
	 * Put the version in the zplprops
	 */
	VERIFY(nvlist_add_uint64(zplprops,
	    zfs_prop_to_name(ZFS_PROP_VERSION), zplver) == 0);

	if (norm == ZFS_PROP_UNDEFINED &&
	    (error = zfs_get_zplprop(os, ZFS_PROP_NORMALIZE, &norm)) != 0)
		return (error);
	VERIFY(nvlist_add_uint64(zplprops,
	    zfs_prop_to_name(ZFS_PROP_NORMALIZE), norm) == 0);

	/*
	 * If we're normalizing, names must always be valid UTF-8 strings.
	 */
	if (norm)
		u8 = 1;
	if (u8 == ZFS_PROP_UNDEFINED &&
	    (error = zfs_get_zplprop(os, ZFS_PROP_UTF8ONLY, &u8)) != 0)
		return (error);
	VERIFY(nvlist_add_uint64(zplprops,
	    zfs_prop_to_name(ZFS_PROP_UTF8ONLY), u8) == 0);

	if (sense == ZFS_PROP_UNDEFINED &&
	    (error = zfs_get_zplprop(os, ZFS_PROP_CASE, &sense)) != 0)
		return (error);
	VERIFY(nvlist_add_uint64(zplprops,
	    zfs_prop_to_name(ZFS_PROP_CASE), sense) == 0);

	if (is_ci)
		*is_ci = (sense == ZFS_CASE_INSENSITIVE);

	return (0);
}

static int
zfs_fill_zplprops(const char *dataset, nvlist_t *createprops,
    nvlist_t *zplprops, boolean_t *is_ci)
{
	boolean_t fuids_ok, sa_ok;
	uint64_t zplver = ZPL_VERSION;
	objset_t *os = NULL;
	char parentname[MAXNAMELEN];
	char *cp;
	spa_t *spa;
	uint64_t spa_vers;
	int error;

	(void) strlcpy(parentname, dataset, sizeof (parentname));
	cp = strrchr(parentname, '/');
	ASSERT(cp != NULL);
	cp[0] = '\0';

	if ((error = spa_open(dataset, &spa, FTAG)) != 0)
		return (error);

	spa_vers = spa_version(spa);
	spa_close(spa, FTAG);

	zplver = zfs_zpl_version_map(spa_vers);
	fuids_ok = (zplver >= ZPL_VERSION_FUID);
	sa_ok = (zplver >= ZPL_VERSION_SA);

	/*
	 * Open parent object set so we can inherit zplprop values.
	 */
	if ((error = dmu_objset_hold(parentname, FTAG, &os)) != 0)
		return (error);

	error = zfs_fill_zplprops_impl(os, zplver, fuids_ok, sa_ok, createprops,
	    zplprops, is_ci);
	dmu_objset_rele(os, FTAG);
	return (error);
}

static int
zfs_fill_zplprops_root(uint64_t spa_vers, nvlist_t *createprops,
    nvlist_t *zplprops, boolean_t *is_ci)
{
	boolean_t fuids_ok;
	boolean_t sa_ok;
	uint64_t zplver = ZPL_VERSION;
	int error;

	zplver = zfs_zpl_version_map(spa_vers);
	fuids_ok = (zplver >= ZPL_VERSION_FUID);
	sa_ok = (zplver >= ZPL_VERSION_SA);

	error = zfs_fill_zplprops_impl(NULL, zplver, fuids_ok, sa_ok,
	    createprops, zplprops, is_ci);
	return (error);
}

/*
 * innvl: {
 *     "type" -> dmu_objset_type_t (int32)
 *     (optional) "props" -> { prop -> value }
 * }
 *
 * outnvl: propname -> error code (int32)
 */
static int
zfs_ioc_create(const char *fsname, nvlist_t *innvl, nvlist_t *outnvl)
{
	int error = 0;
	zfs_creat_t zct = { 0 };
	nvlist_t *nvprops = NULL;
	void (*cbfunc)(objset_t *os, void *arg, cred_t *cr, dmu_tx_t *tx);
	int32_t type32;
	dmu_objset_type_t type;
	boolean_t is_insensitive = B_FALSE;

	if (nvlist_lookup_int32(innvl, "type", &type32) != 0)
		return (SET_ERROR(EINVAL));
	type = type32;
	(void) nvlist_lookup_nvlist(innvl, "props", &nvprops);

	switch (type) {
	case DMU_OST_ZFS:
		cbfunc = zfs_create_cb;
		break;

	case DMU_OST_ZVOL:
		cbfunc = zvol_create_cb;
		break;

	default:
		cbfunc = NULL;
		break;
	}
	if (strchr(fsname, '@') ||
	    strchr(fsname, '%'))
		return (SET_ERROR(EINVAL));

	zct.zct_props = nvprops;

	if (cbfunc == NULL)
		return (SET_ERROR(EINVAL));

	if (type == DMU_OST_ZVOL) {
		uint64_t volsize, volblocksize;

		if (nvprops == NULL)
			return (SET_ERROR(EINVAL));
		if (nvlist_lookup_uint64(nvprops,
		    zfs_prop_to_name(ZFS_PROP_VOLSIZE), &volsize) != 0)
			return (SET_ERROR(EINVAL));

		if ((error = nvlist_lookup_uint64(nvprops,
		    zfs_prop_to_name(ZFS_PROP_VOLBLOCKSIZE),
		    &volblocksize)) != 0 && error != ENOENT)
			return (SET_ERROR(EINVAL));

		if (error != 0)
			volblocksize = zfs_prop_default_numeric(
			    ZFS_PROP_VOLBLOCKSIZE);

		if ((error = zvol_check_volblocksize(
		    volblocksize)) != 0 ||
		    (error = zvol_check_volsize(volsize,
		    volblocksize)) != 0)
			return (error);
	} else if (type == DMU_OST_ZFS) {
		int error;

		/*
		 * We have to have normalization and
		 * case-folding flags correct when we do the
		 * file system creation, so go figure them out
		 * now.
		 */
		VERIFY(nvlist_alloc(&zct.zct_zplprops,
		    NV_UNIQUE_NAME, KM_SLEEP) == 0);
		error = zfs_fill_zplprops(fsname, nvprops,
		    zct.zct_zplprops, &is_insensitive);
		if (error != 0) {
			nvlist_free(zct.zct_zplprops);
			return (error);
		}
	}

	error = dmu_objset_create(fsname, type,
	    is_insensitive ? DS_FLAG_CI_DATASET : 0, cbfunc, &zct);
	nvlist_free(zct.zct_zplprops);

	/*
	 * It would be nice to do this atomically.
	 */
	if (error == 0) {
		error = zfs_set_prop_nvlist(fsname, ZPROP_SRC_LOCAL,
		    nvprops, outnvl);
		if (error != 0)
			(void) dsl_destroy_head(fsname);
	}
	return (error);
}

/*
 * innvl: {
 *     "origin" -> name of origin snapshot
 *     (optional) "props" -> { prop -> value }
 * }
 *
 * outnvl: propname -> error code (int32)
 */
static int
zfs_ioc_clone(const char *fsname, nvlist_t *innvl, nvlist_t *outnvl)
{
	int error = 0;
	nvlist_t *nvprops = NULL;
	char *origin_name;

	if (nvlist_lookup_string(innvl, "origin", &origin_name) != 0)
		return (SET_ERROR(EINVAL));
	(void) nvlist_lookup_nvlist(innvl, "props", &nvprops);

	if (strchr(fsname, '@') ||
	    strchr(fsname, '%'))
		return (SET_ERROR(EINVAL));

	if (dataset_namecheck(origin_name, NULL, NULL) != 0)
		return (SET_ERROR(EINVAL));
	error = dmu_objset_clone(fsname, origin_name);
	if (error != 0)
		return (error);

	/*
	 * It would be nice to do this atomically.
	 */
	if (error == 0) {
		error = zfs_set_prop_nvlist(fsname, ZPROP_SRC_LOCAL,
		    nvprops, outnvl);
		if (error != 0)
			(void) dsl_destroy_head(fsname);
	}
	return (error);
}

/*
 * innvl: {
 *     "snaps" -> { snapshot1, snapshot2 }
 *     (optional) "props" -> { prop -> value (string) }
 * }
 *
 * outnvl: snapshot -> error code (int32)
 */
static int
zfs_ioc_snapshot(const char *poolname, nvlist_t *innvl, nvlist_t *outnvl)
{
	nvlist_t *snaps;
	nvlist_t *props = NULL;
	int error, poollen;
	nvpair_t *pair;

	(void) nvlist_lookup_nvlist(innvl, "props", &props);
	if ((error = zfs_check_userprops(poolname, props)) != 0)
		return (error);

	if (!nvlist_empty(props) &&
	    zfs_earlier_version(poolname, SPA_VERSION_SNAP_PROPS))
		return (SET_ERROR(ENOTSUP));

	if (nvlist_lookup_nvlist(innvl, "snaps", &snaps) != 0)
		return (SET_ERROR(EINVAL));
	poollen = strlen(poolname);
	for (pair = nvlist_next_nvpair(snaps, NULL); pair != NULL;
	    pair = nvlist_next_nvpair(snaps, pair)) {
		const char *name = nvpair_name(pair);
		const char *cp = strchr(name, '@');

		/*
		 * The snap name must contain an @, and the part after it must
		 * contain only valid characters.
		 */
		if (cp == NULL || snapshot_namecheck(cp + 1, NULL, NULL) != 0)
			return (SET_ERROR(EINVAL));

		/*
		 * The snap must be in the specified pool.
		 */
		if (strncmp(name, poolname, poollen) != 0 ||
		    (name[poollen] != '/' && name[poollen] != '@'))
			return (SET_ERROR(EXDEV));

		/* This must be the only snap of this fs. */
		for (nvpair_t *pair2 = nvlist_next_nvpair(snaps, pair);
		    pair2 != NULL; pair2 = nvlist_next_nvpair(snaps, pair2)) {
			if (strncmp(name, nvpair_name(pair2), cp - name + 1)
			    == 0) {
				return (SET_ERROR(EXDEV));
			}
		}
	}

	error = dsl_dataset_snapshot(snaps, props, outnvl);
	return (error);
}

/*
 * innvl: "message" -> string
 */
/* ARGSUSED */
static int
zfs_ioc_log_history(const char *unused, nvlist_t *innvl, nvlist_t *outnvl)
{
	char *message;
	spa_t *spa;
	int error;
	char *poolname;

	/*
	 * The poolname in the ioctl is not set, we get it from the TSD,
	 * which was set at the end of the last successful ioctl that allows
	 * logging.  The secpolicy func already checked that it is set.
	 * Only one log ioctl is allowed after each successful ioctl, so
	 * we clear the TSD here.
	 */
	poolname = tsd_get(zfs_allow_log_key);
	(void) tsd_set(zfs_allow_log_key, NULL);
	error = spa_open(poolname, &spa, FTAG);
	strfree(poolname);
	if (error != 0)
		return (error);

	if (nvlist_lookup_string(innvl, "message", &message) != 0)  {
		spa_close(spa, FTAG);
		return (SET_ERROR(EINVAL));
	}

	if (spa_version(spa) < SPA_VERSION_ZPOOL_HISTORY) {
		spa_close(spa, FTAG);
		return (SET_ERROR(ENOTSUP));
	}

	error = spa_history_log(spa, message);
	spa_close(spa, FTAG);
	return (error);
}

/*
 * The dp_config_rwlock must not be held when calling this, because the
 * unmount may need to write out data.
 *
 * This function is best-effort.  Callers must deal gracefully if it
 * remains mounted (or is remounted after this call).
 */
void
zfs_unmount_snap(const char *snapname)
{
	vfs_t *vfsp;
	zfsvfs_t *zfsvfs;

	if (strchr(snapname, '@') == NULL)
		return;

	vfsp = zfs_get_vfs(snapname);
	if (vfsp == NULL)
		return;

	zfsvfs = vfsp->vfs_data;
	ASSERT(!dsl_pool_config_held(dmu_objset_pool(zfsvfs->z_os)));

	if (vn_vfswlock(vfsp->vfs_vnodecovered) != 0) {
		VFS_RELE(vfsp);
		return;
	}
	VFS_RELE(vfsp);

	/*
	 * Always force the unmount for snapshots.
	 */
	(void) dounmount(vfsp, MS_FORCE, kcred);
}

/* ARGSUSED */
static int
zfs_unmount_snap_cb(const char *snapname, void *arg)
{
	zfs_unmount_snap(snapname);
	return (0);
}

/*
 * When a clone is destroyed, its origin may also need to be destroyed,
 * in which case it must be unmounted.  This routine will do that unmount
 * if necessary.
 */
void
zfs_destroy_unmount_origin(const char *fsname)
{
	int error;
	objset_t *os;
	dsl_dataset_t *ds;

	error = dmu_objset_hold(fsname, FTAG, &os);
	if (error != 0)
		return;
	ds = dmu_objset_ds(os);
	if (dsl_dir_is_clone(ds->ds_dir) && DS_IS_DEFER_DESTROY(ds->ds_prev)) {
		char originname[MAXNAMELEN];
		dsl_dataset_name(ds->ds_prev, originname);
		dmu_objset_rele(os, FTAG);
		zfs_unmount_snap(originname);
	} else {
		dmu_objset_rele(os, FTAG);
	}
}

/*
 * innvl: {
 *     "snaps" -> { snapshot1, snapshot2 }
 *     (optional boolean) "defer"
 * }
 *
 * outnvl: snapshot -> error code (int32)
 *
 */
static int
zfs_ioc_destroy_snaps(const char *poolname, nvlist_t *innvl, nvlist_t *outnvl)
{
	int poollen;
	nvlist_t *snaps;
	nvpair_t *pair;
	boolean_t defer;

	if (nvlist_lookup_nvlist(innvl, "snaps", &snaps) != 0)
		return (SET_ERROR(EINVAL));
	defer = nvlist_exists(innvl, "defer");

	poollen = strlen(poolname);
	for (pair = nvlist_next_nvpair(snaps, NULL); pair != NULL;
	    pair = nvlist_next_nvpair(snaps, pair)) {
		const char *name = nvpair_name(pair);

		/*
		 * The snap must be in the specified pool.
		 */
		if (strncmp(name, poolname, poollen) != 0 ||
		    (name[poollen] != '/' && name[poollen] != '@'))
			return (SET_ERROR(EXDEV));

		zfs_unmount_snap(name);
	}

	return (dsl_destroy_snapshots_nvl(snaps, defer, outnvl));
}

/*
 * inputs:
 * zc_name		name of dataset to destroy
 * zc_objset_type	type of objset
 * zc_defer_destroy	mark for deferred destroy
 *
 * outputs:		none
 */
static int
zfs_ioc_destroy(zfs_cmd_t *zc)
{
	int err;
	if (strchr(zc->zc_name, '@') && zc->zc_objset_type == DMU_OST_ZFS)
		zfs_unmount_snap(zc->zc_name);

	if (strchr(zc->zc_name, '@'))
		err = dsl_destroy_snapshot(zc->zc_name, zc->zc_defer_destroy);
	else
		err = dsl_destroy_head(zc->zc_name);
	if (zc->zc_objset_type == DMU_OST_ZVOL && err == 0)
		(void) zvol_remove_minor(zc->zc_name);
	return (err);
}

/*
 * inputs:
 * zc_name	name of dataset to rollback (to most recent snapshot)
 *
 * outputs:	none
 */
static int
zfs_ioc_rollback(zfs_cmd_t *zc)
{
	zfsvfs_t *zfsvfs;
	int error;

	if (getzfsvfs(zc->zc_name, &zfsvfs) == 0) {
		error = zfs_suspend_fs(zfsvfs);
		if (error == 0) {
			int resume_err;

			error = dsl_dataset_rollback(zc->zc_name);
			resume_err = zfs_resume_fs(zfsvfs, zc->zc_name);
			error = error ? error : resume_err;
		}
		VFS_RELE(zfsvfs->z_vfs);
	} else {
		error = dsl_dataset_rollback(zc->zc_name);
	}
	return (error);
}

static int
recursive_unmount(const char *fsname, void *arg)
{
	const char *snapname = arg;
	char fullname[MAXNAMELEN];

	(void) snprintf(fullname, sizeof (fullname), "%s@%s", fsname, snapname);
	zfs_unmount_snap(fullname);
	return (0);
}

/*
 * inputs:
 * zc_name	old name of dataset
 * zc_value	new name of dataset
 * zc_cookie	recursive flag (only valid for snapshots)
 *
 * outputs:	none
 */
static int
zfs_ioc_rename(zfs_cmd_t *zc)
{
	boolean_t recursive = zc->zc_cookie & 1;
	char *at;

	zc->zc_value[sizeof (zc->zc_value) - 1] = '\0';
	if (dataset_namecheck(zc->zc_value, NULL, NULL) != 0 ||
	    strchr(zc->zc_value, '%'))
		return (SET_ERROR(EINVAL));

	at = strchr(zc->zc_name, '@');
	if (at != NULL) {
		/* snaps must be in same fs */
		if (strncmp(zc->zc_name, zc->zc_value, at - zc->zc_name + 1))
			return (SET_ERROR(EXDEV));
		*at = '\0';
		if (zc->zc_objset_type == DMU_OST_ZFS) {
			int error = dmu_objset_find(zc->zc_name,
			    recursive_unmount, at + 1,
			    recursive ? DS_FIND_CHILDREN : 0);
			if (error != 0)
				return (error);
		}
		return (dsl_dataset_rename_snapshot(zc->zc_name,
		    at + 1, strchr(zc->zc_value, '@') + 1, recursive));
	} else {
		if (zc->zc_objset_type == DMU_OST_ZVOL)
			(void) zvol_remove_minor(zc->zc_name);
		return (dsl_dir_rename(zc->zc_name, zc->zc_value));
	}
}

static int
zfs_check_settable(const char *dsname, nvpair_t *pair, cred_t *cr)
{
	const char *propname = nvpair_name(pair);
	boolean_t issnap = (strchr(dsname, '@') != NULL);
	zfs_prop_t prop = zfs_name_to_prop(propname);
	uint64_t intval;
	int err;

	if (prop == ZPROP_INVAL) {
		if (zfs_prop_user(propname)) {
			if (err = zfs_secpolicy_write_perms(dsname,
			    ZFS_DELEG_PERM_USERPROP, cr))
				return (err);
			return (0);
		}

		if (!issnap && zfs_prop_userquota(propname)) {
			const char *perm = NULL;
			const char *uq_prefix =
			    zfs_userquota_prop_prefixes[ZFS_PROP_USERQUOTA];
			const char *gq_prefix =
			    zfs_userquota_prop_prefixes[ZFS_PROP_GROUPQUOTA];

			if (strncmp(propname, uq_prefix,
			    strlen(uq_prefix)) == 0) {
				perm = ZFS_DELEG_PERM_USERQUOTA;
			} else if (strncmp(propname, gq_prefix,
			    strlen(gq_prefix)) == 0) {
				perm = ZFS_DELEG_PERM_GROUPQUOTA;
			} else {
				/* USERUSED and GROUPUSED are read-only */
				return (SET_ERROR(EINVAL));
			}

			if (err = zfs_secpolicy_write_perms(dsname, perm, cr))
				return (err);
			return (0);
		}

		return (SET_ERROR(EINVAL));
	}

	if (issnap)
		return (SET_ERROR(EINVAL));

	if (nvpair_type(pair) == DATA_TYPE_NVLIST) {
		/*
		 * dsl_prop_get_all_impl() returns properties in this
		 * format.
		 */
		nvlist_t *attrs;
		VERIFY(nvpair_value_nvlist(pair, &attrs) == 0);
		VERIFY(nvlist_lookup_nvpair(attrs, ZPROP_VALUE,
		    &pair) == 0);
	}

	/*
	 * Check that this value is valid for this pool version
	 */
	switch (prop) {
	case ZFS_PROP_COMPRESSION:
		/*
		 * If the user specified gzip compression, make sure
		 * the SPA supports it. We ignore any errors here since
		 * we'll catch them later.
		 */
		if (nvpair_type(pair) == DATA_TYPE_UINT64 &&
		    nvpair_value_uint64(pair, &intval) == 0) {
			if (intval >= ZIO_COMPRESS_GZIP_1 &&
			    intval <= ZIO_COMPRESS_GZIP_9 &&
			    zfs_earlier_version(dsname,
			    SPA_VERSION_GZIP_COMPRESSION)) {
				return (SET_ERROR(ENOTSUP));
			}

			if (intval == ZIO_COMPRESS_ZLE &&
			    zfs_earlier_version(dsname,
			    SPA_VERSION_ZLE_COMPRESSION))
				return (SET_ERROR(ENOTSUP));

			if (intval == ZIO_COMPRESS_LZ4) {
				zfeature_info_t *feature =
				    &spa_feature_table[
				    SPA_FEATURE_LZ4_COMPRESS];
				spa_t *spa;

				if ((err = spa_open(dsname, &spa, FTAG)) != 0)
					return (err);

				if (!spa_feature_is_enabled(spa, feature)) {
					spa_close(spa, FTAG);
					return (SET_ERROR(ENOTSUP));
				}
				spa_close(spa, FTAG);
			}

			/*
			 * If this is a bootable dataset then
			 * verify that the compression algorithm
			 * is supported for booting. We must return
			 * something other than ENOTSUP since it
			 * implies a downrev pool version.
			 */
			if (zfs_is_bootfs(dsname) &&
			    !BOOTFS_COMPRESS_VALID(intval)) {
				return (SET_ERROR(ERANGE));
			}
		}
		break;

	case ZFS_PROP_COPIES:
		if (zfs_earlier_version(dsname, SPA_VERSION_DITTO_BLOCKS))
			return (SET_ERROR(ENOTSUP));
		break;

	case ZFS_PROP_DEDUP:
		if (zfs_earlier_version(dsname, SPA_VERSION_DEDUP))
			return (SET_ERROR(ENOTSUP));
		break;

	case ZFS_PROP_SHARESMB:
		if (zpl_earlier_version(dsname, ZPL_VERSION_FUID))
			return (SET_ERROR(ENOTSUP));
		break;

	case ZFS_PROP_ACLINHERIT:
		if (nvpair_type(pair) == DATA_TYPE_UINT64 &&
		    nvpair_value_uint64(pair, &intval) == 0) {
			if (intval == ZFS_ACL_PASSTHROUGH_X &&
			    zfs_earlier_version(dsname,
			    SPA_VERSION_PASSTHROUGH_X))
				return (SET_ERROR(ENOTSUP));
		}
		break;
	}

	return (zfs_secpolicy_setprop(dsname, prop, pair, CRED()));
}

/*
 * Checks for a race condition to make sure we don't increment a feature flag
 * multiple times.
 */
static int
zfs_prop_activate_feature_check(void *arg, dmu_tx_t *tx)
{
	spa_t *spa = dmu_tx_pool(tx)->dp_spa;
	zfeature_info_t *feature = arg;

	if (!spa_feature_is_active(spa, feature))
		return (0);
	else
		return (SET_ERROR(EBUSY));
}

/*
 * The callback invoked on feature activation in the sync task caused by
 * zfs_prop_activate_feature.
 */
static void
zfs_prop_activate_feature_sync(void *arg, dmu_tx_t *tx)
{
	spa_t *spa = dmu_tx_pool(tx)->dp_spa;
	zfeature_info_t *feature = arg;

	spa_feature_incr(spa, feature, tx);
}

/*
 * Activates a feature on a pool in response to a property setting. This
 * creates a new sync task which modifies the pool to reflect the feature
 * as being active.
 */
static int
zfs_prop_activate_feature(spa_t *spa, zfeature_info_t *feature)
{
	int err;

	/* EBUSY here indicates that the feature is already active */
	err = dsl_sync_task(spa_name(spa),
	    zfs_prop_activate_feature_check, zfs_prop_activate_feature_sync,
	    feature, 2);

	if (err != 0 && err != EBUSY)
		return (err);
	else
		return (0);
}

/*
 * Removes properties from the given props list that fail permission checks
 * needed to clear them and to restore them in case of a receive error. For each
 * property, make sure we have both set and inherit permissions.
 *
 * Returns the first error encountered if any permission checks fail. If the
 * caller provides a non-NULL errlist, it also gives the complete list of names
 * of all the properties that failed a permission check along with the
 * corresponding error numbers. The caller is responsible for freeing the
 * returned errlist.
 *
 * If every property checks out successfully, zero is returned and the list
 * pointed at by errlist is NULL.
 */
static int
zfs_check_clearable(char *dataset, nvlist_t *props, nvlist_t **errlist)
{
	zfs_cmd_t *zc;
	nvpair_t *pair, *next_pair;
	nvlist_t *errors;
	int err, rv = 0;

	if (props == NULL)
		return (0);

	VERIFY(nvlist_alloc(&errors, NV_UNIQUE_NAME, KM_SLEEP) == 0);

	zc = kmem_alloc(sizeof (zfs_cmd_t), KM_SLEEP);
	(void) strcpy(zc->zc_name, dataset);
	pair = nvlist_next_nvpair(props, NULL);
	while (pair != NULL) {
		next_pair = nvlist_next_nvpair(props, pair);

		(void) strcpy(zc->zc_value, nvpair_name(pair));
		if ((err = zfs_check_settable(dataset, pair, CRED())) != 0 ||
		    (err = zfs_secpolicy_inherit_prop(zc, NULL, CRED())) != 0) {
			VERIFY(nvlist_remove_nvpair(props, pair) == 0);
			VERIFY(nvlist_add_int32(errors,
			    zc->zc_value, err) == 0);
		}
		pair = next_pair;
	}
	kmem_free(zc, sizeof (zfs_cmd_t));

	if ((pair = nvlist_next_nvpair(errors, NULL)) == NULL) {
		nvlist_free(errors);
		errors = NULL;
	} else {
		VERIFY(nvpair_value_int32(pair, &rv) == 0);
	}

	if (errlist == NULL)
		nvlist_free(errors);
	else
		*errlist = errors;

	return (rv);
}

static boolean_t
propval_equals(nvpair_t *p1, nvpair_t *p2)
{
	if (nvpair_type(p1) == DATA_TYPE_NVLIST) {
		/* dsl_prop_get_all_impl() format */
		nvlist_t *attrs;
		VERIFY(nvpair_value_nvlist(p1, &attrs) == 0);
		VERIFY(nvlist_lookup_nvpair(attrs, ZPROP_VALUE,
		    &p1) == 0);
	}

	if (nvpair_type(p2) == DATA_TYPE_NVLIST) {
		nvlist_t *attrs;
		VERIFY(nvpair_value_nvlist(p2, &attrs) == 0);
		VERIFY(nvlist_lookup_nvpair(attrs, ZPROP_VALUE,
		    &p2) == 0);
	}

	if (nvpair_type(p1) != nvpair_type(p2))
		return (B_FALSE);

	if (nvpair_type(p1) == DATA_TYPE_STRING) {
		char *valstr1, *valstr2;

		VERIFY(nvpair_value_string(p1, (char **)&valstr1) == 0);
		VERIFY(nvpair_value_string(p2, (char **)&valstr2) == 0);
		return (strcmp(valstr1, valstr2) == 0);
	} else {
		uint64_t intval1, intval2;

		VERIFY(nvpair_value_uint64(p1, &intval1) == 0);
		VERIFY(nvpair_value_uint64(p2, &intval2) == 0);
		return (intval1 == intval2);
	}
}

/*
 * Remove properties from props if they are not going to change (as determined
 * by comparison with origprops). Remove them from origprops as well, since we
 * do not need to clear or restore properties that won't change.
 */
static void
props_reduce(nvlist_t *props, nvlist_t *origprops)
{
	nvpair_t *pair, *next_pair;

	if (origprops == NULL)
		return; /* all props need to be received */

	pair = nvlist_next_nvpair(props, NULL);
	while (pair != NULL) {
		const char *propname = nvpair_name(pair);
		nvpair_t *match;

		next_pair = nvlist_next_nvpair(props, pair);

		if ((nvlist_lookup_nvpair(origprops, propname,
		    &match) != 0) || !propval_equals(pair, match))
			goto next; /* need to set received value */

		/* don't clear the existing received value */
		(void) nvlist_remove_nvpair(origprops, match);
		/* don't bother receiving the property */
		(void) nvlist_remove_nvpair(props, pair);
next:
		pair = next_pair;
	}
}

#ifdef	DEBUG
static boolean_t zfs_ioc_recv_inject_err;
#endif

/*
 * inputs:
 * zc_name		name of containing filesystem
 * zc_nvlist_src{_size}	nvlist of properties to apply
 * zc_value		name of snapshot to create
 * zc_string		name of clone origin (if DRR_FLAG_CLONE)
 * zc_cookie		file descriptor to recv from
 * zc_begin_record	the BEGIN record of the stream (not byteswapped)
 * zc_guid		force flag
 * zc_cleanup_fd	cleanup-on-exit file descriptor
 * zc_action_handle	handle for this guid/ds mapping (or zero on first call)
 *
 * outputs:
 * zc_cookie		number of bytes read
 * zc_nvlist_dst{_size} error for each unapplied received property
 * zc_obj		zprop_errflags_t
 * zc_action_handle	handle for this guid/ds mapping
 */
static int
zfs_ioc_recv(zfs_cmd_t *zc)
{
	file_t *fp;
	dmu_recv_cookie_t drc;
	boolean_t force = (boolean_t)zc->zc_guid;
	int fd;
	int error = 0;
	int props_error = 0;
	nvlist_t *errors;
	offset_t off;
	nvlist_t *props = NULL; /* sent properties */
	nvlist_t *origprops = NULL; /* existing properties */
	char *origin = NULL;
	char *tosnap;
	char tofs[ZFS_MAXNAMELEN];
	boolean_t first_recvd_props = B_FALSE;

	if (dataset_namecheck(zc->zc_value, NULL, NULL) != 0 ||
	    strchr(zc->zc_value, '@') == NULL ||
	    strchr(zc->zc_value, '%'))
		return (SET_ERROR(EINVAL));

	(void) strcpy(tofs, zc->zc_value);
	tosnap = strchr(tofs, '@');
	*tosnap++ = '\0';

	if (zc->zc_nvlist_src != NULL &&
	    (error = get_nvlist(zc->zc_nvlist_src, zc->zc_nvlist_src_size,
	    zc->zc_iflags, &props)) != 0)
		return (error);

	fd = zc->zc_cookie;
	fp = getf(fd);
	if (fp == NULL) {
		nvlist_free(props);
		return (SET_ERROR(EBADF));
	}

	VERIFY(nvlist_alloc(&errors, NV_UNIQUE_NAME, KM_SLEEP) == 0);

	if (zc->zc_string[0])
		origin = zc->zc_string;

	error = dmu_recv_begin(tofs, tosnap,
	    &zc->zc_begin_record, force, origin, &drc);
	if (error != 0)
		goto out;

	/*
	 * Set properties before we receive the stream so that they are applied
	 * to the new data. Note that we must call dmu_recv_stream() if
	 * dmu_recv_begin() succeeds.
	 */
	if (props != NULL && !drc.drc_newfs) {
		if (spa_version(dsl_dataset_get_spa(drc.drc_ds)) >=
		    SPA_VERSION_RECVD_PROPS &&
		    !dsl_prop_get_hasrecvd(tofs))
			first_recvd_props = B_TRUE;

		/*
		 * If new received properties are supplied, they are to
		 * completely replace the existing received properties, so stash
		 * away the existing ones.
		 */
		if (dsl_prop_get_received(tofs, &origprops) == 0) {
			nvlist_t *errlist = NULL;
			/*
			 * Don't bother writing a property if its value won't
			 * change (and avoid the unnecessary security checks).
			 *
			 * The first receive after SPA_VERSION_RECVD_PROPS is a
			 * special case where we blow away all local properties
			 * regardless.
			 */
			if (!first_recvd_props)
				props_reduce(props, origprops);
			if (zfs_check_clearable(tofs, origprops, &errlist) != 0)
				(void) nvlist_merge(errors, errlist, 0);
			nvlist_free(errlist);

			if (clear_received_props(tofs, origprops,
			    first_recvd_props ? NULL : props) != 0)
				zc->zc_obj |= ZPROP_ERR_NOCLEAR;
		} else {
			zc->zc_obj |= ZPROP_ERR_NOCLEAR;
		}
	}

	if (props != NULL) {
		props_error = dsl_prop_set_hasrecvd(tofs);

		if (props_error == 0) {
			(void) zfs_set_prop_nvlist(tofs, ZPROP_SRC_RECEIVED,
			    props, errors);
		}
	}

	if (zc->zc_nvlist_dst_size != 0 &&
	    (nvlist_smush(errors, zc->zc_nvlist_dst_size) != 0 ||
	    put_nvlist(zc, errors) != 0)) {
		/*
		 * Caller made zc->zc_nvlist_dst less than the minimum expected
		 * size or supplied an invalid address.
		 */
		props_error = SET_ERROR(EINVAL);
	}

	off = fp->f_offset;
	error = dmu_recv_stream(&drc, fp->f_vnode, &off, zc->zc_cleanup_fd,
	    &zc->zc_action_handle);

	if (error == 0) {
		zfsvfs_t *zfsvfs = NULL;

		if (getzfsvfs(tofs, &zfsvfs) == 0) {
			/* online recv */
			int end_err;

			error = zfs_suspend_fs(zfsvfs);
			/*
			 * If the suspend fails, then the recv_end will
			 * likely also fail, and clean up after itself.
			 */
			end_err = dmu_recv_end(&drc);
			if (error == 0)
				error = zfs_resume_fs(zfsvfs, tofs);
			error = error ? error : end_err;
			VFS_RELE(zfsvfs->z_vfs);
		} else {
			error = dmu_recv_end(&drc);
		}
	}

	zc->zc_cookie = off - fp->f_offset;
	if (VOP_SEEK(fp->f_vnode, fp->f_offset, &off, NULL) == 0)
		fp->f_offset = off;

#ifdef	DEBUG
	if (zfs_ioc_recv_inject_err) {
		zfs_ioc_recv_inject_err = B_FALSE;
		error = 1;
	}
#endif
	/*
	 * On error, restore the original props.
	 */
	if (error != 0 && props != NULL && !drc.drc_newfs) {
		if (clear_received_props(tofs, props, NULL) != 0) {
			/*
			 * We failed to clear the received properties.
			 * Since we may have left a $recvd value on the
			 * system, we can't clear the $hasrecvd flag.
			 */
			zc->zc_obj |= ZPROP_ERR_NORESTORE;
		} else if (first_recvd_props) {
			dsl_prop_unset_hasrecvd(tofs);
		}

		if (origprops == NULL && !drc.drc_newfs) {
			/* We failed to stash the original properties. */
			zc->zc_obj |= ZPROP_ERR_NORESTORE;
		}

		/*
		 * dsl_props_set() will not convert RECEIVED to LOCAL on or
		 * after SPA_VERSION_RECVD_PROPS, so we need to specify LOCAL
		 * explictly if we're restoring local properties cleared in the
		 * first new-style receive.
		 */
		if (origprops != NULL &&
		    zfs_set_prop_nvlist(tofs, (first_recvd_props ?
		    ZPROP_SRC_LOCAL : ZPROP_SRC_RECEIVED),
		    origprops, NULL) != 0) {
			/*
			 * We stashed the original properties but failed to
			 * restore them.
			 */
			zc->zc_obj |= ZPROP_ERR_NORESTORE;
		}
	}
out:
	nvlist_free(props);
	nvlist_free(origprops);
	nvlist_free(errors);
	releasef(fd);

	if (error == 0)
		error = props_error;

	return (error);
}

/*
 * inputs:
 * zc_name	name of snapshot to send
 * zc_cookie	file descriptor to send stream to
 * zc_obj	fromorigin flag (mutually exclusive with zc_fromobj)
 * zc_sendobj	objsetid of snapshot to send
 * zc_fromobj	objsetid of incremental fromsnap (may be zero)
 * zc_guid	if set, estimate size of stream only.  zc_cookie is ignored.
 *		output size in zc_objset_type.
 *
 * outputs: none
 */
static int
zfs_ioc_send(zfs_cmd_t *zc)
{
	int error;
	offset_t off;
	boolean_t estimate = (zc->zc_guid != 0);

	if (zc->zc_obj != 0) {
		dsl_pool_t *dp;
		dsl_dataset_t *tosnap;

		error = dsl_pool_hold(zc->zc_name, FTAG, &dp);
		if (error != 0)
			return (error);

		error = dsl_dataset_hold_obj(dp, zc->zc_sendobj, FTAG, &tosnap);
		if (error != 0) {
			dsl_pool_rele(dp, FTAG);
			return (error);
		}

		if (dsl_dir_is_clone(tosnap->ds_dir))
			zc->zc_fromobj = tosnap->ds_dir->dd_phys->dd_origin_obj;
		dsl_dataset_rele(tosnap, FTAG);
		dsl_pool_rele(dp, FTAG);
	}

	if (estimate) {
		dsl_pool_t *dp;
		dsl_dataset_t *tosnap;
		dsl_dataset_t *fromsnap = NULL;

		error = dsl_pool_hold(zc->zc_name, FTAG, &dp);
		if (error != 0)
			return (error);

		error = dsl_dataset_hold_obj(dp, zc->zc_sendobj, FTAG, &tosnap);
		if (error != 0) {
			dsl_pool_rele(dp, FTAG);
			return (error);
		}

		if (zc->zc_fromobj != 0) {
			error = dsl_dataset_hold_obj(dp, zc->zc_fromobj,
			    FTAG, &fromsnap);
			if (error != 0) {
				dsl_dataset_rele(tosnap, FTAG);
				dsl_pool_rele(dp, FTAG);
				return (error);
			}
		}

		error = dmu_send_estimate(tosnap, fromsnap,
		    &zc->zc_objset_type);

		if (fromsnap != NULL)
			dsl_dataset_rele(fromsnap, FTAG);
		dsl_dataset_rele(tosnap, FTAG);
		dsl_pool_rele(dp, FTAG);
	} else {
		file_t *fp = getf(zc->zc_cookie);
		if (fp == NULL)
			return (SET_ERROR(EBADF));

		off = fp->f_offset;
		error = dmu_send_obj(zc->zc_name, zc->zc_sendobj,
		    zc->zc_fromobj, zc->zc_cookie, fp->f_vnode, &off);

		if (VOP_SEEK(fp->f_vnode, fp->f_offset, &off, NULL) == 0)
			fp->f_offset = off;
		releasef(zc->zc_cookie);
	}
	return (error);
}

/*
 * inputs:
 * zc_name	name of snapshot on which to report progress
 * zc_cookie	file descriptor of send stream
 *
 * outputs:
 * zc_cookie	number of bytes written in send stream thus far
 */
static int
zfs_ioc_send_progress(zfs_cmd_t *zc)
{
	dsl_pool_t *dp;
	dsl_dataset_t *ds;
	dmu_sendarg_t *dsp = NULL;
	int error;

	error = dsl_pool_hold(zc->zc_name, FTAG, &dp);
	if (error != 0)
		return (error);

	error = dsl_dataset_hold(dp, zc->zc_name, FTAG, &ds);
	if (error != 0) {
		dsl_pool_rele(dp, FTAG);
		return (error);
	}

	mutex_enter(&ds->ds_sendstream_lock);

	/*
	 * Iterate over all the send streams currently active on this dataset.
	 * If there's one which matches the specified file descriptor _and_ the
	 * stream was started by the current process, return the progress of
	 * that stream.
	 */
	for (dsp = list_head(&ds->ds_sendstreams); dsp != NULL;
	    dsp = list_next(&ds->ds_sendstreams, dsp)) {
		if (dsp->dsa_outfd == zc->zc_cookie &&
		    dsp->dsa_proc == curproc)
			break;
	}

	if (dsp != NULL)
		zc->zc_cookie = *(dsp->dsa_off);
	else
		error = SET_ERROR(ENOENT);

	mutex_exit(&ds->ds_sendstream_lock);
	dsl_dataset_rele(ds, FTAG);
	dsl_pool_rele(dp, FTAG);
	return (error);
}

static int
zfs_ioc_inject_fault(zfs_cmd_t *zc)
{
	int id, error;

	error = zio_inject_fault(zc->zc_name, (int)zc->zc_guid, &id,
	    &zc->zc_inject_record);

	if (error == 0)
		zc->zc_guid = (uint64_t)id;

	return (error);
}

static int
zfs_ioc_clear_fault(zfs_cmd_t *zc)
{
	return (zio_clear_fault((int)zc->zc_guid));
}

static int
zfs_ioc_inject_list_next(zfs_cmd_t *zc)
{
	int id = (int)zc->zc_guid;
	int error;

	error = zio_inject_list_next(&id, zc->zc_name, sizeof (zc->zc_name),
	    &zc->zc_inject_record);

	zc->zc_guid = id;

	return (error);
}

static int
zfs_ioc_error_log(zfs_cmd_t *zc)
{
	spa_t *spa;
	int error;
	size_t count = (size_t)zc->zc_nvlist_dst_size;

	if ((error = spa_open(zc->zc_name, &spa, FTAG)) != 0)
		return (error);

	error = spa_get_errlog(spa, (void *)(uintptr_t)zc->zc_nvlist_dst,
	    &count);
	if (error == 0)
		zc->zc_nvlist_dst_size = count;
	else
		zc->zc_nvlist_dst_size = spa_get_errlog_size(spa);

	spa_close(spa, FTAG);

	return (error);
}

static int
zfs_ioc_clear(zfs_cmd_t *zc)
{
	spa_t *spa;
	vdev_t *vd;
	int error;

	/*
	 * On zpool clear we also fix up missing slogs
	 */
	mutex_enter(&spa_namespace_lock);
	spa = spa_lookup(zc->zc_name);
	if (spa == NULL) {
		mutex_exit(&spa_namespace_lock);
		return (SET_ERROR(EIO));
	}
	if (spa_get_log_state(spa) == SPA_LOG_MISSING) {
		/* we need to let spa_open/spa_load clear the chains */
		spa_set_log_state(spa, SPA_LOG_CLEAR);
	}
	spa->spa_last_open_failed = 0;
	mutex_exit(&spa_namespace_lock);

	if (zc->zc_cookie & ZPOOL_NO_REWIND) {
		error = spa_open(zc->zc_name, &spa, FTAG);
	} else {
		nvlist_t *policy;
		nvlist_t *config = NULL;

		if (zc->zc_nvlist_src == NULL)
			return (SET_ERROR(EINVAL));

		if ((error = get_nvlist(zc->zc_nvlist_src,
		    zc->zc_nvlist_src_size, zc->zc_iflags, &policy)) == 0) {
			error = spa_open_rewind(zc->zc_name, &spa, FTAG,
			    policy, &config);
			if (config != NULL) {
				int err;

				if ((err = put_nvlist(zc, config)) != 0)
					error = err;
				nvlist_free(config);
			}
			nvlist_free(policy);
		}
	}

	if (error != 0)
		return (error);

	spa_vdev_state_enter(spa, SCL_NONE);

	if (zc->zc_guid == 0) {
		vd = NULL;
	} else {
		vd = spa_lookup_by_guid(spa, zc->zc_guid, B_TRUE);
		if (vd == NULL) {
			(void) spa_vdev_state_exit(spa, NULL, ENODEV);
			spa_close(spa, FTAG);
			return (SET_ERROR(ENODEV));
		}
	}

	vdev_clear(spa, vd);

	(void) spa_vdev_state_exit(spa, NULL, 0);

	/*
	 * Resume any suspended I/Os.
	 */
	if (zio_resume(spa) != 0)
		error = SET_ERROR(EIO);

	spa_close(spa, FTAG);

	return (error);
}

static int
zfs_ioc_pool_reopen(zfs_cmd_t *zc)
{
	spa_t *spa;
	int error;

	error = spa_open(zc->zc_name, &spa, FTAG);
	if (error != 0)
		return (error);

	spa_vdev_state_enter(spa, SCL_NONE);

	/*
	 * If a resilver is already in progress then set the
	 * spa_scrub_reopen flag to B_TRUE so that we don't restart
	 * the scan as a side effect of the reopen. Otherwise, let
	 * vdev_open() decided if a resilver is required.
	 */
	spa->spa_scrub_reopen = dsl_scan_resilvering(spa->spa_dsl_pool);
	vdev_reopen(spa->spa_root_vdev);
	spa->spa_scrub_reopen = B_FALSE;

	(void) spa_vdev_state_exit(spa, NULL, 0);
	spa_close(spa, FTAG);
	return (0);
}
/*
 * inputs:
 * zc_name	name of filesystem
 * zc_value	name of origin snapshot
 *
 * outputs:
 * zc_string	name of conflicting snapshot, if there is one
 */
static int
zfs_ioc_promote(zfs_cmd_t *zc)
{
	char *cp;

	/*
	 * We don't need to unmount *all* the origin fs's snapshots, but
	 * it's easier.
	 */
	cp = strchr(zc->zc_value, '@');
	if (cp)
		*cp = '\0';
	(void) dmu_objset_find(zc->zc_value,
	    zfs_unmount_snap_cb, NULL, DS_FIND_SNAPSHOTS);
	return (dsl_dataset_promote(zc->zc_name, zc->zc_string));
}

/*
 * Retrieve a single {user|group}{used|quota}@... property.
 *
 * inputs:
 * zc_name	name of filesystem
 * zc_objset_type zfs_userquota_prop_t
 * zc_value	domain name (eg. "S-1-234-567-89")
 * zc_guid	RID/UID/GID
 *
 * outputs:
 * zc_cookie	property value
 */
static int
zfs_ioc_userspace_one(zfs_cmd_t *zc)
{
	zfsvfs_t *zfsvfs;
	int error;

	if (zc->zc_objset_type >= ZFS_NUM_USERQUOTA_PROPS)
		return (SET_ERROR(EINVAL));

	error = zfsvfs_hold(zc->zc_name, FTAG, &zfsvfs, B_FALSE);
	if (error != 0)
		return (error);

	error = zfs_userspace_one(zfsvfs,
	    zc->zc_objset_type, zc->zc_value, zc->zc_guid, &zc->zc_cookie);
	zfsvfs_rele(zfsvfs, FTAG);

	return (error);
}

/*
 * inputs:
 * zc_name		name of filesystem
 * zc_cookie		zap cursor
 * zc_objset_type	zfs_userquota_prop_t
 * zc_nvlist_dst[_size] buffer to fill (not really an nvlist)
 *
 * outputs:
 * zc_nvlist_dst[_size]	data buffer (array of zfs_useracct_t)
 * zc_cookie	zap cursor
 */
static int
zfs_ioc_userspace_many(zfs_cmd_t *zc)
{
	zfsvfs_t *zfsvfs;
	int bufsize = zc->zc_nvlist_dst_size;

	if (bufsize <= 0)
		return (SET_ERROR(ENOMEM));

	int error = zfsvfs_hold(zc->zc_name, FTAG, &zfsvfs, B_FALSE);
	if (error != 0)
		return (error);

	void *buf = kmem_alloc(bufsize, KM_SLEEP);

	error = zfs_userspace_many(zfsvfs, zc->zc_objset_type, &zc->zc_cookie,
	    buf, &zc->zc_nvlist_dst_size);

	if (error == 0) {
		error = xcopyout(buf,
		    (void *)(uintptr_t)zc->zc_nvlist_dst,
		    zc->zc_nvlist_dst_size);
	}
	kmem_free(buf, bufsize);
	zfsvfs_rele(zfsvfs, FTAG);

	return (error);
}

/*
 * inputs:
 * zc_name		name of filesystem
 *
 * outputs:
 * none
 */
static int
zfs_ioc_userspace_upgrade(zfs_cmd_t *zc)
{
	objset_t *os;
	int error = 0;
	zfsvfs_t *zfsvfs;

	if (getzfsvfs(zc->zc_name, &zfsvfs) == 0) {
		if (!dmu_objset_userused_enabled(zfsvfs->z_os)) {
			/*
			 * If userused is not enabled, it may be because the
			 * objset needs to be closed & reopened (to grow the
			 * objset_phys_t).  Suspend/resume the fs will do that.
			 */
			error = zfs_suspend_fs(zfsvfs);
			if (error == 0)
				error = zfs_resume_fs(zfsvfs, zc->zc_name);
		}
		if (error == 0)
			error = dmu_objset_userspace_upgrade(zfsvfs->z_os);
		VFS_RELE(zfsvfs->z_vfs);
	} else {
		/* XXX kind of reading contents without owning */
		error = dmu_objset_hold(zc->zc_name, FTAG, &os);
		if (error != 0)
			return (error);

		error = dmu_objset_userspace_upgrade(os);
		dmu_objset_rele(os, FTAG);
	}

	return (error);
}

/*
 * We don't want to have a hard dependency
 * against some special symbols in sharefs
 * nfs, and smbsrv.  Determine them if needed when
 * the first file system is shared.
 * Neither sharefs, nfs or smbsrv are unloadable modules.
 */
int (*znfsexport_fs)(void *arg);
int (*zshare_fs)(enum sharefs_sys_op, share_t *, uint32_t);
int (*zsmbexport_fs)(void *arg, boolean_t add_share);

int zfs_nfsshare_inited;
int zfs_smbshare_inited;

ddi_modhandle_t nfs_mod;
ddi_modhandle_t sharefs_mod;
ddi_modhandle_t smbsrv_mod;
kmutex_t zfs_share_lock;

static int
zfs_init_sharefs()
{
	int error;

	ASSERT(MUTEX_HELD(&zfs_share_lock));
	/* Both NFS and SMB shares also require sharetab support. */
	if (sharefs_mod == NULL && ((sharefs_mod =
	    ddi_modopen("fs/sharefs",
	    KRTLD_MODE_FIRST, &error)) == NULL)) {
		return (SET_ERROR(ENOSYS));
	}
	if (zshare_fs == NULL && ((zshare_fs =
	    (int (*)(enum sharefs_sys_op, share_t *, uint32_t))
	    ddi_modsym(sharefs_mod, "sharefs_impl", &error)) == NULL)) {
		return (SET_ERROR(ENOSYS));
	}
	return (0);
}

static int
zfs_ioc_share(zfs_cmd_t *zc)
{
	int error;
	int opcode;

	switch (zc->zc_share.z_sharetype) {
	case ZFS_SHARE_NFS:
	case ZFS_UNSHARE_NFS:
		if (zfs_nfsshare_inited == 0) {
			mutex_enter(&zfs_share_lock);
			if (nfs_mod == NULL && ((nfs_mod = ddi_modopen("fs/nfs",
			    KRTLD_MODE_FIRST, &error)) == NULL)) {
				mutex_exit(&zfs_share_lock);
				return (SET_ERROR(ENOSYS));
			}
			if (znfsexport_fs == NULL &&
			    ((znfsexport_fs = (int (*)(void *))
			    ddi_modsym(nfs_mod,
			    "nfs_export", &error)) == NULL)) {
				mutex_exit(&zfs_share_lock);
				return (SET_ERROR(ENOSYS));
			}
			error = zfs_init_sharefs();
			if (error != 0) {
				mutex_exit(&zfs_share_lock);
				return (SET_ERROR(ENOSYS));
			}
			zfs_nfsshare_inited = 1;
			mutex_exit(&zfs_share_lock);
		}
		break;
	case ZFS_SHARE_SMB:
	case ZFS_UNSHARE_SMB:
		if (zfs_smbshare_inited == 0) {
			mutex_enter(&zfs_share_lock);
			if (smbsrv_mod == NULL && ((smbsrv_mod =
			    ddi_modopen("drv/smbsrv",
			    KRTLD_MODE_FIRST, &error)) == NULL)) {
				mutex_exit(&zfs_share_lock);
				return (SET_ERROR(ENOSYS));
			}
			if (zsmbexport_fs == NULL && ((zsmbexport_fs =
			    (int (*)(void *, boolean_t))ddi_modsym(smbsrv_mod,
			    "smb_server_share", &error)) == NULL)) {
				mutex_exit(&zfs_share_lock);
				return (SET_ERROR(ENOSYS));
			}
			error = zfs_init_sharefs();
			if (error != 0) {
				mutex_exit(&zfs_share_lock);
				return (SET_ERROR(ENOSYS));
			}
			zfs_smbshare_inited = 1;
			mutex_exit(&zfs_share_lock);
		}
		break;
	default:
		return (SET_ERROR(EINVAL));
	}

	switch (zc->zc_share.z_sharetype) {
	case ZFS_SHARE_NFS:
	case ZFS_UNSHARE_NFS:
		if (error =
		    znfsexport_fs((void *)
		    (uintptr_t)zc->zc_share.z_exportdata))
			return (error);
		break;
	case ZFS_SHARE_SMB:
	case ZFS_UNSHARE_SMB:
		if (error = zsmbexport_fs((void *)
		    (uintptr_t)zc->zc_share.z_exportdata,
		    zc->zc_share.z_sharetype == ZFS_SHARE_SMB ?
		    B_TRUE: B_FALSE)) {
			return (error);
		}
		break;
	}

	opcode = (zc->zc_share.z_sharetype == ZFS_SHARE_NFS ||
	    zc->zc_share.z_sharetype == ZFS_SHARE_SMB) ?
	    SHAREFS_ADD : SHAREFS_REMOVE;

	/*
	 * Add or remove share from sharetab
	 */
	error = zshare_fs(opcode,
	    (void *)(uintptr_t)zc->zc_share.z_sharedata,
	    zc->zc_share.z_sharemax);

	return (error);

}

ace_t full_access[] = {
	{(uid_t)-1, ACE_ALL_PERMS, ACE_EVERYONE, 0}
};

/*
 * inputs:
 * zc_name		name of containing filesystem
 * zc_obj		object # beyond which we want next in-use object #
 *
 * outputs:
 * zc_obj		next in-use object #
 */
static int
zfs_ioc_next_obj(zfs_cmd_t *zc)
{
	objset_t *os = NULL;
	int error;

	error = dmu_objset_hold(zc->zc_name, FTAG, &os);
	if (error != 0)
		return (error);

	error = dmu_object_next(os, &zc->zc_obj, B_FALSE,
	    os->os_dsl_dataset->ds_phys->ds_prev_snap_txg);

	dmu_objset_rele(os, FTAG);
	return (error);
}

/*
 * inputs:
 * zc_name		name of filesystem
 * zc_value		prefix name for snapshot
 * zc_cleanup_fd	cleanup-on-exit file descriptor for calling process
 *
 * outputs:
 * zc_value		short name of new snapshot
 */
static int
zfs_ioc_tmp_snapshot(zfs_cmd_t *zc)
{
	char *snap_name;
	char *hold_name;
	int error;
	minor_t minor;

	error = zfs_onexit_fd_hold(zc->zc_cleanup_fd, &minor);
	if (error != 0)
		return (error);

	snap_name = kmem_asprintf("%s-%016llx", zc->zc_value,
	    (u_longlong_t)ddi_get_lbolt64());
	hold_name = kmem_asprintf("%%%s", zc->zc_value);

	error = dsl_dataset_snapshot_tmp(zc->zc_name, snap_name, minor,
	    hold_name);
	if (error == 0)
		(void) strcpy(zc->zc_value, snap_name);
	strfree(snap_name);
	strfree(hold_name);
	zfs_onexit_fd_rele(zc->zc_cleanup_fd);
	return (error);
}

/*
 * inputs:
 * zc_name		name of "to" snapshot
 * zc_value		name of "from" snapshot
 * zc_cookie		file descriptor to write diff data on
 *
 * outputs:
 * dmu_diff_record_t's to the file descriptor
 */
static int
zfs_ioc_diff(zfs_cmd_t *zc)
{
	file_t *fp;
	offset_t off;
	int error;

	fp = getf(zc->zc_cookie);
	if (fp == NULL)
		return (SET_ERROR(EBADF));

	off = fp->f_offset;

	error = dmu_diff(zc->zc_name, zc->zc_value, fp->f_vnode, &off);

	if (VOP_SEEK(fp->f_vnode, fp->f_offset, &off, NULL) == 0)
		fp->f_offset = off;
	releasef(zc->zc_cookie);

	return (error);
}

/*
 * Remove all ACL files in shares dir
 */
static int
zfs_smb_acl_purge(znode_t *dzp)
{
	zap_cursor_t	zc;
	zap_attribute_t	zap;
	zfsvfs_t *zfsvfs = dzp->z_zfsvfs;
	int error;

	for (zap_cursor_init(&zc, zfsvfs->z_os, dzp->z_id);
	    (error = zap_cursor_retrieve(&zc, &zap)) == 0;
	    zap_cursor_advance(&zc)) {
		if ((error = VOP_REMOVE(ZTOV(dzp), zap.za_name, kcred,
		    NULL, 0)) != 0)
			break;
	}
	zap_cursor_fini(&zc);
	return (error);
}

static int
zfs_ioc_smb_acl(zfs_cmd_t *zc)
{
	vnode_t *vp;
	znode_t *dzp;
	vnode_t *resourcevp = NULL;
	znode_t *sharedir;
	zfsvfs_t *zfsvfs;
	nvlist_t *nvlist;
	char *src, *target;
	vattr_t vattr;
	vsecattr_t vsec;
	int error = 0;

	if ((error = lookupname(zc->zc_value, UIO_SYSSPACE,
	    NO_FOLLOW, NULL, &vp)) != 0)
		return (error);

	/* Now make sure mntpnt and dataset are ZFS */

	if (vp->v_vfsp->vfs_fstype != zfsfstype ||
	    (strcmp((char *)refstr_value(vp->v_vfsp->vfs_resource),
	    zc->zc_name) != 0)) {
		VN_RELE(vp);
		return (SET_ERROR(EINVAL));
	}

	dzp = VTOZ(vp);
	zfsvfs = dzp->z_zfsvfs;
	ZFS_ENTER(zfsvfs);

	/*
	 * Create share dir if its missing.
	 */
	mutex_enter(&zfsvfs->z_lock);
	if (zfsvfs->z_shares_dir == 0) {
		dmu_tx_t *tx;

		tx = dmu_tx_create(zfsvfs->z_os);
		dmu_tx_hold_zap(tx, MASTER_NODE_OBJ, TRUE,
		    ZFS_SHARES_DIR);
		dmu_tx_hold_zap(tx, DMU_NEW_OBJECT, FALSE, NULL);
		error = dmu_tx_assign(tx, TXG_WAIT);
		if (error != 0) {
			dmu_tx_abort(tx);
		} else {
			error = zfs_create_share_dir(zfsvfs, tx);
			dmu_tx_commit(tx);
		}
		if (error != 0) {
			mutex_exit(&zfsvfs->z_lock);
			VN_RELE(vp);
			ZFS_EXIT(zfsvfs);
			return (error);
		}
	}
	mutex_exit(&zfsvfs->z_lock);

	ASSERT(zfsvfs->z_shares_dir);
	if ((error = zfs_zget(zfsvfs, zfsvfs->z_shares_dir, &sharedir)) != 0) {
		VN_RELE(vp);
		ZFS_EXIT(zfsvfs);
		return (error);
	}

	switch (zc->zc_cookie) {
	case ZFS_SMB_ACL_ADD:
		vattr.va_mask = AT_MODE|AT_UID|AT_GID|AT_TYPE;
		vattr.va_type = VREG;
		vattr.va_mode = S_IFREG|0777;
		vattr.va_uid = 0;
		vattr.va_gid = 0;

		vsec.vsa_mask = VSA_ACE;
		vsec.vsa_aclentp = &full_access;
		vsec.vsa_aclentsz = sizeof (full_access);
		vsec.vsa_aclcnt = 1;

		error = VOP_CREATE(ZTOV(sharedir), zc->zc_string,
		    &vattr, EXCL, 0, &resourcevp, kcred, 0, NULL, &vsec);
		if (resourcevp)
			VN_RELE(resourcevp);
		break;

	case ZFS_SMB_ACL_REMOVE:
		error = VOP_REMOVE(ZTOV(sharedir), zc->zc_string, kcred,
		    NULL, 0);
		break;

	case ZFS_SMB_ACL_RENAME:
		if ((error = get_nvlist(zc->zc_nvlist_src,
		    zc->zc_nvlist_src_size, zc->zc_iflags, &nvlist)) != 0) {
			VN_RELE(vp);
			ZFS_EXIT(zfsvfs);
			return (error);
		}
		if (nvlist_lookup_string(nvlist, ZFS_SMB_ACL_SRC, &src) ||
		    nvlist_lookup_string(nvlist, ZFS_SMB_ACL_TARGET,
		    &target)) {
			VN_RELE(vp);
			VN_RELE(ZTOV(sharedir));
			ZFS_EXIT(zfsvfs);
			nvlist_free(nvlist);
			return (error);
		}
		error = VOP_RENAME(ZTOV(sharedir), src, ZTOV(sharedir), target,
		    kcred, NULL, 0);
		nvlist_free(nvlist);
		break;

	case ZFS_SMB_ACL_PURGE:
		error = zfs_smb_acl_purge(sharedir);
		break;

	default:
		error = SET_ERROR(EINVAL);
		break;
	}

	VN_RELE(vp);
	VN_RELE(ZTOV(sharedir));

	ZFS_EXIT(zfsvfs);

	return (error);
}

/*
 * innvl: {
 *     "holds" -> { snapname -> holdname (string), ... }
 *     (optional) "cleanup_fd" -> fd (int32)
 * }
 *
 * outnvl: {
 *     snapname -> error value (int32)
 *     ...
 * }
 */
/* ARGSUSED */
static int
zfs_ioc_hold(const char *pool, nvlist_t *args, nvlist_t *errlist)
{
	nvlist_t *holds;
	int cleanup_fd = -1;
	int error;
	minor_t minor = 0;

	error = nvlist_lookup_nvlist(args, "holds", &holds);
	if (error != 0)
		return (SET_ERROR(EINVAL));

	if (nvlist_lookup_int32(args, "cleanup_fd", &cleanup_fd) == 0) {
		error = zfs_onexit_fd_hold(cleanup_fd, &minor);
		if (error != 0)
			return (error);
	}

	error = dsl_dataset_user_hold(holds, minor, errlist);
	if (minor != 0)
		zfs_onexit_fd_rele(cleanup_fd);
	return (error);
}

/*
 * innvl is not used.
 *
 * outnvl: {
 *    holdname -> time added (uint64 seconds since epoch)
 *    ...
 * }
 */
/* ARGSUSED */
static int
zfs_ioc_get_holds(const char *snapname, nvlist_t *args, nvlist_t *outnvl)
{
	return (dsl_dataset_get_holds(snapname, outnvl));
}

/*
 * innvl: {
 *     snapname -> { holdname, ... }
 *     ...
 * }
 *
 * outnvl: {
 *     snapname -> error value (int32)
 *     ...
 * }
 */
/* ARGSUSED */
static int
zfs_ioc_release(const char *pool, nvlist_t *holds, nvlist_t *errlist)
{
	nvpair_t *pair;

	/*
	 * The release may cause the snapshot to be destroyed; make sure it
	 * is not mounted.
	 */
	for (pair = nvlist_next_nvpair(holds, NULL); pair != NULL;
	    pair = nvlist_next_nvpair(holds, pair))
		zfs_unmount_snap(nvpair_name(pair));

	return (dsl_dataset_user_release(holds, errlist));
}

/*
 * inputs:
 * zc_name		name of new filesystem or snapshot
 * zc_value		full name of old snapshot
 *
 * outputs:
 * zc_cookie		space in bytes
 * zc_objset_type	compressed space in bytes
 * zc_perm_action	uncompressed space in bytes
 */
static int
zfs_ioc_space_written(zfs_cmd_t *zc)
{
	int error;
	dsl_pool_t *dp;
	dsl_dataset_t *new, *old;

	error = dsl_pool_hold(zc->zc_name, FTAG, &dp);
	if (error != 0)
		return (error);
	error = dsl_dataset_hold(dp, zc->zc_name, FTAG, &new);
	if (error != 0) {
		dsl_pool_rele(dp, FTAG);
		return (error);
	}
	error = dsl_dataset_hold(dp, zc->zc_value, FTAG, &old);
	if (error != 0) {
		dsl_dataset_rele(new, FTAG);
		dsl_pool_rele(dp, FTAG);
		return (error);
	}

	error = dsl_dataset_space_written(old, new, &zc->zc_cookie,
	    &zc->zc_objset_type, &zc->zc_perm_action);
	dsl_dataset_rele(old, FTAG);
	dsl_dataset_rele(new, FTAG);
	dsl_pool_rele(dp, FTAG);
	return (error);
}

/*
 * innvl: {
 *     "firstsnap" -> snapshot name
 * }
 *
 * outnvl: {
 *     "used" -> space in bytes
 *     "compressed" -> compressed space in bytes
 *     "uncompressed" -> uncompressed space in bytes
 * }
 */
static int
zfs_ioc_space_snaps(const char *lastsnap, nvlist_t *innvl, nvlist_t *outnvl)
{
	int error;
	dsl_pool_t *dp;
	dsl_dataset_t *new, *old;
	char *firstsnap;
	uint64_t used, comp, uncomp;

	if (nvlist_lookup_string(innvl, "firstsnap", &firstsnap) != 0)
		return (SET_ERROR(EINVAL));

	error = dsl_pool_hold(lastsnap, FTAG, &dp);
	if (error != 0)
		return (error);

	error = dsl_dataset_hold(dp, lastsnap, FTAG, &new);
	if (error != 0) {
		dsl_pool_rele(dp, FTAG);
		return (error);
	}
	error = dsl_dataset_hold(dp, firstsnap, FTAG, &old);
	if (error != 0) {
		dsl_dataset_rele(new, FTAG);
		dsl_pool_rele(dp, FTAG);
		return (error);
	}

	error = dsl_dataset_space_wouldfree(old, new, &used, &comp, &uncomp);
	dsl_dataset_rele(old, FTAG);
	dsl_dataset_rele(new, FTAG);
	dsl_pool_rele(dp, FTAG);
	fnvlist_add_uint64(outnvl, "used", used);
	fnvlist_add_uint64(outnvl, "compressed", comp);
	fnvlist_add_uint64(outnvl, "uncompressed", uncomp);
	return (error);
}

/*
 * innvl: {
 *     "fd" -> file descriptor to write stream to (int32)
 *     (optional) "fromsnap" -> full snap name to send an incremental from
 * }
 *
 * outnvl is unused
 */
/* ARGSUSED */
static int
zfs_ioc_send_new(const char *snapname, nvlist_t *innvl, nvlist_t *outnvl)
{
	int error;
	offset_t off;
	char *fromname = NULL;
	int fd;

	error = nvlist_lookup_int32(innvl, "fd", &fd);
	if (error != 0)
		return (SET_ERROR(EINVAL));

	(void) nvlist_lookup_string(innvl, "fromsnap", &fromname);

	file_t *fp = getf(fd);
	if (fp == NULL)
		return (SET_ERROR(EBADF));

	off = fp->f_offset;
	error = dmu_send(snapname, fromname, fd, fp->f_vnode, &off);

	if (VOP_SEEK(fp->f_vnode, fp->f_offset, &off, NULL) == 0)
		fp->f_offset = off;
	releasef(fd);
	return (error);
}

/*
 * Determine approximately how large a zfs send stream will be -- the number
 * of bytes that will be written to the fd supplied to zfs_ioc_send_new().
 *
 * innvl: {
 *     (optional) "fromsnap" -> full snap name to send an incremental from
 * }
 *
 * outnvl: {
 *     "space" -> bytes of space (uint64)
 * }
 */
static int
zfs_ioc_send_space(const char *snapname, nvlist_t *innvl, nvlist_t *outnvl)
{
	dsl_pool_t *dp;
	dsl_dataset_t *fromsnap = NULL;
	dsl_dataset_t *tosnap;
	int error;
	char *fromname;
	uint64_t space;

	error = dsl_pool_hold(snapname, FTAG, &dp);
	if (error != 0)
		return (error);

	error = dsl_dataset_hold(dp, snapname, FTAG, &tosnap);
	if (error != 0) {
		dsl_pool_rele(dp, FTAG);
		return (error);
	}

	error = nvlist_lookup_string(innvl, "fromsnap", &fromname);
	if (error == 0) {
		error = dsl_dataset_hold(dp, fromname, FTAG, &fromsnap);
		if (error != 0) {
			dsl_dataset_rele(tosnap, FTAG);
			dsl_pool_rele(dp, FTAG);
			return (error);
		}
	}

	error = dmu_send_estimate(tosnap, fromsnap, &space);
	fnvlist_add_uint64(outnvl, "space", space);

	if (fromsnap != NULL)
		dsl_dataset_rele(fromsnap, FTAG);
	dsl_dataset_rele(tosnap, FTAG);
	dsl_pool_rele(dp, FTAG);
	return (error);
}


static zfs_ioc_vec_t zfs_ioc_vec[ZFS_IOC_LAST - ZFS_IOC_FIRST];

static void
zfs_ioctl_register_legacy(zfs_ioc_t ioc, zfs_ioc_legacy_func_t *func,
    zfs_secpolicy_func_t *secpolicy, zfs_ioc_namecheck_t namecheck,
    boolean_t log_history, zfs_ioc_poolcheck_t pool_check)
{
	zfs_ioc_vec_t *vec = &zfs_ioc_vec[ioc - ZFS_IOC_FIRST];

	ASSERT3U(ioc, >=, ZFS_IOC_FIRST);
	ASSERT3U(ioc, <, ZFS_IOC_LAST);
	ASSERT3P(vec->zvec_legacy_func, ==, NULL);
	ASSERT3P(vec->zvec_func, ==, NULL);

	vec->zvec_legacy_func = func;
	vec->zvec_secpolicy = secpolicy;
	vec->zvec_namecheck = namecheck;
	vec->zvec_allow_log = log_history;
	vec->zvec_pool_check = pool_check;
}

/*
 * See the block comment at the beginning of this file for details on
 * each argument to this function.
 */
static void
zfs_ioctl_register(const char *name, zfs_ioc_t ioc, zfs_ioc_func_t *func,
    zfs_secpolicy_func_t *secpolicy, zfs_ioc_namecheck_t namecheck,
    zfs_ioc_poolcheck_t pool_check, boolean_t smush_outnvlist,
    boolean_t allow_log)
{
	zfs_ioc_vec_t *vec = &zfs_ioc_vec[ioc - ZFS_IOC_FIRST];

	ASSERT3U(ioc, >=, ZFS_IOC_FIRST);
	ASSERT3U(ioc, <, ZFS_IOC_LAST);
	ASSERT3P(vec->zvec_legacy_func, ==, NULL);
	ASSERT3P(vec->zvec_func, ==, NULL);

	/* if we are logging, the name must be valid */
	ASSERT(!allow_log || namecheck != NO_NAME);

	vec->zvec_name = name;
	vec->zvec_func = func;
	vec->zvec_secpolicy = secpolicy;
	vec->zvec_namecheck = namecheck;
	vec->zvec_pool_check = pool_check;
	vec->zvec_smush_outnvlist = smush_outnvlist;
	vec->zvec_allow_log = allow_log;
}

static void
zfs_ioctl_register_pool(zfs_ioc_t ioc, zfs_ioc_legacy_func_t *func,
    zfs_secpolicy_func_t *secpolicy, boolean_t log_history,
    zfs_ioc_poolcheck_t pool_check)
{
	zfs_ioctl_register_legacy(ioc, func, secpolicy,
	    POOL_NAME, log_history, pool_check);
}

static void
zfs_ioctl_register_dataset_nolog(zfs_ioc_t ioc, zfs_ioc_legacy_func_t *func,
    zfs_secpolicy_func_t *secpolicy, zfs_ioc_poolcheck_t pool_check)
{
	zfs_ioctl_register_legacy(ioc, func, secpolicy,
	    DATASET_NAME, B_FALSE, pool_check);
}

static void
zfs_ioctl_register_pool_modify(zfs_ioc_t ioc, zfs_ioc_legacy_func_t *func)
{
	zfs_ioctl_register_legacy(ioc, func, zfs_secpolicy_config,
	    POOL_NAME, B_TRUE, POOL_CHECK_SUSPENDED | POOL_CHECK_READONLY);
}

static void
zfs_ioctl_register_pool_meta(zfs_ioc_t ioc, zfs_ioc_legacy_func_t *func,
    zfs_secpolicy_func_t *secpolicy)
{
	zfs_ioctl_register_legacy(ioc, func, secpolicy,
	    NO_NAME, B_FALSE, POOL_CHECK_NONE);
}

static void
zfs_ioctl_register_dataset_read_secpolicy(zfs_ioc_t ioc,
    zfs_ioc_legacy_func_t *func, zfs_secpolicy_func_t *secpolicy)
{
	zfs_ioctl_register_legacy(ioc, func, secpolicy,
	    DATASET_NAME, B_FALSE, POOL_CHECK_SUSPENDED);
}

static void
zfs_ioctl_register_dataset_read(zfs_ioc_t ioc, zfs_ioc_legacy_func_t *func)
{
	zfs_ioctl_register_dataset_read_secpolicy(ioc, func,
	    zfs_secpolicy_read);
}

static void
zfs_ioctl_register_dataset_modify(zfs_ioc_t ioc, zfs_ioc_legacy_func_t *func,
	zfs_secpolicy_func_t *secpolicy)
{
	zfs_ioctl_register_legacy(ioc, func, secpolicy,
	    DATASET_NAME, B_TRUE, POOL_CHECK_SUSPENDED | POOL_CHECK_READONLY);
}

static void
zfs_ioctl_init(void)
{
	zfs_ioctl_register("snapshot", ZFS_IOC_SNAPSHOT,
	    zfs_ioc_snapshot, zfs_secpolicy_snapshot, POOL_NAME,
	    POOL_CHECK_SUSPENDED | POOL_CHECK_READONLY, B_TRUE, B_TRUE);

	zfs_ioctl_register("log_history", ZFS_IOC_LOG_HISTORY,
	    zfs_ioc_log_history, zfs_secpolicy_log_history, NO_NAME,
	    POOL_CHECK_SUSPENDED | POOL_CHECK_READONLY, B_FALSE, B_FALSE);

	zfs_ioctl_register("space_snaps", ZFS_IOC_SPACE_SNAPS,
	    zfs_ioc_space_snaps, zfs_secpolicy_read, DATASET_NAME,
	    POOL_CHECK_SUSPENDED, B_FALSE, B_FALSE);

	zfs_ioctl_register("send", ZFS_IOC_SEND_NEW,
	    zfs_ioc_send_new, zfs_secpolicy_send_new, DATASET_NAME,
	    POOL_CHECK_SUSPENDED, B_FALSE, B_FALSE);

	zfs_ioctl_register("send_space", ZFS_IOC_SEND_SPACE,
	    zfs_ioc_send_space, zfs_secpolicy_read, DATASET_NAME,
	    POOL_CHECK_SUSPENDED, B_FALSE, B_FALSE);

	zfs_ioctl_register("create", ZFS_IOC_CREATE,
	    zfs_ioc_create, zfs_secpolicy_create_clone, DATASET_NAME,
	    POOL_CHECK_SUSPENDED | POOL_CHECK_READONLY, B_TRUE, B_TRUE);

	zfs_ioctl_register("clone", ZFS_IOC_CLONE,
	    zfs_ioc_clone, zfs_secpolicy_create_clone, DATASET_NAME,
	    POOL_CHECK_SUSPENDED | POOL_CHECK_READONLY, B_TRUE, B_TRUE);

	zfs_ioctl_register("destroy_snaps", ZFS_IOC_DESTROY_SNAPS,
	    zfs_ioc_destroy_snaps, zfs_secpolicy_destroy_snaps, POOL_NAME,
	    POOL_CHECK_SUSPENDED | POOL_CHECK_READONLY, B_TRUE, B_TRUE);

	zfs_ioctl_register("hold", ZFS_IOC_HOLD,
	    zfs_ioc_hold, zfs_secpolicy_hold, POOL_NAME,
	    POOL_CHECK_SUSPENDED | POOL_CHECK_READONLY, B_TRUE, B_TRUE);
	zfs_ioctl_register("release", ZFS_IOC_RELEASE,
	    zfs_ioc_release, zfs_secpolicy_release, POOL_NAME,
	    POOL_CHECK_SUSPENDED | POOL_CHECK_READONLY, B_TRUE, B_TRUE);

	zfs_ioctl_register("get_holds", ZFS_IOC_GET_HOLDS,
	    zfs_ioc_get_holds, zfs_secpolicy_read, DATASET_NAME,
	    POOL_CHECK_SUSPENDED, B_FALSE, B_FALSE);

	/* IOCTLS that use the legacy function signature */

	zfs_ioctl_register_legacy(ZFS_IOC_POOL_FREEZE, zfs_ioc_pool_freeze,
	    zfs_secpolicy_config, NO_NAME, B_FALSE, POOL_CHECK_READONLY);

	zfs_ioctl_register_pool(ZFS_IOC_POOL_CREATE, zfs_ioc_pool_create,
	    zfs_secpolicy_config, B_TRUE, POOL_CHECK_NONE);
	zfs_ioctl_register_pool_modify(ZFS_IOC_POOL_SCAN,
	    zfs_ioc_pool_scan);
	zfs_ioctl_register_pool_modify(ZFS_IOC_POOL_UPGRADE,
	    zfs_ioc_pool_upgrade);
	zfs_ioctl_register_pool_modify(ZFS_IOC_VDEV_ADD,
	    zfs_ioc_vdev_add);
	zfs_ioctl_register_pool_modify(ZFS_IOC_VDEV_REMOVE,
	    zfs_ioc_vdev_remove);
	zfs_ioctl_register_pool_modify(ZFS_IOC_VDEV_SET_STATE,
	    zfs_ioc_vdev_set_state);
	zfs_ioctl_register_pool_modify(ZFS_IOC_VDEV_ATTACH,
	    zfs_ioc_vdev_attach);
	zfs_ioctl_register_pool_modify(ZFS_IOC_VDEV_DETACH,
	    zfs_ioc_vdev_detach);
	zfs_ioctl_register_pool_modify(ZFS_IOC_VDEV_SETPATH,
	    zfs_ioc_vdev_setpath);
	zfs_ioctl_register_pool_modify(ZFS_IOC_VDEV_SETFRU,
	    zfs_ioc_vdev_setfru);
	zfs_ioctl_register_pool_modify(ZFS_IOC_POOL_SET_PROPS,
	    zfs_ioc_pool_set_props);
	zfs_ioctl_register_pool_modify(ZFS_IOC_VDEV_SPLIT,
	    zfs_ioc_vdev_split);
	zfs_ioctl_register_pool_modify(ZFS_IOC_POOL_REGUID,
	    zfs_ioc_pool_reguid);

	zfs_ioctl_register_pool_meta(ZFS_IOC_POOL_CONFIGS,
	    zfs_ioc_pool_configs, zfs_secpolicy_none);
	zfs_ioctl_register_pool_meta(ZFS_IOC_POOL_TRYIMPORT,
	    zfs_ioc_pool_tryimport, zfs_secpolicy_config);
	zfs_ioctl_register_pool_meta(ZFS_IOC_INJECT_FAULT,
	    zfs_ioc_inject_fault, zfs_secpolicy_inject);
	zfs_ioctl_register_pool_meta(ZFS_IOC_CLEAR_FAULT,
	    zfs_ioc_clear_fault, zfs_secpolicy_inject);
	zfs_ioctl_register_pool_meta(ZFS_IOC_INJECT_LIST_NEXT,
	    zfs_ioc_inject_list_next, zfs_secpolicy_inject);

	/*
	 * pool destroy, and export don't log the history as part of
	 * zfsdev_ioctl, but rather zfs_ioc_pool_export
	 * does the logging of those commands.
	 */
	zfs_ioctl_register_pool(ZFS_IOC_POOL_DESTROY, zfs_ioc_pool_destroy,
	    zfs_secpolicy_config, B_FALSE, POOL_CHECK_NONE);
	zfs_ioctl_register_pool(ZFS_IOC_POOL_EXPORT, zfs_ioc_pool_export,
	    zfs_secpolicy_config, B_FALSE, POOL_CHECK_NONE);

	zfs_ioctl_register_pool(ZFS_IOC_POOL_STATS, zfs_ioc_pool_stats,
	    zfs_secpolicy_read, B_FALSE, POOL_CHECK_NONE);
	zfs_ioctl_register_pool(ZFS_IOC_POOL_GET_PROPS, zfs_ioc_pool_get_props,
	    zfs_secpolicy_read, B_FALSE, POOL_CHECK_NONE);

	zfs_ioctl_register_pool(ZFS_IOC_ERROR_LOG, zfs_ioc_error_log,
	    zfs_secpolicy_inject, B_FALSE, POOL_CHECK_SUSPENDED);
	zfs_ioctl_register_pool(ZFS_IOC_DSOBJ_TO_DSNAME,
	    zfs_ioc_dsobj_to_dsname,
	    zfs_secpolicy_diff, B_FALSE, POOL_CHECK_SUSPENDED);
	zfs_ioctl_register_pool(ZFS_IOC_POOL_GET_HISTORY,
	    zfs_ioc_pool_get_history,
	    zfs_secpolicy_config, B_FALSE, POOL_CHECK_SUSPENDED);

	zfs_ioctl_register_pool(ZFS_IOC_POOL_IMPORT, zfs_ioc_pool_import,
	    zfs_secpolicy_config, B_TRUE, POOL_CHECK_NONE);

	zfs_ioctl_register_pool(ZFS_IOC_CLEAR, zfs_ioc_clear,
	    zfs_secpolicy_config, B_TRUE, POOL_CHECK_SUSPENDED);
	zfs_ioctl_register_pool(ZFS_IOC_POOL_REOPEN, zfs_ioc_pool_reopen,
	    zfs_secpolicy_config, B_TRUE, POOL_CHECK_SUSPENDED);

	zfs_ioctl_register_dataset_read(ZFS_IOC_SPACE_WRITTEN,
	    zfs_ioc_space_written);
	zfs_ioctl_register_dataset_read(ZFS_IOC_OBJSET_RECVD_PROPS,
	    zfs_ioc_objset_recvd_props);
	zfs_ioctl_register_dataset_read(ZFS_IOC_NEXT_OBJ,
	    zfs_ioc_next_obj);
	zfs_ioctl_register_dataset_read(ZFS_IOC_GET_FSACL,
	    zfs_ioc_get_fsacl);
	zfs_ioctl_register_dataset_read(ZFS_IOC_OBJSET_STATS,
	    zfs_ioc_objset_stats);
	zfs_ioctl_register_dataset_read(ZFS_IOC_OBJSET_ZPLPROPS,
	    zfs_ioc_objset_zplprops);
	zfs_ioctl_register_dataset_read(ZFS_IOC_DATASET_LIST_NEXT,
	    zfs_ioc_dataset_list_next);
	zfs_ioctl_register_dataset_read(ZFS_IOC_SNAPSHOT_LIST_NEXT,
	    zfs_ioc_snapshot_list_next);
	zfs_ioctl_register_dataset_read(ZFS_IOC_SEND_PROGRESS,
	    zfs_ioc_send_progress);

	zfs_ioctl_register_dataset_read_secpolicy(ZFS_IOC_DIFF,
	    zfs_ioc_diff, zfs_secpolicy_diff);
	zfs_ioctl_register_dataset_read_secpolicy(ZFS_IOC_OBJ_TO_STATS,
	    zfs_ioc_obj_to_stats, zfs_secpolicy_diff);
	zfs_ioctl_register_dataset_read_secpolicy(ZFS_IOC_OBJ_TO_PATH,
	    zfs_ioc_obj_to_path, zfs_secpolicy_diff);
	zfs_ioctl_register_dataset_read_secpolicy(ZFS_IOC_USERSPACE_ONE,
	    zfs_ioc_userspace_one, zfs_secpolicy_userspace_one);
	zfs_ioctl_register_dataset_read_secpolicy(ZFS_IOC_USERSPACE_MANY,
	    zfs_ioc_userspace_many, zfs_secpolicy_userspace_many);
	zfs_ioctl_register_dataset_read_secpolicy(ZFS_IOC_SEND,
	    zfs_ioc_send, zfs_secpolicy_send);

	zfs_ioctl_register_dataset_modify(ZFS_IOC_SET_PROP, zfs_ioc_set_prop,
	    zfs_secpolicy_none);
	zfs_ioctl_register_dataset_modify(ZFS_IOC_DESTROY, zfs_ioc_destroy,
	    zfs_secpolicy_destroy);
	zfs_ioctl_register_dataset_modify(ZFS_IOC_ROLLBACK, zfs_ioc_rollback,
	    zfs_secpolicy_rollback);
	zfs_ioctl_register_dataset_modify(ZFS_IOC_RENAME, zfs_ioc_rename,
	    zfs_secpolicy_rename);
	zfs_ioctl_register_dataset_modify(ZFS_IOC_RECV, zfs_ioc_recv,
	    zfs_secpolicy_recv);
	zfs_ioctl_register_dataset_modify(ZFS_IOC_PROMOTE, zfs_ioc_promote,
	    zfs_secpolicy_promote);
	zfs_ioctl_register_dataset_modify(ZFS_IOC_INHERIT_PROP,
	    zfs_ioc_inherit_prop, zfs_secpolicy_inherit_prop);
	zfs_ioctl_register_dataset_modify(ZFS_IOC_SET_FSACL, zfs_ioc_set_fsacl,
	    zfs_secpolicy_set_fsacl);

	zfs_ioctl_register_dataset_nolog(ZFS_IOC_SHARE, zfs_ioc_share,
	    zfs_secpolicy_share, POOL_CHECK_NONE);
	zfs_ioctl_register_dataset_nolog(ZFS_IOC_SMB_ACL, zfs_ioc_smb_acl,
	    zfs_secpolicy_smb_acl, POOL_CHECK_NONE);
	zfs_ioctl_register_dataset_nolog(ZFS_IOC_USERSPACE_UPGRADE,
	    zfs_ioc_userspace_upgrade, zfs_secpolicy_userspace_upgrade,
	    POOL_CHECK_SUSPENDED | POOL_CHECK_READONLY);
	zfs_ioctl_register_dataset_nolog(ZFS_IOC_TMP_SNAPSHOT,
	    zfs_ioc_tmp_snapshot, zfs_secpolicy_tmp_snapshot,
	    POOL_CHECK_SUSPENDED | POOL_CHECK_READONLY);
}

int
pool_status_check(const char *name, zfs_ioc_namecheck_t type,
    zfs_ioc_poolcheck_t check)
{
	spa_t *spa;
	int error;

	ASSERT(type == POOL_NAME || type == DATASET_NAME);

	if (check & POOL_CHECK_NONE)
		return (0);

	error = spa_open(name, &spa, FTAG);
	if (error == 0) {
		if ((check & POOL_CHECK_SUSPENDED) && spa_suspended(spa))
			error = SET_ERROR(EAGAIN);
		else if ((check & POOL_CHECK_READONLY) && !spa_writeable(spa))
			error = SET_ERROR(EROFS);
		spa_close(spa, FTAG);
	}
	return (error);
}

/*
 * Find a free minor number.
 */
minor_t
zfsdev_minor_alloc(void)
{
	static minor_t last_minor;
	minor_t m;

	ASSERT(MUTEX_HELD(&zfsdev_state_lock));

	for (m = last_minor + 1; m != last_minor; m++) {
		if (m > ZFSDEV_MAX_MINOR)
			m = 1;
		if (ddi_get_soft_state(zfsdev_state, m) == NULL) {
			last_minor = m;
			return (m);
		}
	}

	return (0);
}

static int
zfs_ctldev_init(dev_t *devp)
{
	minor_t minor;
	zfs_soft_state_t *zs;

	ASSERT(MUTEX_HELD(&zfsdev_state_lock));
	ASSERT(getminor(*devp) == 0);

	minor = zfsdev_minor_alloc();
	if (minor == 0)
		return (SET_ERROR(ENXIO));

	if (ddi_soft_state_zalloc(zfsdev_state, minor) != DDI_SUCCESS)
		return (SET_ERROR(EAGAIN));

	*devp = makedevice(getemajor(*devp), minor);

	zs = ddi_get_soft_state(zfsdev_state, minor);
	zs->zss_type = ZSST_CTLDEV;
	zfs_onexit_init((zfs_onexit_t **)&zs->zss_data);

	return (0);
}

static void
zfs_ctldev_destroy(zfs_onexit_t *zo, minor_t minor)
{
	ASSERT(MUTEX_HELD(&zfsdev_state_lock));

	zfs_onexit_destroy(zo);
	ddi_soft_state_free(zfsdev_state, minor);
}

void *
zfsdev_get_soft_state(minor_t minor, enum zfs_soft_state_type which)
{
	zfs_soft_state_t *zp;

	zp = ddi_get_soft_state(zfsdev_state, minor);
	if (zp == NULL || zp->zss_type != which)
		return (NULL);

	return (zp->zss_data);
}

static int
zfsdev_open(dev_t *devp, int flag, int otyp, cred_t *cr)
{
	int error = 0;

	if (getminor(*devp) != 0)
		return (zvol_open(devp, flag, otyp, cr));

	/* This is the control device. Allocate a new minor if requested. */
	if (flag & FEXCL) {
		mutex_enter(&zfsdev_state_lock);
		error = zfs_ctldev_init(devp);
		mutex_exit(&zfsdev_state_lock);
	}

	return (error);
}

static int
zfsdev_close(dev_t dev, int flag, int otyp, cred_t *cr)
{
	zfs_onexit_t *zo;
	minor_t minor = getminor(dev);

	if (minor == 0)
		return (0);

	mutex_enter(&zfsdev_state_lock);
	zo = zfsdev_get_soft_state(minor, ZSST_CTLDEV);
	if (zo == NULL) {
		mutex_exit(&zfsdev_state_lock);
		return (zvol_close(dev, flag, otyp, cr));
	}
	zfs_ctldev_destroy(zo, minor);
	mutex_exit(&zfsdev_state_lock);

	return (0);
}

static int
zfsdev_ioctl(dev_t dev, int cmd, intptr_t arg, int flag, cred_t *cr, int *rvalp)
{
	zfs_cmd_t *zc;
	uint_t vecnum;
	int error, rc, len;
	minor_t minor = getminor(dev);
	const zfs_ioc_vec_t *vec;
	char *saved_poolname = NULL;
	nvlist_t *innvl = NULL;

	if (minor != 0 &&
	    zfsdev_get_soft_state(minor, ZSST_CTLDEV) == NULL)
		return (zvol_ioctl(dev, cmd, arg, flag, cr, rvalp));

	vecnum = cmd - ZFS_IOC_FIRST;
	ASSERT3U(getmajor(dev), ==, ddi_driver_major(zfs_dip));

	if (vecnum >= sizeof (zfs_ioc_vec) / sizeof (zfs_ioc_vec[0]))
		return (SET_ERROR(EINVAL));
	vec = &zfs_ioc_vec[vecnum];

	zc = kmem_zalloc(sizeof (zfs_cmd_t), KM_SLEEP);

	error = ddi_copyin((void *)arg, zc, sizeof (zfs_cmd_t), flag);
	if (error != 0) {
		error = SET_ERROR(EFAULT);
		goto out;
	}

	zc->zc_iflags = flag & FKIOCTL;
	if (zc->zc_nvlist_src_size != 0) {
		error = get_nvlist(zc->zc_nvlist_src, zc->zc_nvlist_src_size,
		    zc->zc_iflags, &innvl);
		if (error != 0)
			goto out;
	}

	/*
	 * Ensure that all pool/dataset names are valid before we pass down to
	 * the lower layers.
	 */
	zc->zc_name[sizeof (zc->zc_name) - 1] = '\0';
	switch (vec->zvec_namecheck) {
	case POOL_NAME:
		if (pool_namecheck(zc->zc_name, NULL, NULL) != 0)
			error = SET_ERROR(EINVAL);
		else
			error = pool_status_check(zc->zc_name,
			    vec->zvec_namecheck, vec->zvec_pool_check);
		break;

	case DATASET_NAME:
		if (dataset_namecheck(zc->zc_name, NULL, NULL) != 0)
			error = SET_ERROR(EINVAL);
		else
			error = pool_status_check(zc->zc_name,
			    vec->zvec_namecheck, vec->zvec_pool_check);
		break;

	case NO_NAME:
		break;
	}


	if (error == 0 && !(flag & FKIOCTL))
		error = vec->zvec_secpolicy(zc, innvl, cr);

	if (error != 0)
		goto out;

	/* legacy ioctls can modify zc_name */
	len = strcspn(zc->zc_name, "/@") + 1;
	saved_poolname = kmem_alloc(len, KM_SLEEP);
	(void) strlcpy(saved_poolname, zc->zc_name, len);

	if (vec->zvec_func != NULL) {
		nvlist_t *outnvl;
		int puterror = 0;
		spa_t *spa;
		nvlist_t *lognv = NULL;

		ASSERT(vec->zvec_legacy_func == NULL);

		/*
		 * Add the innvl to the lognv before calling the func,
		 * in case the func changes the innvl.
		 */
		if (vec->zvec_allow_log) {
			lognv = fnvlist_alloc();
			fnvlist_add_string(lognv, ZPOOL_HIST_IOCTL,
			    vec->zvec_name);
			if (!nvlist_empty(innvl)) {
				fnvlist_add_nvlist(lognv, ZPOOL_HIST_INPUT_NVL,
				    innvl);
			}
		}

		outnvl = fnvlist_alloc();
		error = vec->zvec_func(zc->zc_name, innvl, outnvl);

		if (error == 0 && vec->zvec_allow_log &&
		    spa_open(zc->zc_name, &spa, FTAG) == 0) {
			if (!nvlist_empty(outnvl)) {
				fnvlist_add_nvlist(lognv, ZPOOL_HIST_OUTPUT_NVL,
				    outnvl);
			}
			(void) spa_history_log_nvl(spa, lognv);
			spa_close(spa, FTAG);
		}
		fnvlist_free(lognv);

		if (!nvlist_empty(outnvl) || zc->zc_nvlist_dst_size != 0) {
			int smusherror = 0;
			if (vec->zvec_smush_outnvlist) {
				smusherror = nvlist_smush(outnvl,
				    zc->zc_nvlist_dst_size);
			}
			if (smusherror == 0)
				puterror = put_nvlist(zc, outnvl);
		}

		if (puterror != 0)
			error = puterror;

		nvlist_free(outnvl);
	} else {
		error = vec->zvec_legacy_func(zc);
	}

out:
	nvlist_free(innvl);
	rc = ddi_copyout(zc, (void *)arg, sizeof (zfs_cmd_t), flag);
	if (error == 0 && rc != 0)
		error = SET_ERROR(EFAULT);
	if (error == 0 && vec->zvec_allow_log) {
		char *s = tsd_get(zfs_allow_log_key);
		if (s != NULL)
			strfree(s);
		(void) tsd_set(zfs_allow_log_key, saved_poolname);
	} else {
		if (saved_poolname != NULL)
			strfree(saved_poolname);
	}

	kmem_free(zc, sizeof (zfs_cmd_t));
	return (error);
}

static int
zfs_attach(dev_info_t *dip, ddi_attach_cmd_t cmd)
{
	if (cmd != DDI_ATTACH)
		return (DDI_FAILURE);

	if (ddi_create_minor_node(dip, "zfs", S_IFCHR, 0,
	    DDI_PSEUDO, 0) == DDI_FAILURE)
		return (DDI_FAILURE);

	zfs_dip = dip;

	ddi_report_dev(dip);

	return (DDI_SUCCESS);
}

static int
zfs_detach(dev_info_t *dip, ddi_detach_cmd_t cmd)
{
	if (spa_busy() || zfs_busy() || zvol_busy())
		return (DDI_FAILURE);

	if (cmd != DDI_DETACH)
		return (DDI_FAILURE);

	zfs_dip = NULL;

	ddi_prop_remove_all(dip);
	ddi_remove_minor_node(dip, NULL);

	return (DDI_SUCCESS);
}

/*ARGSUSED*/
static int
zfs_info(dev_info_t *dip, ddi_info_cmd_t infocmd, void *arg, void **result)
{
	switch (infocmd) {
	case DDI_INFO_DEVT2DEVINFO:
		*result = zfs_dip;
		return (DDI_SUCCESS);

	case DDI_INFO_DEVT2INSTANCE:
		*result = (void *)0;
		return (DDI_SUCCESS);
	}

	return (DDI_FAILURE);
}

/*
 * OK, so this is a little weird.
 *
 * /dev/zfs is the control node, i.e. minor 0.
 * /dev/zvol/[r]dsk/pool/dataset are the zvols, minor > 0.
 *
 * /dev/zfs has basically nothing to do except serve up ioctls,
 * so most of the standard driver entry points are in zvol.c.
 */
static struct cb_ops zfs_cb_ops = {
	zfsdev_open,	/* open */
	zfsdev_close,	/* close */
	zvol_strategy,	/* strategy */
	nodev,		/* print */
	zvol_dump,	/* dump */
	zvol_read,	/* read */
	zvol_write,	/* write */
	zfsdev_ioctl,	/* ioctl */
	nodev,		/* devmap */
	nodev,		/* mmap */
	nodev,		/* segmap */
	nochpoll,	/* poll */
	ddi_prop_op,	/* prop_op */
	NULL,		/* streamtab */
	D_NEW | D_MP | D_64BIT,		/* Driver compatibility flag */
	CB_REV,		/* version */
	nodev,		/* async read */
	nodev,		/* async write */
};

static struct dev_ops zfs_dev_ops = {
	DEVO_REV,	/* version */
	0,		/* refcnt */
	zfs_info,	/* info */
	nulldev,	/* identify */
	nulldev,	/* probe */
	zfs_attach,	/* attach */
	zfs_detach,	/* detach */
	nodev,		/* reset */
	&zfs_cb_ops,	/* driver operations */
	NULL,		/* no bus operations */
	NULL,		/* power */
	ddi_quiesce_not_needed,	/* quiesce */
};

static struct modldrv zfs_modldrv = {
	&mod_driverops,
	"ZFS storage pool",
	&zfs_dev_ops
};

static struct modlinkage modlinkage = {
	MODREV_1,
	(void *)&zfs_modlfs,
	(void *)&zfs_modldrv,
	NULL
};

static void
zfs_allow_log_destroy(void *arg)
{
	char *poolname = arg;
	strfree(poolname);
}

int
_init(void)
{
	int error;

	spa_init(FREAD | FWRITE);
	zfs_init();
	zvol_init();
	zfs_ioctl_init();

	if ((error = mod_install(&modlinkage)) != 0) {
		zvol_fini();
		zfs_fini();
		spa_fini();
		return (error);
	}

	tsd_create(&zfs_fsyncer_key, NULL);
	tsd_create(&rrw_tsd_key, rrw_tsd_destroy);
	tsd_create(&zfs_allow_log_key, zfs_allow_log_destroy);

	error = ldi_ident_from_mod(&modlinkage, &zfs_li);
	ASSERT(error == 0);
	mutex_init(&zfs_share_lock, NULL, MUTEX_DEFAULT, NULL);

	return (0);
}

int
_fini(void)
{
	int error;

	if (spa_busy() || zfs_busy() || zvol_busy() || zio_injection_enabled)
		return (SET_ERROR(EBUSY));

	if ((error = mod_remove(&modlinkage)) != 0)
		return (error);

	zvol_fini();
	zfs_fini();
	spa_fini();
	if (zfs_nfsshare_inited)
		(void) ddi_modclose(nfs_mod);
	if (zfs_smbshare_inited)
		(void) ddi_modclose(smbsrv_mod);
	if (zfs_nfsshare_inited || zfs_smbshare_inited)
		(void) ddi_modclose(sharefs_mod);

	tsd_destroy(&zfs_fsyncer_key);
	ldi_ident_release(zfs_li);
	zfs_li = NULL;
	mutex_destroy(&zfs_share_lock);

	return (error);
}

int
_info(struct modinfo *modinfop)
{
	return (mod_info(&modlinkage, modinfop));
}<|MERGE_RESOLUTION|>--- conflicted
+++ resolved
@@ -23,14 +23,9 @@
  * Copyright (c) 2005, 2010, Oracle and/or its affiliates. All rights reserved.
  * Portions Copyright 2011 Martin Matuska
  * Copyright 2011 Nexenta Systems, Inc.  All rights reserved.
-<<<<<<< HEAD
- * Copyright (c) 2012 by Delphix. All rights reserved.
-=======
  * Copyright (c) 2012, Joyent, Inc. All rights reserved.
  * Copyright (c) 2013 by Delphix. All rights reserved.
->>>>>>> b3a6f804
  * Copyright (c) 2013 by Saso Kiselkov. All rights reserved.
- * Copyright (c) 2012, Joyent, Inc. All rights reserved.
  */
 
 /*
