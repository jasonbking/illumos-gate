--- conflicted
+++ resolved
@@ -350,7 +350,7 @@
 		 * metaslab. Load it and walk the free tree for more accurate
 		 * progress estimation.
 		 */
-		VERIFY0(metaslab_load(msp, spa_syncing_txg(vd->vdev_spa)));
+		VERIFY0(metaslab_load(msp));
 
 		for (range_seg_t *rs = avl_first(&msp->ms_allocatable->rt_root);
 		    rs; rs = AVL_NEXT(&msp->ms_allocatable->rt_root, rs)) {
@@ -488,13 +488,9 @@
 		spa_config_exit(spa, SCL_CONFIG, FTAG);
 		metaslab_disable(msp);
 		mutex_enter(&msp->ms_lock);
-<<<<<<< HEAD
-		VERIFY0(metaslab_load(msp, spa_syncing_txg(spa)));
-=======
 		if (!msp->ms_loaded && !msp->ms_loading)
 			unload_when_done = B_TRUE;
 		VERIFY0(metaslab_load(msp));
->>>>>>> 5328fc53
 
 		range_tree_walk(msp->ms_allocatable, vdev_initialize_range_add,
 		    vd);
