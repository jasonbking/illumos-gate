--- conflicted
+++ resolved
@@ -62,22 +62,11 @@
 int zfs_condense_pct = 200;
 
 /*
-<<<<<<< HEAD
  * Never condense any space map.  This is for debugging/recovery only.
  */
 int zfs_condense_never = 0;
 
 /*
- * This value defines the number of allowed allocation failures per vdev.
- * If a device reaches this threshold in a given txg then we consider skipping
- * allocations on that device. The value of zfs_mg_alloc_failures is computed
- * in zio_init() unless it has been overridden in /etc/system.
- */
-int zfs_mg_alloc_failures = 0;
-
-/*
-=======
->>>>>>> 8e50396a
  * The zfs_mg_noalloc_threshold defines which metaslab groups should
  * be eligible for allocation. The value is defined as a percentage of
  * a free space. Metaslab groups that have more free space than
