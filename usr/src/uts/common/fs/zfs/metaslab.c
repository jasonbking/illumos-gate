/*
 * CDDL HEADER START
 *
 * The contents of this file are subject to the terms of the
 * Common Development and Distribution License (the "License").
 * You may not use this file except in compliance with the License.
 *
 * You can obtain a copy of the license at usr/src/OPENSOLARIS.LICENSE
 * or http://www.opensolaris.org/os/licensing.
 * See the License for the specific language governing permissions
 * and limitations under the License.
 *
 * When distributing Covered Code, include this CDDL HEADER in each
 * file and include the License file at usr/src/OPENSOLARIS.LICENSE.
 * If applicable, add the following below this CDDL HEADER, with the
 * fields enclosed by brackets "[]" replaced with your own identifying
 * information: Portions Copyright [yyyy] [name of copyright owner]
 *
 * CDDL HEADER END
 */
/*
 * Copyright (c) 2005, 2010, Oracle and/or its affiliates. All rights reserved.
 * Copyright (c) 2011, 2018 by Delphix. All rights reserved.
 * Copyright (c) 2013 by Saso Kiselkov. All rights reserved.
 * Copyright (c) 2014 Integros [integros.com]
 * Copyright (c) 2017, Intel Corporation.
 */

#include <sys/zfs_context.h>
#include <sys/dmu.h>
#include <sys/dmu_tx.h>
#include <sys/space_map.h>
#include <sys/metaslab_impl.h>
#include <sys/vdev_impl.h>
#include <sys/zio.h>
#include <sys/spa_impl.h>
#include <sys/zfeature.h>
#include <sys/vdev_indirect_mapping.h>
#include <sys/zap.h>

#define	GANG_ALLOCATION(flags) \
	((flags) & (METASLAB_GANG_CHILD | METASLAB_GANG_HEADER))

uint64_t metaslab_aliquot = 512ULL << 10;
uint64_t metaslab_force_ganging = SPA_MAXBLOCKSIZE + 1;	/* force gang blocks */

/*
 * Since we can touch multiple metaslabs (and their respective space maps)
 * with each transaction group, we benefit from having a smaller space map
 * block size since it allows us to issue more I/O operations scattered
 * around the disk.
 */
int zfs_metaslab_sm_blksz = (1 << 12);

/*
 * The in-core space map representation is more compact than its on-disk form.
 * The zfs_condense_pct determines how much more compact the in-core
 * space map representation must be before we compact it on-disk.
 * Values should be greater than or equal to 100.
 */
int zfs_condense_pct = 200;

/*
 * Condensing a metaslab is not guaranteed to actually reduce the amount of
 * space used on disk. In particular, a space map uses data in increments of
 * MAX(1 << ashift, space_map_blksize), so a metaslab might use the
 * same number of blocks after condensing. Since the goal of condensing is to
 * reduce the number of IOPs required to read the space map, we only want to
 * condense when we can be sure we will reduce the number of blocks used by the
 * space map. Unfortunately, we cannot precisely compute whether or not this is
 * the case in metaslab_should_condense since we are holding ms_lock. Instead,
 * we apply the following heuristic: do not condense a spacemap unless the
 * uncondensed size consumes greater than zfs_metaslab_condense_block_threshold
 * blocks.
 */
int zfs_metaslab_condense_block_threshold = 4;

/*
 * The zfs_mg_noalloc_threshold defines which metaslab groups should
 * be eligible for allocation. The value is defined as a percentage of
 * free space. Metaslab groups that have more free space than
 * zfs_mg_noalloc_threshold are always eligible for allocations. Once
 * a metaslab group's free space is less than or equal to the
 * zfs_mg_noalloc_threshold the allocator will avoid allocating to that
 * group unless all groups in the pool have reached zfs_mg_noalloc_threshold.
 * Once all groups in the pool reach zfs_mg_noalloc_threshold then all
 * groups are allowed to accept allocations. Gang blocks are always
 * eligible to allocate on any metaslab group. The default value of 0 means
 * no metaslab group will be excluded based on this criterion.
 */
int zfs_mg_noalloc_threshold = 0;

/*
 * Metaslab groups are considered eligible for allocations if their
 * fragmenation metric (measured as a percentage) is less than or equal to
 * zfs_mg_fragmentation_threshold. If a metaslab group exceeds this threshold
 * then it will be skipped unless all metaslab groups within the metaslab
 * class have also crossed this threshold.
 */
int zfs_mg_fragmentation_threshold = 85;

/*
 * Allow metaslabs to keep their active state as long as their fragmentation
 * percentage is less than or equal to zfs_metaslab_fragmentation_threshold. An
 * active metaslab that exceeds this threshold will no longer keep its active
 * status allowing better metaslabs to be selected.
 */
int zfs_metaslab_fragmentation_threshold = 70;

/*
 * When set will load all metaslabs when pool is first opened.
 */
int metaslab_debug_load = 0;

/*
 * When set will prevent metaslabs from being unloaded.
 */
int metaslab_debug_unload = 0;

/*
 * Minimum size which forces the dynamic allocator to change
 * it's allocation strategy.  Once the space map cannot satisfy
 * an allocation of this size then it switches to using more
 * aggressive strategy (i.e search by size rather than offset).
 */
uint64_t metaslab_df_alloc_threshold = SPA_OLD_MAXBLOCKSIZE;

/*
 * The minimum free space, in percent, which must be available
 * in a space map to continue allocations in a first-fit fashion.
 * Once the space map's free space drops below this level we dynamically
 * switch to using best-fit allocations.
 */
int metaslab_df_free_pct = 4;

/*
 * A metaslab is considered "free" if it contains a contiguous
 * segment which is greater than metaslab_min_alloc_size.
 */
uint64_t metaslab_min_alloc_size = DMU_MAX_ACCESS;

/*
 * Percentage of all cpus that can be used by the metaslab taskq.
 */
int metaslab_load_pct = 50;

/*
 * Determines how many txgs a metaslab may remain loaded without having any
 * allocations from it. As long as a metaslab continues to be used we will
 * keep it loaded.
 */
int metaslab_unload_delay = TXG_SIZE * 2;

/*
 * Tunables used to reduce metaslab load/unload thrashing when selection
 * algorithm is allocating across metaslabs very evenly. In addition to
 * tracking when the slab was used for allocation (ms_selected_txg), we also
 * track when it was loaded (ms_loaded_txg). If the slab would be unloaded,
 * but the load txg is within the window of
 *    metaslab_unload_delay + metaslab_load_window
 * then we ramp up metaslab_unload_delay instead of unloading the metaslab.
 */
int metaslab_load_window = 10;
int metaslab_unload_delay_max = 256;

/*
 * Max number of metaslabs per group to preload.
 */
int metaslab_preload_limit = SPA_DVAS_PER_BP;

/*
 * Enable/disable preloading of metaslab.
 */
boolean_t metaslab_preload_enabled = B_TRUE;

/*
 * Enable/disable fragmentation weighting on metaslabs.
 */
boolean_t metaslab_fragmentation_factor_enabled = B_TRUE;

/*
 * Enable/disable lba weighting (i.e. outer tracks are given preference).
 */
boolean_t metaslab_lba_weighting_enabled = B_TRUE;

/*
 * Enable/disable metaslab group biasing.
 */
boolean_t metaslab_bias_enabled = B_TRUE;

/*
 * Enable/disable remapping of indirect DVAs to their concrete vdevs.
 */
boolean_t zfs_remap_blkptr_enable = B_TRUE;

/*
 * Enable/disable segment-based metaslab selection.
 */
boolean_t zfs_metaslab_segment_weight_enabled = B_TRUE;

/*
 * When using segment-based metaslab selection, we will continue
 * allocating from the active metaslab until we have exhausted
 * zfs_metaslab_switch_threshold of its buckets.
 */
int zfs_metaslab_switch_threshold = 2;

/*
 * Internal switch to enable/disable the metaslab allocation tracing
 * facility.
 */
boolean_t metaslab_trace_enabled = B_TRUE;

/*
 * Maximum entries that the metaslab allocation tracing facility will keep
 * in a given list when running in non-debug mode. We limit the number
 * of entries in non-debug mode to prevent us from using up too much memory.
 * The limit should be sufficiently large that we don't expect any allocation
 * to every exceed this value. In debug mode, the system will panic if this
 * limit is ever reached allowing for further investigation.
 */
uint64_t metaslab_trace_max_entries = 5000;

static uint64_t metaslab_weight(metaslab_t *);
static void metaslab_set_fragmentation(metaslab_t *);
static void metaslab_free_impl(vdev_t *, uint64_t, uint64_t, boolean_t);
static void metaslab_check_free_impl(vdev_t *, uint64_t, uint64_t);
static void metaslab_passivate(metaslab_t *msp, uint64_t weight);
static uint64_t metaslab_weight_from_range_tree(metaslab_t *msp);

kmem_cache_t *metaslab_alloc_trace_cache;

/*
 * ==========================================================================
 * Metaslab classes
 * ==========================================================================
 */
metaslab_class_t *
metaslab_class_create(spa_t *spa, metaslab_ops_t *ops)
{
	metaslab_class_t *mc;

	mc = kmem_zalloc(sizeof (metaslab_class_t), KM_SLEEP);

	mc->mc_spa = spa;
	mc->mc_rotor = NULL;
	mc->mc_ops = ops;
	mutex_init(&mc->mc_lock, NULL, MUTEX_DEFAULT, NULL);
	mc->mc_alloc_slots = kmem_zalloc(spa->spa_alloc_count *
	    sizeof (zfs_refcount_t), KM_SLEEP);
	mc->mc_alloc_max_slots = kmem_zalloc(spa->spa_alloc_count *
	    sizeof (uint64_t), KM_SLEEP);
	for (int i = 0; i < spa->spa_alloc_count; i++)
		zfs_refcount_create_tracked(&mc->mc_alloc_slots[i]);

	return (mc);
}

void
metaslab_class_destroy(metaslab_class_t *mc)
{
	ASSERT(mc->mc_rotor == NULL);
	ASSERT(mc->mc_alloc == 0);
	ASSERT(mc->mc_deferred == 0);
	ASSERT(mc->mc_space == 0);
	ASSERT(mc->mc_dspace == 0);

	for (int i = 0; i < mc->mc_spa->spa_alloc_count; i++)
		zfs_refcount_destroy(&mc->mc_alloc_slots[i]);
	kmem_free(mc->mc_alloc_slots, mc->mc_spa->spa_alloc_count *
	    sizeof (zfs_refcount_t));
	kmem_free(mc->mc_alloc_max_slots, mc->mc_spa->spa_alloc_count *
	    sizeof (uint64_t));
	mutex_destroy(&mc->mc_lock);
	kmem_free(mc, sizeof (metaslab_class_t));
}

int
metaslab_class_validate(metaslab_class_t *mc)
{
	metaslab_group_t *mg;
	vdev_t *vd;

	/*
	 * Must hold one of the spa_config locks.
	 */
	ASSERT(spa_config_held(mc->mc_spa, SCL_ALL, RW_READER) ||
	    spa_config_held(mc->mc_spa, SCL_ALL, RW_WRITER));

	if ((mg = mc->mc_rotor) == NULL)
		return (0);

	do {
		vd = mg->mg_vd;
		ASSERT(vd->vdev_mg != NULL);
		ASSERT3P(vd->vdev_top, ==, vd);
		ASSERT3P(mg->mg_class, ==, mc);
		ASSERT3P(vd->vdev_ops, !=, &vdev_hole_ops);
	} while ((mg = mg->mg_next) != mc->mc_rotor);

	return (0);
}

static void
metaslab_class_space_update(metaslab_class_t *mc, int64_t alloc_delta,
    int64_t defer_delta, int64_t space_delta, int64_t dspace_delta)
{
	atomic_add_64(&mc->mc_alloc, alloc_delta);
	atomic_add_64(&mc->mc_deferred, defer_delta);
	atomic_add_64(&mc->mc_space, space_delta);
	atomic_add_64(&mc->mc_dspace, dspace_delta);
}

uint64_t
metaslab_class_get_alloc(metaslab_class_t *mc)
{
	return (mc->mc_alloc);
}

uint64_t
metaslab_class_get_deferred(metaslab_class_t *mc)
{
	return (mc->mc_deferred);
}

uint64_t
metaslab_class_get_space(metaslab_class_t *mc)
{
	return (mc->mc_space);
}

uint64_t
metaslab_class_get_dspace(metaslab_class_t *mc)
{
	return (spa_deflate(mc->mc_spa) ? mc->mc_dspace : mc->mc_space);
}

void
metaslab_class_histogram_verify(metaslab_class_t *mc)
{
	spa_t *spa = mc->mc_spa;
	vdev_t *rvd = spa->spa_root_vdev;
	uint64_t *mc_hist;
	int i;

	if ((zfs_flags & ZFS_DEBUG_HISTOGRAM_VERIFY) == 0)
		return;

	mc_hist = kmem_zalloc(sizeof (uint64_t) * RANGE_TREE_HISTOGRAM_SIZE,
	    KM_SLEEP);

	for (int c = 0; c < rvd->vdev_children; c++) {
		vdev_t *tvd = rvd->vdev_child[c];
		metaslab_group_t *mg = tvd->vdev_mg;

		/*
		 * Skip any holes, uninitialized top-levels, or
		 * vdevs that are not in this metalab class.
		 */
		if (!vdev_is_concrete(tvd) || tvd->vdev_ms_shift == 0 ||
		    mg->mg_class != mc) {
			continue;
		}

		for (i = 0; i < RANGE_TREE_HISTOGRAM_SIZE; i++)
			mc_hist[i] += mg->mg_histogram[i];
	}

	for (i = 0; i < RANGE_TREE_HISTOGRAM_SIZE; i++)
		VERIFY3U(mc_hist[i], ==, mc->mc_histogram[i]);

	kmem_free(mc_hist, sizeof (uint64_t) * RANGE_TREE_HISTOGRAM_SIZE);
}

/*
 * Calculate the metaslab class's fragmentation metric. The metric
 * is weighted based on the space contribution of each metaslab group.
 * The return value will be a number between 0 and 100 (inclusive), or
 * ZFS_FRAG_INVALID if the metric has not been set. See comment above the
 * zfs_frag_table for more information about the metric.
 */
uint64_t
metaslab_class_fragmentation(metaslab_class_t *mc)
{
	vdev_t *rvd = mc->mc_spa->spa_root_vdev;
	uint64_t fragmentation = 0;

	spa_config_enter(mc->mc_spa, SCL_VDEV, FTAG, RW_READER);

	for (int c = 0; c < rvd->vdev_children; c++) {
		vdev_t *tvd = rvd->vdev_child[c];
		metaslab_group_t *mg = tvd->vdev_mg;

		/*
		 * Skip any holes, uninitialized top-levels,
		 * or vdevs that are not in this metalab class.
		 */
		if (!vdev_is_concrete(tvd) || tvd->vdev_ms_shift == 0 ||
		    mg->mg_class != mc) {
			continue;
		}

		/*
		 * If a metaslab group does not contain a fragmentation
		 * metric then just bail out.
		 */
		if (mg->mg_fragmentation == ZFS_FRAG_INVALID) {
			spa_config_exit(mc->mc_spa, SCL_VDEV, FTAG);
			return (ZFS_FRAG_INVALID);
		}

		/*
		 * Determine how much this metaslab_group is contributing
		 * to the overall pool fragmentation metric.
		 */
		fragmentation += mg->mg_fragmentation *
		    metaslab_group_get_space(mg);
	}
	fragmentation /= metaslab_class_get_space(mc);

	ASSERT3U(fragmentation, <=, 100);
	spa_config_exit(mc->mc_spa, SCL_VDEV, FTAG);
	return (fragmentation);
}

/*
 * Calculate the amount of expandable space that is available in
 * this metaslab class. If a device is expanded then its expandable
 * space will be the amount of allocatable space that is currently not
 * part of this metaslab class.
 */
uint64_t
metaslab_class_expandable_space(metaslab_class_t *mc)
{
	vdev_t *rvd = mc->mc_spa->spa_root_vdev;
	uint64_t space = 0;

	spa_config_enter(mc->mc_spa, SCL_VDEV, FTAG, RW_READER);
	for (int c = 0; c < rvd->vdev_children; c++) {
		uint64_t tspace;
		vdev_t *tvd = rvd->vdev_child[c];
		metaslab_group_t *mg = tvd->vdev_mg;

		if (!vdev_is_concrete(tvd) || tvd->vdev_ms_shift == 0 ||
		    mg->mg_class != mc) {
			continue;
		}

		/*
		 * Calculate if we have enough space to add additional
		 * metaslabs. We report the expandable space in terms
		 * of the metaslab size since that's the unit of expansion.
		 * Adjust by efi system partition size.
		 */
		tspace = tvd->vdev_max_asize - tvd->vdev_asize;
		if (tspace > mc->mc_spa->spa_bootsize) {
			tspace -= mc->mc_spa->spa_bootsize;
		}
		space += P2ALIGN(tspace, 1ULL << tvd->vdev_ms_shift);
	}
	spa_config_exit(mc->mc_spa, SCL_VDEV, FTAG);
	return (space);
}

static int
metaslab_compare(const void *x1, const void *x2)
{
	const metaslab_t *m1 = x1;
	const metaslab_t *m2 = x2;

	int sort1 = 0;
	int sort2 = 0;
	if (m1->ms_allocator != -1 && m1->ms_primary)
		sort1 = 1;
	else if (m1->ms_allocator != -1 && !m1->ms_primary)
		sort1 = 2;
	if (m2->ms_allocator != -1 && m2->ms_primary)
		sort2 = 1;
	else if (m2->ms_allocator != -1 && !m2->ms_primary)
		sort2 = 2;

	/*
	 * Sort inactive metaslabs first, then primaries, then secondaries. When
	 * selecting a metaslab to allocate from, an allocator first tries its
	 * primary, then secondary active metaslab. If it doesn't have active
	 * metaslabs, or can't allocate from them, it searches for an inactive
	 * metaslab to activate. If it can't find a suitable one, it will steal
	 * a primary or secondary metaslab from another allocator.
	 */
	if (sort1 < sort2)
		return (-1);
	if (sort1 > sort2)
		return (1);

	if (m1->ms_weight < m2->ms_weight)
		return (1);
	if (m1->ms_weight > m2->ms_weight)
		return (-1);

	/*
	 * If the weights are identical, use the offset to force uniqueness.
	 */
	if (m1->ms_start < m2->ms_start)
		return (-1);
	if (m1->ms_start > m2->ms_start)
		return (1);

	ASSERT3P(m1, ==, m2);

	return (0);
}

uint64_t
metaslab_allocated_space(metaslab_t *msp)
{
	return (msp->ms_allocated_space);
}

/*
 * Verify that the space accounting on disk matches the in-core range_trees.
 */
static void
metaslab_verify_space(metaslab_t *msp, uint64_t txg)
{
	spa_t *spa = msp->ms_group->mg_vd->vdev_spa;
	uint64_t allocating = 0;
	uint64_t sm_free_space, msp_free_space;

	ASSERT(MUTEX_HELD(&msp->ms_lock));
	ASSERT(!msp->ms_condensing);

	if ((zfs_flags & ZFS_DEBUG_METASLAB_VERIFY) == 0)
		return;

	/*
	 * We can only verify the metaslab space when we're called
	 * from syncing context with a loaded metaslab that has an
	 * allocated space map. Calling this in non-syncing context
	 * does not provide a consistent view of the metaslab since
	 * we're performing allocations in the future.
	 */
	if (txg != spa_syncing_txg(spa) || msp->ms_sm == NULL ||
	    !msp->ms_loaded)
		return;

	/*
	 * Even though the smp_alloc field can get negative (e.g.
	 * see vdev_checkpoint_sm), that should never be the case
	 * when it come's to a metaslab's space map.
	 */
	ASSERT3S(space_map_allocated(msp->ms_sm), >=, 0);

	sm_free_space = msp->ms_size - metaslab_allocated_space(msp);

	/*
	 * Account for future allocations since we would have
	 * already deducted that space from the ms_allocatable.
	 */
	for (int t = 0; t < TXG_CONCURRENT_STATES; t++) {
		allocating +=
		    range_tree_space(msp->ms_allocating[(txg + t) & TXG_MASK]);
	}

	ASSERT3U(msp->ms_deferspace, ==,
	    range_tree_space(msp->ms_defer[0]) +
	    range_tree_space(msp->ms_defer[1]));

	msp_free_space = range_tree_space(msp->ms_allocatable) + allocating +
	    msp->ms_deferspace + range_tree_space(msp->ms_freed);

	VERIFY3U(sm_free_space, ==, msp_free_space);
}

/*
 * ==========================================================================
 * Metaslab groups
 * ==========================================================================
 */
/*
 * Update the allocatable flag and the metaslab group's capacity.
 * The allocatable flag is set to true if the capacity is below
 * the zfs_mg_noalloc_threshold or has a fragmentation value that is
 * greater than zfs_mg_fragmentation_threshold. If a metaslab group
 * transitions from allocatable to non-allocatable or vice versa then the
 * metaslab group's class is updated to reflect the transition.
 */
static void
metaslab_group_alloc_update(metaslab_group_t *mg)
{
	vdev_t *vd = mg->mg_vd;
	metaslab_class_t *mc = mg->mg_class;
	vdev_stat_t *vs = &vd->vdev_stat;
	boolean_t was_allocatable;
	boolean_t was_initialized;

	ASSERT(vd == vd->vdev_top);
	ASSERT3U(spa_config_held(mc->mc_spa, SCL_ALLOC, RW_READER), ==,
	    SCL_ALLOC);

	mutex_enter(&mg->mg_lock);
	was_allocatable = mg->mg_allocatable;
	was_initialized = mg->mg_initialized;

	mg->mg_free_capacity = ((vs->vs_space - vs->vs_alloc) * 100) /
	    (vs->vs_space + 1);

	mutex_enter(&mc->mc_lock);

	/*
	 * If the metaslab group was just added then it won't
	 * have any space until we finish syncing out this txg.
	 * At that point we will consider it initialized and available
	 * for allocations.  We also don't consider non-activated
	 * metaslab groups (e.g. vdevs that are in the middle of being removed)
	 * to be initialized, because they can't be used for allocation.
	 */
	mg->mg_initialized = metaslab_group_initialized(mg);
	if (!was_initialized && mg->mg_initialized) {
		mc->mc_groups++;
	} else if (was_initialized && !mg->mg_initialized) {
		ASSERT3U(mc->mc_groups, >, 0);
		mc->mc_groups--;
	}
	if (mg->mg_initialized)
		mg->mg_no_free_space = B_FALSE;

	/*
	 * A metaslab group is considered allocatable if it has plenty
	 * of free space or is not heavily fragmented. We only take
	 * fragmentation into account if the metaslab group has a valid
	 * fragmentation metric (i.e. a value between 0 and 100).
	 */
	mg->mg_allocatable = (mg->mg_activation_count > 0 &&
	    mg->mg_free_capacity > zfs_mg_noalloc_threshold &&
	    (mg->mg_fragmentation == ZFS_FRAG_INVALID ||
	    mg->mg_fragmentation <= zfs_mg_fragmentation_threshold));

	/*
	 * The mc_alloc_groups maintains a count of the number of
	 * groups in this metaslab class that are still above the
	 * zfs_mg_noalloc_threshold. This is used by the allocating
	 * threads to determine if they should avoid allocations to
	 * a given group. The allocator will avoid allocations to a group
	 * if that group has reached or is below the zfs_mg_noalloc_threshold
	 * and there are still other groups that are above the threshold.
	 * When a group transitions from allocatable to non-allocatable or
	 * vice versa we update the metaslab class to reflect that change.
	 * When the mc_alloc_groups value drops to 0 that means that all
	 * groups have reached the zfs_mg_noalloc_threshold making all groups
	 * eligible for allocations. This effectively means that all devices
	 * are balanced again.
	 */
	if (was_allocatable && !mg->mg_allocatable)
		mc->mc_alloc_groups--;
	else if (!was_allocatable && mg->mg_allocatable)
		mc->mc_alloc_groups++;
	mutex_exit(&mc->mc_lock);

	mutex_exit(&mg->mg_lock);
}

metaslab_group_t *
metaslab_group_create(metaslab_class_t *mc, vdev_t *vd, int allocators)
{
	metaslab_group_t *mg;

	mg = kmem_zalloc(sizeof (metaslab_group_t), KM_SLEEP);
	mutex_init(&mg->mg_lock, NULL, MUTEX_DEFAULT, NULL);
	mutex_init(&mg->mg_ms_initialize_lock, NULL, MUTEX_DEFAULT, NULL);
	cv_init(&mg->mg_ms_initialize_cv, NULL, CV_DEFAULT, NULL);
	mg->mg_primaries = kmem_zalloc(allocators * sizeof (metaslab_t *),
	    KM_SLEEP);
	mg->mg_secondaries = kmem_zalloc(allocators * sizeof (metaslab_t *),
	    KM_SLEEP);
	avl_create(&mg->mg_metaslab_tree, metaslab_compare,
	    sizeof (metaslab_t), offsetof(struct metaslab, ms_group_node));
	mg->mg_vd = vd;
	mg->mg_class = mc;
	mg->mg_activation_count = 0;
	mg->mg_initialized = B_FALSE;
	mg->mg_no_free_space = B_TRUE;
	mg->mg_allocators = allocators;

	mg->mg_alloc_queue_depth = kmem_zalloc(allocators *
	    sizeof (zfs_refcount_t), KM_SLEEP);
	mg->mg_cur_max_alloc_queue_depth = kmem_zalloc(allocators *
	    sizeof (uint64_t), KM_SLEEP);
	for (int i = 0; i < allocators; i++) {
		zfs_refcount_create_tracked(&mg->mg_alloc_queue_depth[i]);
		mg->mg_cur_max_alloc_queue_depth[i] = 0;
	}

	mg->mg_taskq = taskq_create("metaslab_group_taskq", metaslab_load_pct,
	    minclsyspri, 10, INT_MAX, TASKQ_THREADS_CPU_PCT);

	return (mg);
}

void
metaslab_group_destroy(metaslab_group_t *mg)
{
	ASSERT(mg->mg_prev == NULL);
	ASSERT(mg->mg_next == NULL);
	/*
	 * We may have gone below zero with the activation count
	 * either because we never activated in the first place or
	 * because we're done, and possibly removing the vdev.
	 */
	ASSERT(mg->mg_activation_count <= 0);

	taskq_destroy(mg->mg_taskq);
	avl_destroy(&mg->mg_metaslab_tree);
	kmem_free(mg->mg_primaries, mg->mg_allocators * sizeof (metaslab_t *));
	kmem_free(mg->mg_secondaries, mg->mg_allocators *
	    sizeof (metaslab_t *));
	mutex_destroy(&mg->mg_lock);
	mutex_destroy(&mg->mg_ms_initialize_lock);
	cv_destroy(&mg->mg_ms_initialize_cv);

	for (int i = 0; i < mg->mg_allocators; i++) {
		zfs_refcount_destroy(&mg->mg_alloc_queue_depth[i]);
		mg->mg_cur_max_alloc_queue_depth[i] = 0;
	}
	kmem_free(mg->mg_alloc_queue_depth, mg->mg_allocators *
	    sizeof (zfs_refcount_t));
	kmem_free(mg->mg_cur_max_alloc_queue_depth, mg->mg_allocators *
	    sizeof (uint64_t));

	kmem_free(mg, sizeof (metaslab_group_t));
}

void
metaslab_group_activate(metaslab_group_t *mg)
{
	metaslab_class_t *mc = mg->mg_class;
	metaslab_group_t *mgprev, *mgnext;

	ASSERT3U(spa_config_held(mc->mc_spa, SCL_ALLOC, RW_WRITER), !=, 0);

	ASSERT(mc->mc_rotor != mg);
	ASSERT(mg->mg_prev == NULL);
	ASSERT(mg->mg_next == NULL);
	ASSERT(mg->mg_activation_count <= 0);

	if (++mg->mg_activation_count <= 0)
		return;

	mg->mg_aliquot = metaslab_aliquot * MAX(1, mg->mg_vd->vdev_children);
	metaslab_group_alloc_update(mg);

	if ((mgprev = mc->mc_rotor) == NULL) {
		mg->mg_prev = mg;
		mg->mg_next = mg;
	} else {
		mgnext = mgprev->mg_next;
		mg->mg_prev = mgprev;
		mg->mg_next = mgnext;
		mgprev->mg_next = mg;
		mgnext->mg_prev = mg;
	}
	mc->mc_rotor = mg;
}

/*
 * Passivate a metaslab group and remove it from the allocation rotor.
 * Callers must hold both the SCL_ALLOC and SCL_ZIO lock prior to passivating
 * a metaslab group. This function will momentarily drop spa_config_locks
 * that are lower than the SCL_ALLOC lock (see comment below).
 */
void
metaslab_group_passivate(metaslab_group_t *mg)
{
	metaslab_class_t *mc = mg->mg_class;
	spa_t *spa = mc->mc_spa;
	metaslab_group_t *mgprev, *mgnext;
	int locks = spa_config_held(spa, SCL_ALL, RW_WRITER);

	ASSERT3U(spa_config_held(spa, SCL_ALLOC | SCL_ZIO, RW_WRITER), ==,
	    (SCL_ALLOC | SCL_ZIO));

	if (--mg->mg_activation_count != 0) {
		ASSERT(mc->mc_rotor != mg);
		ASSERT(mg->mg_prev == NULL);
		ASSERT(mg->mg_next == NULL);
		ASSERT(mg->mg_activation_count < 0);
		return;
	}

	/*
	 * The spa_config_lock is an array of rwlocks, ordered as
	 * follows (from highest to lowest):
	 *	SCL_CONFIG > SCL_STATE > SCL_L2ARC > SCL_ALLOC >
	 *	SCL_ZIO > SCL_FREE > SCL_VDEV
	 * (For more information about the spa_config_lock see spa_misc.c)
	 * The higher the lock, the broader its coverage. When we passivate
	 * a metaslab group, we must hold both the SCL_ALLOC and the SCL_ZIO
	 * config locks. However, the metaslab group's taskq might be trying
	 * to preload metaslabs so we must drop the SCL_ZIO lock and any
	 * lower locks to allow the I/O to complete. At a minimum,
	 * we continue to hold the SCL_ALLOC lock, which prevents any future
	 * allocations from taking place and any changes to the vdev tree.
	 */
	spa_config_exit(spa, locks & ~(SCL_ZIO - 1), spa);
	taskq_wait(mg->mg_taskq);
	spa_config_enter(spa, locks & ~(SCL_ZIO - 1), spa, RW_WRITER);
	metaslab_group_alloc_update(mg);
	for (int i = 0; i < mg->mg_allocators; i++) {
		metaslab_t *msp = mg->mg_primaries[i];
		if (msp != NULL) {
			mutex_enter(&msp->ms_lock);
			metaslab_passivate(msp,
			    metaslab_weight_from_range_tree(msp));
			mutex_exit(&msp->ms_lock);
		}
		msp = mg->mg_secondaries[i];
		if (msp != NULL) {
			mutex_enter(&msp->ms_lock);
			metaslab_passivate(msp,
			    metaslab_weight_from_range_tree(msp));
			mutex_exit(&msp->ms_lock);
		}
	}

	mgprev = mg->mg_prev;
	mgnext = mg->mg_next;

	if (mg == mgnext) {
		mc->mc_rotor = NULL;
	} else {
		mc->mc_rotor = mgnext;
		mgprev->mg_next = mgnext;
		mgnext->mg_prev = mgprev;
	}

	mg->mg_prev = NULL;
	mg->mg_next = NULL;
}

boolean_t
metaslab_group_initialized(metaslab_group_t *mg)
{
	vdev_t *vd = mg->mg_vd;
	vdev_stat_t *vs = &vd->vdev_stat;

	return (vs->vs_space != 0 && mg->mg_activation_count > 0);
}

uint64_t
metaslab_group_get_space(metaslab_group_t *mg)
{
	return ((1ULL << mg->mg_vd->vdev_ms_shift) * mg->mg_vd->vdev_ms_count);
}

void
metaslab_group_histogram_verify(metaslab_group_t *mg)
{
	uint64_t *mg_hist;
	vdev_t *vd = mg->mg_vd;
	uint64_t ashift = vd->vdev_ashift;
	int i;

	if ((zfs_flags & ZFS_DEBUG_HISTOGRAM_VERIFY) == 0)
		return;

	mg_hist = kmem_zalloc(sizeof (uint64_t) * RANGE_TREE_HISTOGRAM_SIZE,
	    KM_SLEEP);

	ASSERT3U(RANGE_TREE_HISTOGRAM_SIZE, >=,
	    SPACE_MAP_HISTOGRAM_SIZE + ashift);

	for (int m = 0; m < vd->vdev_ms_count; m++) {
		metaslab_t *msp = vd->vdev_ms[m];
		ASSERT(msp != NULL);

		/* skip if not active or not a member */
		if (msp->ms_sm == NULL || msp->ms_group != mg)
			continue;

		for (i = 0; i < SPACE_MAP_HISTOGRAM_SIZE; i++)
			mg_hist[i + ashift] +=
			    msp->ms_sm->sm_phys->smp_histogram[i];
	}

	for (i = 0; i < RANGE_TREE_HISTOGRAM_SIZE; i ++)
		VERIFY3U(mg_hist[i], ==, mg->mg_histogram[i]);

	kmem_free(mg_hist, sizeof (uint64_t) * RANGE_TREE_HISTOGRAM_SIZE);
}

static void
metaslab_group_histogram_add(metaslab_group_t *mg, metaslab_t *msp)
{
	metaslab_class_t *mc = mg->mg_class;
	uint64_t ashift = mg->mg_vd->vdev_ashift;

	ASSERT(MUTEX_HELD(&msp->ms_lock));
	if (msp->ms_sm == NULL)
		return;

	mutex_enter(&mg->mg_lock);
	for (int i = 0; i < SPACE_MAP_HISTOGRAM_SIZE; i++) {
		mg->mg_histogram[i + ashift] +=
		    msp->ms_sm->sm_phys->smp_histogram[i];
		mc->mc_histogram[i + ashift] +=
		    msp->ms_sm->sm_phys->smp_histogram[i];
	}
	mutex_exit(&mg->mg_lock);
}

void
metaslab_group_histogram_remove(metaslab_group_t *mg, metaslab_t *msp)
{
	metaslab_class_t *mc = mg->mg_class;
	uint64_t ashift = mg->mg_vd->vdev_ashift;

	ASSERT(MUTEX_HELD(&msp->ms_lock));
	if (msp->ms_sm == NULL)
		return;

	mutex_enter(&mg->mg_lock);
	for (int i = 0; i < SPACE_MAP_HISTOGRAM_SIZE; i++) {
		ASSERT3U(mg->mg_histogram[i + ashift], >=,
		    msp->ms_sm->sm_phys->smp_histogram[i]);
		ASSERT3U(mc->mc_histogram[i + ashift], >=,
		    msp->ms_sm->sm_phys->smp_histogram[i]);

		mg->mg_histogram[i + ashift] -=
		    msp->ms_sm->sm_phys->smp_histogram[i];
		mc->mc_histogram[i + ashift] -=
		    msp->ms_sm->sm_phys->smp_histogram[i];
	}
	mutex_exit(&mg->mg_lock);
}

static void
metaslab_group_add(metaslab_group_t *mg, metaslab_t *msp)
{
	ASSERT(msp->ms_group == NULL);
	mutex_enter(&mg->mg_lock);
	msp->ms_group = mg;
	msp->ms_weight = 0;
	avl_add(&mg->mg_metaslab_tree, msp);
	mutex_exit(&mg->mg_lock);

	mutex_enter(&msp->ms_lock);
	metaslab_group_histogram_add(mg, msp);
	mutex_exit(&msp->ms_lock);
}

static void
metaslab_group_remove(metaslab_group_t *mg, metaslab_t *msp)
{
	mutex_enter(&msp->ms_lock);
	metaslab_group_histogram_remove(mg, msp);
	mutex_exit(&msp->ms_lock);

	mutex_enter(&mg->mg_lock);
	ASSERT(msp->ms_group == mg);
	avl_remove(&mg->mg_metaslab_tree, msp);
	msp->ms_group = NULL;
	mutex_exit(&mg->mg_lock);
}

static void
metaslab_group_sort_impl(metaslab_group_t *mg, metaslab_t *msp, uint64_t weight)
{
	ASSERT(MUTEX_HELD(&mg->mg_lock));
	ASSERT(msp->ms_group == mg);
	avl_remove(&mg->mg_metaslab_tree, msp);
	msp->ms_weight = weight;
	avl_add(&mg->mg_metaslab_tree, msp);

}

static void
metaslab_group_sort(metaslab_group_t *mg, metaslab_t *msp, uint64_t weight)
{
	/*
	 * Although in principle the weight can be any value, in
	 * practice we do not use values in the range [1, 511].
	 */
	ASSERT(weight >= SPA_MINBLOCKSIZE || weight == 0);
	ASSERT(MUTEX_HELD(&msp->ms_lock));

	mutex_enter(&mg->mg_lock);
	metaslab_group_sort_impl(mg, msp, weight);
	mutex_exit(&mg->mg_lock);
}

/*
 * Calculate the fragmentation for a given metaslab group. We can use
 * a simple average here since all metaslabs within the group must have
 * the same size. The return value will be a value between 0 and 100
 * (inclusive), or ZFS_FRAG_INVALID if less than half of the metaslab in this
 * group have a fragmentation metric.
 */
uint64_t
metaslab_group_fragmentation(metaslab_group_t *mg)
{
	vdev_t *vd = mg->mg_vd;
	uint64_t fragmentation = 0;
	uint64_t valid_ms = 0;

	for (int m = 0; m < vd->vdev_ms_count; m++) {
		metaslab_t *msp = vd->vdev_ms[m];

		if (msp->ms_fragmentation == ZFS_FRAG_INVALID)
			continue;
		if (msp->ms_group != mg)
			continue;

		valid_ms++;
		fragmentation += msp->ms_fragmentation;
	}

	if (valid_ms <= mg->mg_vd->vdev_ms_count / 2)
		return (ZFS_FRAG_INVALID);

	fragmentation /= valid_ms;
	ASSERT3U(fragmentation, <=, 100);
	return (fragmentation);
}

/*
 * Determine if a given metaslab group should skip allocations. A metaslab
 * group should avoid allocations if its free capacity is less than the
 * zfs_mg_noalloc_threshold or its fragmentation metric is greater than
 * zfs_mg_fragmentation_threshold and there is at least one metaslab group
 * that can still handle allocations. If the allocation throttle is enabled
 * then we skip allocations to devices that have reached their maximum
 * allocation queue depth unless the selected metaslab group is the only
 * eligible group remaining.
 */
static boolean_t
metaslab_group_allocatable(metaslab_group_t *mg, metaslab_group_t *rotor,
    uint64_t psize, int allocator)
{
	spa_t *spa = mg->mg_vd->vdev_spa;
	metaslab_class_t *mc = mg->mg_class;

	/*
	 * We can only consider skipping this metaslab group if it's
	 * in the normal metaslab class and there are other metaslab
	 * groups to select from. Otherwise, we always consider it eligible
	 * for allocations.
	 */
	if ((mc != spa_normal_class(spa) &&
	    mc != spa_special_class(spa) &&
	    mc != spa_dedup_class(spa)) ||
	    mc->mc_groups <= 1)
		return (B_TRUE);

	/*
	 * If the metaslab group's mg_allocatable flag is set (see comments
	 * in metaslab_group_alloc_update() for more information) and
	 * the allocation throttle is disabled then allow allocations to this
	 * device. However, if the allocation throttle is enabled then
	 * check if we have reached our allocation limit (mg_alloc_queue_depth)
	 * to determine if we should allow allocations to this metaslab group.
	 * If all metaslab groups are no longer considered allocatable
	 * (mc_alloc_groups == 0) or we're trying to allocate the smallest
	 * gang block size then we allow allocations on this metaslab group
	 * regardless of the mg_allocatable or throttle settings.
	 */
	if (mg->mg_allocatable) {
		metaslab_group_t *mgp;
		int64_t qdepth;
		uint64_t qmax = mg->mg_cur_max_alloc_queue_depth[allocator];

		if (!mc->mc_alloc_throttle_enabled)
			return (B_TRUE);

		/*
		 * If this metaslab group does not have any free space, then
		 * there is no point in looking further.
		 */
		if (mg->mg_no_free_space)
			return (B_FALSE);

		qdepth = zfs_refcount_count(
		    &mg->mg_alloc_queue_depth[allocator]);

		/*
		 * If this metaslab group is below its qmax or it's
		 * the only allocatable metasable group, then attempt
		 * to allocate from it.
		 */
		if (qdepth < qmax || mc->mc_alloc_groups == 1)
			return (B_TRUE);
		ASSERT3U(mc->mc_alloc_groups, >, 1);

		/*
		 * Since this metaslab group is at or over its qmax, we
		 * need to determine if there are metaslab groups after this
		 * one that might be able to handle this allocation. This is
		 * racy since we can't hold the locks for all metaslab
		 * groups at the same time when we make this check.
		 */
		for (mgp = mg->mg_next; mgp != rotor; mgp = mgp->mg_next) {
			qmax = mgp->mg_cur_max_alloc_queue_depth[allocator];

			qdepth = zfs_refcount_count(
			    &mgp->mg_alloc_queue_depth[allocator]);

			/*
			 * If there is another metaslab group that
			 * might be able to handle the allocation, then
			 * we return false so that we skip this group.
			 */
			if (qdepth < qmax && !mgp->mg_no_free_space)
				return (B_FALSE);
		}

		/*
		 * We didn't find another group to handle the allocation
		 * so we can't skip this metaslab group even though
		 * we are at or over our qmax.
		 */
		return (B_TRUE);

	} else if (mc->mc_alloc_groups == 0 || psize == SPA_MINBLOCKSIZE) {
		return (B_TRUE);
	}
	return (B_FALSE);
}

/*
 * ==========================================================================
 * Range tree callbacks
 * ==========================================================================
 */

/*
 * Comparison function for the private size-ordered tree. Tree is sorted
 * by size, larger sizes at the end of the tree.
 */
static int
metaslab_rangesize_compare(const void *x1, const void *x2)
{
	const range_seg_t *r1 = x1;
	const range_seg_t *r2 = x2;
	uint64_t rs_size1 = r1->rs_end - r1->rs_start;
	uint64_t rs_size2 = r2->rs_end - r2->rs_start;

	if (rs_size1 < rs_size2)
		return (-1);
	if (rs_size1 > rs_size2)
		return (1);

	if (r1->rs_start < r2->rs_start)
		return (-1);

	if (r1->rs_start > r2->rs_start)
		return (1);

	return (0);
}

/*
 * Create any block allocator specific components. The current allocators
 * rely on using both a size-ordered range_tree_t and an array of uint64_t's.
 */
static void
metaslab_rt_create(range_tree_t *rt, void *arg)
{
	metaslab_t *msp = arg;

	ASSERT3P(rt->rt_arg, ==, msp);
	ASSERT(msp->ms_allocatable == NULL);

	avl_create(&msp->ms_allocatable_by_size, metaslab_rangesize_compare,
	    sizeof (range_seg_t), offsetof(range_seg_t, rs_pp_node));
}

/*
 * Destroy the block allocator specific components.
 */
static void
metaslab_rt_destroy(range_tree_t *rt, void *arg)
{
	metaslab_t *msp = arg;

	ASSERT3P(rt->rt_arg, ==, msp);
	ASSERT3P(msp->ms_allocatable, ==, rt);
	ASSERT0(avl_numnodes(&msp->ms_allocatable_by_size));

	avl_destroy(&msp->ms_allocatable_by_size);
}

static void
metaslab_rt_add(range_tree_t *rt, range_seg_t *rs, void *arg)
{
	metaslab_t *msp = arg;

	ASSERT3P(rt->rt_arg, ==, msp);
	ASSERT3P(msp->ms_allocatable, ==, rt);
	VERIFY(!msp->ms_condensing);
	avl_add(&msp->ms_allocatable_by_size, rs);
}

static void
metaslab_rt_remove(range_tree_t *rt, range_seg_t *rs, void *arg)
{
	metaslab_t *msp = arg;

	ASSERT3P(rt->rt_arg, ==, msp);
	ASSERT3P(msp->ms_allocatable, ==, rt);
	VERIFY(!msp->ms_condensing);
	avl_remove(&msp->ms_allocatable_by_size, rs);
}

static void
metaslab_rt_vacate(range_tree_t *rt, void *arg)
{
	metaslab_t *msp = arg;

	ASSERT3P(rt->rt_arg, ==, msp);
	ASSERT3P(msp->ms_allocatable, ==, rt);

	/*
	 * Normally one would walk the tree freeing nodes along the way.
	 * Since the nodes are shared with the range trees we can avoid
	 * walking all nodes and just reinitialize the avl tree. The nodes
	 * will be freed by the range tree, so we don't want to free them here.
	 */
	avl_create(&msp->ms_allocatable_by_size, metaslab_rangesize_compare,
	    sizeof (range_seg_t), offsetof(range_seg_t, rs_pp_node));
}

static range_tree_ops_t metaslab_rt_ops = {
	metaslab_rt_create,
	metaslab_rt_destroy,
	metaslab_rt_add,
	metaslab_rt_remove,
	metaslab_rt_vacate
};

/*
 * ==========================================================================
 * Common allocator routines
 * ==========================================================================
 */

/*
 * Return the maximum contiguous segment within the metaslab.
 */
uint64_t
metaslab_block_maxsize(metaslab_t *msp)
{
	avl_tree_t *t = &msp->ms_allocatable_by_size;
	range_seg_t *rs;

	if (t == NULL || (rs = avl_last(t)) == NULL)
		return (0ULL);

	return (rs->rs_end - rs->rs_start);
}

static range_seg_t *
metaslab_block_find(avl_tree_t *t, uint64_t start, uint64_t size)
{
	range_seg_t *rs, rsearch;
	avl_index_t where;

	rsearch.rs_start = start;
	rsearch.rs_end = start + size;

	rs = avl_find(t, &rsearch, &where);
	if (rs == NULL) {
		rs = avl_nearest(t, where, AVL_AFTER);
	}

	return (rs);
}

/*
 * This is a helper function that can be used by the allocator to find
 * a suitable block to allocate. This will search the specified AVL
 * tree looking for a block that matches the specified criteria.
 */
static uint64_t
metaslab_block_picker(avl_tree_t *t, uint64_t *cursor, uint64_t size,
    uint64_t align)
{
	range_seg_t *rs = metaslab_block_find(t, *cursor, size);

	while (rs != NULL) {
		uint64_t offset = P2ROUNDUP(rs->rs_start, align);

		if (offset + size <= rs->rs_end) {
			*cursor = offset + size;
			return (offset);
		}
		rs = AVL_NEXT(t, rs);
	}

	/*
	 * If we know we've searched the whole map (*cursor == 0), give up.
	 * Otherwise, reset the cursor to the beginning and try again.
	 */
	if (*cursor == 0)
		return (-1ULL);

	*cursor = 0;
	return (metaslab_block_picker(t, cursor, size, align));
}

/*
 * ==========================================================================
 * The first-fit block allocator
 * ==========================================================================
 */
static uint64_t
metaslab_ff_alloc(metaslab_t *msp, uint64_t size)
{
	/*
	 * Find the largest power of 2 block size that evenly divides the
	 * requested size. This is used to try to allocate blocks with similar
	 * alignment from the same area of the metaslab (i.e. same cursor
	 * bucket) but it does not guarantee that other allocations sizes
	 * may exist in the same region.
	 */
	uint64_t align = size & -size;
	uint64_t *cursor = &msp->ms_lbas[highbit64(align) - 1];
	avl_tree_t *t = &msp->ms_allocatable->rt_root;

	return (metaslab_block_picker(t, cursor, size, align));
}

static metaslab_ops_t metaslab_ff_ops = {
	metaslab_ff_alloc
};

/*
 * ==========================================================================
 * Dynamic block allocator -
 * Uses the first fit allocation scheme until space get low and then
 * adjusts to a best fit allocation method. Uses metaslab_df_alloc_threshold
 * and metaslab_df_free_pct to determine when to switch the allocation scheme.
 * ==========================================================================
 */
static uint64_t
metaslab_df_alloc(metaslab_t *msp, uint64_t size)
{
	/*
	 * Find the largest power of 2 block size that evenly divides the
	 * requested size. This is used to try to allocate blocks with similar
	 * alignment from the same area of the metaslab (i.e. same cursor
	 * bucket) but it does not guarantee that other allocations sizes
	 * may exist in the same region.
	 */
	uint64_t align = size & -size;
	uint64_t *cursor = &msp->ms_lbas[highbit64(align) - 1];
	range_tree_t *rt = msp->ms_allocatable;
	avl_tree_t *t = &rt->rt_root;
	uint64_t max_size = metaslab_block_maxsize(msp);
	int free_pct = range_tree_space(rt) * 100 / msp->ms_size;

	ASSERT(MUTEX_HELD(&msp->ms_lock));
	ASSERT3U(avl_numnodes(t), ==,
	    avl_numnodes(&msp->ms_allocatable_by_size));

	if (max_size < size)
		return (-1ULL);

	/*
	 * If we're running low on space switch to using the size
	 * sorted AVL tree (best-fit).
	 */
	if (max_size < metaslab_df_alloc_threshold ||
	    free_pct < metaslab_df_free_pct) {
		t = &msp->ms_allocatable_by_size;
		*cursor = 0;
	}

	return (metaslab_block_picker(t, cursor, size, 1ULL));
}

static metaslab_ops_t metaslab_df_ops = {
	metaslab_df_alloc
};

/*
 * ==========================================================================
 * Cursor fit block allocator -
 * Select the largest region in the metaslab, set the cursor to the beginning
 * of the range and the cursor_end to the end of the range. As allocations
 * are made advance the cursor. Continue allocating from the cursor until
 * the range is exhausted and then find a new range.
 * ==========================================================================
 */
static uint64_t
metaslab_cf_alloc(metaslab_t *msp, uint64_t size)
{
	range_tree_t *rt = msp->ms_allocatable;
	avl_tree_t *t = &msp->ms_allocatable_by_size;
	uint64_t *cursor = &msp->ms_lbas[0];
	uint64_t *cursor_end = &msp->ms_lbas[1];
	uint64_t offset = 0;

	ASSERT(MUTEX_HELD(&msp->ms_lock));
	ASSERT3U(avl_numnodes(t), ==, avl_numnodes(&rt->rt_root));

	ASSERT3U(*cursor_end, >=, *cursor);

	if ((*cursor + size) > *cursor_end) {
		range_seg_t *rs;

		rs = avl_last(&msp->ms_allocatable_by_size);
		if (rs == NULL || (rs->rs_end - rs->rs_start) < size)
			return (-1ULL);

		*cursor = rs->rs_start;
		*cursor_end = rs->rs_end;
	}

	offset = *cursor;
	*cursor += size;

	return (offset);
}

static metaslab_ops_t metaslab_cf_ops = {
	metaslab_cf_alloc
};

/*
 * ==========================================================================
 * New dynamic fit allocator -
 * Select a region that is large enough to allocate 2^metaslab_ndf_clump_shift
 * contiguous blocks. If no region is found then just use the largest segment
 * that remains.
 * ==========================================================================
 */

/*
 * Determines desired number of contiguous blocks (2^metaslab_ndf_clump_shift)
 * to request from the allocator.
 */
uint64_t metaslab_ndf_clump_shift = 4;

static uint64_t
metaslab_ndf_alloc(metaslab_t *msp, uint64_t size)
{
	avl_tree_t *t = &msp->ms_allocatable->rt_root;
	avl_index_t where;
	range_seg_t *rs, rsearch;
	uint64_t hbit = highbit64(size);
	uint64_t *cursor = &msp->ms_lbas[hbit - 1];
	uint64_t max_size = metaslab_block_maxsize(msp);

	ASSERT(MUTEX_HELD(&msp->ms_lock));
	ASSERT3U(avl_numnodes(t), ==,
	    avl_numnodes(&msp->ms_allocatable_by_size));

	if (max_size < size)
		return (-1ULL);

	rsearch.rs_start = *cursor;
	rsearch.rs_end = *cursor + size;

	rs = avl_find(t, &rsearch, &where);
	if (rs == NULL || (rs->rs_end - rs->rs_start) < size) {
		t = &msp->ms_allocatable_by_size;

		rsearch.rs_start = 0;
		rsearch.rs_end = MIN(max_size,
		    1ULL << (hbit + metaslab_ndf_clump_shift));
		rs = avl_find(t, &rsearch, &where);
		if (rs == NULL)
			rs = avl_nearest(t, where, AVL_AFTER);
		ASSERT(rs != NULL);
	}

	if ((rs->rs_end - rs->rs_start) >= size) {
		*cursor = rs->rs_start + size;
		return (rs->rs_start);
	}
	return (-1ULL);
}

static metaslab_ops_t metaslab_ndf_ops = {
	metaslab_ndf_alloc
};

metaslab_ops_t *zfs_metaslab_ops = &metaslab_df_ops;

/*
 * ==========================================================================
 * Metaslabs
 * ==========================================================================
 */

static void
metaslab_aux_histograms_clear(metaslab_t *msp)
{
	/*
	 * Auxiliary histograms are only cleared when resetting them,
	 * which can only happen while the metaslab is loaded.
	 */
	ASSERT(msp->ms_loaded);

	bzero(msp->ms_synchist, sizeof (msp->ms_synchist));
	for (int t = 0; t < TXG_DEFER_SIZE; t++)
		bzero(msp->ms_deferhist[t], sizeof (msp->ms_deferhist[t]));
}

static void
metaslab_aux_histogram_add(uint64_t *histogram, uint64_t shift,
    range_tree_t *rt)
{
	/*
	 * This is modeled after space_map_histogram_add(), so refer to that
	 * function for implementation details. We want this to work like
	 * the space map histogram, and not the range tree histogram, as we
	 * are essentially constructing a delta that will be later subtracted
	 * from the space map histogram.
	 */
	int idx = 0;
	for (int i = shift; i < RANGE_TREE_HISTOGRAM_SIZE; i++) {
		ASSERT3U(i, >=, idx + shift);
		histogram[idx] += rt->rt_histogram[i] << (i - idx - shift);

		if (idx < SPACE_MAP_HISTOGRAM_SIZE - 1) {
			ASSERT3U(idx + shift, ==, i);
			idx++;
			ASSERT3U(idx, <, SPACE_MAP_HISTOGRAM_SIZE);
		}
	}
}

/*
 * Called at every sync pass that the metaslab gets synced.
 *
 * The reason is that we want our auxiliary histograms to be updated
 * wherever the metaslab's space map histogram is updated. This way
 * we stay consistent on which parts of the metaslab space map's
 * histogram are currently not available for allocations (e.g because
 * they are in the defer, freed, and freeing trees).
 */
static void
metaslab_aux_histograms_update(metaslab_t *msp)
{
	space_map_t *sm = msp->ms_sm;
	ASSERT(sm != NULL);

	/*
	 * This is similar to the metaslab's space map histogram updates
	 * that take place in metaslab_sync(). The only difference is that
	 * we only care about segments that haven't made it into the
	 * ms_allocatable tree yet.
	 */
	if (msp->ms_loaded) {
		metaslab_aux_histograms_clear(msp);

		metaslab_aux_histogram_add(msp->ms_synchist,
		    sm->sm_shift, msp->ms_freed);

		for (int t = 0; t < TXG_DEFER_SIZE; t++) {
			metaslab_aux_histogram_add(msp->ms_deferhist[t],
			    sm->sm_shift, msp->ms_defer[t]);
		}
	}

	metaslab_aux_histogram_add(msp->ms_synchist,
	    sm->sm_shift, msp->ms_freeing);
}

/*
 * Called every time we are done syncing (writing to) the metaslab,
 * i.e. at the end of each sync pass.
 * [see the comment in metaslab_impl.h for ms_synchist, ms_deferhist]
 */
static void
metaslab_aux_histograms_update_done(metaslab_t *msp, boolean_t defer_allowed)
{
	spa_t *spa = msp->ms_group->mg_vd->vdev_spa;
	space_map_t *sm = msp->ms_sm;

	if (sm == NULL) {
		/*
		 * We came here from metaslab_init() when creating/opening a
		 * pool, looking at a metaslab that hasn't had any allocations
		 * yet.
		 */
		return;
	}

	/*
	 * This is similar to the actions that we take for the ms_freed
	 * and ms_defer trees in metaslab_sync_done().
	 */
	uint64_t hist_index = spa_syncing_txg(spa) % TXG_DEFER_SIZE;
	if (defer_allowed) {
		bcopy(msp->ms_synchist, msp->ms_deferhist[hist_index],
		    sizeof (msp->ms_synchist));
	} else {
		bzero(msp->ms_deferhist[hist_index],
		    sizeof (msp->ms_deferhist[hist_index]));
	}
	bzero(msp->ms_synchist, sizeof (msp->ms_synchist));
}

/*
 * Ensure that the metaslab's weight and fragmentation are consistent
 * with the contents of the histogram (either the range tree's histogram
 * or the space map's depending whether the metaslab is loaded).
 */
static void
metaslab_verify_weight_and_frag(metaslab_t *msp)
{
	ASSERT(MUTEX_HELD(&msp->ms_lock));

	if ((zfs_flags & ZFS_DEBUG_METASLAB_VERIFY) == 0)
		return;

	/* see comment in metaslab_verify_unflushed_changes() */
	if (msp->ms_group == NULL)
		return;

	/*
	 * Devices being removed always return a weight of 0 and leave
	 * fragmentation and ms_max_size as is - there is nothing for
	 * us to verify here.
	 */
	vdev_t *vd = msp->ms_group->mg_vd;
	if (vd->vdev_removing)
		return;

	/*
	 * If the metaslab is dirty it probably means that we've done
	 * some allocations or frees that have changed our histograms
	 * and thus the weight.
	 */
	for (int t = 0; t < TXG_SIZE; t++) {
		if (txg_list_member(&vd->vdev_ms_list, msp, t))
			return;
	}

	/*
	 * This verification checks that our in-memory state is consistent
	 * with what's on disk. If the pool is read-only then there aren't
	 * any changes and we just have the initially-loaded state.
	 */
	if (!spa_writeable(msp->ms_group->mg_vd->vdev_spa))
		return;

	/* some extra verification for in-core tree if you can */
	if (msp->ms_loaded) {
		range_tree_stat_verify(msp->ms_allocatable);
		VERIFY(space_map_histogram_verify(msp->ms_sm,
		    msp->ms_allocatable));
	}

	uint64_t weight = msp->ms_weight;
	uint64_t was_active = msp->ms_weight & METASLAB_ACTIVE_MASK;
	boolean_t space_based = WEIGHT_IS_SPACEBASED(msp->ms_weight);
	uint64_t frag = msp->ms_fragmentation;
	uint64_t max_segsize = msp->ms_max_size;

	msp->ms_weight = 0;
	msp->ms_fragmentation = 0;
	msp->ms_max_size = 0;

	/*
	 * This function is used for verification purposes. Regardless of
	 * whether metaslab_weight() thinks this metaslab should be active or
	 * not, we want to ensure that the actual weight (and therefore the
	 * value of ms_weight) would be the same if it was to be recalculated
	 * at this point.
	 */
	msp->ms_weight = metaslab_weight(msp) | was_active;

	VERIFY3U(max_segsize, ==, msp->ms_max_size);

	/*
	 * If the weight type changed then there is no point in doing
	 * verification. Revert fields to their original values.
	 */
	if ((space_based && !WEIGHT_IS_SPACEBASED(msp->ms_weight)) ||
	    (!space_based && WEIGHT_IS_SPACEBASED(msp->ms_weight))) {
		msp->ms_fragmentation = frag;
		msp->ms_weight = weight;
		return;
	}

	VERIFY3U(msp->ms_fragmentation, ==, frag);
	VERIFY3U(msp->ms_weight, ==, weight);
}

/*
 * Wait for any in-progress metaslab loads to complete.
 */
static void
metaslab_load_wait(metaslab_t *msp)
{
	ASSERT(MUTEX_HELD(&msp->ms_lock));

	while (msp->ms_loading) {
		ASSERT(!msp->ms_loaded);
		cv_wait(&msp->ms_load_cv, &msp->ms_lock);
	}
}

static int
metaslab_load_impl(metaslab_t *msp)
{
	int error = 0;

	ASSERT(MUTEX_HELD(&msp->ms_lock));
	ASSERT(msp->ms_loading);
	ASSERT(!msp->ms_condensing);

	/*
	 * We temporarily drop the lock to unblock other operations while we
	 * are reading the space map. Therefore, metaslab_sync() and
	 * metaslab_sync_done() can run at the same time as we do.
	 *
	 * metaslab_sync() can append to the space map while we are loading.
	 * Therefore we load only entries that existed when we started the
	 * load. Additionally, metaslab_sync_done() has to wait for the load
	 * to complete because there are potential races like metaslab_load()
	 * loading parts of the space map that are currently being appended
	 * by metaslab_sync(). If we didn't, the ms_allocatable would have
	 * entries that metaslab_sync_done() would try to re-add later.
	 *
	 * That's why before dropping the lock we remember the synced length
	 * of the metaslab and read up to that point of the space map,
	 * ignoring entries appended by metaslab_sync() that happen after we
	 * drop the lock.
	 */
	uint64_t length = msp->ms_synced_length;
	mutex_exit(&msp->ms_lock);

	if (msp->ms_sm != NULL) {
		error = space_map_load_length(msp->ms_sm, msp->ms_allocatable,
		    SM_FREE, length);
	} else {
		/*
		 * The space map has not been allocated yet, so treat
		 * all the space in the metaslab as free and add it to the
		 * ms_allocatable tree.
		 */
		range_tree_add(msp->ms_allocatable,
		    msp->ms_start, msp->ms_size);
	}

	/*
	 * We need to grab the ms_sync_lock to prevent metaslab_sync() from
	 * changing the ms_sm and the metaslab's range trees while we are
	 * about to use them and populate the ms_allocatable. The ms_lock
	 * is insufficient for this because metaslab_sync() doesn't hold
	 * the ms_lock while writing the ms_checkpointing tree to disk.
	 */
	mutex_enter(&msp->ms_sync_lock);
	mutex_enter(&msp->ms_lock);
	ASSERT(!msp->ms_condensing);

	if (error != 0) {
		mutex_exit(&msp->ms_sync_lock);
		return (error);
	}

	ASSERT3P(msp->ms_group, !=, NULL);
	msp->ms_loaded = B_TRUE;

	/*
	 * The ms_allocatable contains the segments that exist in the
	 * ms_defer trees [see ms_synced_length]. Thus we need to remove
	 * them from ms_allocatable as they will be added again in
	 * metaslab_sync_done().
	 */
	for (int t = 0; t < TXG_DEFER_SIZE; t++) {
		range_tree_walk(msp->ms_defer[t],
		    range_tree_remove, msp->ms_allocatable);
	}

	/*
	 * Call metaslab_recalculate_weight_and_sort() now that the
	 * metaslab is loaded so we get the metaslab's real weight.
	 *
	 * Unless this metaslab was created with older software and
	 * has not yet been converted to use segment-based weight, we
	 * expect the new weight to be better or equal to the weight
	 * that the metaslab had while it was not loaded. This is
	 * because the old weight does not take into account the
	 * consolidation of adjacent segments between TXGs. [see
	 * comment for ms_synchist and ms_deferhist[] for more info]
	 */
	uint64_t weight = msp->ms_weight;
	metaslab_recalculate_weight_and_sort(msp);
	if (!WEIGHT_IS_SPACEBASED(weight))
		ASSERT3U(weight, <=, msp->ms_weight);
	msp->ms_max_size = metaslab_block_maxsize(msp);

	spa_t *spa = msp->ms_group->mg_vd->vdev_spa;
	metaslab_verify_space(msp, spa_syncing_txg(spa));
	mutex_exit(&msp->ms_sync_lock);

	return (0);
}

int
metaslab_load(metaslab_t *msp, uint64_t txg)
{
	ASSERT(MUTEX_HELD(&msp->ms_lock));

	/*
	 * There may be another thread loading the same metaslab, if that's
	 * the case just wait until the other thread is done and return.
	 */
	metaslab_load_wait(msp);
	if (msp->ms_loaded)
		return (0);
	VERIFY(!msp->ms_loading);
	ASSERT(!msp->ms_condensing);

	msp->ms_loading = B_TRUE;
	int error = metaslab_load_impl(msp);
	msp->ms_loading = B_FALSE;
	msp->ms_loaded_txg = txg;
	cv_broadcast(&msp->ms_load_cv);

	return (error);
}

void
metaslab_unload(metaslab_t *msp)
{
	ASSERT(MUTEX_HELD(&msp->ms_lock));

	metaslab_verify_weight_and_frag(msp);

	range_tree_vacate(msp->ms_allocatable, NULL, NULL);
	msp->ms_loaded = B_FALSE;
<<<<<<< HEAD
	msp->ms_loaded_txg = 0;
=======

>>>>>>> 995a963f
	msp->ms_weight &= ~METASLAB_ACTIVE_MASK;
	msp->ms_max_size = 0;

	/*
	 * We explicitly recalculate the metaslab's weight based on its space
	 * map (as it is now not loaded). We want unload metaslabs to always
	 * have their weights calculated from the space map histograms, while
	 * loaded ones have it calculated from their in-core range tree
	 * [see metaslab_load()]. This way, the weight reflects the information
	 * available in-core, whether it is loaded or not
	 *
	 * If ms_group == NULL means that we came here from metaslab_fini(),
	 * at which point it doesn't make sense for us to do the recalculation
	 * and the sorting.
	 */
	if (msp->ms_group != NULL)
		metaslab_recalculate_weight_and_sort(msp);
}

static void
metaslab_space_update(vdev_t *vd, metaslab_class_t *mc, int64_t alloc_delta,
    int64_t defer_delta, int64_t space_delta)
{
	vdev_space_update(vd, alloc_delta, defer_delta, space_delta);

	ASSERT3P(vd->vdev_spa->spa_root_vdev, ==, vd->vdev_parent);
	ASSERT(vd->vdev_ms_count != 0);

	metaslab_class_space_update(mc, alloc_delta, defer_delta, space_delta,
	    vdev_deflated_space(vd, space_delta));
}

int
metaslab_init(metaslab_group_t *mg, uint64_t id, uint64_t object, uint64_t txg,
    metaslab_t **msp)
{
	vdev_t *vd = mg->mg_vd;
	spa_t *spa = vd->vdev_spa;
	objset_t *mos = spa->spa_meta_objset;
	metaslab_t *ms;
	int error;

	ms = kmem_zalloc(sizeof (metaslab_t), KM_SLEEP);
	mutex_init(&ms->ms_lock, NULL, MUTEX_DEFAULT, NULL);
	mutex_init(&ms->ms_sync_lock, NULL, MUTEX_DEFAULT, NULL);
	cv_init(&ms->ms_load_cv, NULL, CV_DEFAULT, NULL);

	ms->ms_id = id;
	ms->ms_start = id << vd->vdev_ms_shift;
	ms->ms_size = 1ULL << vd->vdev_ms_shift;
	ms->ms_allocator = -1;
	ms->ms_new = B_TRUE;

	/*
	 * We only open space map objects that already exist. All others
	 * will be opened when we finally allocate an object for it.
	 *
	 * Note:
	 * When called from vdev_expand(), we can't call into the DMU as
	 * we are holding the spa_config_lock as a writer and we would
	 * deadlock [see relevant comment in vdev_metaslab_init()]. in
	 * that case, the object parameter is zero though, so we won't
	 * call into the DMU.
	 */
	if (object != 0) {
		error = space_map_open(&ms->ms_sm, mos, object, ms->ms_start,
		    ms->ms_size, vd->vdev_ashift);

		if (error != 0) {
			kmem_free(ms, sizeof (metaslab_t));
			return (error);
		}

		ASSERT(ms->ms_sm != NULL);
		ASSERT3S(space_map_allocated(ms->ms_sm), >=, 0);
		ms->ms_allocated_space = space_map_allocated(ms->ms_sm);
	}

	/*
	 * We create the ms_allocatable here, but we don't create the
	 * other range trees until metaslab_sync_done().  This serves
	 * two purposes: it allows metaslab_sync_done() to detect the
	 * addition of new space; and for debugging, it ensures that
	 * we'd data fault on any attempt to use this metaslab before
	 * it's ready.
	 */
	ms->ms_allocatable = range_tree_create(&metaslab_rt_ops, ms);
	metaslab_group_add(mg, ms);

	metaslab_set_fragmentation(ms);

	/*
	 * If we're opening an existing pool (txg == 0) or creating
	 * a new one (txg == TXG_INITIAL), all space is available now.
	 * If we're adding space to an existing pool, the new space
	 * does not become available until after this txg has synced.
	 * The metaslab's weight will also be initialized when we sync
	 * out this txg. This ensures that we don't attempt to allocate
	 * from it before we have initialized it completely.
	 */
	if (txg <= TXG_INITIAL) {
		metaslab_sync_done(ms, 0);
		metaslab_space_update(vd, mg->mg_class,
		    metaslab_allocated_space(ms), 0, 0);
	}

	/*
	 * If metaslab_debug_load is set and we're initializing a metaslab
	 * that has an allocated space map object then load the space map
	 * so that we can verify frees.
	 */
	if (metaslab_debug_load && ms->ms_sm != NULL) {
		mutex_enter(&ms->ms_lock);
		VERIFY0(metaslab_load(ms, txg));
		mutex_exit(&ms->ms_lock);
	}

	if (txg != 0) {
		vdev_dirty(vd, 0, NULL, txg);
		vdev_dirty(vd, VDD_METASLAB, ms, txg);
	}

	*msp = ms;

	return (0);
}

void
metaslab_fini(metaslab_t *msp)
{
	metaslab_group_t *mg = msp->ms_group;
	vdev_t *vd = mg->mg_vd;

	metaslab_group_remove(mg, msp);

	mutex_enter(&msp->ms_lock);
	VERIFY(msp->ms_group == NULL);
	metaslab_space_update(vd, mg->mg_class,
	    -metaslab_allocated_space(msp), 0, -msp->ms_size);

	space_map_close(msp->ms_sm);

	metaslab_unload(msp);

	range_tree_destroy(msp->ms_allocatable);
	range_tree_destroy(msp->ms_freeing);
	range_tree_destroy(msp->ms_freed);

	for (int t = 0; t < TXG_SIZE; t++) {
		range_tree_destroy(msp->ms_allocating[t]);
	}

	for (int t = 0; t < TXG_DEFER_SIZE; t++) {
		range_tree_destroy(msp->ms_defer[t]);
	}
	ASSERT0(msp->ms_deferspace);

	range_tree_destroy(msp->ms_checkpointing);

	for (int t = 0; t < TXG_SIZE; t++)
		ASSERT(!txg_list_member(&vd->vdev_ms_list, msp, t));

	mutex_exit(&msp->ms_lock);
	cv_destroy(&msp->ms_load_cv);
	mutex_destroy(&msp->ms_lock);
	mutex_destroy(&msp->ms_sync_lock);
	ASSERT3U(msp->ms_allocator, ==, -1);

	kmem_free(msp, sizeof (metaslab_t));
}

#define	FRAGMENTATION_TABLE_SIZE	17

/*
 * This table defines a segment size based fragmentation metric that will
 * allow each metaslab to derive its own fragmentation value. This is done
 * by calculating the space in each bucket of the spacemap histogram and
 * multiplying that by the fragmentation metric in this table. Doing
 * this for all buckets and dividing it by the total amount of free
 * space in this metaslab (i.e. the total free space in all buckets) gives
 * us the fragmentation metric. This means that a high fragmentation metric
 * equates to most of the free space being comprised of small segments.
 * Conversely, if the metric is low, then most of the free space is in
 * large segments. A 10% change in fragmentation equates to approximately
 * double the number of segments.
 *
 * This table defines 0% fragmented space using 16MB segments. Testing has
 * shown that segments that are greater than or equal to 16MB do not suffer
 * from drastic performance problems. Using this value, we derive the rest
 * of the table. Since the fragmentation value is never stored on disk, it
 * is possible to change these calculations in the future.
 */
int zfs_frag_table[FRAGMENTATION_TABLE_SIZE] = {
	100,	/* 512B	*/
	100,	/* 1K	*/
	98,	/* 2K	*/
	95,	/* 4K	*/
	90,	/* 8K	*/
	80,	/* 16K	*/
	70,	/* 32K	*/
	60,	/* 64K	*/
	50,	/* 128K	*/
	40,	/* 256K	*/
	30,	/* 512K	*/
	20,	/* 1M	*/
	15,	/* 2M	*/
	10,	/* 4M	*/
	5,	/* 8M	*/
	0	/* 16M	*/
};

/*
 * Calculate the metaslab's fragmentation metric and set ms_fragmentation.
 * Setting this value to ZFS_FRAG_INVALID means that the metaslab has not
 * been upgraded and does not support this metric. Otherwise, the return
 * value should be in the range [0, 100].
 */
static void
metaslab_set_fragmentation(metaslab_t *msp)
{
	spa_t *spa = msp->ms_group->mg_vd->vdev_spa;
	uint64_t fragmentation = 0;
	uint64_t total = 0;
	boolean_t feature_enabled = spa_feature_is_enabled(spa,
	    SPA_FEATURE_SPACEMAP_HISTOGRAM);

	if (!feature_enabled) {
		msp->ms_fragmentation = ZFS_FRAG_INVALID;
		return;
	}

	/*
	 * A null space map means that the entire metaslab is free
	 * and thus is not fragmented.
	 */
	if (msp->ms_sm == NULL) {
		msp->ms_fragmentation = 0;
		return;
	}

	/*
	 * If this metaslab's space map has not been upgraded, flag it
	 * so that we upgrade next time we encounter it.
	 */
	if (msp->ms_sm->sm_dbuf->db_size != sizeof (space_map_phys_t)) {
		uint64_t txg = spa_syncing_txg(spa);
		vdev_t *vd = msp->ms_group->mg_vd;

		/*
		 * If we've reached the final dirty txg, then we must
		 * be shutting down the pool. We don't want to dirty
		 * any data past this point so skip setting the condense
		 * flag. We can retry this action the next time the pool
		 * is imported.
		 */
		if (spa_writeable(spa) && txg < spa_final_dirty_txg(spa)) {
			msp->ms_condense_wanted = B_TRUE;
			vdev_dirty(vd, VDD_METASLAB, msp, txg + 1);
			zfs_dbgmsg("txg %llu, requesting force condense: "
			    "ms_id %llu, vdev_id %llu", txg, msp->ms_id,
			    vd->vdev_id);
		}
		msp->ms_fragmentation = ZFS_FRAG_INVALID;
		return;
	}

	for (int i = 0; i < SPACE_MAP_HISTOGRAM_SIZE; i++) {
		uint64_t space = 0;
		uint8_t shift = msp->ms_sm->sm_shift;

		int idx = MIN(shift - SPA_MINBLOCKSHIFT + i,
		    FRAGMENTATION_TABLE_SIZE - 1);

		if (msp->ms_sm->sm_phys->smp_histogram[i] == 0)
			continue;

		space = msp->ms_sm->sm_phys->smp_histogram[i] << (i + shift);
		total += space;

		ASSERT3U(idx, <, FRAGMENTATION_TABLE_SIZE);
		fragmentation += space * zfs_frag_table[idx];
	}

	if (total > 0)
		fragmentation /= total;
	ASSERT3U(fragmentation, <=, 100);

	msp->ms_fragmentation = fragmentation;
}

/*
 * Compute a weight -- a selection preference value -- for the given metaslab.
 * This is based on the amount of free space, the level of fragmentation,
 * the LBA range, and whether the metaslab is loaded.
 */
static uint64_t
metaslab_space_weight(metaslab_t *msp)
{
	metaslab_group_t *mg = msp->ms_group;
	vdev_t *vd = mg->mg_vd;
	uint64_t weight, space;

	ASSERT(MUTEX_HELD(&msp->ms_lock));
	ASSERT(!vd->vdev_removing);

	/*
	 * The baseline weight is the metaslab's free space.
	 */
	space = msp->ms_size - metaslab_allocated_space(msp);

	if (metaslab_fragmentation_factor_enabled &&
	    msp->ms_fragmentation != ZFS_FRAG_INVALID) {
		/*
		 * Use the fragmentation information to inversely scale
		 * down the baseline weight. We need to ensure that we
		 * don't exclude this metaslab completely when it's 100%
		 * fragmented. To avoid this we reduce the fragmented value
		 * by 1.
		 */
		space = (space * (100 - (msp->ms_fragmentation - 1))) / 100;

		/*
		 * If space < SPA_MINBLOCKSIZE, then we will not allocate from
		 * this metaslab again. The fragmentation metric may have
		 * decreased the space to something smaller than
		 * SPA_MINBLOCKSIZE, so reset the space to SPA_MINBLOCKSIZE
		 * so that we can consume any remaining space.
		 */
		if (space > 0 && space < SPA_MINBLOCKSIZE)
			space = SPA_MINBLOCKSIZE;
	}
	weight = space;

	/*
	 * Modern disks have uniform bit density and constant angular velocity.
	 * Therefore, the outer recording zones are faster (higher bandwidth)
	 * than the inner zones by the ratio of outer to inner track diameter,
	 * which is typically around 2:1.  We account for this by assigning
	 * higher weight to lower metaslabs (multiplier ranging from 2x to 1x).
	 * In effect, this means that we'll select the metaslab with the most
	 * free bandwidth rather than simply the one with the most free space.
	 */
	if (metaslab_lba_weighting_enabled) {
		weight = 2 * weight - (msp->ms_id * weight) / vd->vdev_ms_count;
		ASSERT(weight >= space && weight <= 2 * space);
	}

	/*
	 * If this metaslab is one we're actively using, adjust its
	 * weight to make it preferable to any inactive metaslab so
	 * we'll polish it off. If the fragmentation on this metaslab
	 * has exceed our threshold, then don't mark it active.
	 */
	if (msp->ms_loaded && msp->ms_fragmentation != ZFS_FRAG_INVALID &&
	    msp->ms_fragmentation <= zfs_metaslab_fragmentation_threshold) {
		weight |= (msp->ms_weight & METASLAB_ACTIVE_MASK);
	}

	WEIGHT_SET_SPACEBASED(weight);
	return (weight);
}

/*
 * Return the weight of the specified metaslab, according to the segment-based
 * weighting algorithm. The metaslab must be loaded. This function can
 * be called within a sync pass since it relies only on the metaslab's
 * range tree which is always accurate when the metaslab is loaded.
 */
static uint64_t
metaslab_weight_from_range_tree(metaslab_t *msp)
{
	uint64_t weight = 0;
	uint32_t segments = 0;

	ASSERT(msp->ms_loaded);

	for (int i = RANGE_TREE_HISTOGRAM_SIZE - 1; i >= SPA_MINBLOCKSHIFT;
	    i--) {
		uint8_t shift = msp->ms_group->mg_vd->vdev_ashift;
		int max_idx = SPACE_MAP_HISTOGRAM_SIZE + shift - 1;

		segments <<= 1;
		segments += msp->ms_allocatable->rt_histogram[i];

		/*
		 * The range tree provides more precision than the space map
		 * and must be downgraded so that all values fit within the
		 * space map's histogram. This allows us to compare loaded
		 * vs. unloaded metaslabs to determine which metaslab is
		 * considered "best".
		 */
		if (i > max_idx)
			continue;

		if (segments != 0) {
			WEIGHT_SET_COUNT(weight, segments);
			WEIGHT_SET_INDEX(weight, i);
			WEIGHT_SET_ACTIVE(weight, 0);
			break;
		}
	}
	return (weight);
}

/*
 * Calculate the weight based on the on-disk histogram. This should only
 * be called after a sync pass has completely finished since the on-disk
 * information is updated in metaslab_sync().
 */
static uint64_t
metaslab_weight_from_spacemap(metaslab_t *msp)
{
	space_map_t *sm = msp->ms_sm;
	ASSERT(!msp->ms_loaded);
	ASSERT(sm != NULL);
	ASSERT3U(space_map_object(sm), !=, 0);
	ASSERT3U(sm->sm_dbuf->db_size, ==, sizeof (space_map_phys_t));

	/*
	 * Create a joint histogram from all the segments that have made
	 * it to the metaslab's space map histogram, that are not yet
	 * available for allocation because they are still in the freeing
	 * pipeline (e.g. freeing, freed, and defer trees). Then subtract
	 * these segments from the space map's histogram to get a more
	 * accurate weight.
	 */
	uint64_t deferspace_histogram[SPACE_MAP_HISTOGRAM_SIZE] = {0};
	for (int i = 0; i < SPACE_MAP_HISTOGRAM_SIZE; i++)
		deferspace_histogram[i] += msp->ms_synchist[i];
	for (int t = 0; t < TXG_DEFER_SIZE; t++) {
		for (int i = 0; i < SPACE_MAP_HISTOGRAM_SIZE; i++) {
			deferspace_histogram[i] += msp->ms_deferhist[t][i];
		}
	}

	uint64_t weight = 0;
	for (int i = SPACE_MAP_HISTOGRAM_SIZE - 1; i >= 0; i--) {
		ASSERT3U(sm->sm_phys->smp_histogram[i], >=,
		    deferspace_histogram[i]);
		uint64_t count =
		    sm->sm_phys->smp_histogram[i] - deferspace_histogram[i];
		if (count != 0) {
			WEIGHT_SET_COUNT(weight, count);
			WEIGHT_SET_INDEX(weight, i + sm->sm_shift);
			WEIGHT_SET_ACTIVE(weight, 0);
			break;
		}
	}
	return (weight);
}

/*
 * Compute a segment-based weight for the specified metaslab. The weight
 * is determined by highest bucket in the histogram. The information
 * for the highest bucket is encoded into the weight value.
 */
static uint64_t
metaslab_segment_weight(metaslab_t *msp)
{
	metaslab_group_t *mg = msp->ms_group;
	uint64_t weight = 0;
	uint8_t shift = mg->mg_vd->vdev_ashift;

	ASSERT(MUTEX_HELD(&msp->ms_lock));

	/*
	 * The metaslab is completely free.
	 */
	if (metaslab_allocated_space(msp) == 0) {
		int idx = highbit64(msp->ms_size) - 1;
		int max_idx = SPACE_MAP_HISTOGRAM_SIZE + shift - 1;

		if (idx < max_idx) {
			WEIGHT_SET_COUNT(weight, 1ULL);
			WEIGHT_SET_INDEX(weight, idx);
		} else {
			WEIGHT_SET_COUNT(weight, 1ULL << (idx - max_idx));
			WEIGHT_SET_INDEX(weight, max_idx);
		}
		WEIGHT_SET_ACTIVE(weight, 0);
		ASSERT(!WEIGHT_IS_SPACEBASED(weight));

		return (weight);
	}

	ASSERT3U(msp->ms_sm->sm_dbuf->db_size, ==, sizeof (space_map_phys_t));

	/*
	 * If the metaslab is fully allocated then just make the weight 0.
	 */
	if (metaslab_allocated_space(msp) == msp->ms_size)
		return (0);
	/*
	 * If the metaslab is already loaded, then use the range tree to
	 * determine the weight. Otherwise, we rely on the space map information
	 * to generate the weight.
	 */
	if (msp->ms_loaded) {
		weight = metaslab_weight_from_range_tree(msp);
	} else {
		weight = metaslab_weight_from_spacemap(msp);
	}

	/*
	 * If the metaslab was active the last time we calculated its weight
	 * then keep it active. We want to consume the entire region that
	 * is associated with this weight.
	 */
	if (msp->ms_activation_weight != 0 && weight != 0)
		WEIGHT_SET_ACTIVE(weight, WEIGHT_GET_ACTIVE(msp->ms_weight));
	return (weight);
}

/*
 * Determine if we should attempt to allocate from this metaslab. If the
 * metaslab has a maximum size then we can quickly determine if the desired
 * allocation size can be satisfied. Otherwise, if we're using segment-based
 * weighting then we can determine the maximum allocation that this metaslab
 * can accommodate based on the index encoded in the weight. If we're using
 * space-based weights then rely on the entire weight (excluding the weight
 * type bit).
 */
boolean_t
metaslab_should_allocate(metaslab_t *msp, uint64_t asize)
{
	boolean_t should_allocate;

	if (msp->ms_max_size != 0)
		return (msp->ms_max_size >= asize);

	if (!WEIGHT_IS_SPACEBASED(msp->ms_weight)) {
		/*
		 * The metaslab segment weight indicates segments in the
		 * range [2^i, 2^(i+1)), where i is the index in the weight.
		 * Since the asize might be in the middle of the range, we
		 * should attempt the allocation if asize < 2^(i+1).
		 */
		should_allocate = (asize <
		    1ULL << (WEIGHT_GET_INDEX(msp->ms_weight) + 1));
	} else {
		should_allocate = (asize <=
		    (msp->ms_weight & ~METASLAB_WEIGHT_TYPE));
	}
	return (should_allocate);
}

static uint64_t
metaslab_weight(metaslab_t *msp)
{
	vdev_t *vd = msp->ms_group->mg_vd;
	spa_t *spa = vd->vdev_spa;
	uint64_t weight;

	ASSERT(MUTEX_HELD(&msp->ms_lock));

	/*
	 * If this vdev is in the process of being removed, there is nothing
	 * for us to do here.
	 */
	if (vd->vdev_removing)
		return (0);

	metaslab_set_fragmentation(msp);

	/*
	 * Update the maximum size if the metaslab is loaded. This will
	 * ensure that we get an accurate maximum size if newly freed space
	 * has been added back into the free tree.
	 */
	if (msp->ms_loaded)
		msp->ms_max_size = metaslab_block_maxsize(msp);
	else
		ASSERT0(msp->ms_max_size);

	/*
	 * Segment-based weighting requires space map histogram support.
	 */
	if (zfs_metaslab_segment_weight_enabled &&
	    spa_feature_is_enabled(spa, SPA_FEATURE_SPACEMAP_HISTOGRAM) &&
	    (msp->ms_sm == NULL || msp->ms_sm->sm_dbuf->db_size ==
	    sizeof (space_map_phys_t))) {
		weight = metaslab_segment_weight(msp);
	} else {
		weight = metaslab_space_weight(msp);
	}
	return (weight);
}

void
metaslab_recalculate_weight_and_sort(metaslab_t *msp)
{
	/* note: we preserve the mask (e.g. indication of primary, etc..) */
	uint64_t was_active = msp->ms_weight & METASLAB_ACTIVE_MASK;
	metaslab_group_sort(msp->ms_group, msp,
	    metaslab_weight(msp) | was_active);
}

static int
metaslab_activate_allocator(metaslab_group_t *mg, metaslab_t *msp,
    int allocator, uint64_t activation_weight)
{
	/*
	 * If we're activating for the claim code, we don't want to actually
	 * set the metaslab up for a specific allocator.
	 */
	if (activation_weight == METASLAB_WEIGHT_CLAIM)
		return (0);
	metaslab_t **arr = (activation_weight == METASLAB_WEIGHT_PRIMARY ?
	    mg->mg_primaries : mg->mg_secondaries);

	ASSERT(MUTEX_HELD(&msp->ms_lock));
	mutex_enter(&mg->mg_lock);
	if (arr[allocator] != NULL) {
		mutex_exit(&mg->mg_lock);
		return (EEXIST);
	}

	arr[allocator] = msp;
	ASSERT3S(msp->ms_allocator, ==, -1);
	msp->ms_allocator = allocator;
	msp->ms_primary = (activation_weight == METASLAB_WEIGHT_PRIMARY);
	mutex_exit(&mg->mg_lock);

	return (0);
}

static int
metaslab_activate(metaslab_t *msp, int allocator, uint64_t activation_weight,
    uint64_t txg)
{
	ASSERT(MUTEX_HELD(&msp->ms_lock));

	if ((msp->ms_weight & METASLAB_ACTIVE_MASK) == 0) {
		int error = metaslab_load(msp, txg);
		if (error != 0) {
			metaslab_group_sort(msp->ms_group, msp, 0);
			return (error);
		}
		if ((msp->ms_weight & METASLAB_ACTIVE_MASK) != 0) {
			/*
			 * The metaslab was activated for another allocator
			 * while we were waiting, we should reselect.
			 */
			return (EBUSY);
		}
		if ((error = metaslab_activate_allocator(msp->ms_group, msp,
		    allocator, activation_weight)) != 0) {
			return (error);
		}

		msp->ms_activation_weight = msp->ms_weight;
		metaslab_group_sort(msp->ms_group, msp,
		    msp->ms_weight | activation_weight);
	}
	ASSERT(msp->ms_loaded);
	ASSERT(msp->ms_weight & METASLAB_ACTIVE_MASK);

	return (0);
}

static void
metaslab_passivate_allocator(metaslab_group_t *mg, metaslab_t *msp,
    uint64_t weight)
{
	ASSERT(MUTEX_HELD(&msp->ms_lock));
	if (msp->ms_weight & METASLAB_WEIGHT_CLAIM) {
		metaslab_group_sort(mg, msp, weight);
		return;
	}

	mutex_enter(&mg->mg_lock);
	ASSERT3P(msp->ms_group, ==, mg);
	if (msp->ms_primary) {
		ASSERT3U(0, <=, msp->ms_allocator);
		ASSERT3U(msp->ms_allocator, <, mg->mg_allocators);
		ASSERT3P(mg->mg_primaries[msp->ms_allocator], ==, msp);
		ASSERT(msp->ms_weight & METASLAB_WEIGHT_PRIMARY);
		mg->mg_primaries[msp->ms_allocator] = NULL;
	} else {
		ASSERT(msp->ms_weight & METASLAB_WEIGHT_SECONDARY);
		ASSERT3P(mg->mg_secondaries[msp->ms_allocator], ==, msp);
		mg->mg_secondaries[msp->ms_allocator] = NULL;
	}
	msp->ms_allocator = -1;
	metaslab_group_sort_impl(mg, msp, weight);
	mutex_exit(&mg->mg_lock);
}

static void
metaslab_passivate(metaslab_t *msp, uint64_t weight)
{
	uint64_t size = weight & ~METASLAB_WEIGHT_TYPE;

	/*
	 * If size < SPA_MINBLOCKSIZE, then we will not allocate from
	 * this metaslab again.  In that case, it had better be empty,
	 * or we would be leaving space on the table.
	 */
	ASSERT(size >= SPA_MINBLOCKSIZE ||
	    range_tree_is_empty(msp->ms_allocatable));
	ASSERT0(weight & METASLAB_ACTIVE_MASK);

	msp->ms_activation_weight = 0;
	metaslab_passivate_allocator(msp->ms_group, msp, weight);
	ASSERT((msp->ms_weight & METASLAB_ACTIVE_MASK) == 0);
}

/*
 * Segment-based metaslabs are activated once and remain active until
 * we either fail an allocation attempt (similar to space-based metaslabs)
 * or have exhausted the free space in zfs_metaslab_switch_threshold
 * buckets since the metaslab was activated. This function checks to see
 * if we've exhaused the zfs_metaslab_switch_threshold buckets in the
 * metaslab and passivates it proactively. This will allow us to select a
 * metaslabs with larger contiguous region if any remaining within this
 * metaslab group. If we're in sync pass > 1, then we continue using this
 * metaslab so that we don't dirty more block and cause more sync passes.
 */
void
metaslab_segment_may_passivate(metaslab_t *msp)
{
	spa_t *spa = msp->ms_group->mg_vd->vdev_spa;

	if (WEIGHT_IS_SPACEBASED(msp->ms_weight) || spa_sync_pass(spa) > 1)
		return;

	/*
	 * Since we are in the middle of a sync pass, the most accurate
	 * information that is accessible to us is the in-core range tree
	 * histogram; calculate the new weight based on that information.
	 */
	uint64_t weight = metaslab_weight_from_range_tree(msp);
	int activation_idx = WEIGHT_GET_INDEX(msp->ms_activation_weight);
	int current_idx = WEIGHT_GET_INDEX(weight);

	if (current_idx <= activation_idx - zfs_metaslab_switch_threshold)
		metaslab_passivate(msp, weight);
}

static void
metaslab_preload(void *arg)
{
	metaslab_t *msp = arg;
	spa_t *spa = msp->ms_group->mg_vd->vdev_spa;

	ASSERT(!MUTEX_HELD(&msp->ms_group->mg_lock));

	mutex_enter(&msp->ms_lock);
	(void) metaslab_load(msp, spa_syncing_txg(spa));
	msp->ms_selected_txg = spa_syncing_txg(spa);
	mutex_exit(&msp->ms_lock);
}

static void
metaslab_group_preload(metaslab_group_t *mg)
{
	spa_t *spa = mg->mg_vd->vdev_spa;
	metaslab_t *msp;
	avl_tree_t *t = &mg->mg_metaslab_tree;
	int m = 0;

	if (spa_shutting_down(spa) || !metaslab_preload_enabled) {
		taskq_wait(mg->mg_taskq);
		return;
	}

	mutex_enter(&mg->mg_lock);

	/*
	 * Load the next potential metaslabs
	 */
	for (msp = avl_first(t); msp != NULL; msp = AVL_NEXT(t, msp)) {
		ASSERT3P(msp->ms_group, ==, mg);

		/*
		 * We preload only the maximum number of metaslabs specified
		 * by metaslab_preload_limit. If a metaslab is being forced
		 * to condense then we preload it too. This will ensure
		 * that force condensing happens in the next txg.
		 */
		if (++m > metaslab_preload_limit && !msp->ms_condense_wanted) {
			continue;
		}

		VERIFY(taskq_dispatch(mg->mg_taskq, metaslab_preload,
		    msp, TQ_SLEEP) != TASKQID_INVALID);
	}
	mutex_exit(&mg->mg_lock);
}

/*
 * Determine if the space map's on-disk footprint is past our tolerance
 * for inefficiency. We would like to use the following criteria to make
 * our decision:
 *
 * 1. The size of the space map object should not dramatically increase as a
 * result of writing out the free space range tree.
 *
 * 2. The minimal on-disk space map representation is zfs_condense_pct/100
 * times the size than the free space range tree representation
 * (i.e. zfs_condense_pct = 110 and in-core = 1MB, minimal = 1.1MB).
 *
 * 3. The on-disk size of the space map should actually decrease.
 *
 * Unfortunately, we cannot compute the on-disk size of the space map in this
 * context because we cannot accurately compute the effects of compression, etc.
 * Instead, we apply the heuristic described in the block comment for
 * zfs_metaslab_condense_block_threshold - we only condense if the space used
 * is greater than a threshold number of blocks.
 */
static boolean_t
metaslab_should_condense(metaslab_t *msp)
{
	space_map_t *sm = msp->ms_sm;
	vdev_t *vd = msp->ms_group->mg_vd;
	uint64_t vdev_blocksize = 1 << vd->vdev_ashift;
	uint64_t current_txg = spa_syncing_txg(vd->vdev_spa);

	ASSERT(MUTEX_HELD(&msp->ms_lock));
	ASSERT(msp->ms_loaded);

	/*
	 * Allocations and frees in early passes are generally more space
	 * efficient (in terms of blocks described in space map entries)
	 * than the ones in later passes (e.g. we don't compress after
	 * sync pass 5) and condensing a metaslab multiple times in a txg
	 * could degrade performance.
	 *
	 * Thus we prefer condensing each metaslab at most once every txg at
	 * the earliest sync pass possible. If a metaslab is eligible for
	 * condensing again after being considered for condensing within the
	 * same txg, it will hopefully be dirty in the next txg where it will
	 * be condensed at an earlier pass.
	 */
	if (msp->ms_condense_checked_txg == current_txg)
		return (B_FALSE);
	msp->ms_condense_checked_txg = current_txg;

	/*
	 * We always condense metaslabs that are empty and metaslabs for
	 * which a condense request has been made.
	 */
	if (avl_is_empty(&msp->ms_allocatable_by_size) ||
	    msp->ms_condense_wanted)
		return (B_TRUE);

	uint64_t object_size = space_map_length(msp->ms_sm);
	uint64_t optimal_size = space_map_estimate_optimal_size(sm,
	    msp->ms_allocatable, SM_NO_VDEVID);

	dmu_object_info_t doi;
	dmu_object_info_from_db(sm->sm_dbuf, &doi);
	uint64_t record_size = MAX(doi.doi_data_block_size, vdev_blocksize);

	return (object_size >= (optimal_size * zfs_condense_pct / 100) &&
	    object_size > zfs_metaslab_condense_block_threshold * record_size);
}

/*
 * Condense the on-disk space map representation to its minimized form.
 * The minimized form consists of a small number of allocations followed by
 * the entries of the free range tree.
 */
static void
metaslab_condense(metaslab_t *msp, uint64_t txg, dmu_tx_t *tx)
{
	range_tree_t *condense_tree;
	space_map_t *sm = msp->ms_sm;

	ASSERT(MUTEX_HELD(&msp->ms_lock));
	ASSERT(msp->ms_loaded);

	zfs_dbgmsg("condensing: txg %llu, msp[%llu] %p, vdev id %llu, "
	    "spa %s, smp size %llu, segments %lu, forcing condense=%s", txg,
	    msp->ms_id, msp, msp->ms_group->mg_vd->vdev_id,
	    msp->ms_group->mg_vd->vdev_spa->spa_name,
	    space_map_length(msp->ms_sm),
	    avl_numnodes(&msp->ms_allocatable->rt_root),
	    msp->ms_condense_wanted ? "TRUE" : "FALSE");

	msp->ms_condense_wanted = B_FALSE;

	/*
	 * Create an range tree that is 100% allocated. We remove segments
	 * that have been freed in this txg, any deferred frees that exist,
	 * and any allocation in the future. Removing segments should be
	 * a relatively inexpensive operation since we expect these trees to
	 * have a small number of nodes.
	 */
	condense_tree = range_tree_create(NULL, NULL);
	range_tree_add(condense_tree, msp->ms_start, msp->ms_size);

	range_tree_walk(msp->ms_freeing, range_tree_remove, condense_tree);
	range_tree_walk(msp->ms_freed, range_tree_remove, condense_tree);

	for (int t = 0; t < TXG_DEFER_SIZE; t++) {
		range_tree_walk(msp->ms_defer[t],
		    range_tree_remove, condense_tree);
	}

	for (int t = 1; t < TXG_CONCURRENT_STATES; t++) {
		range_tree_walk(msp->ms_allocating[(txg + t) & TXG_MASK],
		    range_tree_remove, condense_tree);
	}

	/*
	 * We're about to drop the metaslab's lock thus allowing
	 * other consumers to change it's content. Set the
	 * metaslab's ms_condensing flag to ensure that
	 * allocations on this metaslab do not occur while we're
	 * in the middle of committing it to disk. This is only critical
	 * for ms_allocatable as all other range trees use per txg
	 * views of their content.
	 */
	msp->ms_condensing = B_TRUE;

	mutex_exit(&msp->ms_lock);
	space_map_truncate(sm, zfs_metaslab_sm_blksz, tx);

	/*
	 * While we would ideally like to create a space map representation
	 * that consists only of allocation records, doing so can be
	 * prohibitively expensive because the in-core free tree can be
	 * large, and therefore computationally expensive to subtract
	 * from the condense_tree. Instead we sync out two trees, a cheap
	 * allocation only tree followed by the in-core free tree. While not
	 * optimal, this is typically close to optimal, and much cheaper to
	 * compute.
	 */
	space_map_write(sm, condense_tree, SM_ALLOC, SM_NO_VDEVID, tx);
	range_tree_vacate(condense_tree, NULL, NULL);
	range_tree_destroy(condense_tree);

	space_map_write(sm, msp->ms_allocatable, SM_FREE, SM_NO_VDEVID, tx);
	mutex_enter(&msp->ms_lock);
	msp->ms_condensing = B_FALSE;
}

/*
 * Write a metaslab to disk in the context of the specified transaction group.
 */
void
metaslab_sync(metaslab_t *msp, uint64_t txg)
{
	metaslab_group_t *mg = msp->ms_group;
	vdev_t *vd = mg->mg_vd;
	spa_t *spa = vd->vdev_spa;
	objset_t *mos = spa_meta_objset(spa);
	range_tree_t *alloctree = msp->ms_allocating[txg & TXG_MASK];
	dmu_tx_t *tx;
	uint64_t object = space_map_object(msp->ms_sm);

	ASSERT(!vd->vdev_ishole);

	/*
	 * This metaslab has just been added so there's no work to do now.
	 */
	if (msp->ms_freeing == NULL) {
		ASSERT3P(alloctree, ==, NULL);
		return;
	}

	ASSERT3P(alloctree, !=, NULL);
	ASSERT3P(msp->ms_freeing, !=, NULL);
	ASSERT3P(msp->ms_freed, !=, NULL);
	ASSERT3P(msp->ms_checkpointing, !=, NULL);

	/*
	 * Normally, we don't want to process a metaslab if there are no
	 * allocations or frees to perform. However, if the metaslab is being
	 * forced to condense and it's loaded, we need to let it through.
	 */
	if (range_tree_is_empty(alloctree) &&
	    range_tree_is_empty(msp->ms_freeing) &&
	    range_tree_is_empty(msp->ms_checkpointing) &&
	    !(msp->ms_loaded && msp->ms_condense_wanted))
		return;


	VERIFY(txg <= spa_final_dirty_txg(spa));

	/*
	 * The only state that can actually be changing concurrently
	 * with metaslab_sync() is the metaslab's ms_allocatable. No
	 * other thread can be modifying this txg's alloc, freeing,
	 * freed, or space_map_phys_t.  We drop ms_lock whenever we
	 * could call into the DMU, because the DMU can call down to
	 * us (e.g. via zio_free()) at any time.
	 *
	 * The spa_vdev_remove_thread() can be reading metaslab state
	 * concurrently, and it is locked out by the ms_sync_lock.
	 * Note that the ms_lock is insufficient for this, because it
	 * is dropped by space_map_write().
	 */
	tx = dmu_tx_create_assigned(spa_get_dsl(spa), txg);

	if (msp->ms_sm == NULL) {
		uint64_t new_object;

		new_object = space_map_alloc(mos, zfs_metaslab_sm_blksz, tx);
		VERIFY3U(new_object, !=, 0);

		VERIFY0(space_map_open(&msp->ms_sm, mos, new_object,
		    msp->ms_start, msp->ms_size, vd->vdev_ashift));

		ASSERT(msp->ms_sm != NULL);
		ASSERT0(metaslab_allocated_space(msp));
	}

	if (!range_tree_is_empty(msp->ms_checkpointing) &&
	    vd->vdev_checkpoint_sm == NULL) {
		ASSERT(spa_has_checkpoint(spa));

		uint64_t new_object = space_map_alloc(mos,
		    vdev_standard_sm_blksz, tx);
		VERIFY3U(new_object, !=, 0);

		VERIFY0(space_map_open(&vd->vdev_checkpoint_sm,
		    mos, new_object, 0, vd->vdev_asize, vd->vdev_ashift));
		ASSERT3P(vd->vdev_checkpoint_sm, !=, NULL);

		/*
		 * We save the space map object as an entry in vdev_top_zap
		 * so it can be retrieved when the pool is reopened after an
		 * export or through zdb.
		 */
		VERIFY0(zap_add(vd->vdev_spa->spa_meta_objset,
		    vd->vdev_top_zap, VDEV_TOP_ZAP_POOL_CHECKPOINT_SM,
		    sizeof (new_object), 1, &new_object, tx));
	}

	mutex_enter(&msp->ms_sync_lock);
	mutex_enter(&msp->ms_lock);

	/*
	 * Note: metaslab_condense() clears the space map's histogram.
	 * Therefore we must verify and remove this histogram before
	 * condensing.
	 */
	metaslab_group_histogram_verify(mg);
	metaslab_class_histogram_verify(mg->mg_class);
	metaslab_group_histogram_remove(mg, msp);

	if (msp->ms_loaded && metaslab_should_condense(msp)) {
		metaslab_condense(msp, txg, tx);
	} else {
		mutex_exit(&msp->ms_lock);
		space_map_write(msp->ms_sm, alloctree, SM_ALLOC,
		    SM_NO_VDEVID, tx);
		space_map_write(msp->ms_sm, msp->ms_freeing, SM_FREE,
		    SM_NO_VDEVID, tx);
		mutex_enter(&msp->ms_lock);
	}

	msp->ms_allocated_space += range_tree_space(alloctree);
	ASSERT3U(msp->ms_allocated_space, >=,
	    range_tree_space(msp->ms_freeing));
	msp->ms_allocated_space -= range_tree_space(msp->ms_freeing);

	if (!range_tree_is_empty(msp->ms_checkpointing)) {
		ASSERT(spa_has_checkpoint(spa));
		ASSERT3P(vd->vdev_checkpoint_sm, !=, NULL);

		/*
		 * Since we are doing writes to disk and the ms_checkpointing
		 * tree won't be changing during that time, we drop the
		 * ms_lock while writing to the checkpoint space map.
		 */
		mutex_exit(&msp->ms_lock);
		space_map_write(vd->vdev_checkpoint_sm,
		    msp->ms_checkpointing, SM_FREE, SM_NO_VDEVID, tx);
		mutex_enter(&msp->ms_lock);

		spa->spa_checkpoint_info.sci_dspace +=
		    range_tree_space(msp->ms_checkpointing);
		vd->vdev_stat.vs_checkpoint_space +=
		    range_tree_space(msp->ms_checkpointing);
		ASSERT3U(vd->vdev_stat.vs_checkpoint_space, ==,
		    -space_map_allocated(vd->vdev_checkpoint_sm));

		range_tree_vacate(msp->ms_checkpointing, NULL, NULL);
	}

	if (msp->ms_loaded) {
		/*
		 * When the space map is loaded, we have an accurate
		 * histogram in the range tree. This gives us an opportunity
		 * to bring the space map's histogram up-to-date so we clear
		 * it first before updating it.
		 */
		space_map_histogram_clear(msp->ms_sm);
		space_map_histogram_add(msp->ms_sm, msp->ms_allocatable, tx);

		/*
		 * Since we've cleared the histogram we need to add back
		 * any free space that has already been processed, plus
		 * any deferred space. This allows the on-disk histogram
		 * to accurately reflect all free space even if some space
		 * is not yet available for allocation (i.e. deferred).
		 */
		space_map_histogram_add(msp->ms_sm, msp->ms_freed, tx);

		/*
		 * Add back any deferred free space that has not been
		 * added back into the in-core free tree yet. This will
		 * ensure that we don't end up with a space map histogram
		 * that is completely empty unless the metaslab is fully
		 * allocated.
		 */
		for (int t = 0; t < TXG_DEFER_SIZE; t++) {
			space_map_histogram_add(msp->ms_sm,
			    msp->ms_defer[t], tx);
		}
	}

	/*
	 * Always add the free space from this sync pass to the space
	 * map histogram. We want to make sure that the on-disk histogram
	 * accounts for all free space. If the space map is not loaded,
	 * then we will lose some accuracy but will correct it the next
	 * time we load the space map.
	 */
	space_map_histogram_add(msp->ms_sm, msp->ms_freeing, tx);
	metaslab_aux_histograms_update(msp);

	metaslab_group_histogram_add(mg, msp);
	metaslab_group_histogram_verify(mg);
	metaslab_class_histogram_verify(mg->mg_class);

	/*
	 * For sync pass 1, we avoid traversing this txg's free range tree
	 * and instead will just swap the pointers for freeing and freed.
	 * We can safely do this since the freed_tree is guaranteed to be
	 * empty on the initial pass.
	 */
	if (spa_sync_pass(spa) == 1) {
		range_tree_swap(&msp->ms_freeing, &msp->ms_freed);
		ASSERT0(msp->ms_allocated_this_txg);
	} else {
		range_tree_vacate(msp->ms_freeing,
		    range_tree_add, msp->ms_freed);
	}
	msp->ms_allocated_this_txg += range_tree_space(alloctree);
	range_tree_vacate(alloctree, NULL, NULL);

	ASSERT0(range_tree_space(msp->ms_allocating[txg & TXG_MASK]));
	ASSERT0(range_tree_space(msp->ms_allocating[TXG_CLEAN(txg)
	    & TXG_MASK]));
	ASSERT0(range_tree_space(msp->ms_freeing));
	ASSERT0(range_tree_space(msp->ms_checkpointing));

	mutex_exit(&msp->ms_lock);

	if (object != space_map_object(msp->ms_sm)) {
		object = space_map_object(msp->ms_sm);
		dmu_write(mos, vd->vdev_ms_array, sizeof (uint64_t) *
		    msp->ms_id, sizeof (uint64_t), &object, tx);
	}
	mutex_exit(&msp->ms_sync_lock);
	dmu_tx_commit(tx);
}

/*
 * Called after a transaction group has completely synced to mark
 * all of the metaslab's free space as usable.
 */
void
metaslab_sync_done(metaslab_t *msp, uint64_t txg)
{
	metaslab_group_t *mg = msp->ms_group;
	vdev_t *vd = mg->mg_vd;
	spa_t *spa = vd->vdev_spa;
	range_tree_t **defer_tree;
	int64_t alloc_delta, defer_delta;
	boolean_t defer_allowed = B_TRUE;

	ASSERT(!vd->vdev_ishole);

	mutex_enter(&msp->ms_lock);

	/*
	 * If this metaslab is just becoming available, initialize its
	 * range trees and add its capacity to the vdev.
	 */
	if (msp->ms_freed == NULL) {
		for (int t = 0; t < TXG_SIZE; t++) {
			ASSERT(msp->ms_allocating[t] == NULL);

			msp->ms_allocating[t] = range_tree_create(NULL, NULL);
		}

		ASSERT3P(msp->ms_freeing, ==, NULL);
		msp->ms_freeing = range_tree_create(NULL, NULL);

		ASSERT3P(msp->ms_freed, ==, NULL);
		msp->ms_freed = range_tree_create(NULL, NULL);

		for (int t = 0; t < TXG_DEFER_SIZE; t++) {
			ASSERT(msp->ms_defer[t] == NULL);

			msp->ms_defer[t] = range_tree_create(NULL, NULL);
		}

		ASSERT3P(msp->ms_checkpointing, ==, NULL);
		msp->ms_checkpointing = range_tree_create(NULL, NULL);

		metaslab_space_update(vd, mg->mg_class, 0, 0, msp->ms_size);
	}
	ASSERT0(range_tree_space(msp->ms_freeing));
	ASSERT0(range_tree_space(msp->ms_checkpointing));

	defer_tree = &msp->ms_defer[txg % TXG_DEFER_SIZE];

	uint64_t free_space = metaslab_class_get_space(spa_normal_class(spa)) -
	    metaslab_class_get_alloc(spa_normal_class(spa));
	if (free_space <= spa_get_slop_space(spa) || vd->vdev_removing) {
		defer_allowed = B_FALSE;
	}

	defer_delta = 0;
	alloc_delta = msp->ms_allocated_this_txg -
	    range_tree_space(msp->ms_freed);
	if (defer_allowed) {
		defer_delta = range_tree_space(msp->ms_freed) -
		    range_tree_space(*defer_tree);
	} else {
		defer_delta -= range_tree_space(*defer_tree);
	}

	metaslab_space_update(vd, mg->mg_class, alloc_delta + defer_delta,
	    defer_delta, 0);

	/*
	 * If there's a metaslab_load() in progress, wait for it to complete
	 * so that we have a consistent view of the in-core space map.
	 */
	metaslab_load_wait(msp);

	/*
	 * Move the frees from the defer_tree back to the free
	 * range tree (if it's loaded). Swap the freed_tree and
	 * the defer_tree -- this is safe to do because we've
	 * just emptied out the defer_tree.
	 */
	range_tree_vacate(*defer_tree,
	    msp->ms_loaded ? range_tree_add : NULL, msp->ms_allocatable);
	if (defer_allowed) {
		range_tree_swap(&msp->ms_freed, defer_tree);
	} else {
		range_tree_vacate(msp->ms_freed,
		    msp->ms_loaded ? range_tree_add : NULL,
		    msp->ms_allocatable);
	}

	msp->ms_synced_length = space_map_length(msp->ms_sm);

	msp->ms_deferspace += defer_delta;
	ASSERT3S(msp->ms_deferspace, >=, 0);
	ASSERT3S(msp->ms_deferspace, <=, msp->ms_size);
	if (msp->ms_deferspace != 0) {
		/*
		 * Keep syncing this metaslab until all deferred frees
		 * are back in circulation.
		 */
		vdev_dirty(vd, VDD_METASLAB, msp, txg + 1);
	}
	metaslab_aux_histograms_update_done(msp, defer_allowed);

	if (msp->ms_new) {
		msp->ms_new = B_FALSE;
		mutex_enter(&mg->mg_lock);
		mg->mg_ms_ready++;
		mutex_exit(&mg->mg_lock);
	}

	/*
	 * Re-sort metaslab within its group now that we've adjusted
	 * its allocatable space.
	 */
	metaslab_recalculate_weight_and_sort(msp);

	/*
	 * If the metaslab is loaded and we've not tried to load or allocate
	 * from it in 'metaslab_unload_delay' txgs, then we normally unload it.
	 * However, to prevent thrashing, if the metaslab was recently loaded,
	 * then instead of unloading it, we increase the unload delay (only up
	 * to the maximum).
	 */
	if (msp->ms_loaded &&
	    msp->ms_initializing == 0 &&
	    msp->ms_selected_txg + metaslab_unload_delay < txg) {
		if (msp->ms_loaded_txg != 0 && msp->ms_loaded_txg +
		    metaslab_unload_delay + metaslab_load_window >= txg) {
			if (metaslab_unload_delay + metaslab_load_window <=
			    metaslab_unload_delay_max) {
				metaslab_unload_delay += metaslab_load_window;
			}
			DTRACE_PROBE1(zfs__metaslab__delay__unload,
			    metaslab_t *, msp);
		} else {
			for (int t = 1; t < TXG_CONCURRENT_STATES; t++) {
				VERIFY0(range_tree_space(
				    msp->ms_allocating[(txg + t) & TXG_MASK]));
			}
			if (msp->ms_allocator != -1) {
				metaslab_passivate(msp, msp->ms_weight &
				    ~METASLAB_ACTIVE_MASK);
			}

			if (!metaslab_debug_unload)
				metaslab_unload(msp);
		}
	}

	ASSERT0(range_tree_space(msp->ms_allocating[txg & TXG_MASK]));
	ASSERT0(range_tree_space(msp->ms_freeing));
	ASSERT0(range_tree_space(msp->ms_freed));
	ASSERT0(range_tree_space(msp->ms_checkpointing));

	msp->ms_allocated_this_txg = 0;
	mutex_exit(&msp->ms_lock);
}

void
metaslab_sync_reassess(metaslab_group_t *mg)
{
	spa_t *spa = mg->mg_class->mc_spa;

	spa_config_enter(spa, SCL_ALLOC, FTAG, RW_READER);
	metaslab_group_alloc_update(mg);
	mg->mg_fragmentation = metaslab_group_fragmentation(mg);

	/*
	 * Preload the next potential metaslabs but only on active
	 * metaslab groups. We can get into a state where the metaslab
	 * is no longer active since we dirty metaslabs as we remove a
	 * a device, thus potentially making the metaslab group eligible
	 * for preloading.
	 */
	if (mg->mg_activation_count > 0) {
		metaslab_group_preload(mg);
	}
	spa_config_exit(spa, SCL_ALLOC, FTAG);
}

/*
 * When writing a ditto block (i.e. more than one DVA for a given BP) on
 * the same vdev as an existing DVA of this BP, then try to allocate it
 * on a different metaslab than existing DVAs (i.e. a unique metaslab).
 */
static boolean_t
metaslab_is_unique(metaslab_t *msp, dva_t *dva)
{
	uint64_t dva_ms_id;

	if (DVA_GET_ASIZE(dva) == 0)
		return (B_TRUE);

	if (msp->ms_group->mg_vd->vdev_id != DVA_GET_VDEV(dva))
		return (B_TRUE);

	dva_ms_id = DVA_GET_OFFSET(dva) >> msp->ms_group->mg_vd->vdev_ms_shift;

	return (msp->ms_id != dva_ms_id);
}

/*
 * ==========================================================================
 * Metaslab allocation tracing facility
 * ==========================================================================
 */
kstat_t *metaslab_trace_ksp;
kstat_named_t metaslab_trace_over_limit;

void
metaslab_alloc_trace_init(void)
{
	ASSERT(metaslab_alloc_trace_cache == NULL);
	metaslab_alloc_trace_cache = kmem_cache_create(
	    "metaslab_alloc_trace_cache", sizeof (metaslab_alloc_trace_t),
	    0, NULL, NULL, NULL, NULL, NULL, 0);
	metaslab_trace_ksp = kstat_create("zfs", 0, "metaslab_trace_stats",
	    "misc", KSTAT_TYPE_NAMED, 1, KSTAT_FLAG_VIRTUAL);
	if (metaslab_trace_ksp != NULL) {
		metaslab_trace_ksp->ks_data = &metaslab_trace_over_limit;
		kstat_named_init(&metaslab_trace_over_limit,
		    "metaslab_trace_over_limit", KSTAT_DATA_UINT64);
		kstat_install(metaslab_trace_ksp);
	}
}

void
metaslab_alloc_trace_fini(void)
{
	if (metaslab_trace_ksp != NULL) {
		kstat_delete(metaslab_trace_ksp);
		metaslab_trace_ksp = NULL;
	}
	kmem_cache_destroy(metaslab_alloc_trace_cache);
	metaslab_alloc_trace_cache = NULL;
}

/*
 * Add an allocation trace element to the allocation tracing list.
 */
static void
metaslab_trace_add(zio_alloc_list_t *zal, metaslab_group_t *mg,
    metaslab_t *msp, uint64_t psize, uint32_t dva_id, uint64_t offset,
    int allocator)
{
	if (!metaslab_trace_enabled)
		return;

	/*
	 * When the tracing list reaches its maximum we remove
	 * the second element in the list before adding a new one.
	 * By removing the second element we preserve the original
	 * entry as a clue to what allocations steps have already been
	 * performed.
	 */
	if (zal->zal_size == metaslab_trace_max_entries) {
		metaslab_alloc_trace_t *mat_next;
#ifdef DEBUG
		panic("too many entries in allocation list");
#endif
		atomic_inc_64(&metaslab_trace_over_limit.value.ui64);
		zal->zal_size--;
		mat_next = list_next(&zal->zal_list, list_head(&zal->zal_list));
		list_remove(&zal->zal_list, mat_next);
		kmem_cache_free(metaslab_alloc_trace_cache, mat_next);
	}

	metaslab_alloc_trace_t *mat =
	    kmem_cache_alloc(metaslab_alloc_trace_cache, KM_SLEEP);
	list_link_init(&mat->mat_list_node);
	mat->mat_mg = mg;
	mat->mat_msp = msp;
	mat->mat_size = psize;
	mat->mat_dva_id = dva_id;
	mat->mat_offset = offset;
	mat->mat_weight = 0;
	mat->mat_allocator = allocator;

	if (msp != NULL)
		mat->mat_weight = msp->ms_weight;

	/*
	 * The list is part of the zio so locking is not required. Only
	 * a single thread will perform allocations for a given zio.
	 */
	list_insert_tail(&zal->zal_list, mat);
	zal->zal_size++;

	ASSERT3U(zal->zal_size, <=, metaslab_trace_max_entries);
}

void
metaslab_trace_init(zio_alloc_list_t *zal)
{
	list_create(&zal->zal_list, sizeof (metaslab_alloc_trace_t),
	    offsetof(metaslab_alloc_trace_t, mat_list_node));
	zal->zal_size = 0;
}

void
metaslab_trace_fini(zio_alloc_list_t *zal)
{
	metaslab_alloc_trace_t *mat;

	while ((mat = list_remove_head(&zal->zal_list)) != NULL)
		kmem_cache_free(metaslab_alloc_trace_cache, mat);
	list_destroy(&zal->zal_list);
	zal->zal_size = 0;
}

/*
 * ==========================================================================
 * Metaslab block operations
 * ==========================================================================
 */

static void
metaslab_group_alloc_increment(spa_t *spa, uint64_t vdev, void *tag, int flags,
    int allocator)
{
	if (!(flags & METASLAB_ASYNC_ALLOC) ||
	    (flags & METASLAB_DONT_THROTTLE))
		return;

	metaslab_group_t *mg = vdev_lookup_top(spa, vdev)->vdev_mg;
	if (!mg->mg_class->mc_alloc_throttle_enabled)
		return;

	(void) zfs_refcount_add(&mg->mg_alloc_queue_depth[allocator], tag);
}

static void
metaslab_group_increment_qdepth(metaslab_group_t *mg, int allocator)
{
	uint64_t max = mg->mg_max_alloc_queue_depth;
	uint64_t cur = mg->mg_cur_max_alloc_queue_depth[allocator];
	while (cur < max) {
		if (atomic_cas_64(&mg->mg_cur_max_alloc_queue_depth[allocator],
		    cur, cur + 1) == cur) {
			atomic_inc_64(
			    &mg->mg_class->mc_alloc_max_slots[allocator]);
			return;
		}
		cur = mg->mg_cur_max_alloc_queue_depth[allocator];
	}
}

void
metaslab_group_alloc_decrement(spa_t *spa, uint64_t vdev, void *tag, int flags,
    int allocator, boolean_t io_complete)
{
	if (!(flags & METASLAB_ASYNC_ALLOC) ||
	    (flags & METASLAB_DONT_THROTTLE))
		return;

	metaslab_group_t *mg = vdev_lookup_top(spa, vdev)->vdev_mg;
	if (!mg->mg_class->mc_alloc_throttle_enabled)
		return;

	(void) zfs_refcount_remove(&mg->mg_alloc_queue_depth[allocator], tag);
	if (io_complete)
		metaslab_group_increment_qdepth(mg, allocator);
}

void
metaslab_group_alloc_verify(spa_t *spa, const blkptr_t *bp, void *tag,
    int allocator)
{
#ifdef ZFS_DEBUG
	const dva_t *dva = bp->blk_dva;
	int ndvas = BP_GET_NDVAS(bp);

	for (int d = 0; d < ndvas; d++) {
		uint64_t vdev = DVA_GET_VDEV(&dva[d]);
		metaslab_group_t *mg = vdev_lookup_top(spa, vdev)->vdev_mg;
		VERIFY(zfs_refcount_not_held(
		    &mg->mg_alloc_queue_depth[allocator], tag));
	}
#endif
}

static uint64_t
metaslab_block_alloc(metaslab_t *msp, uint64_t size, uint64_t txg)
{
	uint64_t start;
	range_tree_t *rt = msp->ms_allocatable;
	metaslab_class_t *mc = msp->ms_group->mg_class;

	VERIFY(!msp->ms_condensing);
	VERIFY0(msp->ms_initializing);

	start = mc->mc_ops->msop_alloc(msp, size);
	if (start != -1ULL) {
		metaslab_group_t *mg = msp->ms_group;
		vdev_t *vd = mg->mg_vd;

		VERIFY0(P2PHASE(start, 1ULL << vd->vdev_ashift));
		VERIFY0(P2PHASE(size, 1ULL << vd->vdev_ashift));
		VERIFY3U(range_tree_space(rt) - size, <=, msp->ms_size);
		range_tree_remove(rt, start, size);

		if (range_tree_is_empty(msp->ms_allocating[txg & TXG_MASK]))
			vdev_dirty(mg->mg_vd, VDD_METASLAB, msp, txg);

		range_tree_add(msp->ms_allocating[txg & TXG_MASK], start, size);

		metaslab_verify_space(msp, txg);
	}

	/*
	 * Now that we've attempted the allocation we need to update the
	 * metaslab's maximum block size since it may have changed.
	 */
	msp->ms_max_size = metaslab_block_maxsize(msp);
	return (start);
}

/*
 * Find the metaslab with the highest weight that is less than what we've
 * already tried.  In the common case, this means that we will examine each
 * metaslab at most once. Note that concurrent callers could reorder metaslabs
 * by activation/passivation once we have dropped the mg_lock. If a metaslab is
 * activated by another thread, and we fail to allocate from the metaslab we
 * have selected, we may not try the newly-activated metaslab, and instead
 * activate another metaslab.  This is not optimal, but generally does not cause
 * any problems (a possible exception being if every metaslab is completely full
 * except for the the newly-activated metaslab which we fail to examine).
 */
static metaslab_t *
find_valid_metaslab(metaslab_group_t *mg, uint64_t activation_weight,
    dva_t *dva, int d, boolean_t want_unique, uint64_t asize, int allocator,
    zio_alloc_list_t *zal, metaslab_t *search, boolean_t *was_active)
{
	avl_index_t idx;
	avl_tree_t *t = &mg->mg_metaslab_tree;
	metaslab_t *msp = avl_find(t, search, &idx);
	if (msp == NULL)
		msp = avl_nearest(t, idx, AVL_AFTER);

	for (; msp != NULL; msp = AVL_NEXT(t, msp)) {
		int i;
		if (!metaslab_should_allocate(msp, asize)) {
			metaslab_trace_add(zal, mg, msp, asize, d,
			    TRACE_TOO_SMALL, allocator);
			continue;
		}

		/*
		 * If the selected metaslab is condensing or being
		 * initialized, skip it.
		 */
		if (msp->ms_condensing || msp->ms_initializing > 0)
			continue;

		*was_active = msp->ms_allocator != -1;
		/*
		 * If we're activating as primary, this is our first allocation
		 * from this disk, so we don't need to check how close we are.
		 * If the metaslab under consideration was already active,
		 * we're getting desperate enough to steal another allocator's
		 * metaslab, so we still don't care about distances.
		 */
		if (activation_weight == METASLAB_WEIGHT_PRIMARY || *was_active)
			break;

		for (i = 0; i < d; i++) {
			if (want_unique &&
			    !metaslab_is_unique(msp, &dva[i]))
				break;  /* try another metaslab */
		}
		if (i == d)
			break;
	}

	if (msp != NULL) {
		search->ms_weight = msp->ms_weight;
		search->ms_start = msp->ms_start + 1;
		search->ms_allocator = msp->ms_allocator;
		search->ms_primary = msp->ms_primary;
	}
	return (msp);
}

/* ARGSUSED */
static uint64_t
metaslab_group_alloc_normal(metaslab_group_t *mg, zio_alloc_list_t *zal,
    uint64_t asize, uint64_t txg, boolean_t want_unique, dva_t *dva,
    int d, int allocator)
{
	metaslab_t *msp = NULL;
	uint64_t offset = -1ULL;
	uint64_t activation_weight;

	activation_weight = METASLAB_WEIGHT_PRIMARY;
	for (int i = 0; i < d; i++) {
		if (activation_weight == METASLAB_WEIGHT_PRIMARY &&
		    DVA_GET_VDEV(&dva[i]) == mg->mg_vd->vdev_id) {
			activation_weight = METASLAB_WEIGHT_SECONDARY;
		} else if (activation_weight == METASLAB_WEIGHT_SECONDARY &&
		    DVA_GET_VDEV(&dva[i]) == mg->mg_vd->vdev_id) {
			activation_weight = METASLAB_WEIGHT_CLAIM;
			break;
		}
	}

	/*
	 * If we don't have enough metaslabs active to fill the entire array, we
	 * just use the 0th slot.
	 */
	if (mg->mg_ms_ready < mg->mg_allocators * 3)
		allocator = 0;

	ASSERT3U(mg->mg_vd->vdev_ms_count, >=, 2);

	metaslab_t *search = kmem_alloc(sizeof (*search), KM_SLEEP);
	search->ms_weight = UINT64_MAX;
	search->ms_start = 0;
	/*
	 * At the end of the metaslab tree are the already-active metaslabs,
	 * first the primaries, then the secondaries. When we resume searching
	 * through the tree, we need to consider ms_allocator and ms_primary so
	 * we start in the location right after where we left off, and don't
	 * accidentally loop forever considering the same metaslabs.
	 */
	search->ms_allocator = -1;
	search->ms_primary = B_TRUE;
	for (;;) {
		boolean_t was_active = B_FALSE;

		mutex_enter(&mg->mg_lock);

		if (activation_weight == METASLAB_WEIGHT_PRIMARY &&
		    mg->mg_primaries[allocator] != NULL) {
			msp = mg->mg_primaries[allocator];
			was_active = B_TRUE;
		} else if (activation_weight == METASLAB_WEIGHT_SECONDARY &&
		    mg->mg_secondaries[allocator] != NULL) {
			msp = mg->mg_secondaries[allocator];
			was_active = B_TRUE;
		} else {
			msp = find_valid_metaslab(mg, activation_weight, dva, d,
			    want_unique, asize, allocator, zal, search,
			    &was_active);
		}

		mutex_exit(&mg->mg_lock);
		if (msp == NULL) {
			kmem_free(search, sizeof (*search));
			return (-1ULL);
		}

		mutex_enter(&msp->ms_lock);
		/*
		 * Ensure that the metaslab we have selected is still
		 * capable of handling our request. It's possible that
		 * another thread may have changed the weight while we
		 * were blocked on the metaslab lock. We check the
		 * active status first to see if we need to reselect
		 * a new metaslab.
		 */
		if (was_active && !(msp->ms_weight & METASLAB_ACTIVE_MASK)) {
			mutex_exit(&msp->ms_lock);
			continue;
		}

		/*
		 * If the metaslab is freshly activated for an allocator that
		 * isn't the one we're allocating from, or if it's a primary and
		 * we're seeking a secondary (or vice versa), we go back and
		 * select a new metaslab.
		 */
		if (!was_active && (msp->ms_weight & METASLAB_ACTIVE_MASK) &&
		    (msp->ms_allocator != -1) &&
		    (msp->ms_allocator != allocator || ((activation_weight ==
		    METASLAB_WEIGHT_PRIMARY) != msp->ms_primary))) {
			mutex_exit(&msp->ms_lock);
			continue;
		}

		if (msp->ms_weight & METASLAB_WEIGHT_CLAIM &&
		    activation_weight != METASLAB_WEIGHT_CLAIM) {
			metaslab_passivate(msp, msp->ms_weight &
			    ~METASLAB_WEIGHT_CLAIM);
			mutex_exit(&msp->ms_lock);
			continue;
		}

		if (metaslab_activate(msp, allocator, activation_weight,
		    txg) != 0) {
			mutex_exit(&msp->ms_lock);
			continue;
		}

		msp->ms_selected_txg = txg;

		/*
		 * Now that we have the lock, recheck to see if we should
		 * continue to use this metaslab for this allocation. The
		 * the metaslab is now loaded so metaslab_should_allocate() can
		 * accurately determine if the allocation attempt should
		 * proceed.
		 */
		if (!metaslab_should_allocate(msp, asize)) {
			/* Passivate this metaslab and select a new one. */
			metaslab_trace_add(zal, mg, msp, asize, d,
			    TRACE_TOO_SMALL, allocator);
			goto next;
		}

		/*
		 * If this metaslab is currently condensing then pick again as
		 * we can't manipulate this metaslab until it's committed
		 * to disk. If this metaslab is being initialized, we shouldn't
		 * allocate from it since the allocated region might be
		 * overwritten after allocation.
		 */
		if (msp->ms_condensing) {
			metaslab_trace_add(zal, mg, msp, asize, d,
			    TRACE_CONDENSING, allocator);
			metaslab_passivate(msp, msp->ms_weight &
			    ~METASLAB_ACTIVE_MASK);
			mutex_exit(&msp->ms_lock);
			continue;
		} else if (msp->ms_initializing > 0) {
			metaslab_trace_add(zal, mg, msp, asize, d,
			    TRACE_INITIALIZING, allocator);
			metaslab_passivate(msp, msp->ms_weight &
			    ~METASLAB_ACTIVE_MASK);
			mutex_exit(&msp->ms_lock);
			continue;
		}

		offset = metaslab_block_alloc(msp, asize, txg);
		metaslab_trace_add(zal, mg, msp, asize, d, offset, allocator);

		if (offset != -1ULL) {
			/* Proactively passivate the metaslab, if needed */
			metaslab_segment_may_passivate(msp);
			break;
		}
next:
		ASSERT(msp->ms_loaded);

		/*
		 * We were unable to allocate from this metaslab so determine
		 * a new weight for this metaslab. Now that we have loaded
		 * the metaslab we can provide a better hint to the metaslab
		 * selector.
		 *
		 * For space-based metaslabs, we use the maximum block size.
		 * This information is only available when the metaslab
		 * is loaded and is more accurate than the generic free
		 * space weight that was calculated by metaslab_weight().
		 * This information allows us to quickly compare the maximum
		 * available allocation in the metaslab to the allocation
		 * size being requested.
		 *
		 * For segment-based metaslabs, determine the new weight
		 * based on the highest bucket in the range tree. We
		 * explicitly use the loaded segment weight (i.e. the range
		 * tree histogram) since it contains the space that is
		 * currently available for allocation and is accurate
		 * even within a sync pass.
		 */
		if (WEIGHT_IS_SPACEBASED(msp->ms_weight)) {
			uint64_t weight = metaslab_block_maxsize(msp);
			WEIGHT_SET_SPACEBASED(weight);
			metaslab_passivate(msp, weight);
		} else {
			metaslab_passivate(msp,
			    metaslab_weight_from_range_tree(msp));
		}

		/*
		 * We have just failed an allocation attempt, check
		 * that metaslab_should_allocate() agrees. Otherwise,
		 * we may end up in an infinite loop retrying the same
		 * metaslab.
		 */
		ASSERT(!metaslab_should_allocate(msp, asize));

		mutex_exit(&msp->ms_lock);
	}
	mutex_exit(&msp->ms_lock);
	kmem_free(search, sizeof (*search));
	return (offset);
}

static uint64_t
metaslab_group_alloc(metaslab_group_t *mg, zio_alloc_list_t *zal,
    uint64_t asize, uint64_t txg, boolean_t want_unique, dva_t *dva,
    int d, int allocator)
{
	uint64_t offset;
	ASSERT(mg->mg_initialized);

	offset = metaslab_group_alloc_normal(mg, zal, asize, txg, want_unique,
	    dva, d, allocator);

	mutex_enter(&mg->mg_lock);
	if (offset == -1ULL) {
		mg->mg_failed_allocations++;
		metaslab_trace_add(zal, mg, NULL, asize, d,
		    TRACE_GROUP_FAILURE, allocator);
		if (asize == SPA_GANGBLOCKSIZE) {
			/*
			 * This metaslab group was unable to allocate
			 * the minimum gang block size so it must be out of
			 * space. We must notify the allocation throttle
			 * to start skipping allocation attempts to this
			 * metaslab group until more space becomes available.
			 * Note: this failure cannot be caused by the
			 * allocation throttle since the allocation throttle
			 * is only responsible for skipping devices and
			 * not failing block allocations.
			 */
			mg->mg_no_free_space = B_TRUE;
		}
	}
	mg->mg_allocations++;
	mutex_exit(&mg->mg_lock);
	return (offset);
}

/*
 * Allocate a block for the specified i/o.
 */
int
metaslab_alloc_dva(spa_t *spa, metaslab_class_t *mc, uint64_t psize,
    dva_t *dva, int d, dva_t *hintdva, uint64_t txg, int flags,
    zio_alloc_list_t *zal, int allocator)
{
	metaslab_group_t *mg, *rotor;
	vdev_t *vd;
	boolean_t try_hard = B_FALSE;

	ASSERT(!DVA_IS_VALID(&dva[d]));

	/*
	 * For testing, make some blocks above a certain size be gang blocks.
	 * This will also test spilling from special to normal.
	 */
	if (psize >= metaslab_force_ganging && (ddi_get_lbolt() & 3) == 0) {
		metaslab_trace_add(zal, NULL, NULL, psize, d, TRACE_FORCE_GANG,
		    allocator);
		return (SET_ERROR(ENOSPC));
	}

	/*
	 * Start at the rotor and loop through all mgs until we find something.
	 * Note that there's no locking on mc_rotor or mc_aliquot because
	 * nothing actually breaks if we miss a few updates -- we just won't
	 * allocate quite as evenly.  It all balances out over time.
	 *
	 * If we are doing ditto or log blocks, try to spread them across
	 * consecutive vdevs.  If we're forced to reuse a vdev before we've
	 * allocated all of our ditto blocks, then try and spread them out on
	 * that vdev as much as possible.  If it turns out to not be possible,
	 * gradually lower our standards until anything becomes acceptable.
	 * Also, allocating on consecutive vdevs (as opposed to random vdevs)
	 * gives us hope of containing our fault domains to something we're
	 * able to reason about.  Otherwise, any two top-level vdev failures
	 * will guarantee the loss of data.  With consecutive allocation,
	 * only two adjacent top-level vdev failures will result in data loss.
	 *
	 * If we are doing gang blocks (hintdva is non-NULL), try to keep
	 * ourselves on the same vdev as our gang block header.  That
	 * way, we can hope for locality in vdev_cache, plus it makes our
	 * fault domains something tractable.
	 */
	if (hintdva) {
		vd = vdev_lookup_top(spa, DVA_GET_VDEV(&hintdva[d]));

		/*
		 * It's possible the vdev we're using as the hint no
		 * longer exists or its mg has been closed (e.g. by
		 * device removal).  Consult the rotor when
		 * all else fails.
		 */
		if (vd != NULL && vd->vdev_mg != NULL) {
			mg = vd->vdev_mg;

			if (flags & METASLAB_HINTBP_AVOID &&
			    mg->mg_next != NULL)
				mg = mg->mg_next;
		} else {
			mg = mc->mc_rotor;
		}
	} else if (d != 0) {
		vd = vdev_lookup_top(spa, DVA_GET_VDEV(&dva[d - 1]));
		mg = vd->vdev_mg->mg_next;
	} else {
		ASSERT(mc->mc_rotor != NULL);
		mg = mc->mc_rotor;
	}

	/*
	 * If the hint put us into the wrong metaslab class, or into a
	 * metaslab group that has been passivated, just follow the rotor.
	 */
	if (mg->mg_class != mc || mg->mg_activation_count <= 0)
		mg = mc->mc_rotor;

	rotor = mg;
top:
	do {
		boolean_t allocatable;

		ASSERT(mg->mg_activation_count == 1);
		vd = mg->mg_vd;

		/*
		 * Don't allocate from faulted devices.
		 */
		if (try_hard) {
			spa_config_enter(spa, SCL_ZIO, FTAG, RW_READER);
			allocatable = vdev_allocatable(vd);
			spa_config_exit(spa, SCL_ZIO, FTAG);
		} else {
			allocatable = vdev_allocatable(vd);
		}

		/*
		 * Determine if the selected metaslab group is eligible
		 * for allocations. If we're ganging then don't allow
		 * this metaslab group to skip allocations since that would
		 * inadvertently return ENOSPC and suspend the pool
		 * even though space is still available.
		 */
		if (allocatable && !GANG_ALLOCATION(flags) && !try_hard) {
			allocatable = metaslab_group_allocatable(mg, rotor,
			    psize, allocator);
		}

		if (!allocatable) {
			metaslab_trace_add(zal, mg, NULL, psize, d,
			    TRACE_NOT_ALLOCATABLE, allocator);
			goto next;
		}

		ASSERT(mg->mg_initialized);

		/*
		 * Avoid writing single-copy data to a failing,
		 * non-redundant vdev, unless we've already tried all
		 * other vdevs.
		 */
		if ((vd->vdev_stat.vs_write_errors > 0 ||
		    vd->vdev_state < VDEV_STATE_HEALTHY) &&
		    d == 0 && !try_hard && vd->vdev_children == 0) {
			metaslab_trace_add(zal, mg, NULL, psize, d,
			    TRACE_VDEV_ERROR, allocator);
			goto next;
		}

		ASSERT(mg->mg_class == mc);

		uint64_t asize = vdev_psize_to_asize(vd, psize);
		ASSERT(P2PHASE(asize, 1ULL << vd->vdev_ashift) == 0);

		/*
		 * If we don't need to try hard, then require that the
		 * block be on an different metaslab from any other DVAs
		 * in this BP (unique=true).  If we are trying hard, then
		 * allow any metaslab to be used (unique=false).
		 */
		uint64_t offset = metaslab_group_alloc(mg, zal, asize, txg,
		    !try_hard, dva, d, allocator);

		if (offset != -1ULL) {
			/*
			 * If we've just selected this metaslab group,
			 * figure out whether the corresponding vdev is
			 * over- or under-used relative to the pool,
			 * and set an allocation bias to even it out.
			 */
			if (mc->mc_aliquot == 0 && metaslab_bias_enabled) {
				vdev_stat_t *vs = &vd->vdev_stat;
				int64_t vu, cu;

				vu = (vs->vs_alloc * 100) / (vs->vs_space + 1);
				cu = (mc->mc_alloc * 100) / (mc->mc_space + 1);

				/*
				 * Calculate how much more or less we should
				 * try to allocate from this device during
				 * this iteration around the rotor.
				 * For example, if a device is 80% full
				 * and the pool is 20% full then we should
				 * reduce allocations by 60% on this device.
				 *
				 * mg_bias = (20 - 80) * 512K / 100 = -307K
				 *
				 * This reduces allocations by 307K for this
				 * iteration.
				 */
				mg->mg_bias = ((cu - vu) *
				    (int64_t)mg->mg_aliquot) / 100;
			} else if (!metaslab_bias_enabled) {
				mg->mg_bias = 0;
			}

			if (atomic_add_64_nv(&mc->mc_aliquot, asize) >=
			    mg->mg_aliquot + mg->mg_bias) {
				mc->mc_rotor = mg->mg_next;
				mc->mc_aliquot = 0;
			}

			DVA_SET_VDEV(&dva[d], vd->vdev_id);
			DVA_SET_OFFSET(&dva[d], offset);
			DVA_SET_GANG(&dva[d], !!(flags & METASLAB_GANG_HEADER));
			DVA_SET_ASIZE(&dva[d], asize);

			return (0);
		}
next:
		mc->mc_rotor = mg->mg_next;
		mc->mc_aliquot = 0;
	} while ((mg = mg->mg_next) != rotor);

	/*
	 * If we haven't tried hard, do so now.
	 */
	if (!try_hard) {
		try_hard = B_TRUE;
		goto top;
	}

	bzero(&dva[d], sizeof (dva_t));

	metaslab_trace_add(zal, rotor, NULL, psize, d, TRACE_ENOSPC, allocator);
	return (SET_ERROR(ENOSPC));
}

void
metaslab_free_concrete(vdev_t *vd, uint64_t offset, uint64_t asize,
    boolean_t checkpoint)
{
	metaslab_t *msp;
	spa_t *spa = vd->vdev_spa;

	ASSERT(vdev_is_concrete(vd));
	ASSERT3U(spa_config_held(spa, SCL_ALL, RW_READER), !=, 0);
	ASSERT3U(offset >> vd->vdev_ms_shift, <, vd->vdev_ms_count);

	msp = vd->vdev_ms[offset >> vd->vdev_ms_shift];

	VERIFY(!msp->ms_condensing);
	VERIFY3U(offset, >=, msp->ms_start);
	VERIFY3U(offset + asize, <=, msp->ms_start + msp->ms_size);
	VERIFY0(P2PHASE(offset, 1ULL << vd->vdev_ashift));
	VERIFY0(P2PHASE(asize, 1ULL << vd->vdev_ashift));

	metaslab_check_free_impl(vd, offset, asize);

	mutex_enter(&msp->ms_lock);
	if (range_tree_is_empty(msp->ms_freeing) &&
	    range_tree_is_empty(msp->ms_checkpointing)) {
		vdev_dirty(vd, VDD_METASLAB, msp, spa_syncing_txg(spa));
	}

	if (checkpoint) {
		ASSERT(spa_has_checkpoint(spa));
		range_tree_add(msp->ms_checkpointing, offset, asize);
	} else {
		range_tree_add(msp->ms_freeing, offset, asize);
	}
	mutex_exit(&msp->ms_lock);
}

/* ARGSUSED */
void
metaslab_free_impl_cb(uint64_t inner_offset, vdev_t *vd, uint64_t offset,
    uint64_t size, void *arg)
{
	boolean_t *checkpoint = arg;

	ASSERT3P(checkpoint, !=, NULL);

	if (vd->vdev_ops->vdev_op_remap != NULL)
		vdev_indirect_mark_obsolete(vd, offset, size);
	else
		metaslab_free_impl(vd, offset, size, *checkpoint);
}

static void
metaslab_free_impl(vdev_t *vd, uint64_t offset, uint64_t size,
    boolean_t checkpoint)
{
	spa_t *spa = vd->vdev_spa;

	ASSERT3U(spa_config_held(spa, SCL_ALL, RW_READER), !=, 0);

	if (spa_syncing_txg(spa) > spa_freeze_txg(spa))
		return;

	if (spa->spa_vdev_removal != NULL &&
	    spa->spa_vdev_removal->svr_vdev_id == vd->vdev_id &&
	    vdev_is_concrete(vd)) {
		/*
		 * Note: we check if the vdev is concrete because when
		 * we complete the removal, we first change the vdev to be
		 * an indirect vdev (in open context), and then (in syncing
		 * context) clear spa_vdev_removal.
		 */
		free_from_removing_vdev(vd, offset, size);
	} else if (vd->vdev_ops->vdev_op_remap != NULL) {
		vdev_indirect_mark_obsolete(vd, offset, size);
		vd->vdev_ops->vdev_op_remap(vd, offset, size,
		    metaslab_free_impl_cb, &checkpoint);
	} else {
		metaslab_free_concrete(vd, offset, size, checkpoint);
	}
}

typedef struct remap_blkptr_cb_arg {
	blkptr_t *rbca_bp;
	spa_remap_cb_t rbca_cb;
	vdev_t *rbca_remap_vd;
	uint64_t rbca_remap_offset;
	void *rbca_cb_arg;
} remap_blkptr_cb_arg_t;

void
remap_blkptr_cb(uint64_t inner_offset, vdev_t *vd, uint64_t offset,
    uint64_t size, void *arg)
{
	remap_blkptr_cb_arg_t *rbca = arg;
	blkptr_t *bp = rbca->rbca_bp;

	/* We can not remap split blocks. */
	if (size != DVA_GET_ASIZE(&bp->blk_dva[0]))
		return;
	ASSERT0(inner_offset);

	if (rbca->rbca_cb != NULL) {
		/*
		 * At this point we know that we are not handling split
		 * blocks and we invoke the callback on the previous
		 * vdev which must be indirect.
		 */
		ASSERT3P(rbca->rbca_remap_vd->vdev_ops, ==, &vdev_indirect_ops);

		rbca->rbca_cb(rbca->rbca_remap_vd->vdev_id,
		    rbca->rbca_remap_offset, size, rbca->rbca_cb_arg);

		/* set up remap_blkptr_cb_arg for the next call */
		rbca->rbca_remap_vd = vd;
		rbca->rbca_remap_offset = offset;
	}

	/*
	 * The phys birth time is that of dva[0].  This ensures that we know
	 * when each dva was written, so that resilver can determine which
	 * blocks need to be scrubbed (i.e. those written during the time
	 * the vdev was offline).  It also ensures that the key used in
	 * the ARC hash table is unique (i.e. dva[0] + phys_birth).  If
	 * we didn't change the phys_birth, a lookup in the ARC for a
	 * remapped BP could find the data that was previously stored at
	 * this vdev + offset.
	 */
	vdev_t *oldvd = vdev_lookup_top(vd->vdev_spa,
	    DVA_GET_VDEV(&bp->blk_dva[0]));
	vdev_indirect_births_t *vib = oldvd->vdev_indirect_births;
	bp->blk_phys_birth = vdev_indirect_births_physbirth(vib,
	    DVA_GET_OFFSET(&bp->blk_dva[0]), DVA_GET_ASIZE(&bp->blk_dva[0]));

	DVA_SET_VDEV(&bp->blk_dva[0], vd->vdev_id);
	DVA_SET_OFFSET(&bp->blk_dva[0], offset);
}

/*
 * If the block pointer contains any indirect DVAs, modify them to refer to
 * concrete DVAs.  Note that this will sometimes not be possible, leaving
 * the indirect DVA in place.  This happens if the indirect DVA spans multiple
 * segments in the mapping (i.e. it is a "split block").
 *
 * If the BP was remapped, calls the callback on the original dva (note the
 * callback can be called multiple times if the original indirect DVA refers
 * to another indirect DVA, etc).
 *
 * Returns TRUE if the BP was remapped.
 */
boolean_t
spa_remap_blkptr(spa_t *spa, blkptr_t *bp, spa_remap_cb_t callback, void *arg)
{
	remap_blkptr_cb_arg_t rbca;

	if (!zfs_remap_blkptr_enable)
		return (B_FALSE);

	if (!spa_feature_is_enabled(spa, SPA_FEATURE_OBSOLETE_COUNTS))
		return (B_FALSE);

	/*
	 * Dedup BP's can not be remapped, because ddt_phys_select() depends
	 * on DVA[0] being the same in the BP as in the DDT (dedup table).
	 */
	if (BP_GET_DEDUP(bp))
		return (B_FALSE);

	/*
	 * Gang blocks can not be remapped, because
	 * zio_checksum_gang_verifier() depends on the DVA[0] that's in
	 * the BP used to read the gang block header (GBH) being the same
	 * as the DVA[0] that we allocated for the GBH.
	 */
	if (BP_IS_GANG(bp))
		return (B_FALSE);

	/*
	 * Embedded BP's have no DVA to remap.
	 */
	if (BP_GET_NDVAS(bp) < 1)
		return (B_FALSE);

	/*
	 * Note: we only remap dva[0].  If we remapped other dvas, we
	 * would no longer know what their phys birth txg is.
	 */
	dva_t *dva = &bp->blk_dva[0];

	uint64_t offset = DVA_GET_OFFSET(dva);
	uint64_t size = DVA_GET_ASIZE(dva);
	vdev_t *vd = vdev_lookup_top(spa, DVA_GET_VDEV(dva));

	if (vd->vdev_ops->vdev_op_remap == NULL)
		return (B_FALSE);

	rbca.rbca_bp = bp;
	rbca.rbca_cb = callback;
	rbca.rbca_remap_vd = vd;
	rbca.rbca_remap_offset = offset;
	rbca.rbca_cb_arg = arg;

	/*
	 * remap_blkptr_cb() will be called in order for each level of
	 * indirection, until a concrete vdev is reached or a split block is
	 * encountered. old_vd and old_offset are updated within the callback
	 * as we go from the one indirect vdev to the next one (either concrete
	 * or indirect again) in that order.
	 */
	vd->vdev_ops->vdev_op_remap(vd, offset, size, remap_blkptr_cb, &rbca);

	/* Check if the DVA wasn't remapped because it is a split block */
	if (DVA_GET_VDEV(&rbca.rbca_bp->blk_dva[0]) == vd->vdev_id)
		return (B_FALSE);

	return (B_TRUE);
}

/*
 * Undo the allocation of a DVA which happened in the given transaction group.
 */
void
metaslab_unalloc_dva(spa_t *spa, const dva_t *dva, uint64_t txg)
{
	metaslab_t *msp;
	vdev_t *vd;
	uint64_t vdev = DVA_GET_VDEV(dva);
	uint64_t offset = DVA_GET_OFFSET(dva);
	uint64_t size = DVA_GET_ASIZE(dva);

	ASSERT(DVA_IS_VALID(dva));
	ASSERT3U(spa_config_held(spa, SCL_ALL, RW_READER), !=, 0);

	if (txg > spa_freeze_txg(spa))
		return;

	if ((vd = vdev_lookup_top(spa, vdev)) == NULL ||
	    (offset >> vd->vdev_ms_shift) >= vd->vdev_ms_count) {
		cmn_err(CE_WARN, "metaslab_free_dva(): bad DVA %llu:%llu",
		    (u_longlong_t)vdev, (u_longlong_t)offset);
		ASSERT(0);
		return;
	}

	ASSERT(!vd->vdev_removing);
	ASSERT(vdev_is_concrete(vd));
	ASSERT0(vd->vdev_indirect_config.vic_mapping_object);
	ASSERT3P(vd->vdev_indirect_mapping, ==, NULL);

	if (DVA_GET_GANG(dva))
		size = vdev_psize_to_asize(vd, SPA_GANGBLOCKSIZE);

	msp = vd->vdev_ms[offset >> vd->vdev_ms_shift];

	mutex_enter(&msp->ms_lock);
	range_tree_remove(msp->ms_allocating[txg & TXG_MASK],
	    offset, size);

	VERIFY(!msp->ms_condensing);
	VERIFY3U(offset, >=, msp->ms_start);
	VERIFY3U(offset + size, <=, msp->ms_start + msp->ms_size);
	VERIFY3U(range_tree_space(msp->ms_allocatable) + size, <=,
	    msp->ms_size);
	VERIFY0(P2PHASE(offset, 1ULL << vd->vdev_ashift));
	VERIFY0(P2PHASE(size, 1ULL << vd->vdev_ashift));
	range_tree_add(msp->ms_allocatable, offset, size);
	mutex_exit(&msp->ms_lock);
}

/*
 * Free the block represented by the given DVA.
 */
void
metaslab_free_dva(spa_t *spa, const dva_t *dva, boolean_t checkpoint)
{
	uint64_t vdev = DVA_GET_VDEV(dva);
	uint64_t offset = DVA_GET_OFFSET(dva);
	uint64_t size = DVA_GET_ASIZE(dva);
	vdev_t *vd = vdev_lookup_top(spa, vdev);

	ASSERT(DVA_IS_VALID(dva));
	ASSERT3U(spa_config_held(spa, SCL_ALL, RW_READER), !=, 0);

	if (DVA_GET_GANG(dva)) {
		size = vdev_psize_to_asize(vd, SPA_GANGBLOCKSIZE);
	}

	metaslab_free_impl(vd, offset, size, checkpoint);
}

/*
 * Reserve some allocation slots. The reservation system must be called
 * before we call into the allocator. If there aren't any available slots
 * then the I/O will be throttled until an I/O completes and its slots are
 * freed up. The function returns true if it was successful in placing
 * the reservation.
 */
boolean_t
metaslab_class_throttle_reserve(metaslab_class_t *mc, int slots, int allocator,
    zio_t *zio, int flags)
{
	uint64_t available_slots = 0;
	boolean_t slot_reserved = B_FALSE;
	uint64_t max = mc->mc_alloc_max_slots[allocator];

	ASSERT(mc->mc_alloc_throttle_enabled);
	mutex_enter(&mc->mc_lock);

	uint64_t reserved_slots =
	    zfs_refcount_count(&mc->mc_alloc_slots[allocator]);
	if (reserved_slots < max)
		available_slots = max - reserved_slots;

	if (slots <= available_slots || GANG_ALLOCATION(flags) ||
	    flags & METASLAB_MUST_RESERVE) {
		/*
		 * We reserve the slots individually so that we can unreserve
		 * them individually when an I/O completes.
		 */
		for (int d = 0; d < slots; d++) {
			reserved_slots =
			    zfs_refcount_add(&mc->mc_alloc_slots[allocator],
			    zio);
		}
		zio->io_flags |= ZIO_FLAG_IO_ALLOCATING;
		slot_reserved = B_TRUE;
	}

	mutex_exit(&mc->mc_lock);
	return (slot_reserved);
}

void
metaslab_class_throttle_unreserve(metaslab_class_t *mc, int slots,
    int allocator, zio_t *zio)
{
	ASSERT(mc->mc_alloc_throttle_enabled);
	mutex_enter(&mc->mc_lock);
	for (int d = 0; d < slots; d++) {
		(void) zfs_refcount_remove(&mc->mc_alloc_slots[allocator],
		    zio);
	}
	mutex_exit(&mc->mc_lock);
}

static int
metaslab_claim_concrete(vdev_t *vd, uint64_t offset, uint64_t size,
    uint64_t txg)
{
	metaslab_t *msp;
	spa_t *spa = vd->vdev_spa;
	int error = 0;

	if (offset >> vd->vdev_ms_shift >= vd->vdev_ms_count)
		return (ENXIO);

	ASSERT3P(vd->vdev_ms, !=, NULL);
	msp = vd->vdev_ms[offset >> vd->vdev_ms_shift];

	mutex_enter(&msp->ms_lock);

	if ((txg != 0 && spa_writeable(spa)) || !msp->ms_loaded)
		error = metaslab_activate(msp, 0, METASLAB_WEIGHT_CLAIM, txg);
	/*
	 * No need to fail in that case; someone else has activated the
	 * metaslab, but that doesn't preclude us from using it.
	 */
	if (error == EBUSY)
		error = 0;

	if (error == 0 &&
	    !range_tree_contains(msp->ms_allocatable, offset, size))
		error = SET_ERROR(ENOENT);

	if (error || txg == 0) {	/* txg == 0 indicates dry run */
		mutex_exit(&msp->ms_lock);
		return (error);
	}

	VERIFY(!msp->ms_condensing);
	VERIFY0(P2PHASE(offset, 1ULL << vd->vdev_ashift));
	VERIFY0(P2PHASE(size, 1ULL << vd->vdev_ashift));
	VERIFY3U(range_tree_space(msp->ms_allocatable) - size, <=,
	    msp->ms_size);
	range_tree_remove(msp->ms_allocatable, offset, size);

	if (spa_writeable(spa)) {	/* don't dirty if we're zdb(1M) */
		if (range_tree_is_empty(msp->ms_allocating[txg & TXG_MASK]))
			vdev_dirty(vd, VDD_METASLAB, msp, txg);
		range_tree_add(msp->ms_allocating[txg & TXG_MASK],
		    offset, size);
	}

	mutex_exit(&msp->ms_lock);

	return (0);
}

typedef struct metaslab_claim_cb_arg_t {
	uint64_t	mcca_txg;
	int		mcca_error;
} metaslab_claim_cb_arg_t;

/* ARGSUSED */
static void
metaslab_claim_impl_cb(uint64_t inner_offset, vdev_t *vd, uint64_t offset,
    uint64_t size, void *arg)
{
	metaslab_claim_cb_arg_t *mcca_arg = arg;

	if (mcca_arg->mcca_error == 0) {
		mcca_arg->mcca_error = metaslab_claim_concrete(vd, offset,
		    size, mcca_arg->mcca_txg);
	}
}

int
metaslab_claim_impl(vdev_t *vd, uint64_t offset, uint64_t size, uint64_t txg)
{
	if (vd->vdev_ops->vdev_op_remap != NULL) {
		metaslab_claim_cb_arg_t arg;

		/*
		 * Only zdb(1M) can claim on indirect vdevs.  This is used
		 * to detect leaks of mapped space (that are not accounted
		 * for in the obsolete counts, spacemap, or bpobj).
		 */
		ASSERT(!spa_writeable(vd->vdev_spa));
		arg.mcca_error = 0;
		arg.mcca_txg = txg;

		vd->vdev_ops->vdev_op_remap(vd, offset, size,
		    metaslab_claim_impl_cb, &arg);

		if (arg.mcca_error == 0) {
			arg.mcca_error = metaslab_claim_concrete(vd,
			    offset, size, txg);
		}
		return (arg.mcca_error);
	} else {
		return (metaslab_claim_concrete(vd, offset, size, txg));
	}
}

/*
 * Intent log support: upon opening the pool after a crash, notify the SPA
 * of blocks that the intent log has allocated for immediate write, but
 * which are still considered free by the SPA because the last transaction
 * group didn't commit yet.
 */
static int
metaslab_claim_dva(spa_t *spa, const dva_t *dva, uint64_t txg)
{
	uint64_t vdev = DVA_GET_VDEV(dva);
	uint64_t offset = DVA_GET_OFFSET(dva);
	uint64_t size = DVA_GET_ASIZE(dva);
	vdev_t *vd;

	if ((vd = vdev_lookup_top(spa, vdev)) == NULL) {
		return (SET_ERROR(ENXIO));
	}

	ASSERT(DVA_IS_VALID(dva));

	if (DVA_GET_GANG(dva))
		size = vdev_psize_to_asize(vd, SPA_GANGBLOCKSIZE);

	return (metaslab_claim_impl(vd, offset, size, txg));
}

int
metaslab_alloc(spa_t *spa, metaslab_class_t *mc, uint64_t psize, blkptr_t *bp,
    int ndvas, uint64_t txg, blkptr_t *hintbp, int flags,
    zio_alloc_list_t *zal, zio_t *zio, int allocator)
{
	dva_t *dva = bp->blk_dva;
	dva_t *hintdva = (hintbp != NULL) ? hintbp->blk_dva : NULL;
	int error = 0;

	ASSERT(bp->blk_birth == 0);
	ASSERT(BP_PHYSICAL_BIRTH(bp) == 0);

	spa_config_enter(spa, SCL_ALLOC, FTAG, RW_READER);

	if (mc->mc_rotor == NULL) {	/* no vdevs in this class */
		spa_config_exit(spa, SCL_ALLOC, FTAG);
		return (SET_ERROR(ENOSPC));
	}

	ASSERT(ndvas > 0 && ndvas <= spa_max_replication(spa));
	ASSERT(BP_GET_NDVAS(bp) == 0);
	ASSERT(hintbp == NULL || ndvas <= BP_GET_NDVAS(hintbp));
	ASSERT3P(zal, !=, NULL);

	for (int d = 0; d < ndvas; d++) {
		error = metaslab_alloc_dva(spa, mc, psize, dva, d, hintdva,
		    txg, flags, zal, allocator);
		if (error != 0) {
			for (d--; d >= 0; d--) {
				metaslab_unalloc_dva(spa, &dva[d], txg);
				metaslab_group_alloc_decrement(spa,
				    DVA_GET_VDEV(&dva[d]), zio, flags,
				    allocator, B_FALSE);
				bzero(&dva[d], sizeof (dva_t));
			}
			spa_config_exit(spa, SCL_ALLOC, FTAG);
			return (error);
		} else {
			/*
			 * Update the metaslab group's queue depth
			 * based on the newly allocated dva.
			 */
			metaslab_group_alloc_increment(spa,
			    DVA_GET_VDEV(&dva[d]), zio, flags, allocator);
		}

	}
	ASSERT(error == 0);
	ASSERT(BP_GET_NDVAS(bp) == ndvas);

	spa_config_exit(spa, SCL_ALLOC, FTAG);

	BP_SET_BIRTH(bp, txg, txg);

	return (0);
}

void
metaslab_free(spa_t *spa, const blkptr_t *bp, uint64_t txg, boolean_t now)
{
	const dva_t *dva = bp->blk_dva;
	int ndvas = BP_GET_NDVAS(bp);

	ASSERT(!BP_IS_HOLE(bp));
	ASSERT(!now || bp->blk_birth >= spa_syncing_txg(spa));

	/*
	 * If we have a checkpoint for the pool we need to make sure that
	 * the blocks that we free that are part of the checkpoint won't be
	 * reused until the checkpoint is discarded or we revert to it.
	 *
	 * The checkpoint flag is passed down the metaslab_free code path
	 * and is set whenever we want to add a block to the checkpoint's
	 * accounting. That is, we "checkpoint" blocks that existed at the
	 * time the checkpoint was created and are therefore referenced by
	 * the checkpointed uberblock.
	 *
	 * Note that, we don't checkpoint any blocks if the current
	 * syncing txg <= spa_checkpoint_txg. We want these frees to sync
	 * normally as they will be referenced by the checkpointed uberblock.
	 */
	boolean_t checkpoint = B_FALSE;
	if (bp->blk_birth <= spa->spa_checkpoint_txg &&
	    spa_syncing_txg(spa) > spa->spa_checkpoint_txg) {
		/*
		 * At this point, if the block is part of the checkpoint
		 * there is no way it was created in the current txg.
		 */
		ASSERT(!now);
		ASSERT3U(spa_syncing_txg(spa), ==, txg);
		checkpoint = B_TRUE;
	}

	spa_config_enter(spa, SCL_FREE, FTAG, RW_READER);

	for (int d = 0; d < ndvas; d++) {
		if (now) {
			metaslab_unalloc_dva(spa, &dva[d], txg);
		} else {
			ASSERT3U(txg, ==, spa_syncing_txg(spa));
			metaslab_free_dva(spa, &dva[d], checkpoint);
		}
	}

	spa_config_exit(spa, SCL_FREE, FTAG);
}

int
metaslab_claim(spa_t *spa, const blkptr_t *bp, uint64_t txg)
{
	const dva_t *dva = bp->blk_dva;
	int ndvas = BP_GET_NDVAS(bp);
	int error = 0;

	ASSERT(!BP_IS_HOLE(bp));

	if (txg != 0) {
		/*
		 * First do a dry run to make sure all DVAs are claimable,
		 * so we don't have to unwind from partial failures below.
		 */
		if ((error = metaslab_claim(spa, bp, 0)) != 0)
			return (error);
	}

	spa_config_enter(spa, SCL_ALLOC, FTAG, RW_READER);

	for (int d = 0; d < ndvas; d++) {
		error = metaslab_claim_dva(spa, &dva[d], txg);
		if (error != 0)
			break;
	}

	spa_config_exit(spa, SCL_ALLOC, FTAG);

	ASSERT(error == 0 || txg == 0);

	return (error);
}

/* ARGSUSED */
static void
metaslab_check_free_impl_cb(uint64_t inner, vdev_t *vd, uint64_t offset,
    uint64_t size, void *arg)
{
	if (vd->vdev_ops == &vdev_indirect_ops)
		return;

	metaslab_check_free_impl(vd, offset, size);
}

static void
metaslab_check_free_impl(vdev_t *vd, uint64_t offset, uint64_t size)
{
	metaslab_t *msp;
	spa_t *spa = vd->vdev_spa;

	if ((zfs_flags & ZFS_DEBUG_ZIO_FREE) == 0)
		return;

	if (vd->vdev_ops->vdev_op_remap != NULL) {
		vd->vdev_ops->vdev_op_remap(vd, offset, size,
		    metaslab_check_free_impl_cb, NULL);
		return;
	}

	ASSERT(vdev_is_concrete(vd));
	ASSERT3U(offset >> vd->vdev_ms_shift, <, vd->vdev_ms_count);
	ASSERT3U(spa_config_held(spa, SCL_ALL, RW_READER), !=, 0);

	msp = vd->vdev_ms[offset >> vd->vdev_ms_shift];

	mutex_enter(&msp->ms_lock);
	if (msp->ms_loaded) {
		range_tree_verify_not_present(msp->ms_allocatable,
		    offset, size);
	}

	range_tree_verify_not_present(msp->ms_freeing, offset, size);
	range_tree_verify_not_present(msp->ms_checkpointing, offset, size);
	range_tree_verify_not_present(msp->ms_freed, offset, size);
	for (int j = 0; j < TXG_DEFER_SIZE; j++)
		range_tree_verify_not_present(msp->ms_defer[j], offset, size);
	mutex_exit(&msp->ms_lock);
}

void
metaslab_check_free(spa_t *spa, const blkptr_t *bp)
{
	if ((zfs_flags & ZFS_DEBUG_ZIO_FREE) == 0)
		return;

	spa_config_enter(spa, SCL_VDEV, FTAG, RW_READER);
	for (int i = 0; i < BP_GET_NDVAS(bp); i++) {
		uint64_t vdev = DVA_GET_VDEV(&bp->blk_dva[i]);
		vdev_t *vd = vdev_lookup_top(spa, vdev);
		uint64_t offset = DVA_GET_OFFSET(&bp->blk_dva[i]);
		uint64_t size = DVA_GET_ASIZE(&bp->blk_dva[i]);

		if (DVA_GET_GANG(&bp->blk_dva[i]))
			size = vdev_psize_to_asize(vd, SPA_GANGBLOCKSIZE);

		ASSERT3P(vd, !=, NULL);

		metaslab_check_free_impl(vd, offset, size);
	}
	spa_config_exit(spa, SCL_VDEV, FTAG);
}<|MERGE_RESOLUTION|>--- conflicted
+++ resolved
@@ -1833,11 +1833,8 @@
 
 	range_tree_vacate(msp->ms_allocatable, NULL, NULL);
 	msp->ms_loaded = B_FALSE;
-<<<<<<< HEAD
 	msp->ms_loaded_txg = 0;
-=======
-
->>>>>>> 995a963f
+
 	msp->ms_weight &= ~METASLAB_ACTIVE_MASK;
 	msp->ms_max_size = 0;
 
