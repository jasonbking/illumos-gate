--- conflicted
+++ resolved
@@ -1959,21 +1959,18 @@
 	VERIFY(!msp->ms_loading);
 	ASSERT(!msp->ms_condensing);
 
-<<<<<<< HEAD
 	ksp = msp->ms_group->mg_kstat;
 	if (ksp != NULL) {
 		metaslab_group_kstat_t *mg_ksp = ksp->ks_data;
 		atomic_inc_64(&mg_ksp->mg_loads.value.ui64);
 	}
 
-=======
 	/*
 	 * We set the loading flag BEFORE potentially dropping the lock to
 	 * wait for an ongoing flush (see ms_flushing below). This way other
 	 * threads know that there is already a thread that is loading this
 	 * metaslab.
 	 */
->>>>>>> 814dcd43
 	msp->ms_loading = B_TRUE;
 
 	/*
@@ -2122,20 +2119,6 @@
 		    metaslab_allocated_space(ms), 0, 0);
 	}
 
-<<<<<<< HEAD
-	/*
-	 * If metaslab_debug_load is set and we're initializing a metaslab
-	 * that has an allocated space map object then load the space map
-	 * so that we can verify frees.
-	 */
-	if (metaslab_debug_load && ms->ms_sm != NULL) {
-		mutex_enter(&ms->ms_lock);
-		VERIFY0(metaslab_load(ms, txg));
-		mutex_exit(&ms->ms_lock);
-	}
-
-=======
->>>>>>> 814dcd43
 	if (txg != 0) {
 		vdev_dirty(vd, 0, NULL, txg);
 		vdev_dirty(vd, VDD_METASLAB, ms, txg);
@@ -2884,31 +2867,8 @@
 
 	ASSERT(MUTEX_HELD(&msp->ms_lock));
 	ASSERT(msp->ms_loaded);
-<<<<<<< HEAD
-
-	if (zfs_condense_never != 0)
-		return (B_FALSE);
-
-	/*
-	 * Allocations and frees in early passes are generally more space
-	 * efficient (in terms of blocks described in space map entries)
-	 * than the ones in later passes (e.g. we don't compress after
-	 * sync pass 5) and condensing a metaslab multiple times in a txg
-	 * could degrade performance.
-	 *
-	 * Thus we prefer condensing each metaslab at most once every txg at
-	 * the earliest sync pass possible. If a metaslab is eligible for
-	 * condensing again after being considered for condensing within the
-	 * same txg, it will hopefully be dirty in the next txg where it will
-	 * be condensed at an earlier pass.
-	 */
-	if (msp->ms_condense_checked_txg == current_txg)
-		return (B_FALSE);
-	msp->ms_condense_checked_txg = current_txg;
-=======
 	ASSERT(sm != NULL);
 	ASSERT3U(spa_sync_pass(vd->vdev_spa), ==, 1);
->>>>>>> 814dcd43
 
 	/*
 	 * We always condense metaslabs that are empty and metaslabs for
