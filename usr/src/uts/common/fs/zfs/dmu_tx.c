/*
 * CDDL HEADER START
 *
 * The contents of this file are subject to the terms of the
 * Common Development and Distribution License (the "License").
 * You may not use this file except in compliance with the License.
 *
 * You can obtain a copy of the license at usr/src/OPENSOLARIS.LICENSE
 * or http://www.opensolaris.org/os/licensing.
 * See the License for the specific language governing permissions
 * and limitations under the License.
 *
 * When distributing Covered Code, include this CDDL HEADER in each
 * file and include the License file at usr/src/OPENSOLARIS.LICENSE.
 * If applicable, add the following below this CDDL HEADER, with the
 * fields enclosed by brackets "[]" replaced with your own identifying
 * information: Portions Copyright [yyyy] [name of copyright owner]
 *
 * CDDL HEADER END
 */
/*
 * Copyright (c) 2005, 2010, Oracle and/or its affiliates. All rights reserved.
 * Copyright 2011 Nexenta Systems, Inc.  All rights reserved.
 * Copyright (c) 2012, 2016 by Delphix. All rights reserved.
 * Copyright (c) 2014 Integros [integros.com]
 */

#include <sys/dmu.h>
#include <sys/dmu_impl.h>
#include <sys/dbuf.h>
#include <sys/dmu_tx.h>
#include <sys/dmu_objset.h>
#include <sys/dsl_dataset.h>
#include <sys/dsl_dir.h>
#include <sys/dsl_pool.h>
#include <sys/zap_impl.h>
#include <sys/spa.h>
#include <sys/sa.h>
#include <sys/sa_impl.h>
#include <sys/zfs_context.h>
#include <sys/varargs.h>
#include <sys/zfs_zone.h>

typedef void (*dmu_tx_hold_func_t)(dmu_tx_t *tx, struct dnode *dn,
    uint64_t arg1, uint64_t arg2);

dmu_tx_t *
dmu_tx_create_dd(dsl_dir_t *dd)
{
	dmu_tx_t *tx = kmem_zalloc(sizeof (dmu_tx_t), KM_SLEEP);
	tx->tx_dir = dd;
	if (dd != NULL)
		tx->tx_pool = dd->dd_pool;
	list_create(&tx->tx_holds, sizeof (dmu_tx_hold_t),
	    offsetof(dmu_tx_hold_t, txh_node));
	list_create(&tx->tx_callbacks, sizeof (dmu_tx_callback_t),
	    offsetof(dmu_tx_callback_t, dcb_node));
	tx->tx_start = gethrtime();
	return (tx);
}

dmu_tx_t *
dmu_tx_create(objset_t *os)
{
	dmu_tx_t *tx = dmu_tx_create_dd(os->os_dsl_dataset->ds_dir);
	tx->tx_objset = os;
	return (tx);
}

dmu_tx_t *
dmu_tx_create_assigned(struct dsl_pool *dp, uint64_t txg)
{
	dmu_tx_t *tx = dmu_tx_create_dd(NULL);

	ASSERT3U(txg, <=, dp->dp_tx.tx_open_txg);
	tx->tx_pool = dp;
	tx->tx_txg = txg;
	tx->tx_anyobj = TRUE;

	return (tx);
}

int
dmu_tx_is_syncing(dmu_tx_t *tx)
{
	return (tx->tx_anyobj);
}

int
dmu_tx_private_ok(dmu_tx_t *tx)
{
	return (tx->tx_anyobj);
}

static dmu_tx_hold_t *
dmu_tx_hold_object_impl(dmu_tx_t *tx, objset_t *os, uint64_t object,
    enum dmu_tx_hold_type type, uint64_t arg1, uint64_t arg2)
{
	dmu_tx_hold_t *txh;
	dnode_t *dn = NULL;
	int err;

	if (object != DMU_NEW_OBJECT) {
		err = dnode_hold(os, object, tx, &dn);
		if (err) {
			tx->tx_err = err;
			return (NULL);
		}

		if (err == 0 && tx->tx_txg != 0) {
			mutex_enter(&dn->dn_mtx);
			/*
			 * dn->dn_assigned_txg == tx->tx_txg doesn't pose a
			 * problem, but there's no way for it to happen (for
			 * now, at least).
			 */
			ASSERT(dn->dn_assigned_txg == 0);
			dn->dn_assigned_txg = tx->tx_txg;
			(void) refcount_add(&dn->dn_tx_holds, tx);
			mutex_exit(&dn->dn_mtx);
		}
	}

	txh = kmem_zalloc(sizeof (dmu_tx_hold_t), KM_SLEEP);
	txh->txh_tx = tx;
	txh->txh_dnode = dn;
	refcount_create(&txh->txh_space_towrite);
	refcount_create(&txh->txh_memory_tohold);
	txh->txh_type = type;
	txh->txh_arg1 = arg1;
	txh->txh_arg2 = arg2;
	list_insert_tail(&tx->tx_holds, txh);

	return (txh);
}

void
dmu_tx_add_new_object(dmu_tx_t *tx, objset_t *os, uint64_t object)
{
	/*
	 * If we're syncing, they can manipulate any object anyhow, and
	 * the hold on the dnode_t can cause problems.
	 */
	if (!dmu_tx_is_syncing(tx)) {
		(void) dmu_tx_hold_object_impl(tx, os,
		    object, THT_NEWOBJECT, 0, 0);
	}
}

/*
 * This function reads specified data from disk.  The specified data will
 * be needed to perform the transaction -- i.e, it will be read after
 * we do dmu_tx_assign().  There are two reasons that we read the data now
 * (before dmu_tx_assign()):
 *
 * 1. Reading it now has potentially better performance.  The transaction
 * has not yet been assigned, so the TXG is not held open, and also the
 * caller typically has less locks held when calling dmu_tx_hold_*() than
 * after the transaction has been assigned.  This reduces the lock (and txg)
 * hold times, thus reducing lock contention.
 *
 * 2. It is easier for callers (primarily the ZPL) to handle i/o errors
 * that are detected before they start making changes to the DMU state
 * (i.e. now).  Once the transaction has been assigned, and some DMU
 * state has been changed, it can be difficult to recover from an i/o
 * error (e.g. to undo the changes already made in memory at the DMU
 * layer).  Typically code to do so does not exist in the caller -- it
 * assumes that the data has already been cached and thus i/o errors are
 * not possible.
 *
 * It has been observed that the i/o initiated here can be a performance
 * problem, and it appears to be optional, because we don't look at the
 * data which is read.  However, removing this read would only serve to
 * move the work elsewhere (after the dmu_tx_assign()), where it may
 * have a greater impact on performance (in addition to the impact on
 * fault tolerance noted above).
 */
static int
dmu_tx_check_ioerr(zio_t *zio, dnode_t *dn, int level, uint64_t blkid)
{
	int err;
	dmu_buf_impl_t *db;

	rw_enter(&dn->dn_struct_rwlock, RW_READER);
	db = dbuf_hold_level(dn, level, blkid, FTAG);
	rw_exit(&dn->dn_struct_rwlock);
	if (db == NULL)
		return (SET_ERROR(EIO));
	err = dbuf_read(db, zio, DB_RF_CANFAIL | DB_RF_NOPREFETCH);
	dbuf_rele(db, FTAG);
	return (err);
}

/* ARGSUSED */
static void
dmu_tx_count_write(dmu_tx_hold_t *txh, uint64_t off, uint64_t len)
{
	dnode_t *dn = txh->txh_dnode;
	int err = 0;

	if (len == 0)
		return;

<<<<<<< HEAD
	zfs_zone_io_throttle(ZFS_ZONE_IOP_LOGICAL_WRITE);

	min_bs = SPA_MINBLOCKSHIFT;
	max_bs = highbit64(txh->txh_tx->tx_objset->os_recordsize) - 1;
	min_ibs = DN_MIN_INDBLKSHIFT;
	max_ibs = DN_MAX_INDBLKSHIFT;

	if (dn) {
		uint64_t history[DN_MAX_LEVELS];
		int nlvls = dn->dn_nlevels;
		int delta;
=======
	(void) refcount_add_many(&txh->txh_space_towrite, len, FTAG);
>>>>>>> c5bde727

	if (refcount_count(&txh->txh_space_towrite) > 2 * DMU_MAX_ACCESS)
		err = SET_ERROR(EFBIG);

	if (dn == NULL)
		return;

	/*
	 * For i/o error checking, read the blocks that will be needed
	 * to perform the write: the first and last level-0 blocks (if
	 * they are not aligned, i.e. if they are partial-block writes),
	 * and all the level-1 blocks.
	 */
	if (dn->dn_maxblkid == 0) {
		if (off < dn->dn_datablksz &&
		    (off > 0 || len < dn->dn_datablksz)) {
			err = dmu_tx_check_ioerr(NULL, dn, 0, 0);
			if (err != 0) {
				txh->txh_tx->tx_err = err;
			}
		}
	} else {
		zio_t *zio = zio_root(dn->dn_objset->os_spa,
		    NULL, NULL, ZIO_FLAG_CANFAIL);

		/* first level-0 block */
		uint64_t start = off >> dn->dn_datablkshift;
		if (P2PHASE(off, dn->dn_datablksz) || len < dn->dn_datablksz) {
			err = dmu_tx_check_ioerr(zio, dn, 0, start);
			if (err != 0) {
				txh->txh_tx->tx_err = err;
			}
		}

		/* last level-0 block */
		uint64_t end = (off + len - 1) >> dn->dn_datablkshift;
		if (end != start && end <= dn->dn_maxblkid &&
		    P2PHASE(off + len, dn->dn_datablksz)) {
			err = dmu_tx_check_ioerr(zio, dn, 0, end);
			if (err != 0) {
				txh->txh_tx->tx_err = err;
			}
		}

		/* level-1 blocks */
		if (dn->dn_nlevels > 1) {
			int shft = dn->dn_indblkshift - SPA_BLKPTRSHIFT;
			for (uint64_t i = (start >> shft) + 1;
			    i < end >> shft; i++) {
				err = dmu_tx_check_ioerr(zio, dn, 1, i);
				if (err != 0) {
					txh->txh_tx->tx_err = err;
				}
			}
		}

		err = zio_wait(zio);
		if (err != 0) {
			txh->txh_tx->tx_err = err;
		}
	}
}

static void
dmu_tx_count_dnode(dmu_tx_hold_t *txh)
{
	(void) refcount_add_many(&txh->txh_space_towrite, DNODE_SIZE, FTAG);
}

void
dmu_tx_hold_write(dmu_tx_t *tx, uint64_t object, uint64_t off, int len)
{
	dmu_tx_hold_t *txh;

	ASSERT0(tx->tx_txg);
	ASSERT3U(len, <=, DMU_MAX_ACCESS);
	ASSERT(len == 0 || UINT64_MAX - off >= len - 1);

	txh = dmu_tx_hold_object_impl(tx, tx->tx_objset,
	    object, THT_WRITE, off, len);
	if (txh == NULL)
		return;

	dmu_tx_count_write(txh, off, len);
	dmu_tx_count_dnode(txh);
}

/*
 * This function marks the transaction as being a "net free".  The end
 * result is that refquotas will be disabled for this transaction, and
 * this transaction will be able to use half of the pool space overhead
 * (see dsl_pool_adjustedsize()).  Therefore this function should only
 * be called for transactions that we expect will not cause a net increase
 * in the amount of space used (but it's OK if that is occasionally not true).
 */
void
dmu_tx_mark_netfree(dmu_tx_t *tx)
{
	tx->tx_netfree = B_TRUE;
}

void
dmu_tx_hold_free(dmu_tx_t *tx, uint64_t object, uint64_t off, uint64_t len)
{
	int err;

	ASSERT(tx->tx_txg == 0);

	dmu_tx_hold_t *txh = dmu_tx_hold_object_impl(tx, tx->tx_objset,
	    object, THT_FREE, off, len);
	if (txh == NULL)
		return;
	dnode_t *dn = txh->txh_dnode;
	dmu_tx_count_dnode(txh);

	if (off >= (dn->dn_maxblkid + 1) * dn->dn_datablksz)
		return;
	if (len == DMU_OBJECT_END)
		len = (dn->dn_maxblkid + 1) * dn->dn_datablksz - off;

	/*
	 * For i/o error checking, we read the first and last level-0
	 * blocks if they are not aligned, and all the level-1 blocks.
	 *
	 * Note:  dbuf_free_range() assumes that we have not instantiated
	 * any level-0 dbufs that will be completely freed.  Therefore we must
	 * exercise care to not read or count the first and last blocks
	 * if they are blocksize-aligned.
	 */
	if (dn->dn_datablkshift == 0) {
		if (off != 0 || len < dn->dn_datablksz)
			dmu_tx_count_write(txh, 0, dn->dn_datablksz);
	} else {
		/* first block will be modified if it is not aligned */
		if (!IS_P2ALIGNED(off, 1 << dn->dn_datablkshift))
			dmu_tx_count_write(txh, off, 1);
		/* last block will be modified if it is not aligned */
		if (!IS_P2ALIGNED(off + len, 1 << dn->dn_datablkshift))
			dmu_tx_count_write(txh, off + len, 1);
	}

	/*
	 * Check level-1 blocks.
	 */
	if (dn->dn_nlevels > 1) {
		int shift = dn->dn_datablkshift + dn->dn_indblkshift -
		    SPA_BLKPTRSHIFT;
		uint64_t start = off >> shift;
		uint64_t end = (off + len) >> shift;

		ASSERT(dn->dn_indblkshift != 0);

		/*
		 * dnode_reallocate() can result in an object with indirect
		 * blocks having an odd data block size.  In this case,
		 * just check the single block.
		 */
		if (dn->dn_datablkshift == 0)
			start = end = 0;

		zio_t *zio = zio_root(tx->tx_pool->dp_spa,
		    NULL, NULL, ZIO_FLAG_CANFAIL);
		for (uint64_t i = start; i <= end; i++) {
			uint64_t ibyte = i << shift;
			err = dnode_next_offset(dn, 0, &ibyte, 2, 1, 0);
			i = ibyte >> shift;
			if (err == ESRCH || i > end)
				break;
			if (err != 0) {
				tx->tx_err = err;
				(void) zio_wait(zio);
				return;
			}

			(void) refcount_add_many(&txh->txh_memory_tohold,
			    1 << dn->dn_indblkshift, FTAG);

			err = dmu_tx_check_ioerr(zio, dn, 1, i);
			if (err != 0) {
				tx->tx_err = err;
				(void) zio_wait(zio);
				return;
			}
		}
		err = zio_wait(zio);
		if (err != 0) {
			tx->tx_err = err;
			return;
		}
	}
}

void
dmu_tx_hold_zap(dmu_tx_t *tx, uint64_t object, int add, const char *name)
{
	int err;

	ASSERT(tx->tx_txg == 0);

	dmu_tx_hold_t *txh = dmu_tx_hold_object_impl(tx, tx->tx_objset,
	    object, THT_ZAP, add, (uintptr_t)name);
	if (txh == NULL)
		return;
	dnode_t *dn = txh->txh_dnode;

	dmu_tx_count_dnode(txh);

	/*
	 * Modifying a almost-full microzap is around the worst case (128KB)
	 *
	 * If it is a fat zap, the worst case would be 7*16KB=112KB:
	 * - 3 blocks overwritten: target leaf, ptrtbl block, header block
	 * - 4 new blocks written if adding:
	 *    - 2 blocks for possibly split leaves,
	 *    - 2 grown ptrtbl blocks
	 */
	(void) refcount_add_many(&txh->txh_space_towrite,
	    MZAP_MAX_BLKSZ, FTAG);

	if (dn == NULL)
		return;

	ASSERT3P(DMU_OT_BYTESWAP(dn->dn_type), ==, DMU_BSWAP_ZAP);

	if (dn->dn_maxblkid == 0 || name == NULL) {
		/*
		 * This is a microzap (only one block), or we don't know
		 * the name.  Check the first block for i/o errors.
		 */
		err = dmu_tx_check_ioerr(NULL, dn, 0, 0);
		if (err != 0) {
			tx->tx_err = err;
		}
	} else {
		/*
		 * Access the name so that we'll check for i/o errors to
		 * the leaf blocks, etc.  We ignore ENOENT, as this name
		 * may not yet exist.
		 */
		err = zap_lookup_by_dnode(dn, name, 8, 0, NULL);
		if (err == EIO || err == ECKSUM || err == ENXIO) {
			tx->tx_err = err;
		}
	}
}

void
dmu_tx_hold_bonus(dmu_tx_t *tx, uint64_t object)
{
	dmu_tx_hold_t *txh;

	ASSERT(tx->tx_txg == 0);

	txh = dmu_tx_hold_object_impl(tx, tx->tx_objset,
	    object, THT_BONUS, 0, 0);
	if (txh)
		dmu_tx_count_dnode(txh);
}

void
dmu_tx_hold_space(dmu_tx_t *tx, uint64_t space)
{
	dmu_tx_hold_t *txh;
	ASSERT(tx->tx_txg == 0);

	txh = dmu_tx_hold_object_impl(tx, tx->tx_objset,
	    DMU_NEW_OBJECT, THT_SPACE, space, 0);

	(void) refcount_add_many(&txh->txh_space_towrite, space, FTAG);
}

#ifdef ZFS_DEBUG
void
dmu_tx_dirty_buf(dmu_tx_t *tx, dmu_buf_impl_t *db)
{
	boolean_t match_object = B_FALSE;
	boolean_t match_offset = B_FALSE;

	DB_DNODE_ENTER(db);
	dnode_t *dn = DB_DNODE(db);
	ASSERT(tx->tx_txg != 0);
	ASSERT(tx->tx_objset == NULL || dn->dn_objset == tx->tx_objset);
	ASSERT3U(dn->dn_object, ==, db->db.db_object);

	if (tx->tx_anyobj) {
		DB_DNODE_EXIT(db);
		return;
	}

	/* XXX No checking on the meta dnode for now */
	if (db->db.db_object == DMU_META_DNODE_OBJECT) {
		DB_DNODE_EXIT(db);
		return;
	}

	for (dmu_tx_hold_t *txh = list_head(&tx->tx_holds); txh != NULL;
	    txh = list_next(&tx->tx_holds, txh)) {
		ASSERT(dn == NULL || dn->dn_assigned_txg == tx->tx_txg);
		if (txh->txh_dnode == dn && txh->txh_type != THT_NEWOBJECT)
			match_object = TRUE;
		if (txh->txh_dnode == NULL || txh->txh_dnode == dn) {
			int datablkshift = dn->dn_datablkshift ?
			    dn->dn_datablkshift : SPA_MAXBLOCKSHIFT;
			int epbs = dn->dn_indblkshift - SPA_BLKPTRSHIFT;
			int shift = datablkshift + epbs * db->db_level;
			uint64_t beginblk = shift >= 64 ? 0 :
			    (txh->txh_arg1 >> shift);
			uint64_t endblk = shift >= 64 ? 0 :
			    ((txh->txh_arg1 + txh->txh_arg2 - 1) >> shift);
			uint64_t blkid = db->db_blkid;

			/* XXX txh_arg2 better not be zero... */

			dprintf("found txh type %x beginblk=%llx endblk=%llx\n",
			    txh->txh_type, beginblk, endblk);

			switch (txh->txh_type) {
			case THT_WRITE:
				if (blkid >= beginblk && blkid <= endblk)
					match_offset = TRUE;
				/*
				 * We will let this hold work for the bonus
				 * or spill buffer so that we don't need to
				 * hold it when creating a new object.
				 */
				if (blkid == DMU_BONUS_BLKID ||
				    blkid == DMU_SPILL_BLKID)
					match_offset = TRUE;
				/*
				 * They might have to increase nlevels,
				 * thus dirtying the new TLIBs.  Or the
				 * might have to change the block size,
				 * thus dirying the new lvl=0 blk=0.
				 */
				if (blkid == 0)
					match_offset = TRUE;
				break;
			case THT_FREE:
				/*
				 * We will dirty all the level 1 blocks in
				 * the free range and perhaps the first and
				 * last level 0 block.
				 */
				if (blkid >= beginblk && (blkid <= endblk ||
				    txh->txh_arg2 == DMU_OBJECT_END))
					match_offset = TRUE;
				break;
			case THT_SPILL:
				if (blkid == DMU_SPILL_BLKID)
					match_offset = TRUE;
				break;
			case THT_BONUS:
				if (blkid == DMU_BONUS_BLKID)
					match_offset = TRUE;
				break;
			case THT_ZAP:
				match_offset = TRUE;
				break;
			case THT_NEWOBJECT:
				match_object = TRUE;
				break;
			default:
				ASSERT(!"bad txh_type");
			}
		}
		if (match_object && match_offset) {
			DB_DNODE_EXIT(db);
			return;
		}
	}
	DB_DNODE_EXIT(db);
	panic("dirtying dbuf obj=%llx lvl=%u blkid=%llx but not tx_held\n",
	    (u_longlong_t)db->db.db_object, db->db_level,
	    (u_longlong_t)db->db_blkid);
}
#endif

/*
 * If we can't do 10 iops, something is wrong.  Let us go ahead
 * and hit zfs_dirty_data_max.
 */
hrtime_t zfs_delay_max_ns = MSEC2NSEC(100);
int zfs_delay_resolution_ns = 100 * 1000; /* 100 microseconds */

/*
 * We delay transactions when we've determined that the backend storage
 * isn't able to accommodate the rate of incoming writes.
 *
 * If there is already a transaction waiting, we delay relative to when
 * that transaction finishes waiting.  This way the calculated min_time
 * is independent of the number of threads concurrently executing
 * transactions.
 *
 * If we are the only waiter, wait relative to when the transaction
 * started, rather than the current time.  This credits the transaction for
 * "time already served", e.g. reading indirect blocks.
 *
 * The minimum time for a transaction to take is calculated as:
 *     min_time = scale * (dirty - min) / (max - dirty)
 *     min_time is then capped at zfs_delay_max_ns.
 *
 * The delay has two degrees of freedom that can be adjusted via tunables.
 * The percentage of dirty data at which we start to delay is defined by
 * zfs_delay_min_dirty_percent. This should typically be at or above
 * zfs_vdev_async_write_active_max_dirty_percent so that we only start to
 * delay after writing at full speed has failed to keep up with the incoming
 * write rate. The scale of the curve is defined by zfs_delay_scale. Roughly
 * speaking, this variable determines the amount of delay at the midpoint of
 * the curve.
 *
 * delay
 *  10ms +-------------------------------------------------------------*+
 *       |                                                             *|
 *   9ms +                                                             *+
 *       |                                                             *|
 *   8ms +                                                             *+
 *       |                                                            * |
 *   7ms +                                                            * +
 *       |                                                            * |
 *   6ms +                                                            * +
 *       |                                                            * |
 *   5ms +                                                           *  +
 *       |                                                           *  |
 *   4ms +                                                           *  +
 *       |                                                           *  |
 *   3ms +                                                          *   +
 *       |                                                          *   |
 *   2ms +                                              (midpoint) *    +
 *       |                                                  |    **     |
 *   1ms +                                                  v ***       +
 *       |             zfs_delay_scale ---------->     ********         |
 *     0 +-------------------------------------*********----------------+
 *       0%                    <- zfs_dirty_data_max ->               100%
 *
 * Note that since the delay is added to the outstanding time remaining on the
 * most recent transaction, the delay is effectively the inverse of IOPS.
 * Here the midpoint of 500us translates to 2000 IOPS. The shape of the curve
 * was chosen such that small changes in the amount of accumulated dirty data
 * in the first 3/4 of the curve yield relatively small differences in the
 * amount of delay.
 *
 * The effects can be easier to understand when the amount of delay is
 * represented on a log scale:
 *
 * delay
 * 100ms +-------------------------------------------------------------++
 *       +                                                              +
 *       |                                                              |
 *       +                                                             *+
 *  10ms +                                                             *+
 *       +                                                           ** +
 *       |                                              (midpoint)  **  |
 *       +                                                  |     **    +
 *   1ms +                                                  v ****      +
 *       +             zfs_delay_scale ---------->        *****         +
 *       |                                             ****             |
 *       +                                          ****                +
 * 100us +                                        **                    +
 *       +                                       *                      +
 *       |                                      *                       |
 *       +                                     *                        +
 *  10us +                                     *                        +
 *       +                                                              +
 *       |                                                              |
 *       +                                                              +
 *       +--------------------------------------------------------------+
 *       0%                    <- zfs_dirty_data_max ->               100%
 *
 * Note here that only as the amount of dirty data approaches its limit does
 * the delay start to increase rapidly. The goal of a properly tuned system
 * should be to keep the amount of dirty data out of that range by first
 * ensuring that the appropriate limits are set for the I/O scheduler to reach
 * optimal throughput on the backend storage, and then by changing the value
 * of zfs_delay_scale to increase the steepness of the curve.
 */
static void
dmu_tx_delay(dmu_tx_t *tx, uint64_t dirty)
{
	dsl_pool_t *dp = tx->tx_pool;
	uint64_t delay_min_bytes =
	    zfs_dirty_data_max * zfs_delay_min_dirty_percent / 100;
	hrtime_t wakeup, min_tx_time, now;

	if (dirty <= delay_min_bytes)
		return;

	/*
	 * The caller has already waited until we are under the max.
	 * We make them pass us the amount of dirty data so we don't
	 * have to handle the case of it being >= the max, which could
	 * cause a divide-by-zero if it's == the max.
	 */
	ASSERT3U(dirty, <, zfs_dirty_data_max);

	now = gethrtime();
	min_tx_time = zfs_delay_scale *
	    (dirty - delay_min_bytes) / (zfs_dirty_data_max - dirty);
	if (now > tx->tx_start + min_tx_time)
		return;

	min_tx_time = MIN(min_tx_time, zfs_delay_max_ns);

	DTRACE_PROBE3(delay__mintime, dmu_tx_t *, tx, uint64_t, dirty,
	    uint64_t, min_tx_time);

	mutex_enter(&dp->dp_lock);
	wakeup = MAX(tx->tx_start + min_tx_time,
	    dp->dp_last_wakeup + min_tx_time);
	dp->dp_last_wakeup = wakeup;
	mutex_exit(&dp->dp_lock);

#ifdef _KERNEL
	mutex_enter(&curthread->t_delay_lock);
	while (cv_timedwait_hires(&curthread->t_delay_cv,
	    &curthread->t_delay_lock, wakeup, zfs_delay_resolution_ns,
	    CALLOUT_FLAG_ABSOLUTE | CALLOUT_FLAG_ROUNDUP) > 0)
		continue;
	mutex_exit(&curthread->t_delay_lock);
#else
	hrtime_t delta = wakeup - gethrtime();
	struct timespec ts;
	ts.tv_sec = delta / NANOSEC;
	ts.tv_nsec = delta % NANOSEC;
	(void) nanosleep(&ts, NULL);
#endif
}

/*
 * This routine attempts to assign the transaction to a transaction group.
 * To do so, we must determine if there is sufficient free space on disk.
 *
 * If this is a "netfree" transaction (i.e. we called dmu_tx_mark_netfree()
 * on it), then it is assumed that there is sufficient free space,
 * unless there's insufficient slop space in the pool (see the comment
 * above spa_slop_shift in spa_misc.c).
 *
 * If it is not a "netfree" transaction, then if the data already on disk
 * is over the allowed usage (e.g. quota), this will fail with EDQUOT or
 * ENOSPC.  Otherwise, if the current rough estimate of pending changes,
 * plus the rough estimate of this transaction's changes, may exceed the
 * allowed usage, then this will fail with ERESTART, which will cause the
 * caller to wait for the pending changes to be written to disk (by waiting
 * for the next TXG to open), and then check the space usage again.
 *
 * The rough estimate of pending changes is comprised of the sum of:
 *
 *  - this transaction's holds' txh_space_towrite
 *
 *  - dd_tempreserved[], which is the sum of in-flight transactions'
 *    holds' txh_space_towrite (i.e. those transactions that have called
 *    dmu_tx_assign() but not yet called dmu_tx_commit()).
 *
 *  - dd_space_towrite[], which is the amount of dirtied dbufs.
 *
 * Note that all of these values are inflated by spa_get_worst_case_asize(),
 * which means that we may get ERESTART well before we are actually in danger
 * of running out of space, but this also mitigates any small inaccuracies
 * in the rough estimate (e.g. txh_space_towrite doesn't take into account
 * indirect blocks, and dd_space_towrite[] doesn't take into account changes
 * to the MOS).
 *
 * Note that due to this algorithm, it is possible to exceed the allowed
 * usage by one transaction.  Also, as we approach the allowed usage,
 * we will allow a very limited amount of changes into each TXG, thus
 * decreasing performance.
 */
static int
dmu_tx_try_assign(dmu_tx_t *tx, txg_how_t txg_how)
{
	spa_t *spa = tx->tx_pool->dp_spa;

	ASSERT0(tx->tx_txg);

	if (tx->tx_err)
		return (tx->tx_err);

	if (spa_suspended(spa)) {
		/*
		 * If the user has indicated a blocking failure mode
		 * then return ERESTART which will block in dmu_tx_wait().
		 * Otherwise, return EIO so that an error can get
		 * propagated back to the VOP calls.
		 *
		 * Note that we always honor the txg_how flag regardless
		 * of the failuremode setting.
		 */
		if (spa_get_failmode(spa) == ZIO_FAILURE_MODE_CONTINUE &&
		    txg_how != TXG_WAIT)
			return (SET_ERROR(EIO));

		return (SET_ERROR(ERESTART));
	}

	if (!tx->tx_waited &&
	    dsl_pool_need_dirty_delay(tx->tx_pool)) {
		tx->tx_wait_dirty = B_TRUE;
		return (SET_ERROR(ERESTART));
	}

	tx->tx_txg = txg_hold_open(tx->tx_pool, &tx->tx_txgh);
	tx->tx_needassign_txh = NULL;

	/*
	 * NB: No error returns are allowed after txg_hold_open, but
	 * before processing the dnode holds, due to the
	 * dmu_tx_unassign() logic.
	 */

	uint64_t towrite = 0;
	uint64_t tohold = 0;
	for (dmu_tx_hold_t *txh = list_head(&tx->tx_holds); txh != NULL;
	    txh = list_next(&tx->tx_holds, txh)) {
		dnode_t *dn = txh->txh_dnode;
		if (dn != NULL) {
			mutex_enter(&dn->dn_mtx);
			if (dn->dn_assigned_txg == tx->tx_txg - 1) {
				mutex_exit(&dn->dn_mtx);
				tx->tx_needassign_txh = txh;
				return (SET_ERROR(ERESTART));
			}
			if (dn->dn_assigned_txg == 0)
				dn->dn_assigned_txg = tx->tx_txg;
			ASSERT3U(dn->dn_assigned_txg, ==, tx->tx_txg);
			(void) refcount_add(&dn->dn_tx_holds, tx);
			mutex_exit(&dn->dn_mtx);
		}
		towrite += refcount_count(&txh->txh_space_towrite);
		tohold += refcount_count(&txh->txh_memory_tohold);
	}

	/* needed allocation: worst-case estimate of write space */
	uint64_t asize = spa_get_worst_case_asize(tx->tx_pool->dp_spa, towrite);
	/* calculate memory footprint estimate */
	uint64_t memory = towrite + tohold;

	if (tx->tx_dir != NULL && asize != 0) {
		int err = dsl_dir_tempreserve_space(tx->tx_dir, memory,
		    asize, tx->tx_netfree, &tx->tx_tempreserve_cookie, tx);
		if (err != 0)
			return (err);
	}

	return (0);
}

static void
dmu_tx_unassign(dmu_tx_t *tx)
{
	if (tx->tx_txg == 0)
		return;

	txg_rele_to_quiesce(&tx->tx_txgh);

	/*
	 * Walk the transaction's hold list, removing the hold on the
	 * associated dnode, and notifying waiters if the refcount drops to 0.
	 */
	for (dmu_tx_hold_t *txh = list_head(&tx->tx_holds);
	    txh != tx->tx_needassign_txh;
	    txh = list_next(&tx->tx_holds, txh)) {
		dnode_t *dn = txh->txh_dnode;

		if (dn == NULL)
			continue;
		mutex_enter(&dn->dn_mtx);
		ASSERT3U(dn->dn_assigned_txg, ==, tx->tx_txg);

		if (refcount_remove(&dn->dn_tx_holds, tx) == 0) {
			dn->dn_assigned_txg = 0;
			cv_broadcast(&dn->dn_notxholds);
		}
		mutex_exit(&dn->dn_mtx);
	}

	txg_rele_to_sync(&tx->tx_txgh);

	tx->tx_lasttried_txg = tx->tx_txg;
	tx->tx_txg = 0;
}

/*
 * Assign tx to a transaction group.  txg_how can be one of:
 *
 * (1)	TXG_WAIT.  If the current open txg is full, waits until there's
 *	a new one.  This should be used when you're not holding locks.
 *	It will only fail if we're truly out of space (or over quota).
 *
 * (2)	TXG_NOWAIT.  If we can't assign into the current open txg without
 *	blocking, returns immediately with ERESTART.  This should be used
 *	whenever you're holding locks.  On an ERESTART error, the caller
 *	should drop locks, do a dmu_tx_wait(tx), and try again.
 *
 * (3)  TXG_WAITED.  Like TXG_NOWAIT, but indicates that dmu_tx_wait()
 *      has already been called on behalf of this operation (though
 *      most likely on a different tx).
 */
int
dmu_tx_assign(dmu_tx_t *tx, txg_how_t txg_how)
{
	int err;

	ASSERT(tx->tx_txg == 0);
	ASSERT(txg_how == TXG_WAIT || txg_how == TXG_NOWAIT ||
	    txg_how == TXG_WAITED);
	ASSERT(!dsl_pool_sync_context(tx->tx_pool));

	/* If we might wait, we must not hold the config lock. */
	ASSERT(txg_how != TXG_WAIT || !dsl_pool_config_held(tx->tx_pool));

	if (txg_how == TXG_WAITED)
		tx->tx_waited = B_TRUE;

	while ((err = dmu_tx_try_assign(tx, txg_how)) != 0) {
		dmu_tx_unassign(tx);

		if (err != ERESTART || txg_how != TXG_WAIT)
			return (err);

		dmu_tx_wait(tx);
	}

	txg_rele_to_quiesce(&tx->tx_txgh);

	return (0);
}

void
dmu_tx_wait(dmu_tx_t *tx)
{
	spa_t *spa = tx->tx_pool->dp_spa;
	dsl_pool_t *dp = tx->tx_pool;

	ASSERT(tx->tx_txg == 0);
	ASSERT(!dsl_pool_config_held(tx->tx_pool));

	if (tx->tx_wait_dirty) {
		/*
		 * dmu_tx_try_assign() has determined that we need to wait
		 * because we've consumed much or all of the dirty buffer
		 * space.
		 */
		mutex_enter(&dp->dp_lock);
		while (dp->dp_dirty_total >= zfs_dirty_data_max)
			cv_wait(&dp->dp_spaceavail_cv, &dp->dp_lock);
		uint64_t dirty = dp->dp_dirty_total;
		mutex_exit(&dp->dp_lock);

		dmu_tx_delay(tx, dirty);

		tx->tx_wait_dirty = B_FALSE;

		/*
		 * Note: setting tx_waited only has effect if the caller
		 * used TX_WAIT.  Otherwise they are going to destroy
		 * this tx and try again.  The common case, zfs_write(),
		 * uses TX_WAIT.
		 */
		tx->tx_waited = B_TRUE;
	} else if (spa_suspended(spa) || tx->tx_lasttried_txg == 0) {
		/*
		 * If the pool is suspended we need to wait until it
		 * is resumed.  Note that it's possible that the pool
		 * has become active after this thread has tried to
		 * obtain a tx.  If that's the case then tx_lasttried_txg
		 * would not have been set.
		 */
		txg_wait_synced(dp, spa_last_synced_txg(spa) + 1);
	} else if (tx->tx_needassign_txh) {
		/*
		 * A dnode is assigned to the quiescing txg.  Wait for its
		 * transaction to complete.
		 */
		dnode_t *dn = tx->tx_needassign_txh->txh_dnode;

		mutex_enter(&dn->dn_mtx);
		while (dn->dn_assigned_txg == tx->tx_lasttried_txg - 1)
			cv_wait(&dn->dn_notxholds, &dn->dn_mtx);
		mutex_exit(&dn->dn_mtx);
		tx->tx_needassign_txh = NULL;
	} else {
		txg_wait_open(tx->tx_pool, tx->tx_lasttried_txg + 1);
	}
}

static void
dmu_tx_destroy(dmu_tx_t *tx)
{
	dmu_tx_hold_t *txh;

	while ((txh = list_head(&tx->tx_holds)) != NULL) {
		dnode_t *dn = txh->txh_dnode;

		list_remove(&tx->tx_holds, txh);
		refcount_destroy_many(&txh->txh_space_towrite,
		    refcount_count(&txh->txh_space_towrite));
		refcount_destroy_many(&txh->txh_memory_tohold,
		    refcount_count(&txh->txh_memory_tohold));
		kmem_free(txh, sizeof (dmu_tx_hold_t));
		if (dn != NULL)
			dnode_rele(dn, tx);
	}

	list_destroy(&tx->tx_callbacks);
	list_destroy(&tx->tx_holds);
	kmem_free(tx, sizeof (dmu_tx_t));
}

void
dmu_tx_commit(dmu_tx_t *tx)
{
	ASSERT(tx->tx_txg != 0);

	/*
	 * Go through the transaction's hold list and remove holds on
	 * associated dnodes, notifying waiters if no holds remain.
	 */
	for (dmu_tx_hold_t *txh = list_head(&tx->tx_holds); txh != NULL;
	    txh = list_next(&tx->tx_holds, txh)) {
		dnode_t *dn = txh->txh_dnode;

		if (dn == NULL)
			continue;

		mutex_enter(&dn->dn_mtx);
		ASSERT3U(dn->dn_assigned_txg, ==, tx->tx_txg);

		if (refcount_remove(&dn->dn_tx_holds, tx) == 0) {
			dn->dn_assigned_txg = 0;
			cv_broadcast(&dn->dn_notxholds);
		}
		mutex_exit(&dn->dn_mtx);
	}

	if (tx->tx_tempreserve_cookie)
		dsl_dir_tempreserve_clear(tx->tx_tempreserve_cookie, tx);

	if (!list_is_empty(&tx->tx_callbacks))
		txg_register_callbacks(&tx->tx_txgh, &tx->tx_callbacks);

	if (tx->tx_anyobj == FALSE)
		txg_rele_to_sync(&tx->tx_txgh);

	dmu_tx_destroy(tx);
}

void
dmu_tx_abort(dmu_tx_t *tx)
{
	ASSERT(tx->tx_txg == 0);

	/*
	 * Call any registered callbacks with an error code.
	 */
	if (!list_is_empty(&tx->tx_callbacks))
		dmu_tx_do_callbacks(&tx->tx_callbacks, ECANCELED);

	dmu_tx_destroy(tx);
}

uint64_t
dmu_tx_get_txg(dmu_tx_t *tx)
{
	ASSERT(tx->tx_txg != 0);
	return (tx->tx_txg);
}

dsl_pool_t *
dmu_tx_pool(dmu_tx_t *tx)
{
	ASSERT(tx->tx_pool != NULL);
	return (tx->tx_pool);
}

void
dmu_tx_callback_register(dmu_tx_t *tx, dmu_tx_callback_func_t *func, void *data)
{
	dmu_tx_callback_t *dcb;

	dcb = kmem_alloc(sizeof (dmu_tx_callback_t), KM_SLEEP);

	dcb->dcb_func = func;
	dcb->dcb_data = data;

	list_insert_tail(&tx->tx_callbacks, dcb);
}

/*
 * Call all the commit callbacks on a list, with a given error code.
 */
void
dmu_tx_do_callbacks(list_t *cb_list, int error)
{
	dmu_tx_callback_t *dcb;

	while ((dcb = list_head(cb_list)) != NULL) {
		list_remove(cb_list, dcb);
		dcb->dcb_func(dcb->dcb_data, error);
		kmem_free(dcb, sizeof (dmu_tx_callback_t));
	}
}

/*
 * Interface to hold a bunch of attributes.
 * used for creating new files.
 * attrsize is the total size of all attributes
 * to be added during object creation
 *
 * For updating/adding a single attribute dmu_tx_hold_sa() should be used.
 */

/*
 * hold necessary attribute name for attribute registration.
 * should be a very rare case where this is needed.  If it does
 * happen it would only happen on the first write to the file system.
 */
static void
dmu_tx_sa_registration_hold(sa_os_t *sa, dmu_tx_t *tx)
{
	if (!sa->sa_need_attr_registration)
		return;

	for (int i = 0; i != sa->sa_num_attrs; i++) {
		if (!sa->sa_attr_table[i].sa_registered) {
			if (sa->sa_reg_attr_obj)
				dmu_tx_hold_zap(tx, sa->sa_reg_attr_obj,
				    B_TRUE, sa->sa_attr_table[i].sa_name);
			else
				dmu_tx_hold_zap(tx, DMU_NEW_OBJECT,
				    B_TRUE, sa->sa_attr_table[i].sa_name);
		}
	}
}

void
dmu_tx_hold_spill(dmu_tx_t *tx, uint64_t object)
{
	dmu_tx_hold_t *txh = dmu_tx_hold_object_impl(tx,
	    tx->tx_objset, object, THT_SPILL, 0, 0);

	(void) refcount_add_many(&txh->txh_space_towrite,
	    SPA_OLD_MAXBLOCKSIZE, FTAG);
}

void
dmu_tx_hold_sa_create(dmu_tx_t *tx, int attrsize)
{
	sa_os_t *sa = tx->tx_objset->os_sa;

	dmu_tx_hold_bonus(tx, DMU_NEW_OBJECT);

	if (tx->tx_objset->os_sa->sa_master_obj == 0)
		return;

	if (tx->tx_objset->os_sa->sa_layout_attr_obj) {
		dmu_tx_hold_zap(tx, sa->sa_layout_attr_obj, B_TRUE, NULL);
	} else {
		dmu_tx_hold_zap(tx, sa->sa_master_obj, B_TRUE, SA_LAYOUTS);
		dmu_tx_hold_zap(tx, sa->sa_master_obj, B_TRUE, SA_REGISTRY);
		dmu_tx_hold_zap(tx, DMU_NEW_OBJECT, B_TRUE, NULL);
		dmu_tx_hold_zap(tx, DMU_NEW_OBJECT, B_TRUE, NULL);
	}

	dmu_tx_sa_registration_hold(sa, tx);

	if (attrsize <= DN_MAX_BONUSLEN && !sa->sa_force_spill)
		return;

	(void) dmu_tx_hold_object_impl(tx, tx->tx_objset, DMU_NEW_OBJECT,
	    THT_SPILL, 0, 0);
}

/*
 * Hold SA attribute
 *
 * dmu_tx_hold_sa(dmu_tx_t *tx, sa_handle_t *, attribute, add, size)
 *
 * variable_size is the total size of all variable sized attributes
 * passed to this function.  It is not the total size of all
 * variable size attributes that *may* exist on this object.
 */
void
dmu_tx_hold_sa(dmu_tx_t *tx, sa_handle_t *hdl, boolean_t may_grow)
{
	uint64_t object;
	sa_os_t *sa = tx->tx_objset->os_sa;

	ASSERT(hdl != NULL);

	object = sa_handle_object(hdl);

	dmu_tx_hold_bonus(tx, object);

	if (tx->tx_objset->os_sa->sa_master_obj == 0)
		return;

	if (tx->tx_objset->os_sa->sa_reg_attr_obj == 0 ||
	    tx->tx_objset->os_sa->sa_layout_attr_obj == 0) {
		dmu_tx_hold_zap(tx, sa->sa_master_obj, B_TRUE, SA_LAYOUTS);
		dmu_tx_hold_zap(tx, sa->sa_master_obj, B_TRUE, SA_REGISTRY);
		dmu_tx_hold_zap(tx, DMU_NEW_OBJECT, B_TRUE, NULL);
		dmu_tx_hold_zap(tx, DMU_NEW_OBJECT, B_TRUE, NULL);
	}

	dmu_tx_sa_registration_hold(sa, tx);

	if (may_grow && tx->tx_objset->os_sa->sa_layout_attr_obj)
		dmu_tx_hold_zap(tx, sa->sa_layout_attr_obj, B_TRUE, NULL);

	if (sa->sa_force_spill || may_grow || hdl->sa_spill) {
		ASSERT(tx->tx_txg == 0);
		dmu_tx_hold_spill(tx, object);
	} else {
		dmu_buf_impl_t *db = (dmu_buf_impl_t *)hdl->sa_bonus;
		dnode_t *dn;

		DB_DNODE_ENTER(db);
		dn = DB_DNODE(db);
		if (dn->dn_have_spill) {
			ASSERT(tx->tx_txg == 0);
			dmu_tx_hold_spill(tx, object);
		}
		DB_DNODE_EXIT(db);
	}
}<|MERGE_RESOLUTION|>--- conflicted
+++ resolved
@@ -201,21 +201,9 @@
 	if (len == 0)
 		return;
 
-<<<<<<< HEAD
 	zfs_zone_io_throttle(ZFS_ZONE_IOP_LOGICAL_WRITE);
 
-	min_bs = SPA_MINBLOCKSHIFT;
-	max_bs = highbit64(txh->txh_tx->tx_objset->os_recordsize) - 1;
-	min_ibs = DN_MIN_INDBLKSHIFT;
-	max_ibs = DN_MAX_INDBLKSHIFT;
-
-	if (dn) {
-		uint64_t history[DN_MAX_LEVELS];
-		int nlvls = dn->dn_nlevels;
-		int delta;
-=======
 	(void) refcount_add_many(&txh->txh_space_towrite, len, FTAG);
->>>>>>> c5bde727
 
 	if (refcount_count(&txh->txh_space_towrite) > 2 * DMU_MAX_ACCESS)
 		err = SET_ERROR(EFBIG);
