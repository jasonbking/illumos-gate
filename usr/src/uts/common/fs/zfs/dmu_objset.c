/*
 * CDDL HEADER START
 *
 * The contents of this file are subject to the terms of the
 * Common Development and Distribution License (the "License").
 * You may not use this file except in compliance with the License.
 *
 * You can obtain a copy of the license at usr/src/OPENSOLARIS.LICENSE
 * or http://www.opensolaris.org/os/licensing.
 * See the License for the specific language governing permissions
 * and limitations under the License.
 *
 * When distributing Covered Code, include this CDDL HEADER in each
 * file and include the License file at usr/src/OPENSOLARIS.LICENSE.
 * If applicable, add the following below this CDDL HEADER, with the
 * fields enclosed by brackets "[]" replaced with your own identifying
 * information: Portions Copyright [yyyy] [name of copyright owner]
 *
 * CDDL HEADER END
 */
/*
 * Copyright (c) 2005, 2010, Oracle and/or its affiliates. All rights reserved.
 * Copyright (c) 2013 by Delphix. All rights reserved.
 * Copyright (c) 2013 by Saso Kiselkov. All rights reserved.
 */

/* Portions Copyright 2010 Robert Milkowski */

#include <sys/cred.h>
#include <sys/zfs_context.h>
#include <sys/dmu_objset.h>
#include <sys/dsl_dir.h>
#include <sys/dsl_dataset.h>
#include <sys/dsl_prop.h>
#include <sys/dsl_pool.h>
#include <sys/dsl_synctask.h>
#include <sys/dsl_deleg.h>
#include <sys/dnode.h>
#include <sys/dbuf.h>
#include <sys/zvol.h>
#include <sys/dmu_tx.h>
#include <sys/zap.h>
#include <sys/zil.h>
#include <sys/dmu_impl.h>
#include <sys/zfs_ioctl.h>
#include <sys/sa.h>
#include <sys/zfs_onexit.h>
#include <sys/dsl_destroy.h>

/*
 * Needed to close a window in dnode_move() that allows the objset to be freed
 * before it can be safely accessed.
 */
krwlock_t os_lock;

void
dmu_objset_init(void)
{
	rw_init(&os_lock, NULL, RW_DEFAULT, NULL);
}

void
dmu_objset_fini(void)
{
	rw_destroy(&os_lock);
}

spa_t *
dmu_objset_spa(objset_t *os)
{
	return (os->os_spa);
}

zilog_t *
dmu_objset_zil(objset_t *os)
{
	return (os->os_zil);
}

dsl_pool_t *
dmu_objset_pool(objset_t *os)
{
	dsl_dataset_t *ds;

	if ((ds = os->os_dsl_dataset) != NULL && ds->ds_dir)
		return (ds->ds_dir->dd_pool);
	else
		return (spa_get_dsl(os->os_spa));
}

dsl_dataset_t *
dmu_objset_ds(objset_t *os)
{
	return (os->os_dsl_dataset);
}

dmu_objset_type_t
dmu_objset_type(objset_t *os)
{
	return (os->os_phys->os_type);
}

void
dmu_objset_name(objset_t *os, char *buf)
{
	dsl_dataset_name(os->os_dsl_dataset, buf);
}

uint64_t
dmu_objset_id(objset_t *os)
{
	dsl_dataset_t *ds = os->os_dsl_dataset;

	return (ds ? ds->ds_object : 0);
}

uint64_t
dmu_objset_syncprop(objset_t *os)
{
	return (os->os_sync);
}

uint64_t
dmu_objset_logbias(objset_t *os)
{
	return (os->os_logbias);
}

static void
checksum_changed_cb(void *arg, uint64_t newval)
{
	objset_t *os = arg;

	/*
	 * Inheritance should have been done by now.
	 */
	ASSERT(newval != ZIO_CHECKSUM_INHERIT);

	os->os_checksum = zio_checksum_select(newval, ZIO_CHECKSUM_ON_VALUE);
}

static void
compression_changed_cb(void *arg, uint64_t newval)
{
	objset_t *os = arg;

	/*
	 * Inheritance and range checking should have been done by now.
	 */
	ASSERT(newval != ZIO_COMPRESS_INHERIT);

	os->os_compress = zio_compress_select(newval, ZIO_COMPRESS_ON_VALUE);
}

static void
copies_changed_cb(void *arg, uint64_t newval)
{
	objset_t *os = arg;

	/*
	 * Inheritance and range checking should have been done by now.
	 */
	ASSERT(newval > 0);
	ASSERT(newval <= spa_max_replication(os->os_spa));

	os->os_copies = newval;
}

static void
dedup_changed_cb(void *arg, uint64_t newval)
{
	objset_t *os = arg;
	spa_t *spa = os->os_spa;
	enum zio_checksum checksum;

	/*
	 * Inheritance should have been done by now.
	 */
	ASSERT(newval != ZIO_CHECKSUM_INHERIT);

	checksum = zio_checksum_dedup_select(spa, newval, ZIO_CHECKSUM_OFF);

	os->os_dedup_checksum = checksum & ZIO_CHECKSUM_MASK;
	os->os_dedup_verify = !!(checksum & ZIO_CHECKSUM_VERIFY);
}

static void
primary_cache_changed_cb(void *arg, uint64_t newval)
{
	objset_t *os = arg;

	/*
	 * Inheritance and range checking should have been done by now.
	 */
	ASSERT(newval == ZFS_CACHE_ALL || newval == ZFS_CACHE_NONE ||
	    newval == ZFS_CACHE_METADATA);

	os->os_primary_cache = newval;
}

static void
secondary_cache_changed_cb(void *arg, uint64_t newval)
{
	objset_t *os = arg;

	/*
	 * Inheritance and range checking should have been done by now.
	 */
	ASSERT(newval == ZFS_CACHE_ALL || newval == ZFS_CACHE_NONE ||
	    newval == ZFS_CACHE_METADATA);

	os->os_secondary_cache = newval;
}

static void
sync_changed_cb(void *arg, uint64_t newval)
{
	objset_t *os = arg;

	/*
	 * Inheritance and range checking should have been done by now.
	 */
	ASSERT(newval == ZFS_SYNC_STANDARD || newval == ZFS_SYNC_ALWAYS ||
	    newval == ZFS_SYNC_DISABLED);

	os->os_sync = newval;
	if (os->os_zil)
		zil_set_sync(os->os_zil, newval);
}

static void
logbias_changed_cb(void *arg, uint64_t newval)
{
	objset_t *os = arg;

	ASSERT(newval == ZFS_LOGBIAS_LATENCY ||
	    newval == ZFS_LOGBIAS_THROUGHPUT);
	os->os_logbias = newval;
	if (os->os_zil)
		zil_set_logbias(os->os_zil, newval);
}

void
dmu_objset_byteswap(void *buf, size_t size)
{
	objset_phys_t *osp = buf;

	ASSERT(size == OBJSET_OLD_PHYS_SIZE || size == sizeof (objset_phys_t));
	dnode_byteswap(&osp->os_meta_dnode);
	byteswap_uint64_array(&osp->os_zil_header, sizeof (zil_header_t));
	osp->os_type = BSWAP_64(osp->os_type);
	osp->os_flags = BSWAP_64(osp->os_flags);
	if (size == sizeof (objset_phys_t)) {
		dnode_byteswap(&osp->os_userused_dnode);
		dnode_byteswap(&osp->os_groupused_dnode);
	}
}

int
dmu_objset_open_impl(spa_t *spa, dsl_dataset_t *ds, blkptr_t *bp,
    objset_t **osp)
{
	objset_t *os;
	int i, err;

	ASSERT(ds == NULL || MUTEX_HELD(&ds->ds_opening_lock));

	os = kmem_zalloc(sizeof (objset_t), KM_SLEEP);
	os->os_dsl_dataset = ds;
	os->os_spa = spa;
	os->os_rootbp = bp;
	if (!BP_IS_HOLE(os->os_rootbp)) {
		uint32_t aflags = ARC_WAIT;
		zbookmark_t zb;
		SET_BOOKMARK(&zb, ds ? ds->ds_object : DMU_META_OBJSET,
		    ZB_ROOT_OBJECT, ZB_ROOT_LEVEL, ZB_ROOT_BLKID);

		if (DMU_OS_IS_L2CACHEABLE(os))
			aflags |= ARC_L2CACHE;
		if (DMU_OS_IS_L2COMPRESSIBLE(os))
			aflags |= ARC_L2COMPRESS;

		dprintf_bp(os->os_rootbp, "reading %s", "");
		err = arc_read(NULL, spa, os->os_rootbp,
		    arc_getbuf_func, &os->os_phys_buf,
		    ZIO_PRIORITY_SYNC_READ, ZIO_FLAG_CANFAIL, &aflags, &zb);
		if (err != 0) {
			kmem_free(os, sizeof (objset_t));
			/* convert checksum errors into IO errors */
			if (err == ECKSUM)
				err = SET_ERROR(EIO);
			return (err);
		}

		/* Increase the blocksize if we are permitted. */
		if (spa_version(spa) >= SPA_VERSION_USERSPACE &&
		    arc_buf_size(os->os_phys_buf) < sizeof (objset_phys_t)) {
			arc_buf_t *buf = arc_buf_alloc(spa,
			    sizeof (objset_phys_t), &os->os_phys_buf,
			    ARC_BUFC_METADATA);
			bzero(buf->b_data, sizeof (objset_phys_t));
			bcopy(os->os_phys_buf->b_data, buf->b_data,
			    arc_buf_size(os->os_phys_buf));
			(void) arc_buf_remove_ref(os->os_phys_buf,
			    &os->os_phys_buf);
			os->os_phys_buf = buf;
		}

		os->os_phys = os->os_phys_buf->b_data;
		os->os_flags = os->os_phys->os_flags;
	} else {
		int size = spa_version(spa) >= SPA_VERSION_USERSPACE ?
		    sizeof (objset_phys_t) : OBJSET_OLD_PHYS_SIZE;
		os->os_phys_buf = arc_buf_alloc(spa, size,
		    &os->os_phys_buf, ARC_BUFC_METADATA);
		os->os_phys = os->os_phys_buf->b_data;
		bzero(os->os_phys, size);
	}

	/*
	 * Note: the changed_cb will be called once before the register
	 * func returns, thus changing the checksum/compression from the
	 * default (fletcher2/off).  Snapshots don't need to know about
	 * checksum/compression/copies.
	 */
	if (ds) {
		err = dsl_prop_register(ds,
		    zfs_prop_to_name(ZFS_PROP_PRIMARYCACHE),
		    primary_cache_changed_cb, os);
		if (err == 0) {
			err = dsl_prop_register(ds,
			    zfs_prop_to_name(ZFS_PROP_SECONDARYCACHE),
			    secondary_cache_changed_cb, os);
		}
		if (!dsl_dataset_is_snapshot(ds)) {
			if (err == 0) {
				err = dsl_prop_register(ds,
				    zfs_prop_to_name(ZFS_PROP_CHECKSUM),
				    checksum_changed_cb, os);
			}
			if (err == 0) {
				err = dsl_prop_register(ds,
				    zfs_prop_to_name(ZFS_PROP_COMPRESSION),
				    compression_changed_cb, os);
			}
			if (err == 0) {
				err = dsl_prop_register(ds,
				    zfs_prop_to_name(ZFS_PROP_COPIES),
				    copies_changed_cb, os);
			}
			if (err == 0) {
				err = dsl_prop_register(ds,
				    zfs_prop_to_name(ZFS_PROP_DEDUP),
				    dedup_changed_cb, os);
			}
			if (err == 0) {
				err = dsl_prop_register(ds,
				    zfs_prop_to_name(ZFS_PROP_LOGBIAS),
				    logbias_changed_cb, os);
			}
			if (err == 0) {
				err = dsl_prop_register(ds,
				    zfs_prop_to_name(ZFS_PROP_SYNC),
				    sync_changed_cb, os);
			}
		}
		if (err != 0) {
			VERIFY(arc_buf_remove_ref(os->os_phys_buf,
			    &os->os_phys_buf));
			kmem_free(os, sizeof (objset_t));
			return (err);
		}
	} else if (ds == NULL) {
		/* It's the meta-objset. */
		os->os_checksum = ZIO_CHECKSUM_FLETCHER_4;
		os->os_compress = ZIO_COMPRESS_LZJB;
		os->os_copies = spa_max_replication(spa);
		os->os_dedup_checksum = ZIO_CHECKSUM_OFF;
		os->os_dedup_verify = 0;
		os->os_logbias = 0;
		os->os_sync = 0;
		os->os_primary_cache = ZFS_CACHE_ALL;
		os->os_secondary_cache = ZFS_CACHE_ALL;
	}

	if (ds == NULL || !dsl_dataset_is_snapshot(ds))
		os->os_zil_header = os->os_phys->os_zil_header;
	os->os_zil = zil_alloc(os, &os->os_zil_header);

	for (i = 0; i < TXG_SIZE; i++) {
		list_create(&os->os_dirty_dnodes[i], sizeof (dnode_t),
		    offsetof(dnode_t, dn_dirty_link[i]));
		list_create(&os->os_free_dnodes[i], sizeof (dnode_t),
		    offsetof(dnode_t, dn_dirty_link[i]));
	}
	list_create(&os->os_dnodes, sizeof (dnode_t),
	    offsetof(dnode_t, dn_link));
	list_create(&os->os_downgraded_dbufs, sizeof (dmu_buf_impl_t),
	    offsetof(dmu_buf_impl_t, db_link));

	mutex_init(&os->os_lock, NULL, MUTEX_DEFAULT, NULL);
	mutex_init(&os->os_obj_lock, NULL, MUTEX_DEFAULT, NULL);
	mutex_init(&os->os_user_ptr_lock, NULL, MUTEX_DEFAULT, NULL);

	DMU_META_DNODE(os) = dnode_special_open(os,
	    &os->os_phys->os_meta_dnode, DMU_META_DNODE_OBJECT,
	    &os->os_meta_dnode);
	if (arc_buf_size(os->os_phys_buf) >= sizeof (objset_phys_t)) {
		DMU_USERUSED_DNODE(os) = dnode_special_open(os,
		    &os->os_phys->os_userused_dnode, DMU_USERUSED_OBJECT,
		    &os->os_userused_dnode);
		DMU_GROUPUSED_DNODE(os) = dnode_special_open(os,
		    &os->os_phys->os_groupused_dnode, DMU_GROUPUSED_OBJECT,
		    &os->os_groupused_dnode);
	}

	/*
	 * We should be the only thread trying to do this because we
	 * have ds_opening_lock
	 */
	if (ds) {
		mutex_enter(&ds->ds_lock);
		ASSERT(ds->ds_objset == NULL);
		ds->ds_objset = os;
		mutex_exit(&ds->ds_lock);
	}

	*osp = os;
	return (0);
}

int
dmu_objset_from_ds(dsl_dataset_t *ds, objset_t **osp)
{
	int err = 0;

	mutex_enter(&ds->ds_opening_lock);
	*osp = ds->ds_objset;
	if (*osp == NULL) {
		err = dmu_objset_open_impl(dsl_dataset_get_spa(ds),
		    ds, dsl_dataset_get_blkptr(ds), osp);
	}
	mutex_exit(&ds->ds_opening_lock);
	return (err);
}

/*
 * Holds the pool while the objset is held.  Therefore only one objset
 * can be held at a time.
 */
int
dmu_objset_hold(const char *name, void *tag, objset_t **osp)
{
	dsl_pool_t *dp;
	dsl_dataset_t *ds;
	int err;

	err = dsl_pool_hold(name, tag, &dp);
	if (err != 0)
		return (err);
	err = dsl_dataset_hold(dp, name, tag, &ds);
	if (err != 0) {
		dsl_pool_rele(dp, tag);
		return (err);
	}

	err = dmu_objset_from_ds(ds, osp);
	if (err != 0) {
		dsl_dataset_rele(ds, tag);
		dsl_pool_rele(dp, tag);
	}

	return (err);
}

/*
 * dsl_pool must not be held when this is called.
 * Upon successful return, there will be a longhold on the dataset,
 * and the dsl_pool will not be held.
 */
int
dmu_objset_own(const char *name, dmu_objset_type_t type,
    boolean_t readonly, void *tag, objset_t **osp)
{
	dsl_pool_t *dp;
	dsl_dataset_t *ds;
	int err;

	err = dsl_pool_hold(name, FTAG, &dp);
	if (err != 0)
		return (err);
	err = dsl_dataset_own(dp, name, tag, &ds);
	if (err != 0) {
		dsl_pool_rele(dp, FTAG);
		return (err);
	}

	err = dmu_objset_from_ds(ds, osp);
	dsl_pool_rele(dp, FTAG);
	if (err != 0) {
		dsl_dataset_disown(ds, tag);
	} else if (type != DMU_OST_ANY && type != (*osp)->os_phys->os_type) {
		dsl_dataset_disown(ds, tag);
		return (SET_ERROR(EINVAL));
	} else if (!readonly && dsl_dataset_is_snapshot(ds)) {
		dsl_dataset_disown(ds, tag);
		return (SET_ERROR(EROFS));
	}
	return (err);
}

void
dmu_objset_rele(objset_t *os, void *tag)
{
	dsl_pool_t *dp = dmu_objset_pool(os);
	dsl_dataset_rele(os->os_dsl_dataset, tag);
	dsl_pool_rele(dp, tag);
}

/*
 * When we are called, os MUST refer to an objset associated with a dataset
 * that is owned by 'tag'; that is, is held and long held by 'tag' and ds_owner
 * == tag.  We will then release and reacquire ownership of the dataset while
 * holding the pool config_rwlock to avoid intervening namespace or ownership
 * changes may occur.
 *
 * This exists solely to accommodate zfs_ioc_userspace_upgrade()'s desire to
 * release the hold on its dataset and acquire a new one on the dataset of the
 * same name so that it can be partially torn down and reconstructed.
 */
void
dmu_objset_refresh_ownership(objset_t *os, void *tag)
{
	dsl_pool_t *dp;
	dsl_dataset_t *ds, *newds;
	char name[MAXNAMELEN];
<<<<<<< HEAD
	int err;
=======
>>>>>>> 36f7455d

	ds = os->os_dsl_dataset;
	VERIFY3P(ds, !=, NULL);
	VERIFY3P(ds->ds_owner, ==, tag);
	VERIFY(dsl_dataset_long_held(ds));

	dsl_dataset_name(ds, name);
	dp = dmu_objset_pool(os);
	dsl_pool_config_enter(dp, FTAG);
	dmu_objset_disown(os, tag);
	VERIFY0(dsl_dataset_own(dp, name, tag, &newds));
	VERIFY3P(newds, ==, os->os_dsl_dataset);
	dsl_pool_config_exit(dp, FTAG);
}

void
dmu_objset_disown(objset_t *os, void *tag)
{
	dsl_dataset_disown(os->os_dsl_dataset, tag);
}

void
dmu_objset_evict_dbufs(objset_t *os)
{
	dnode_t *dn;

	mutex_enter(&os->os_lock);

	/* process the mdn last, since the other dnodes have holds on it */
	list_remove(&os->os_dnodes, DMU_META_DNODE(os));
	list_insert_tail(&os->os_dnodes, DMU_META_DNODE(os));

	/*
	 * Find the first dnode with holds.  We have to do this dance
	 * because dnode_add_ref() only works if you already have a
	 * hold.  If there are no holds then it has no dbufs so OK to
	 * skip.
	 */
	for (dn = list_head(&os->os_dnodes);
	    dn && !dnode_add_ref(dn, FTAG);
	    dn = list_next(&os->os_dnodes, dn))
		continue;

	while (dn) {
		dnode_t *next_dn = dn;

		do {
			next_dn = list_next(&os->os_dnodes, next_dn);
		} while (next_dn && !dnode_add_ref(next_dn, FTAG));

		mutex_exit(&os->os_lock);
		dnode_evict_dbufs(dn);
		dnode_rele(dn, FTAG);
		mutex_enter(&os->os_lock);
		dn = next_dn;
	}
	mutex_exit(&os->os_lock);
}

void
dmu_objset_evict(objset_t *os)
{
	dsl_dataset_t *ds = os->os_dsl_dataset;

	for (int t = 0; t < TXG_SIZE; t++)
		ASSERT(!dmu_objset_is_dirty(os, t));

	if (ds) {
		if (!dsl_dataset_is_snapshot(ds)) {
			VERIFY0(dsl_prop_unregister(ds,
			    zfs_prop_to_name(ZFS_PROP_CHECKSUM),
			    checksum_changed_cb, os));
			VERIFY0(dsl_prop_unregister(ds,
			    zfs_prop_to_name(ZFS_PROP_COMPRESSION),
			    compression_changed_cb, os));
			VERIFY0(dsl_prop_unregister(ds,
			    zfs_prop_to_name(ZFS_PROP_COPIES),
			    copies_changed_cb, os));
			VERIFY0(dsl_prop_unregister(ds,
			    zfs_prop_to_name(ZFS_PROP_DEDUP),
			    dedup_changed_cb, os));
			VERIFY0(dsl_prop_unregister(ds,
			    zfs_prop_to_name(ZFS_PROP_LOGBIAS),
			    logbias_changed_cb, os));
			VERIFY0(dsl_prop_unregister(ds,
			    zfs_prop_to_name(ZFS_PROP_SYNC),
			    sync_changed_cb, os));
		}
		VERIFY0(dsl_prop_unregister(ds,
		    zfs_prop_to_name(ZFS_PROP_PRIMARYCACHE),
		    primary_cache_changed_cb, os));
		VERIFY0(dsl_prop_unregister(ds,
		    zfs_prop_to_name(ZFS_PROP_SECONDARYCACHE),
		    secondary_cache_changed_cb, os));
	}

	if (os->os_sa)
		sa_tear_down(os);

	dmu_objset_evict_dbufs(os);

	dnode_special_close(&os->os_meta_dnode);
	if (DMU_USERUSED_DNODE(os)) {
		dnode_special_close(&os->os_userused_dnode);
		dnode_special_close(&os->os_groupused_dnode);
	}
	zil_free(os->os_zil);

	ASSERT3P(list_head(&os->os_dnodes), ==, NULL);

	VERIFY(arc_buf_remove_ref(os->os_phys_buf, &os->os_phys_buf));

	/*
	 * This is a barrier to prevent the objset from going away in
	 * dnode_move() until we can safely ensure that the objset is still in
	 * use. We consider the objset valid before the barrier and invalid
	 * after the barrier.
	 */
	rw_enter(&os_lock, RW_READER);
	rw_exit(&os_lock);

	mutex_destroy(&os->os_lock);
	mutex_destroy(&os->os_obj_lock);
	mutex_destroy(&os->os_user_ptr_lock);
	kmem_free(os, sizeof (objset_t));
}

timestruc_t
dmu_objset_snap_cmtime(objset_t *os)
{
	return (dsl_dir_snap_cmtime(os->os_dsl_dataset->ds_dir));
}

/* called from dsl for meta-objset */
objset_t *
dmu_objset_create_impl(spa_t *spa, dsl_dataset_t *ds, blkptr_t *bp,
    dmu_objset_type_t type, dmu_tx_t *tx)
{
	objset_t *os;
	dnode_t *mdn;

	ASSERT(dmu_tx_is_syncing(tx));

	if (ds != NULL)
		VERIFY0(dmu_objset_from_ds(ds, &os));
	else
		VERIFY0(dmu_objset_open_impl(spa, NULL, bp, &os));

	mdn = DMU_META_DNODE(os);

	dnode_allocate(mdn, DMU_OT_DNODE, 1 << DNODE_BLOCK_SHIFT,
	    DN_MAX_INDBLKSHIFT, DMU_OT_NONE, 0, tx);

	/*
	 * We don't want to have to increase the meta-dnode's nlevels
	 * later, because then we could do it in quescing context while
	 * we are also accessing it in open context.
	 *
	 * This precaution is not necessary for the MOS (ds == NULL),
	 * because the MOS is only updated in syncing context.
	 * This is most fortunate: the MOS is the only objset that
	 * needs to be synced multiple times as spa_sync() iterates
	 * to convergence, so minimizing its dn_nlevels matters.
	 */
	if (ds != NULL) {
		int levels = 1;

		/*
		 * Determine the number of levels necessary for the meta-dnode
		 * to contain DN_MAX_OBJECT dnodes.
		 */
		while ((uint64_t)mdn->dn_nblkptr << (mdn->dn_datablkshift +
		    (levels - 1) * (mdn->dn_indblkshift - SPA_BLKPTRSHIFT)) <
		    DN_MAX_OBJECT * sizeof (dnode_phys_t))
			levels++;

		mdn->dn_next_nlevels[tx->tx_txg & TXG_MASK] =
		    mdn->dn_nlevels = levels;
	}

	ASSERT(type != DMU_OST_NONE);
	ASSERT(type != DMU_OST_ANY);
	ASSERT(type < DMU_OST_NUMTYPES);
	os->os_phys->os_type = type;
	if (dmu_objset_userused_enabled(os)) {
		os->os_phys->os_flags |= OBJSET_FLAG_USERACCOUNTING_COMPLETE;
		os->os_flags = os->os_phys->os_flags;
	}

	dsl_dataset_dirty(ds, tx);

	return (os);
}

typedef struct dmu_objset_create_arg {
	const char *doca_name;
	cred_t *doca_cred;
	void (*doca_userfunc)(objset_t *os, void *arg,
	    cred_t *cr, dmu_tx_t *tx);
	void *doca_userarg;
	dmu_objset_type_t doca_type;
	uint64_t doca_flags;
} dmu_objset_create_arg_t;

/*ARGSUSED*/
static int
dmu_objset_create_check(void *arg, dmu_tx_t *tx)
{
	dmu_objset_create_arg_t *doca = arg;
	dsl_pool_t *dp = dmu_tx_pool(tx);
	dsl_dir_t *pdd;
	const char *tail;
	int error;

	if (strchr(doca->doca_name, '@') != NULL)
		return (SET_ERROR(EINVAL));

	error = dsl_dir_hold(dp, doca->doca_name, FTAG, &pdd, &tail);
	if (error != 0)
		return (error);
	if (tail == NULL) {
		dsl_dir_rele(pdd, FTAG);
		return (SET_ERROR(EEXIST));
	}
	dsl_dir_rele(pdd, FTAG);

	return (0);
}

static void
dmu_objset_create_sync(void *arg, dmu_tx_t *tx)
{
	dmu_objset_create_arg_t *doca = arg;
	dsl_pool_t *dp = dmu_tx_pool(tx);
	dsl_dir_t *pdd;
	const char *tail;
	dsl_dataset_t *ds;
	uint64_t obj;
	blkptr_t *bp;
	objset_t *os;

	VERIFY0(dsl_dir_hold(dp, doca->doca_name, FTAG, &pdd, &tail));

	obj = dsl_dataset_create_sync(pdd, tail, NULL, doca->doca_flags,
	    doca->doca_cred, tx);

	VERIFY0(dsl_dataset_hold_obj(pdd->dd_pool, obj, FTAG, &ds));
	bp = dsl_dataset_get_blkptr(ds);
	os = dmu_objset_create_impl(pdd->dd_pool->dp_spa,
	    ds, bp, doca->doca_type, tx);

	if (doca->doca_userfunc != NULL) {
		doca->doca_userfunc(os, doca->doca_userarg,
		    doca->doca_cred, tx);
	}

	spa_history_log_internal_ds(ds, "create", tx, "");
	dsl_dataset_rele(ds, FTAG);
	dsl_dir_rele(pdd, FTAG);
}

int
dmu_objset_create(const char *name, dmu_objset_type_t type, uint64_t flags,
    void (*func)(objset_t *os, void *arg, cred_t *cr, dmu_tx_t *tx), void *arg)
{
	dmu_objset_create_arg_t doca;

	doca.doca_name = name;
	doca.doca_cred = CRED();
	doca.doca_flags = flags;
	doca.doca_userfunc = func;
	doca.doca_userarg = arg;
	doca.doca_type = type;

	return (dsl_sync_task(name,
	    dmu_objset_create_check, dmu_objset_create_sync, &doca, 5));
}

typedef struct dmu_objset_clone_arg {
	const char *doca_clone;
	const char *doca_origin;
	cred_t *doca_cred;
} dmu_objset_clone_arg_t;

/*ARGSUSED*/
static int
dmu_objset_clone_check(void *arg, dmu_tx_t *tx)
{
	dmu_objset_clone_arg_t *doca = arg;
	dsl_dir_t *pdd;
	const char *tail;
	int error;
	dsl_dataset_t *origin;
	dsl_pool_t *dp = dmu_tx_pool(tx);

	if (strchr(doca->doca_clone, '@') != NULL)
		return (SET_ERROR(EINVAL));

	error = dsl_dir_hold(dp, doca->doca_clone, FTAG, &pdd, &tail);
	if (error != 0)
		return (error);
	if (tail == NULL) {
		dsl_dir_rele(pdd, FTAG);
		return (SET_ERROR(EEXIST));
	}
	/* You can't clone across pools. */
	if (pdd->dd_pool != dp) {
		dsl_dir_rele(pdd, FTAG);
		return (SET_ERROR(EXDEV));
	}
	dsl_dir_rele(pdd, FTAG);

	error = dsl_dataset_hold(dp, doca->doca_origin, FTAG, &origin);
	if (error != 0)
		return (error);

	/* You can't clone across pools. */
	if (origin->ds_dir->dd_pool != dp) {
		dsl_dataset_rele(origin, FTAG);
		return (SET_ERROR(EXDEV));
	}

	/* You can only clone snapshots, not the head datasets. */
	if (!dsl_dataset_is_snapshot(origin)) {
		dsl_dataset_rele(origin, FTAG);
		return (SET_ERROR(EINVAL));
	}
	dsl_dataset_rele(origin, FTAG);

	return (0);
}

static void
dmu_objset_clone_sync(void *arg, dmu_tx_t *tx)
{
	dmu_objset_clone_arg_t *doca = arg;
	dsl_pool_t *dp = dmu_tx_pool(tx);
	dsl_dir_t *pdd;
	const char *tail;
	dsl_dataset_t *origin, *ds;
	uint64_t obj;
	char namebuf[MAXNAMELEN];

	VERIFY0(dsl_dir_hold(dp, doca->doca_clone, FTAG, &pdd, &tail));
	VERIFY0(dsl_dataset_hold(dp, doca->doca_origin, FTAG, &origin));

	obj = dsl_dataset_create_sync(pdd, tail, origin, 0,
	    doca->doca_cred, tx);

	VERIFY0(dsl_dataset_hold_obj(pdd->dd_pool, obj, FTAG, &ds));
	dsl_dataset_name(origin, namebuf);
	spa_history_log_internal_ds(ds, "clone", tx,
	    "origin=%s (%llu)", namebuf, origin->ds_object);
	dsl_dataset_rele(ds, FTAG);
	dsl_dataset_rele(origin, FTAG);
	dsl_dir_rele(pdd, FTAG);
}

int
dmu_objset_clone(const char *clone, const char *origin)
{
	dmu_objset_clone_arg_t doca;

	doca.doca_clone = clone;
	doca.doca_origin = origin;
	doca.doca_cred = CRED();

	return (dsl_sync_task(clone,
	    dmu_objset_clone_check, dmu_objset_clone_sync, &doca, 5));
}

int
dmu_objset_snapshot_one(const char *fsname, const char *snapname)
{
	int err;
	char *longsnap = kmem_asprintf("%s@%s", fsname, snapname);
	nvlist_t *snaps = fnvlist_alloc();

	fnvlist_add_boolean(snaps, longsnap);
	strfree(longsnap);
	err = dsl_dataset_snapshot(snaps, NULL, NULL);
	fnvlist_free(snaps);
	return (err);
}

static void
dmu_objset_sync_dnodes(list_t *list, list_t *newlist, dmu_tx_t *tx)
{
	dnode_t *dn;

	while (dn = list_head(list)) {
		ASSERT(dn->dn_object != DMU_META_DNODE_OBJECT);
		ASSERT(dn->dn_dbuf->db_data_pending);
		/*
		 * Initialize dn_zio outside dnode_sync() because the
		 * meta-dnode needs to set it ouside dnode_sync().
		 */
		dn->dn_zio = dn->dn_dbuf->db_data_pending->dr_zio;
		ASSERT(dn->dn_zio);

		ASSERT3U(dn->dn_nlevels, <=, DN_MAX_LEVELS);
		list_remove(list, dn);

		if (newlist) {
			(void) dnode_add_ref(dn, newlist);
			list_insert_tail(newlist, dn);
		}

		dnode_sync(dn, tx);
	}
}

/* ARGSUSED */
static void
dmu_objset_write_ready(zio_t *zio, arc_buf_t *abuf, void *arg)
{
	blkptr_t *bp = zio->io_bp;
	objset_t *os = arg;
	dnode_phys_t *dnp = &os->os_phys->os_meta_dnode;

	ASSERT3P(bp, ==, os->os_rootbp);
	ASSERT3U(BP_GET_TYPE(bp), ==, DMU_OT_OBJSET);
	ASSERT0(BP_GET_LEVEL(bp));

	/*
	 * Update rootbp fill count: it should be the number of objects
	 * allocated in the object set (not counting the "special"
	 * objects that are stored in the objset_phys_t -- the meta
	 * dnode and user/group accounting objects).
	 */
	bp->blk_fill = 0;
	for (int i = 0; i < dnp->dn_nblkptr; i++)
		bp->blk_fill += dnp->dn_blkptr[i].blk_fill;
}

/* ARGSUSED */
static void
dmu_objset_write_done(zio_t *zio, arc_buf_t *abuf, void *arg)
{
	blkptr_t *bp = zio->io_bp;
	blkptr_t *bp_orig = &zio->io_bp_orig;
	objset_t *os = arg;

	if (zio->io_flags & ZIO_FLAG_IO_REWRITE) {
		ASSERT(BP_EQUAL(bp, bp_orig));
	} else {
		dsl_dataset_t *ds = os->os_dsl_dataset;
		dmu_tx_t *tx = os->os_synctx;

		(void) dsl_dataset_block_kill(ds, bp_orig, tx, B_TRUE);
		dsl_dataset_block_born(ds, bp, tx);
	}
}

/* called from dsl */
void
dmu_objset_sync(objset_t *os, zio_t *pio, dmu_tx_t *tx)
{
	int txgoff;
	zbookmark_t zb;
	zio_prop_t zp;
	zio_t *zio;
	list_t *list;
	list_t *newlist = NULL;
	dbuf_dirty_record_t *dr;

	dprintf_ds(os->os_dsl_dataset, "txg=%llu\n", tx->tx_txg);

	ASSERT(dmu_tx_is_syncing(tx));
	/* XXX the write_done callback should really give us the tx... */
	os->os_synctx = tx;

	if (os->os_dsl_dataset == NULL) {
		/*
		 * This is the MOS.  If we have upgraded,
		 * spa_max_replication() could change, so reset
		 * os_copies here.
		 */
		os->os_copies = spa_max_replication(os->os_spa);
	}

	/*
	 * Create the root block IO
	 */
	SET_BOOKMARK(&zb, os->os_dsl_dataset ?
	    os->os_dsl_dataset->ds_object : DMU_META_OBJSET,
	    ZB_ROOT_OBJECT, ZB_ROOT_LEVEL, ZB_ROOT_BLKID);
	arc_release(os->os_phys_buf, &os->os_phys_buf);

	dmu_write_policy(os, NULL, 0, 0, &zp);

	zio = arc_write(pio, os->os_spa, tx->tx_txg,
	    os->os_rootbp, os->os_phys_buf, DMU_OS_IS_L2CACHEABLE(os),
	    DMU_OS_IS_L2COMPRESSIBLE(os), &zp, dmu_objset_write_ready,
	    dmu_objset_write_done, os, ZIO_PRIORITY_ASYNC_WRITE,
	    ZIO_FLAG_MUSTSUCCEED, &zb);

	/*
	 * Sync special dnodes - the parent IO for the sync is the root block
	 */
	DMU_META_DNODE(os)->dn_zio = zio;
	dnode_sync(DMU_META_DNODE(os), tx);

	os->os_phys->os_flags = os->os_flags;

	if (DMU_USERUSED_DNODE(os) &&
	    DMU_USERUSED_DNODE(os)->dn_type != DMU_OT_NONE) {
		DMU_USERUSED_DNODE(os)->dn_zio = zio;
		dnode_sync(DMU_USERUSED_DNODE(os), tx);
		DMU_GROUPUSED_DNODE(os)->dn_zio = zio;
		dnode_sync(DMU_GROUPUSED_DNODE(os), tx);
	}

	txgoff = tx->tx_txg & TXG_MASK;

	if (dmu_objset_userused_enabled(os)) {
		newlist = &os->os_synced_dnodes;
		/*
		 * We must create the list here because it uses the
		 * dn_dirty_link[] of this txg.
		 */
		list_create(newlist, sizeof (dnode_t),
		    offsetof(dnode_t, dn_dirty_link[txgoff]));
	}

	dmu_objset_sync_dnodes(&os->os_free_dnodes[txgoff], newlist, tx);
	dmu_objset_sync_dnodes(&os->os_dirty_dnodes[txgoff], newlist, tx);

	list = &DMU_META_DNODE(os)->dn_dirty_records[txgoff];
	while (dr = list_head(list)) {
		ASSERT0(dr->dr_dbuf->db_level);
		list_remove(list, dr);
		if (dr->dr_zio)
			zio_nowait(dr->dr_zio);
	}
	/*
	 * Free intent log blocks up to this tx.
	 */
	zil_sync(os->os_zil, tx);
	os->os_phys->os_zil_header = os->os_zil_header;
	zio_nowait(zio);
}

boolean_t
dmu_objset_is_dirty(objset_t *os, uint64_t txg)
{
	return (!list_is_empty(&os->os_dirty_dnodes[txg & TXG_MASK]) ||
	    !list_is_empty(&os->os_free_dnodes[txg & TXG_MASK]));
}

static objset_used_cb_t *used_cbs[DMU_OST_NUMTYPES];

void
dmu_objset_register_type(dmu_objset_type_t ost, objset_used_cb_t *cb)
{
	used_cbs[ost] = cb;
}

boolean_t
dmu_objset_userused_enabled(objset_t *os)
{
	return (spa_version(os->os_spa) >= SPA_VERSION_USERSPACE &&
	    used_cbs[os->os_phys->os_type] != NULL &&
	    DMU_USERUSED_DNODE(os) != NULL);
}

static void
do_userquota_update(objset_t *os, uint64_t used, uint64_t flags,
    uint64_t user, uint64_t group, boolean_t subtract, dmu_tx_t *tx)
{
	if ((flags & DNODE_FLAG_USERUSED_ACCOUNTED)) {
		int64_t delta = DNODE_SIZE + used;
		if (subtract)
			delta = -delta;
		VERIFY3U(0, ==, zap_increment_int(os, DMU_USERUSED_OBJECT,
		    user, delta, tx));
		VERIFY3U(0, ==, zap_increment_int(os, DMU_GROUPUSED_OBJECT,
		    group, delta, tx));
	}
}

void
dmu_objset_do_userquota_updates(objset_t *os, dmu_tx_t *tx)
{
	dnode_t *dn;
	list_t *list = &os->os_synced_dnodes;

	ASSERT(list_head(list) == NULL || dmu_objset_userused_enabled(os));

	while (dn = list_head(list)) {
		int flags;
		ASSERT(!DMU_OBJECT_IS_SPECIAL(dn->dn_object));
		ASSERT(dn->dn_phys->dn_type == DMU_OT_NONE ||
		    dn->dn_phys->dn_flags &
		    DNODE_FLAG_USERUSED_ACCOUNTED);

		/* Allocate the user/groupused objects if necessary. */
		if (DMU_USERUSED_DNODE(os)->dn_type == DMU_OT_NONE) {
			VERIFY(0 == zap_create_claim(os,
			    DMU_USERUSED_OBJECT,
			    DMU_OT_USERGROUP_USED, DMU_OT_NONE, 0, tx));
			VERIFY(0 == zap_create_claim(os,
			    DMU_GROUPUSED_OBJECT,
			    DMU_OT_USERGROUP_USED, DMU_OT_NONE, 0, tx));
		}

		/*
		 * We intentionally modify the zap object even if the
		 * net delta is zero.  Otherwise
		 * the block of the zap obj could be shared between
		 * datasets but need to be different between them after
		 * a bprewrite.
		 */

		flags = dn->dn_id_flags;
		ASSERT(flags);
		if (flags & DN_ID_OLD_EXIST)  {
			do_userquota_update(os, dn->dn_oldused, dn->dn_oldflags,
			    dn->dn_olduid, dn->dn_oldgid, B_TRUE, tx);
		}
		if (flags & DN_ID_NEW_EXIST) {
			do_userquota_update(os, DN_USED_BYTES(dn->dn_phys),
			    dn->dn_phys->dn_flags,  dn->dn_newuid,
			    dn->dn_newgid, B_FALSE, tx);
		}

		mutex_enter(&dn->dn_mtx);
		dn->dn_oldused = 0;
		dn->dn_oldflags = 0;
		if (dn->dn_id_flags & DN_ID_NEW_EXIST) {
			dn->dn_olduid = dn->dn_newuid;
			dn->dn_oldgid = dn->dn_newgid;
			dn->dn_id_flags |= DN_ID_OLD_EXIST;
			if (dn->dn_bonuslen == 0)
				dn->dn_id_flags |= DN_ID_CHKED_SPILL;
			else
				dn->dn_id_flags |= DN_ID_CHKED_BONUS;
		}
		dn->dn_id_flags &= ~(DN_ID_NEW_EXIST);
		mutex_exit(&dn->dn_mtx);

		list_remove(list, dn);
		dnode_rele(dn, list);
	}
}

/*
 * Returns a pointer to data to find uid/gid from
 *
 * If a dirty record for transaction group that is syncing can't
 * be found then NULL is returned.  In the NULL case it is assumed
 * the uid/gid aren't changing.
 */
static void *
dmu_objset_userquota_find_data(dmu_buf_impl_t *db, dmu_tx_t *tx)
{
	dbuf_dirty_record_t *dr, **drp;
	void *data;

	if (db->db_dirtycnt == 0)
		return (db->db.db_data);  /* Nothing is changing */

	for (drp = &db->db_last_dirty; (dr = *drp) != NULL; drp = &dr->dr_next)
		if (dr->dr_txg == tx->tx_txg)
			break;

	if (dr == NULL) {
		data = NULL;
	} else {
		dnode_t *dn;

		DB_DNODE_ENTER(dr->dr_dbuf);
		dn = DB_DNODE(dr->dr_dbuf);

		if (dn->dn_bonuslen == 0 &&
		    dr->dr_dbuf->db_blkid == DMU_SPILL_BLKID)
			data = dr->dt.dl.dr_data->b_data;
		else
			data = dr->dt.dl.dr_data;

		DB_DNODE_EXIT(dr->dr_dbuf);
	}

	return (data);
}

void
dmu_objset_userquota_get_ids(dnode_t *dn, boolean_t before, dmu_tx_t *tx)
{
	objset_t *os = dn->dn_objset;
	void *data = NULL;
	dmu_buf_impl_t *db = NULL;
	uint64_t *user = NULL;
	uint64_t *group = NULL;
	int flags = dn->dn_id_flags;
	int error;
	boolean_t have_spill = B_FALSE;

	if (!dmu_objset_userused_enabled(dn->dn_objset))
		return;

	if (before && (flags & (DN_ID_CHKED_BONUS|DN_ID_OLD_EXIST|
	    DN_ID_CHKED_SPILL)))
		return;

	if (before && dn->dn_bonuslen != 0)
		data = DN_BONUS(dn->dn_phys);
	else if (!before && dn->dn_bonuslen != 0) {
		if (dn->dn_bonus) {
			db = dn->dn_bonus;
			mutex_enter(&db->db_mtx);
			data = dmu_objset_userquota_find_data(db, tx);
		} else {
			data = DN_BONUS(dn->dn_phys);
		}
	} else if (dn->dn_bonuslen == 0 && dn->dn_bonustype == DMU_OT_SA) {
			int rf = 0;

			if (RW_WRITE_HELD(&dn->dn_struct_rwlock))
				rf |= DB_RF_HAVESTRUCT;
			error = dmu_spill_hold_by_dnode(dn,
			    rf | DB_RF_MUST_SUCCEED,
			    FTAG, (dmu_buf_t **)&db);
			ASSERT(error == 0);
			mutex_enter(&db->db_mtx);
			data = (before) ? db->db.db_data :
			    dmu_objset_userquota_find_data(db, tx);
			have_spill = B_TRUE;
	} else {
		mutex_enter(&dn->dn_mtx);
		dn->dn_id_flags |= DN_ID_CHKED_BONUS;
		mutex_exit(&dn->dn_mtx);
		return;
	}

	if (before) {
		ASSERT(data);
		user = &dn->dn_olduid;
		group = &dn->dn_oldgid;
	} else if (data) {
		user = &dn->dn_newuid;
		group = &dn->dn_newgid;
	}

	/*
	 * Must always call the callback in case the object
	 * type has changed and that type isn't an object type to track
	 */
	error = used_cbs[os->os_phys->os_type](dn->dn_bonustype, data,
	    user, group);

	/*
	 * Preserve existing uid/gid when the callback can't determine
	 * what the new uid/gid are and the callback returned EEXIST.
	 * The EEXIST error tells us to just use the existing uid/gid.
	 * If we don't know what the old values are then just assign
	 * them to 0, since that is a new file  being created.
	 */
	if (!before && data == NULL && error == EEXIST) {
		if (flags & DN_ID_OLD_EXIST) {
			dn->dn_newuid = dn->dn_olduid;
			dn->dn_newgid = dn->dn_oldgid;
		} else {
			dn->dn_newuid = 0;
			dn->dn_newgid = 0;
		}
		error = 0;
	}

	if (db)
		mutex_exit(&db->db_mtx);

	mutex_enter(&dn->dn_mtx);
	if (error == 0 && before)
		dn->dn_id_flags |= DN_ID_OLD_EXIST;
	if (error == 0 && !before)
		dn->dn_id_flags |= DN_ID_NEW_EXIST;

	if (have_spill) {
		dn->dn_id_flags |= DN_ID_CHKED_SPILL;
	} else {
		dn->dn_id_flags |= DN_ID_CHKED_BONUS;
	}
	mutex_exit(&dn->dn_mtx);
	if (have_spill)
		dmu_buf_rele((dmu_buf_t *)db, FTAG);
}

boolean_t
dmu_objset_userspace_present(objset_t *os)
{
	return (os->os_phys->os_flags &
	    OBJSET_FLAG_USERACCOUNTING_COMPLETE);
}

int
dmu_objset_userspace_upgrade(objset_t *os)
{
	uint64_t obj;
	int err = 0;

	if (dmu_objset_userspace_present(os))
		return (0);
	if (!dmu_objset_userused_enabled(os))
		return (SET_ERROR(ENOTSUP));
	if (dmu_objset_is_snapshot(os))
		return (SET_ERROR(EINVAL));

	/*
	 * We simply need to mark every object dirty, so that it will be
	 * synced out and now accounted.  If this is called
	 * concurrently, or if we already did some work before crashing,
	 * that's fine, since we track each object's accounted state
	 * independently.
	 */

	for (obj = 0; err == 0; err = dmu_object_next(os, &obj, FALSE, 0)) {
		dmu_tx_t *tx;
		dmu_buf_t *db;
		int objerr;

		if (issig(JUSTLOOKING) && issig(FORREAL))
			return (SET_ERROR(EINTR));

		objerr = dmu_bonus_hold(os, obj, FTAG, &db);
		if (objerr != 0)
			continue;
		tx = dmu_tx_create(os);
		dmu_tx_hold_bonus(tx, obj);
		objerr = dmu_tx_assign(tx, TXG_WAIT);
		if (objerr != 0) {
			dmu_tx_abort(tx);
			continue;
		}
		dmu_buf_will_dirty(db, tx);
		dmu_buf_rele(db, FTAG);
		dmu_tx_commit(tx);
	}

	os->os_flags |= OBJSET_FLAG_USERACCOUNTING_COMPLETE;
	txg_wait_synced(dmu_objset_pool(os), 0);
	return (0);
}

void
dmu_objset_space(objset_t *os, uint64_t *refdbytesp, uint64_t *availbytesp,
    uint64_t *usedobjsp, uint64_t *availobjsp)
{
	dsl_dataset_space(os->os_dsl_dataset, refdbytesp, availbytesp,
	    usedobjsp, availobjsp);
}

uint64_t
dmu_objset_fsid_guid(objset_t *os)
{
	return (dsl_dataset_fsid_guid(os->os_dsl_dataset));
}

void
dmu_objset_fast_stat(objset_t *os, dmu_objset_stats_t *stat)
{
	stat->dds_type = os->os_phys->os_type;
	if (os->os_dsl_dataset)
		dsl_dataset_fast_stat(os->os_dsl_dataset, stat);
}

void
dmu_objset_stats(objset_t *os, nvlist_t *nv)
{
	ASSERT(os->os_dsl_dataset ||
	    os->os_phys->os_type == DMU_OST_META);

	if (os->os_dsl_dataset != NULL)
		dsl_dataset_stats(os->os_dsl_dataset, nv);

	dsl_prop_nvlist_add_uint64(nv, ZFS_PROP_TYPE,
	    os->os_phys->os_type);
	dsl_prop_nvlist_add_uint64(nv, ZFS_PROP_USERACCOUNTING,
	    dmu_objset_userspace_present(os));
}

int
dmu_objset_is_snapshot(objset_t *os)
{
	if (os->os_dsl_dataset != NULL)
		return (dsl_dataset_is_snapshot(os->os_dsl_dataset));
	else
		return (B_FALSE);
}

int
dmu_snapshot_realname(objset_t *os, char *name, char *real, int maxlen,
    boolean_t *conflict)
{
	dsl_dataset_t *ds = os->os_dsl_dataset;
	uint64_t ignored;

	if (ds->ds_phys->ds_snapnames_zapobj == 0)
		return (SET_ERROR(ENOENT));

	return (zap_lookup_norm(ds->ds_dir->dd_pool->dp_meta_objset,
	    ds->ds_phys->ds_snapnames_zapobj, name, 8, 1, &ignored, MT_FIRST,
	    real, maxlen, conflict));
}

int
dmu_snapshot_list_next(objset_t *os, int namelen, char *name,
    uint64_t *idp, uint64_t *offp, boolean_t *case_conflict)
{
	dsl_dataset_t *ds = os->os_dsl_dataset;
	zap_cursor_t cursor;
	zap_attribute_t attr;

	ASSERT(dsl_pool_config_held(dmu_objset_pool(os)));

	if (ds->ds_phys->ds_snapnames_zapobj == 0)
		return (SET_ERROR(ENOENT));

	zap_cursor_init_serialized(&cursor,
	    ds->ds_dir->dd_pool->dp_meta_objset,
	    ds->ds_phys->ds_snapnames_zapobj, *offp);

	if (zap_cursor_retrieve(&cursor, &attr) != 0) {
		zap_cursor_fini(&cursor);
		return (SET_ERROR(ENOENT));
	}

	if (strlen(attr.za_name) + 1 > namelen) {
		zap_cursor_fini(&cursor);
		return (SET_ERROR(ENAMETOOLONG));
	}

	(void) strcpy(name, attr.za_name);
	if (idp)
		*idp = attr.za_first_integer;
	if (case_conflict)
		*case_conflict = attr.za_normalization_conflict;
	zap_cursor_advance(&cursor);
	*offp = zap_cursor_serialize(&cursor);
	zap_cursor_fini(&cursor);

	return (0);
}

int
dmu_dir_list_next(objset_t *os, int namelen, char *name,
    uint64_t *idp, uint64_t *offp)
{
	dsl_dir_t *dd = os->os_dsl_dataset->ds_dir;
	zap_cursor_t cursor;
	zap_attribute_t attr;

	/* there is no next dir on a snapshot! */
	if (os->os_dsl_dataset->ds_object !=
	    dd->dd_phys->dd_head_dataset_obj)
		return (SET_ERROR(ENOENT));

	zap_cursor_init_serialized(&cursor,
	    dd->dd_pool->dp_meta_objset,
	    dd->dd_phys->dd_child_dir_zapobj, *offp);

	if (zap_cursor_retrieve(&cursor, &attr) != 0) {
		zap_cursor_fini(&cursor);
		return (SET_ERROR(ENOENT));
	}

	if (strlen(attr.za_name) + 1 > namelen) {
		zap_cursor_fini(&cursor);
		return (SET_ERROR(ENAMETOOLONG));
	}

	(void) strcpy(name, attr.za_name);
	if (idp)
		*idp = attr.za_first_integer;
	zap_cursor_advance(&cursor);
	*offp = zap_cursor_serialize(&cursor);
	zap_cursor_fini(&cursor);

	return (0);
}

/*
 * Find objsets under and including ddobj, call func(ds) on each.
 */
int
dmu_objset_find_dp(dsl_pool_t *dp, uint64_t ddobj,
    int func(dsl_pool_t *, dsl_dataset_t *, void *), void *arg, int flags)
{
	dsl_dir_t *dd;
	dsl_dataset_t *ds;
	zap_cursor_t zc;
	zap_attribute_t *attr;
	uint64_t thisobj;
	int err;

	ASSERT(dsl_pool_config_held(dp));

	err = dsl_dir_hold_obj(dp, ddobj, NULL, FTAG, &dd);
	if (err != 0)
		return (err);

	/* Don't visit hidden ($MOS & $ORIGIN) objsets. */
	if (dd->dd_myname[0] == '$') {
		dsl_dir_rele(dd, FTAG);
		return (0);
	}

	thisobj = dd->dd_phys->dd_head_dataset_obj;
	attr = kmem_alloc(sizeof (zap_attribute_t), KM_SLEEP);

	/*
	 * Iterate over all children.
	 */
	if (flags & DS_FIND_CHILDREN) {
		for (zap_cursor_init(&zc, dp->dp_meta_objset,
		    dd->dd_phys->dd_child_dir_zapobj);
		    zap_cursor_retrieve(&zc, attr) == 0;
		    (void) zap_cursor_advance(&zc)) {
			ASSERT3U(attr->za_integer_length, ==,
			    sizeof (uint64_t));
			ASSERT3U(attr->za_num_integers, ==, 1);

			err = dmu_objset_find_dp(dp, attr->za_first_integer,
			    func, arg, flags);
			if (err != 0)
				break;
		}
		zap_cursor_fini(&zc);

		if (err != 0) {
			dsl_dir_rele(dd, FTAG);
			kmem_free(attr, sizeof (zap_attribute_t));
			return (err);
		}
	}

	/*
	 * Iterate over all snapshots.
	 */
	if (flags & DS_FIND_SNAPSHOTS) {
		dsl_dataset_t *ds;
		err = dsl_dataset_hold_obj(dp, thisobj, FTAG, &ds);

		if (err == 0) {
			uint64_t snapobj = ds->ds_phys->ds_snapnames_zapobj;
			dsl_dataset_rele(ds, FTAG);

			for (zap_cursor_init(&zc, dp->dp_meta_objset, snapobj);
			    zap_cursor_retrieve(&zc, attr) == 0;
			    (void) zap_cursor_advance(&zc)) {
				ASSERT3U(attr->za_integer_length, ==,
				    sizeof (uint64_t));
				ASSERT3U(attr->za_num_integers, ==, 1);

				err = dsl_dataset_hold_obj(dp,
				    attr->za_first_integer, FTAG, &ds);
				if (err != 0)
					break;
				err = func(dp, ds, arg);
				dsl_dataset_rele(ds, FTAG);
				if (err != 0)
					break;
			}
			zap_cursor_fini(&zc);
		}
	}

	dsl_dir_rele(dd, FTAG);
	kmem_free(attr, sizeof (zap_attribute_t));

	if (err != 0)
		return (err);

	/*
	 * Apply to self.
	 */
	err = dsl_dataset_hold_obj(dp, thisobj, FTAG, &ds);
	if (err != 0)
		return (err);
	err = func(dp, ds, arg);
	dsl_dataset_rele(ds, FTAG);
	return (err);
}

/*
 * Find all objsets under name, and for each, call 'func(child_name, arg)'.
 * The dp_config_rwlock must not be held when this is called, and it
 * will not be held when the callback is called.
 * Therefore this function should only be used when the pool is not changing
 * (e.g. in syncing context), or the callback can deal with the possible races.
 */
static int
dmu_objset_find_impl(spa_t *spa, const char *name,
    int func(const char *, void *), void *arg, int flags)
{
	dsl_dir_t *dd;
	dsl_pool_t *dp = spa_get_dsl(spa);
	dsl_dataset_t *ds;
	zap_cursor_t zc;
	zap_attribute_t *attr;
	char *child;
	uint64_t thisobj;
	int err;

	dsl_pool_config_enter(dp, FTAG);

	err = dsl_dir_hold(dp, name, FTAG, &dd, NULL);
	if (err != 0) {
		dsl_pool_config_exit(dp, FTAG);
		return (err);
	}

	/* Don't visit hidden ($MOS & $ORIGIN) objsets. */
	if (dd->dd_myname[0] == '$') {
		dsl_dir_rele(dd, FTAG);
		dsl_pool_config_exit(dp, FTAG);
		return (0);
	}

	thisobj = dd->dd_phys->dd_head_dataset_obj;
	attr = kmem_alloc(sizeof (zap_attribute_t), KM_SLEEP);

	/*
	 * Iterate over all children.
	 */
	if (flags & DS_FIND_CHILDREN) {
		for (zap_cursor_init(&zc, dp->dp_meta_objset,
		    dd->dd_phys->dd_child_dir_zapobj);
		    zap_cursor_retrieve(&zc, attr) == 0;
		    (void) zap_cursor_advance(&zc)) {
			ASSERT3U(attr->za_integer_length, ==,
			    sizeof (uint64_t));
			ASSERT3U(attr->za_num_integers, ==, 1);

			child = kmem_asprintf("%s/%s", name, attr->za_name);
			dsl_pool_config_exit(dp, FTAG);
			err = dmu_objset_find_impl(spa, child,
			    func, arg, flags);
			dsl_pool_config_enter(dp, FTAG);
			strfree(child);
			if (err != 0)
				break;
		}
		zap_cursor_fini(&zc);

		if (err != 0) {
			dsl_dir_rele(dd, FTAG);
			dsl_pool_config_exit(dp, FTAG);
			kmem_free(attr, sizeof (zap_attribute_t));
			return (err);
		}
	}

	/*
	 * Iterate over all snapshots.
	 */
	if (flags & DS_FIND_SNAPSHOTS) {
		err = dsl_dataset_hold_obj(dp, thisobj, FTAG, &ds);

		if (err == 0) {
			uint64_t snapobj = ds->ds_phys->ds_snapnames_zapobj;
			dsl_dataset_rele(ds, FTAG);

			for (zap_cursor_init(&zc, dp->dp_meta_objset, snapobj);
			    zap_cursor_retrieve(&zc, attr) == 0;
			    (void) zap_cursor_advance(&zc)) {
				ASSERT3U(attr->za_integer_length, ==,
				    sizeof (uint64_t));
				ASSERT3U(attr->za_num_integers, ==, 1);

				child = kmem_asprintf("%s@%s",
				    name, attr->za_name);
				dsl_pool_config_exit(dp, FTAG);
				err = func(child, arg);
				dsl_pool_config_enter(dp, FTAG);
				strfree(child);
				if (err != 0)
					break;
			}
			zap_cursor_fini(&zc);
		}
	}

	dsl_dir_rele(dd, FTAG);
	kmem_free(attr, sizeof (zap_attribute_t));
	dsl_pool_config_exit(dp, FTAG);

	if (err != 0)
		return (err);

	/* Apply to self. */
	return (func(name, arg));
}

/*
 * See comment above dmu_objset_find_impl().
 */
int
dmu_objset_find(char *name, int func(const char *, void *), void *arg,
    int flags)
{
	spa_t *spa;
	int error;

	error = spa_open(name, &spa, FTAG);
	if (error != 0)
		return (error);
	error = dmu_objset_find_impl(spa, name, func, arg, flags);
	spa_close(spa, FTAG);
	return (error);
}

void
dmu_objset_set_user(objset_t *os, void *user_ptr)
{
	ASSERT(MUTEX_HELD(&os->os_user_ptr_lock));
	os->os_user_ptr = user_ptr;
}

void *
dmu_objset_get_user(objset_t *os)
{
	ASSERT(MUTEX_HELD(&os->os_user_ptr_lock));
	return (os->os_user_ptr);
}

/*
 * Determine name of filesystem, given name of snapshot.
 * buf must be at least MAXNAMELEN bytes
 */
int
dmu_fsname(const char *snapname, char *buf)
{
	char *atp = strchr(snapname, '@');
	if (atp == NULL)
		return (SET_ERROR(EINVAL));
	if (atp - snapname >= MAXNAMELEN)
		return (SET_ERROR(ENAMETOOLONG));
	(void) strlcpy(buf, snapname, atp - snapname + 1);
	return (0);
}<|MERGE_RESOLUTION|>--- conflicted
+++ resolved
@@ -534,10 +534,6 @@
 	dsl_pool_t *dp;
 	dsl_dataset_t *ds, *newds;
 	char name[MAXNAMELEN];
-<<<<<<< HEAD
-	int err;
-=======
->>>>>>> 36f7455d
 
 	ds = os->os_dsl_dataset;
 	VERIFY3P(ds, !=, NULL);
