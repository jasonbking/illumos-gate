/*
 * CDDL HEADER START
 *
 * The contents of this file are subject to the terms of the
 * Common Development and Distribution License (the "License").
 * You may not use this file except in compliance with the License.
 *
 * You can obtain a copy of the license at usr/src/OPENSOLARIS.LICENSE
 * or http://www.opensolaris.org/os/licensing.
 * See the License for the specific language governing permissions
 * and limitations under the License.
 *
 * When distributing Covered Code, include this CDDL HEADER in each
 * file and include the License file at usr/src/OPENSOLARIS.LICENSE.
 * If applicable, add the following below this CDDL HEADER, with the
 * fields enclosed by brackets "[]" replaced with your own identifying
 * information: Portions Copyright [yyyy] [name of copyright owner]
 *
 * CDDL HEADER END
 */
/*
 * Copyright (c) 2005, 2010, Oracle and/or its affiliates. All rights reserved.
<<<<<<< HEAD
 * Copyright (c) 2012 by Delphix. All rights reserved.
 * Copyright (c) 2013, Joyent, Inc. All rights reserved.
 * Copyright 2012 Nexenta Systems, Inc.  All rights reserved.
=======
 * Copyright (c) 2013 by Delphix. All rights reserved.
>>>>>>> b3a6f804
 */

#include <sys/zfs_context.h>
#include <sys/zfs_zone.h>
#include <sys/spa_impl.h>
#include <sys/refcount.h>
#include <sys/vdev_disk.h>
#include <sys/vdev_impl.h>
#include <sys/fs/zfs.h>
#include <sys/zio.h>
#include <sys/sunldi.h>
#include <sys/efi_partition.h>
#include <sys/fm/fs/zfs.h>

/*
 * Virtual device vector for disks.
 */

extern ldi_ident_t zfs_li;

static void vdev_disk_close(vdev_t *);

typedef struct vdev_disk_buf {
	buf_t	vdb_buf;
	zio_t	*vdb_io;
} vdev_disk_buf_t;

typedef struct vdev_disk_ldi_cb {
	list_node_t		lcb_next;
	ldi_callback_id_t	lcb_id;
} vdev_disk_ldi_cb_t;

static void
vdev_disk_alloc(vdev_t *vd)
{
	vdev_disk_t *dvd;

	dvd = vd->vdev_tsd = kmem_zalloc(sizeof (vdev_disk_t), KM_SLEEP);
	/*
	 * Create the LDI event callback list.
	 */
	list_create(&dvd->vd_ldi_cbs, sizeof (vdev_disk_ldi_cb_t),
	    offsetof(vdev_disk_ldi_cb_t, lcb_next));
}

static void
vdev_disk_free(vdev_t *vd)
{
	vdev_disk_t *dvd = vd->vdev_tsd;
	vdev_disk_ldi_cb_t *lcb;

	if (dvd == NULL)
		return;

	/*
	 * We have already closed the LDI handle. Clean up the LDI event
	 * callbacks and free vd->vdev_tsd.
	 */
	while ((lcb = list_head(&dvd->vd_ldi_cbs)) != NULL) {
		list_remove(&dvd->vd_ldi_cbs, lcb);
		(void) ldi_ev_remove_callbacks(lcb->lcb_id);
		kmem_free(lcb, sizeof (vdev_disk_ldi_cb_t));
	}
	list_destroy(&dvd->vd_ldi_cbs);
	kmem_free(dvd, sizeof (vdev_disk_t));
	vd->vdev_tsd = NULL;
}

/* ARGSUSED */
static int
vdev_disk_off_notify(ldi_handle_t lh, ldi_ev_cookie_t ecookie, void *arg,
    void *ev_data)
{
	vdev_t *vd = (vdev_t *)arg;
	vdev_disk_t *dvd = vd->vdev_tsd;

	/*
	 * Ignore events other than offline.
	 */
	if (strcmp(ldi_ev_get_type(ecookie), LDI_EV_OFFLINE) != 0)
		return (LDI_EV_SUCCESS);

	/*
	 * All LDI handles must be closed for the state change to succeed, so
	 * call on vdev_disk_close() to do this.
	 *
	 * We inform vdev_disk_close that it is being called from offline
	 * notify context so it will defer cleanup of LDI event callbacks and
	 * freeing of vd->vdev_tsd to the offline finalize or a reopen.
	 */
	dvd->vd_ldi_offline = B_TRUE;
	vdev_disk_close(vd);

	/*
	 * Now that the device is closed, request that the spa_async_thread
	 * mark the device as REMOVED and notify FMA of the removal.
	 */
	zfs_post_remove(vd->vdev_spa, vd);
	vd->vdev_remove_wanted = B_TRUE;
	spa_async_request(vd->vdev_spa, SPA_ASYNC_REMOVE);

	return (LDI_EV_SUCCESS);
}

/* ARGSUSED */
static void
vdev_disk_off_finalize(ldi_handle_t lh, ldi_ev_cookie_t ecookie,
    int ldi_result, void *arg, void *ev_data)
{
	vdev_t *vd = (vdev_t *)arg;
	vdev_disk_t *dvd = vd->vdev_tsd;
	vdev_disk_ldi_cb_t *lcb;

	/*
	 * Ignore events other than offline.
	 */
	if (strcmp(ldi_ev_get_type(ecookie), LDI_EV_OFFLINE) != 0)
		return;

	/*
	 * We have already closed the LDI handle in notify.
	 * Clean up the LDI event callbacks and free vd->vdev_tsd.
	 */
	vdev_disk_free(vd);

	/*
	 * Request that the vdev be reopened if the offline state change was
	 * unsuccessful.
	 */
	if (ldi_result != LDI_EV_SUCCESS) {
		vd->vdev_probe_wanted = B_TRUE;
		spa_async_request(vd->vdev_spa, SPA_ASYNC_PROBE);
	}
}

static ldi_ev_callback_t vdev_disk_off_callb = {
	.cb_vers = LDI_EV_CB_VERS,
	.cb_notify = vdev_disk_off_notify,
	.cb_finalize = vdev_disk_off_finalize
};

/* ARGSUSED */
static void
vdev_disk_dgrd_finalize(ldi_handle_t lh, ldi_ev_cookie_t ecookie,
    int ldi_result, void *arg, void *ev_data)
{
	vdev_t *vd = (vdev_t *)arg;

	/*
	 * Ignore events other than degrade.
	 */
	if (strcmp(ldi_ev_get_type(ecookie), LDI_EV_DEGRADE) != 0)
		return;

	/*
	 * Degrade events always succeed. Mark the vdev as degraded.
	 * This status is purely informative for the user.
	 */
	(void) vdev_degrade(vd->vdev_spa, vd->vdev_guid, 0);
}

static ldi_ev_callback_t vdev_disk_dgrd_callb = {
	.cb_vers = LDI_EV_CB_VERS,
	.cb_notify = NULL,
	.cb_finalize = vdev_disk_dgrd_finalize
};

static void
vdev_disk_hold(vdev_t *vd)
{
	ddi_devid_t devid;
	char *minor;

	ASSERT(spa_config_held(vd->vdev_spa, SCL_STATE, RW_WRITER));

	/*
	 * We must have a pathname, and it must be absolute.
	 */
	if (vd->vdev_path == NULL || vd->vdev_path[0] != '/')
		return;

	/*
	 * Only prefetch path and devid info if the device has
	 * never been opened.
	 */
	if (vd->vdev_tsd != NULL)
		return;

	if (vd->vdev_wholedisk == -1ULL) {
		size_t len = strlen(vd->vdev_path) + 3;
		char *buf = kmem_alloc(len, KM_SLEEP);

		(void) snprintf(buf, len, "%ss0", vd->vdev_path);

		(void) ldi_vp_from_name(buf, &vd->vdev_name_vp);
		kmem_free(buf, len);
	}

	if (vd->vdev_name_vp == NULL)
		(void) ldi_vp_from_name(vd->vdev_path, &vd->vdev_name_vp);

	if (vd->vdev_devid != NULL &&
	    ddi_devid_str_decode(vd->vdev_devid, &devid, &minor) == 0) {
		(void) ldi_vp_from_devid(devid, minor, &vd->vdev_devid_vp);
		ddi_devid_str_free(minor);
		ddi_devid_free(devid);
	}
}

static void
vdev_disk_rele(vdev_t *vd)
{
	ASSERT(spa_config_held(vd->vdev_spa, SCL_STATE, RW_WRITER));

	if (vd->vdev_name_vp) {
		VN_RELE_ASYNC(vd->vdev_name_vp,
		    dsl_pool_vnrele_taskq(vd->vdev_spa->spa_dsl_pool));
		vd->vdev_name_vp = NULL;
	}
	if (vd->vdev_devid_vp) {
		VN_RELE_ASYNC(vd->vdev_devid_vp,
		    dsl_pool_vnrele_taskq(vd->vdev_spa->spa_dsl_pool));
		vd->vdev_devid_vp = NULL;
	}
}

static uint64_t
vdev_disk_get_space(vdev_t *vd, uint64_t capacity, uint_t blksz)
{
	ASSERT(vd->vdev_wholedisk);

	vdev_disk_t *dvd = vd->vdev_tsd;
	dk_efi_t dk_ioc;
	efi_gpt_t *efi;
	uint64_t avail_space = 0;
	int efisize = EFI_LABEL_SIZE * 2;

	dk_ioc.dki_data = kmem_alloc(efisize, KM_SLEEP);
	dk_ioc.dki_lba = 1;
	dk_ioc.dki_length = efisize;
	dk_ioc.dki_data_64 = (uint64_t)(uintptr_t)dk_ioc.dki_data;
	efi = dk_ioc.dki_data;

	if (ldi_ioctl(dvd->vd_lh, DKIOCGETEFI, (intptr_t)&dk_ioc,
	    FKIOCTL, kcred, NULL) == 0) {
		uint64_t efi_altern_lba = LE_64(efi->efi_gpt_AlternateLBA);

		zfs_dbgmsg("vdev %s, capacity %llu, altern lba %llu",
		    vd->vdev_path, capacity, efi_altern_lba);
		if (capacity > efi_altern_lba)
			avail_space = (capacity - efi_altern_lba) * blksz;
	}
	kmem_free(dk_ioc.dki_data, efisize);
	return (avail_space);
}

static int
vdev_disk_open(vdev_t *vd, uint64_t *psize, uint64_t *max_psize,
    uint64_t *ashift)
{
	spa_t *spa = vd->vdev_spa;
	vdev_disk_t *dvd = vd->vdev_tsd;
	struct dk_minfo_ext dkmext;
	ldi_ev_cookie_t ecookie;
	vdev_disk_ldi_cb_t *lcb;
	int error;
	dev_t dev;
	int otyp;

	/*
	 * We must have a pathname, and it must be absolute.
	 */
	if (vd->vdev_path == NULL || vd->vdev_path[0] != '/') {
		vd->vdev_stat.vs_aux = VDEV_AUX_BAD_LABEL;
		return (SET_ERROR(EINVAL));
	}

	/*
	 * Reopen the device if it's not currently open. Otherwise,
	 * just update the physical size of the device.
	 */
	if (dvd != NULL) {
		if (dvd->vd_ldi_offline && dvd->vd_lh == NULL) {
			/*
			 * If we are opening a device in its offline notify
			 * context, the LDI handle was just closed. Clean
			 * up the LDI event callbacks and free vd->vdev_tsd.
			 */
			vdev_disk_free(vd);
		} else {
			ASSERT(vd->vdev_reopening);
			goto skip_open;
		}
	}

	/*
	 * Create vd->vdev_tsd.
	 */
	vdev_disk_alloc(vd);
	dvd = vd->vdev_tsd;

	/*
	 * When opening a disk device, we want to preserve the user's original
	 * intent.  We always want to open the device by the path the user gave
	 * us, even if it is one of multiple paths to the same device.  But we
	 * also want to be able to survive disks being removed/recabled.
	 * Therefore the sequence of opening devices is:
	 *
	 * 1. Try opening the device by path.  For legacy pools without the
	 *    'whole_disk' property, attempt to fix the path by appending 's0'.
	 *
	 * 2. If the devid of the device matches the stored value, return
	 *    success.
	 *
	 * 3. Otherwise, the device may have moved.  Try opening the device
	 *    by the devid instead.
	 */
	if (vd->vdev_devid != NULL) {
		if (ddi_devid_str_decode(vd->vdev_devid, &dvd->vd_devid,
		    &dvd->vd_minor) != 0) {
			vd->vdev_stat.vs_aux = VDEV_AUX_BAD_LABEL;
			return (SET_ERROR(EINVAL));
		}
	}

	error = EINVAL;		/* presume failure */

	if (vd->vdev_path != NULL) {
		ddi_devid_t devid;

		if (vd->vdev_wholedisk == -1ULL) {
			size_t len = strlen(vd->vdev_path) + 3;
			char *buf = kmem_alloc(len, KM_SLEEP);

			(void) snprintf(buf, len, "%ss0", vd->vdev_path);

			error = ldi_open_by_name(buf, spa_mode(spa), kcred,
			    &dvd->vd_lh, zfs_li);
			if (error == 0) {
				spa_strfree(vd->vdev_path);
				vd->vdev_path = buf;
				vd->vdev_wholedisk = 1ULL;
			} else {
				kmem_free(buf, len);
			}
		}

		/*
		 * If we have not yet opened the device, try to open it by the
		 * specified path.
		 */
		if (error != 0) {
			error = ldi_open_by_name(vd->vdev_path, spa_mode(spa),
			    kcred, &dvd->vd_lh, zfs_li);
		}

		/*
		 * Compare the devid to the stored value.
		 */
		if (error == 0 && vd->vdev_devid != NULL &&
		    ldi_get_devid(dvd->vd_lh, &devid) == 0) {
			if (ddi_devid_compare(devid, dvd->vd_devid) != 0) {
				error = SET_ERROR(EINVAL);
				(void) ldi_close(dvd->vd_lh, spa_mode(spa),
				    kcred);
				dvd->vd_lh = NULL;
			}
			ddi_devid_free(devid);
		}

		/*
		 * If we succeeded in opening the device, but 'vdev_wholedisk'
		 * is not yet set, then this must be a slice.
		 */
		if (error == 0 && vd->vdev_wholedisk == -1ULL)
			vd->vdev_wholedisk = 0;
	}

	/*
	 * If we were unable to open by path, or the devid check fails, open by
	 * devid instead.
	 */
	if (error != 0 && vd->vdev_devid != NULL)
		error = ldi_open_by_devid(dvd->vd_devid, dvd->vd_minor,
		    spa_mode(spa), kcred, &dvd->vd_lh, zfs_li);

	/*
	 * If all else fails, then try opening by physical path (if available)
	 * or the logical path (if we failed due to the devid check).  While not
	 * as reliable as the devid, this will give us something, and the higher
	 * level vdev validation will prevent us from opening the wrong device.
	 */
	if (error) {
		if (vd->vdev_physpath != NULL &&
		    (dev = ddi_pathname_to_dev_t(vd->vdev_physpath)) != NODEV)
			error = ldi_open_by_dev(&dev, OTYP_BLK, spa_mode(spa),
			    kcred, &dvd->vd_lh, zfs_li);

		/*
		 * Note that we don't support the legacy auto-wholedisk support
		 * as above.  This hasn't been used in a very long time and we
		 * don't need to propagate its oddities to this edge condition.
		 */
		if (error && vd->vdev_path != NULL)
			error = ldi_open_by_name(vd->vdev_path, spa_mode(spa),
			    kcred, &dvd->vd_lh, zfs_li);
	}

	if (error) {
		vd->vdev_stat.vs_aux = VDEV_AUX_OPEN_FAILED;
		return (error);
	}

	/*
	 * Once a device is opened, verify that the physical device path (if
	 * available) is up to date.
	 */
	if (ldi_get_dev(dvd->vd_lh, &dev) == 0 &&
	    ldi_get_otyp(dvd->vd_lh, &otyp) == 0) {
		char *physpath, *minorname;

		physpath = kmem_alloc(MAXPATHLEN, KM_SLEEP);
		minorname = NULL;
		if (ddi_dev_pathname(dev, otyp, physpath) == 0 &&
		    ldi_get_minor_name(dvd->vd_lh, &minorname) == 0 &&
		    (vd->vdev_physpath == NULL ||
		    strcmp(vd->vdev_physpath, physpath) != 0)) {
			if (vd->vdev_physpath)
				spa_strfree(vd->vdev_physpath);
			(void) strlcat(physpath, ":", MAXPATHLEN);
			(void) strlcat(physpath, minorname, MAXPATHLEN);
			vd->vdev_physpath = spa_strdup(physpath);
		}
		if (minorname)
			kmem_free(minorname, strlen(minorname) + 1);
		kmem_free(physpath, MAXPATHLEN);
	}

	/*
	 * Register callbacks for the LDI offline event.
	 */
	if (ldi_ev_get_cookie(dvd->vd_lh, LDI_EV_OFFLINE, &ecookie) ==
	    LDI_EV_SUCCESS) {
		lcb = kmem_zalloc(sizeof (vdev_disk_ldi_cb_t), KM_SLEEP);
		list_insert_tail(&dvd->vd_ldi_cbs, lcb);
		(void) ldi_ev_register_callbacks(dvd->vd_lh, ecookie,
		    &vdev_disk_off_callb, (void *) vd, &lcb->lcb_id);
	}

	/*
	 * Register callbacks for the LDI degrade event.
	 */
	if (ldi_ev_get_cookie(dvd->vd_lh, LDI_EV_DEGRADE, &ecookie) ==
	    LDI_EV_SUCCESS) {
		lcb = kmem_zalloc(sizeof (vdev_disk_ldi_cb_t), KM_SLEEP);
		list_insert_tail(&dvd->vd_ldi_cbs, lcb);
		(void) ldi_ev_register_callbacks(dvd->vd_lh, ecookie,
		    &vdev_disk_dgrd_callb, (void *) vd, &lcb->lcb_id);
	}
skip_open:
	/*
	 * Determine the actual size of the device.
	 */
	if (ldi_get_size(dvd->vd_lh, psize) != 0) {
		vd->vdev_stat.vs_aux = VDEV_AUX_OPEN_FAILED;
		return (SET_ERROR(EINVAL));
	}

	/*
	 * Determine the device's minimum transfer size.
	 * If the ioctl isn't supported, assume DEV_BSIZE.
	 */
	if (ldi_ioctl(dvd->vd_lh, DKIOCGMEDIAINFOEXT, (intptr_t)&dkmext,
	    FKIOCTL, kcred, NULL) != 0)
		dkmext.dki_pbsize = DEV_BSIZE;

	*ashift = highbit(MAX(dkmext.dki_pbsize, SPA_MINBLOCKSIZE)) - 1;

	if (vd->vdev_wholedisk == 1) {
		uint64_t capacity = dkmext.dki_capacity - 1;
		uint64_t blksz = dkmext.dki_lbsize;
		int wce = 1;

		/*
		 * If we own the whole disk, try to enable disk write caching.
		 * We ignore errors because it's OK if we can't do it.
		 */
		(void) ldi_ioctl(dvd->vd_lh, DKIOCSETWCE, (intptr_t)&wce,
		    FKIOCTL, kcred, NULL);

		*max_psize = *psize + vdev_disk_get_space(vd, capacity, blksz);
		zfs_dbgmsg("capacity change: vdev %s, psize %llu, "
		    "max_psize %llu", vd->vdev_path, *psize, *max_psize);
	} else {
		*max_psize = *psize;
	}

	/*
	 * Clear the nowritecache bit, so that on a vdev_reopen() we will
	 * try again.
	 */
	vd->vdev_nowritecache = B_FALSE;

	return (0);
}

static void
vdev_disk_close(vdev_t *vd)
{
	vdev_disk_t *dvd = vd->vdev_tsd;
	vdev_disk_ldi_cb_t *lcb;

	if (vd->vdev_reopening || dvd == NULL)
		return;

	if (dvd->vd_minor != NULL) {
		ddi_devid_str_free(dvd->vd_minor);
		dvd->vd_minor = NULL;
	}

	if (dvd->vd_devid != NULL) {
		ddi_devid_free(dvd->vd_devid);
		dvd->vd_devid = NULL;
	}

	if (dvd->vd_lh != NULL) {
		(void) ldi_close(dvd->vd_lh, spa_mode(vd->vdev_spa), kcred);
		dvd->vd_lh = NULL;
	}

	vd->vdev_delayed_close = B_FALSE;
	/*
	 * If we closed the LDI handle due to an offline notify from LDI,
	 * don't free vd->vdev_tsd or unregister the callbacks here;
	 * the offline finalize callback or a reopen will take care of it.
	 */
	if (dvd->vd_ldi_offline)
		return;

	vdev_disk_free(vd);
}

int
vdev_disk_physio(vdev_t *vd, caddr_t data,
    size_t size, uint64_t offset, int flags)
{
	vdev_disk_t *dvd = vd->vdev_tsd;

	/*
	 * If the vdev is closed, it's likely in the REMOVED or FAULTED state.
	 * Nothing to be done here but return failure.
	 */
	if (dvd == NULL || (dvd->vd_ldi_offline && dvd->vd_lh == NULL))
		return (EIO);

	ASSERT(vd->vdev_ops == &vdev_disk_ops);
	return (vdev_disk_ldi_physio(dvd->vd_lh, data, size, offset, flags));
}

int
vdev_disk_ldi_physio(ldi_handle_t vd_lh, caddr_t data,
    size_t size, uint64_t offset, int flags)
{
	buf_t *bp;
	int error = 0;

	if (vd_lh == NULL)
		return (SET_ERROR(EINVAL));

	ASSERT(flags & B_READ || flags & B_WRITE);

	bp = getrbuf(KM_SLEEP);
	bp->b_flags = flags | B_BUSY | B_NOCACHE | B_FAILFAST;
	bp->b_bcount = size;
	bp->b_un.b_addr = (void *)data;
	bp->b_lblkno = lbtodb(offset);
	bp->b_bufsize = size;

	error = ldi_strategy(vd_lh, bp);
	ASSERT(error == 0);
	if ((error = biowait(bp)) == 0 && bp->b_resid != 0)
		error = SET_ERROR(EIO);
	freerbuf(bp);

	return (error);
}

static void
vdev_disk_io_intr(buf_t *bp)
{
	vdev_buf_t *vb = (vdev_buf_t *)bp;
	zio_t *zio = vb->vb_io;

	/*
	 * The rest of the zio stack only deals with EIO, ECKSUM, and ENXIO.
	 * Rather than teach the rest of the stack about other error
	 * possibilities (EFAULT, etc), we normalize the error value here.
	 */
	zio->io_error = (geterror(bp) != 0 ? EIO : 0);

	if (zio->io_error == 0 && bp->b_resid != 0)
		zio->io_error = SET_ERROR(EIO);

	kmem_free(vb, sizeof (vdev_buf_t));

	zio_interrupt(zio);
}

static void
vdev_disk_ioctl_free(zio_t *zio)
{
	kmem_free(zio->io_vsd, sizeof (struct dk_callback));
}

static const zio_vsd_ops_t vdev_disk_vsd_ops = {
	vdev_disk_ioctl_free,
	zio_vsd_default_cksum_report
};

static void
vdev_disk_ioctl_done(void *zio_arg, int error)
{
	zio_t *zio = zio_arg;

	zio->io_error = error;

	zio_interrupt(zio);
}

static int
vdev_disk_io_start(zio_t *zio)
{
	vdev_t *vd = zio->io_vd;
	vdev_disk_t *dvd = vd->vdev_tsd;
	vdev_buf_t *vb;
	struct dk_callback *dkc;
	buf_t *bp;
	int error;

	/*
	 * If the vdev is closed, it's likely in the REMOVED or FAULTED state.
	 * Nothing to be done here but return failure.
	 */
	if (dvd == NULL || (dvd->vd_ldi_offline && dvd->vd_lh == NULL)) {
		zio->io_error = ENXIO;
		return (ZIO_PIPELINE_CONTINUE);
	}

	if (zio->io_type == ZIO_TYPE_IOCTL) {
		/* XXPOLICY */
		if (!vdev_readable(vd)) {
			zio->io_error = SET_ERROR(ENXIO);
			return (ZIO_PIPELINE_CONTINUE);
		}

		switch (zio->io_cmd) {

		case DKIOCFLUSHWRITECACHE:

			if (zfs_nocacheflush)
				break;

			if (vd->vdev_nowritecache) {
				zio->io_error = SET_ERROR(ENOTSUP);
				break;
			}

			zio->io_vsd = dkc = kmem_alloc(sizeof (*dkc), KM_SLEEP);
			zio->io_vsd_ops = &vdev_disk_vsd_ops;

			dkc->dkc_callback = vdev_disk_ioctl_done;
			dkc->dkc_flag = FLUSH_VOLATILE;
			dkc->dkc_cookie = zio;

			error = ldi_ioctl(dvd->vd_lh, zio->io_cmd,
			    (uintptr_t)dkc, FKIOCTL, kcred, NULL);

			if (error == 0) {
				/*
				 * The ioctl will be done asychronously,
				 * and will call vdev_disk_ioctl_done()
				 * upon completion.
				 */
				return (ZIO_PIPELINE_STOP);
			}

			if (error == ENOTSUP || error == ENOTTY) {
				/*
				 * If we get ENOTSUP or ENOTTY, we know that
				 * no future attempts will ever succeed.
				 * In this case we set a persistent bit so
				 * that we don't bother with the ioctl in the
				 * future.
				 */
				vd->vdev_nowritecache = B_TRUE;
			}
			zio->io_error = error;

			break;

		default:
			zio->io_error = SET_ERROR(ENOTSUP);
		}

		return (ZIO_PIPELINE_CONTINUE);
	}

	vb = kmem_alloc(sizeof (vdev_buf_t), KM_SLEEP);

	vb->vb_io = zio;
	bp = &vb->vb_buf;

	bioinit(bp);
	bp->b_flags = B_BUSY | B_NOCACHE |
	    (zio->io_type == ZIO_TYPE_READ ? B_READ : B_WRITE);
	if (!(zio->io_flags & (ZIO_FLAG_IO_RETRY | ZIO_FLAG_TRYHARD)))
		bp->b_flags |= B_FAILFAST;
	bp->b_bcount = zio->io_size;
	bp->b_un.b_addr = zio->io_data;
	bp->b_lblkno = lbtodb(zio->io_offset);
	bp->b_bufsize = zio->io_size;
	bp->b_iodone = (int (*)())vdev_disk_io_intr;

	zfs_zone_zio_start(zio);

	/* ldi_strategy() will return non-zero only on programming errors */
	VERIFY(ldi_strategy(dvd->vd_lh, bp) == 0);

	return (ZIO_PIPELINE_STOP);
}

static void
vdev_disk_io_done(zio_t *zio)
{
	vdev_t *vd = zio->io_vd;

	zfs_zone_zio_done(zio);

	/*
	 * If the device returned EIO, then attempt a DKIOCSTATE ioctl to see if
	 * the device has been removed.  If this is the case, then we trigger an
	 * asynchronous removal of the device. Otherwise, probe the device and
	 * make sure it's still accessible.
	 */
	if (zio->io_error == EIO && !vd->vdev_remove_wanted) {
		vdev_disk_t *dvd = vd->vdev_tsd;
		int state = DKIO_NONE;

		if (ldi_ioctl(dvd->vd_lh, DKIOCSTATE, (intptr_t)&state,
		    FKIOCTL, kcred, NULL) == 0 && state != DKIO_INSERTED) {
			/*
			 * We post the resource as soon as possible, instead of
			 * when the async removal actually happens, because the
			 * DE is using this information to discard previous I/O
			 * errors.
			 */
			zfs_post_remove(zio->io_spa, vd);
			vd->vdev_remove_wanted = B_TRUE;
			spa_async_request(zio->io_spa, SPA_ASYNC_REMOVE);
		} else if (!vd->vdev_delayed_close) {
			vd->vdev_delayed_close = B_TRUE;
		}
	}
}

vdev_ops_t vdev_disk_ops = {
	vdev_disk_open,
	vdev_disk_close,
	vdev_default_asize,
	vdev_disk_io_start,
	vdev_disk_io_done,
	NULL,
	vdev_disk_hold,
	vdev_disk_rele,
	VDEV_TYPE_DISK,		/* name of this vdev type */
	B_TRUE			/* leaf vdev */
};

/*
 * Given the root disk device devid or pathname, read the label from
 * the device, and construct a configuration nvlist.
 */
int
vdev_disk_read_rootlabel(char *devpath, char *devid, nvlist_t **config)
{
	ldi_handle_t vd_lh;
	vdev_label_t *label;
	uint64_t s, size;
	int l;
	ddi_devid_t tmpdevid;
	int error = -1;
	char *minor_name;

	/*
	 * Read the device label and build the nvlist.
	 */
	if (devid != NULL && ddi_devid_str_decode(devid, &tmpdevid,
	    &minor_name) == 0) {
		error = ldi_open_by_devid(tmpdevid, minor_name,
		    FREAD, kcred, &vd_lh, zfs_li);
		ddi_devid_free(tmpdevid);
		ddi_devid_str_free(minor_name);
	}

	if (error && (error = ldi_open_by_name(devpath, FREAD, kcred, &vd_lh,
	    zfs_li)))
		return (error);

	if (ldi_get_size(vd_lh, &s)) {
		(void) ldi_close(vd_lh, FREAD, kcred);
		return (SET_ERROR(EIO));
	}

	size = P2ALIGN_TYPED(s, sizeof (vdev_label_t), uint64_t);
	label = kmem_alloc(sizeof (vdev_label_t), KM_SLEEP);

	*config = NULL;
	for (l = 0; l < VDEV_LABELS; l++) {
		uint64_t offset, state, txg = 0;

		/* read vdev label */
		offset = vdev_label_offset(size, l, 0);
		if (vdev_disk_ldi_physio(vd_lh, (caddr_t)label,
		    VDEV_SKIP_SIZE + VDEV_PHYS_SIZE, offset, B_READ) != 0)
			continue;

		if (nvlist_unpack(label->vl_vdev_phys.vp_nvlist,
		    sizeof (label->vl_vdev_phys.vp_nvlist), config, 0) != 0) {
			*config = NULL;
			continue;
		}

		if (nvlist_lookup_uint64(*config, ZPOOL_CONFIG_POOL_STATE,
		    &state) != 0 || state >= POOL_STATE_DESTROYED) {
			nvlist_free(*config);
			*config = NULL;
			continue;
		}

		if (nvlist_lookup_uint64(*config, ZPOOL_CONFIG_POOL_TXG,
		    &txg) != 0 || txg == 0) {
			nvlist_free(*config);
			*config = NULL;
			continue;
		}

		break;
	}

	kmem_free(label, sizeof (vdev_label_t));
	(void) ldi_close(vd_lh, FREAD, kcred);
	if (*config == NULL)
		error = SET_ERROR(EIDRM);

	return (error);
}<|MERGE_RESOLUTION|>--- conflicted
+++ resolved
@@ -20,13 +20,9 @@
  */
 /*
  * Copyright (c) 2005, 2010, Oracle and/or its affiliates. All rights reserved.
-<<<<<<< HEAD
- * Copyright (c) 2012 by Delphix. All rights reserved.
+ * Copyright (c) 2013 by Delphix. All rights reserved.
  * Copyright (c) 2013, Joyent, Inc. All rights reserved.
  * Copyright 2012 Nexenta Systems, Inc.  All rights reserved.
-=======
- * Copyright (c) 2013 by Delphix. All rights reserved.
->>>>>>> b3a6f804
  */
 
 #include <sys/zfs_context.h>
