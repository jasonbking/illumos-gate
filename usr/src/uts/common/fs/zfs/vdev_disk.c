/*
 * CDDL HEADER START
 *
 * The contents of this file are subject to the terms of the
 * Common Development and Distribution License (the "License").
 * You may not use this file except in compliance with the License.
 *
 * You can obtain a copy of the license at usr/src/OPENSOLARIS.LICENSE
 * or http://www.opensolaris.org/os/licensing.
 * See the License for the specific language governing permissions
 * and limitations under the License.
 *
 * When distributing Covered Code, include this CDDL HEADER in each
 * file and include the License file at usr/src/OPENSOLARIS.LICENSE.
 * If applicable, add the following below this CDDL HEADER, with the
 * fields enclosed by brackets "[]" replaced with your own identifying
 * information: Portions Copyright [yyyy] [name of copyright owner]
 *
 * CDDL HEADER END
 */
/*
 * Copyright (c) 2005, 2010, Oracle and/or its affiliates. All rights reserved.
 * Copyright (c) 2012, 2018 by Delphix. All rights reserved.
 * Copyright 2016 Nexenta Systems, Inc.  All rights reserved.
 * Copyright 2019 Joyent, Inc.
 */

#include <sys/zfs_context.h>
#include <sys/zfs_zone.h>
#include <sys/spa_impl.h>
#include <sys/refcount.h>
#include <sys/vdev_disk.h>
#include <sys/vdev_impl.h>
#include <sys/abd.h>
#include <sys/fs/zfs.h>
#include <sys/zio.h>
#include <sys/sunldi.h>
#include <sys/efi_partition.h>
#include <sys/fm/fs/zfs.h>

/*
 * Tunable parameter for debugging or performance analysis. Setting this
 * will cause pool corruption on power loss if a volatile out-of-order
 * write cache is enabled.
 */
boolean_t zfs_nocacheflush = B_FALSE;

/*
 * Virtual device vector for disks.
 */

extern ldi_ident_t zfs_li;

static void vdev_disk_close(vdev_t *);

typedef struct vdev_disk_ldi_cb {
	list_node_t		lcb_next;
	ldi_callback_id_t	lcb_id;
} vdev_disk_ldi_cb_t;

/*
 * Bypass the devid when opening a disk vdev.
 * There have been issues where the devids of several devices were shuffled,
 * causing pool open failures. Note, that this flag is intended to be used
 * for pool recovery only.
 *
 * Note that if a pool is imported with the devids bypassed, all its vdevs will
 * cease storing devid information permanently. In practice, the devid is rarely
 * useful as vdev paths do not tend to change unless the hardware is
 * reconfigured. That said, if the paths do change and a pool fails to open
 * automatically at boot, a simple zpool import should re-scan the paths and fix
 * the issue.
 */
boolean_t vdev_disk_bypass_devid = B_FALSE;

static void
vdev_disk_alloc(vdev_t *vd)
{
	vdev_disk_t *dvd;

	dvd = vd->vdev_tsd = kmem_zalloc(sizeof (vdev_disk_t), KM_SLEEP);
	/*
	 * Create the LDI event callback list.
	 */
	list_create(&dvd->vd_ldi_cbs, sizeof (vdev_disk_ldi_cb_t),
	    offsetof(vdev_disk_ldi_cb_t, lcb_next));
}

static void
vdev_disk_free(vdev_t *vd)
{
	vdev_disk_t *dvd = vd->vdev_tsd;
	vdev_disk_ldi_cb_t *lcb;

	if (dvd == NULL)
		return;

	/*
	 * We have already closed the LDI handle. Clean up the LDI event
	 * callbacks and free vd->vdev_tsd.
	 */
	while ((lcb = list_head(&dvd->vd_ldi_cbs)) != NULL) {
		list_remove(&dvd->vd_ldi_cbs, lcb);
		(void) ldi_ev_remove_callbacks(lcb->lcb_id);
		kmem_free(lcb, sizeof (vdev_disk_ldi_cb_t));
	}
	list_destroy(&dvd->vd_ldi_cbs);
	kmem_free(dvd, sizeof (vdev_disk_t));
	vd->vdev_tsd = NULL;
}

/* ARGSUSED */
static int
vdev_disk_off_notify(ldi_handle_t lh, ldi_ev_cookie_t ecookie, void *arg,
    void *ev_data)
{
	vdev_t *vd = (vdev_t *)arg;
	vdev_disk_t *dvd = vd->vdev_tsd;

	/*
	 * Ignore events other than offline.
	 */
	if (strcmp(ldi_ev_get_type(ecookie), LDI_EV_OFFLINE) != 0)
		return (LDI_EV_SUCCESS);

	/*
	 * All LDI handles must be closed for the state change to succeed, so
	 * call on vdev_disk_close() to do this.
	 *
	 * We inform vdev_disk_close that it is being called from offline
	 * notify context so it will defer cleanup of LDI event callbacks and
	 * freeing of vd->vdev_tsd to the offline finalize or a reopen.
	 */
	dvd->vd_ldi_offline = B_TRUE;
	vdev_disk_close(vd);

	/*
	 * Now that the device is closed, request that the spa_async_thread
	 * mark the device as REMOVED and notify FMA of the removal.
	 */
	zfs_post_remove(vd->vdev_spa, vd);
	vd->vdev_remove_wanted = B_TRUE;
	spa_async_request(vd->vdev_spa, SPA_ASYNC_REMOVE);

	return (LDI_EV_SUCCESS);
}

/* ARGSUSED */
static void
vdev_disk_off_finalize(ldi_handle_t lh, ldi_ev_cookie_t ecookie,
    int ldi_result, void *arg, void *ev_data)
{
	vdev_t *vd = (vdev_t *)arg;

	/*
	 * Ignore events other than offline.
	 */
	if (strcmp(ldi_ev_get_type(ecookie), LDI_EV_OFFLINE) != 0)
		return;

	/*
	 * We have already closed the LDI handle in notify.
	 * Clean up the LDI event callbacks and free vd->vdev_tsd.
	 */
	vdev_disk_free(vd);

	/*
	 * Request that the vdev be reopened if the offline state change was
	 * unsuccessful.
	 */
	if (ldi_result != LDI_EV_SUCCESS) {
		vd->vdev_probe_wanted = B_TRUE;
		spa_async_request(vd->vdev_spa, SPA_ASYNC_PROBE);
	}
}

static ldi_ev_callback_t vdev_disk_off_callb = {
	.cb_vers = LDI_EV_CB_VERS,
	.cb_notify = vdev_disk_off_notify,
	.cb_finalize = vdev_disk_off_finalize
};

/* ARGSUSED */
static void
vdev_disk_dgrd_finalize(ldi_handle_t lh, ldi_ev_cookie_t ecookie,
    int ldi_result, void *arg, void *ev_data)
{
	vdev_t *vd = (vdev_t *)arg;

	/*
	 * Ignore events other than degrade.
	 */
	if (strcmp(ldi_ev_get_type(ecookie), LDI_EV_DEGRADE) != 0)
		return;

	/*
	 * Degrade events always succeed. Mark the vdev as degraded.
	 * This status is purely informative for the user.
	 */
	(void) vdev_degrade(vd->vdev_spa, vd->vdev_guid, 0);
}

static ldi_ev_callback_t vdev_disk_dgrd_callb = {
	.cb_vers = LDI_EV_CB_VERS,
	.cb_notify = NULL,
	.cb_finalize = vdev_disk_dgrd_finalize
};

static void
vdev_disk_hold(vdev_t *vd)
{
	ddi_devid_t devid;
	char *minor;

	ASSERT(spa_config_held(vd->vdev_spa, SCL_STATE, RW_WRITER));

	/*
	 * We must have a pathname, and it must be absolute.
	 */
	if (vd->vdev_path == NULL || vd->vdev_path[0] != '/')
		return;

	/*
	 * Only prefetch path and devid info if the device has
	 * never been opened.
	 */
	if (vd->vdev_tsd != NULL)
		return;

	if (vd->vdev_wholedisk == -1ULL) {
		size_t len = strlen(vd->vdev_path) + 3;
		char *buf = kmem_alloc(len, KM_SLEEP);

		(void) snprintf(buf, len, "%ss0", vd->vdev_path);

		(void) ldi_vp_from_name(buf, &vd->vdev_name_vp);
		kmem_free(buf, len);
	}

	if (vd->vdev_name_vp == NULL)
		(void) ldi_vp_from_name(vd->vdev_path, &vd->vdev_name_vp);

	if (vd->vdev_devid != NULL &&
	    ddi_devid_str_decode(vd->vdev_devid, &devid, &minor) == 0) {
		(void) ldi_vp_from_devid(devid, minor, &vd->vdev_devid_vp);
		ddi_devid_str_free(minor);
		ddi_devid_free(devid);
	}
}

static void
vdev_disk_rele(vdev_t *vd)
{
	ASSERT(spa_config_held(vd->vdev_spa, SCL_STATE, RW_WRITER));

	if (vd->vdev_name_vp) {
		VN_RELE_ASYNC(vd->vdev_name_vp,
		    dsl_pool_vnrele_taskq(vd->vdev_spa->spa_dsl_pool));
		vd->vdev_name_vp = NULL;
	}
	if (vd->vdev_devid_vp) {
		VN_RELE_ASYNC(vd->vdev_devid_vp,
		    dsl_pool_vnrele_taskq(vd->vdev_spa->spa_dsl_pool));
		vd->vdev_devid_vp = NULL;
	}
}

/*
 * We want to be loud in DEBUG kernels when DKIOCGMEDIAINFOEXT fails, or when
 * even a fallback to DKIOCGMEDIAINFO fails.
 */
#ifdef DEBUG
#define	VDEV_DEBUG(...)	cmn_err(CE_NOTE, __VA_ARGS__)
#else
#define	VDEV_DEBUG(...)	/* Nothing... */
#endif

static int
vdev_disk_open(vdev_t *vd, uint64_t *psize, uint64_t *max_psize,
    uint64_t *ashift)
{
	spa_t *spa = vd->vdev_spa;
	vdev_disk_t *dvd = vd->vdev_tsd;
	ldi_ev_cookie_t ecookie;
	vdev_disk_ldi_cb_t *lcb;
	union {
		struct dk_minfo_ext ude;
		struct dk_minfo ud;
	} dks;
	struct dk_minfo_ext *dkmext = &dks.ude;
	struct dk_minfo *dkm = &dks.ud;
	int error;
	dev_t dev;
	int otyp;
	boolean_t validate_devid = B_FALSE;
	ddi_devid_t devid;
	uint64_t capacity = 0, blksz = 0, pbsize;

	/*
	 * We must have a pathname, and it must be absolute.
	 */
	if (vd->vdev_path == NULL || vd->vdev_path[0] != '/') {
		vd->vdev_stat.vs_aux = VDEV_AUX_BAD_LABEL;
		return (SET_ERROR(EINVAL));
	}

	/*
	 * Reopen the device if it's not currently open. Otherwise,
	 * just update the physical size of the device.
	 */
	if (dvd != NULL) {
		if (dvd->vd_ldi_offline && dvd->vd_lh == NULL) {
			/*
			 * If we are opening a device in its offline notify
			 * context, the LDI handle was just closed. Clean
			 * up the LDI event callbacks and free vd->vdev_tsd.
			 */
			vdev_disk_free(vd);
		} else {
			ASSERT(vd->vdev_reopening);
			goto skip_open;
		}
	}

	/*
	 * Create vd->vdev_tsd.
	 */
	vdev_disk_alloc(vd);
	dvd = vd->vdev_tsd;

	/*
	 * Allow bypassing the devid.
	 */
	if (vd->vdev_devid != NULL && vdev_disk_bypass_devid) {
		vdev_dbgmsg(vd, "vdev_disk_open, devid %s bypassed",
		    vd->vdev_devid);
		spa_strfree(vd->vdev_devid);
		vd->vdev_devid = NULL;
	}

	/*
	 * When opening a disk device, we want to preserve the user's original
	 * intent.  We always want to open the device by the path the user gave
	 * us, even if it is one of multiple paths to the same device.  But we
	 * also want to be able to survive disks being removed/recabled.
	 * Therefore the sequence of opening devices is:
	 *
	 * 1. Try opening the device by path.  For legacy pools without the
	 *    'whole_disk' property, attempt to fix the path by appending 's0'.
	 *
	 * 2. If the devid of the device matches the stored value, return
	 *    success.
	 *
	 * 3. Otherwise, the device may have moved.  Try opening the device
	 *    by the devid instead.
	 */
	if (vd->vdev_devid != NULL) {
		if (ddi_devid_str_decode(vd->vdev_devid, &dvd->vd_devid,
		    &dvd->vd_minor) != 0) {
			vd->vdev_stat.vs_aux = VDEV_AUX_BAD_LABEL;
			vdev_dbgmsg(vd, "vdev_disk_open: invalid "
			    "vdev_devid '%s'", vd->vdev_devid);
			return (SET_ERROR(EINVAL));
		}
	}

	error = EINVAL;		/* presume failure */

	if (vd->vdev_path != NULL) {

		if (vd->vdev_wholedisk == -1ULL) {
			size_t len = strlen(vd->vdev_path) + 3;
			char *buf = kmem_alloc(len, KM_SLEEP);

			(void) snprintf(buf, len, "%ss0", vd->vdev_path);

			error = ldi_open_by_name(buf, spa_mode(spa), kcred,
			    &dvd->vd_lh, zfs_li);
			if (error == 0) {
				spa_strfree(vd->vdev_path);
				vd->vdev_path = buf;
				vd->vdev_wholedisk = 1ULL;
			} else {
				kmem_free(buf, len);
			}
		}

		/*
		 * If we have not yet opened the device, try to open it by the
		 * specified path.
		 */
		if (error != 0) {
			error = ldi_open_by_name(vd->vdev_path, spa_mode(spa),
			    kcred, &dvd->vd_lh, zfs_li);
		}

		/*
		 * Compare the devid to the stored value.
		 */
		if (error == 0 && vd->vdev_devid != NULL &&
		    ldi_get_devid(dvd->vd_lh, &devid) == 0) {
			if (ddi_devid_compare(devid, dvd->vd_devid) != 0) {
				/*
				 * A mismatch here is unexpected, log it.
				 */
				char *devid_str = ddi_devid_str_encode(devid,
				    dvd->vd_minor);
				vdev_dbgmsg(vd, "vdev_disk_open: devid "
				    "mismatch: %s != %s", vd->vdev_devid,
				    devid_str);
				cmn_err(CE_NOTE, "vdev_disk_open %s: devid "
				    "mismatch: %s != %s", vd->vdev_path,
				    vd->vdev_devid, devid_str);
				ddi_devid_str_free(devid_str);

				error = SET_ERROR(EINVAL);
				(void) ldi_close(dvd->vd_lh, spa_mode(spa),
				    kcred);
				dvd->vd_lh = NULL;
			}
			ddi_devid_free(devid);
		}

		/*
		 * If we succeeded in opening the device, but 'vdev_wholedisk'
		 * is not yet set, then this must be a slice.
		 */
		if (error == 0 && vd->vdev_wholedisk == -1ULL)
			vd->vdev_wholedisk = 0;
	}

	/*
	 * If we were unable to open by path, or the devid check fails, open by
	 * devid instead.
	 */
	if (error != 0 && vd->vdev_devid != NULL) {
		error = ldi_open_by_devid(dvd->vd_devid, dvd->vd_minor,
		    spa_mode(spa), kcred, &dvd->vd_lh, zfs_li);
		if (error != 0) {
			vdev_dbgmsg(vd, "Failed to open by devid (%s)",
			    vd->vdev_devid);
		}
	}

	/*
	 * If all else fails, then try opening by physical path (if available)
	 * or the logical path (if we failed due to the devid check).  While not
	 * as reliable as the devid, this will give us something, and the higher
	 * level vdev validation will prevent us from opening the wrong device.
	 */
	if (error) {
		if (vd->vdev_devid != NULL)
			validate_devid = B_TRUE;

		if (vd->vdev_physpath != NULL &&
		    (dev = ddi_pathname_to_dev_t(vd->vdev_physpath)) != NODEV)
			error = ldi_open_by_dev(&dev, OTYP_BLK, spa_mode(spa),
			    kcred, &dvd->vd_lh, zfs_li);

		/*
		 * Note that we don't support the legacy auto-wholedisk support
		 * as above.  This hasn't been used in a very long time and we
		 * don't need to propagate its oddities to this edge condition.
		 */
		if (error && vd->vdev_path != NULL)
			error = ldi_open_by_name(vd->vdev_path, spa_mode(spa),
			    kcred, &dvd->vd_lh, zfs_li);
	}

	if (error) {
		vd->vdev_stat.vs_aux = VDEV_AUX_OPEN_FAILED;
		vdev_dbgmsg(vd, "vdev_disk_open: failed to open [error=%d]",
		    error);
		return (error);
	}

	/*
	 * Now that the device has been successfully opened, update the devid
	 * if necessary.
	 */
	if (validate_devid && spa_writeable(spa) &&
	    ldi_get_devid(dvd->vd_lh, &devid) == 0) {
		if (ddi_devid_compare(devid, dvd->vd_devid) != 0) {
			char *vd_devid;

			vd_devid = ddi_devid_str_encode(devid, dvd->vd_minor);
			vdev_dbgmsg(vd, "vdev_disk_open: update devid from "
			    "'%s' to '%s'", vd->vdev_devid, vd_devid);
			cmn_err(CE_NOTE, "vdev_disk_open %s: update devid "
			    "from '%s' to '%s'", vd->vdev_path != NULL ?
			    vd->vdev_path : "?", vd->vdev_devid, vd_devid);
			spa_strfree(vd->vdev_devid);
			vd->vdev_devid = spa_strdup(vd_devid);
			ddi_devid_str_free(vd_devid);
		}
		ddi_devid_free(devid);
	}

	/*
	 * Once a device is opened, verify that the physical device path (if
	 * available) is up to date.
	 */
	if (ldi_get_dev(dvd->vd_lh, &dev) == 0 &&
	    ldi_get_otyp(dvd->vd_lh, &otyp) == 0) {
		char *physpath, *minorname;

		physpath = kmem_alloc(MAXPATHLEN, KM_SLEEP);
		minorname = NULL;
		if (ddi_dev_pathname(dev, otyp, physpath) == 0 &&
		    ldi_get_minor_name(dvd->vd_lh, &minorname) == 0 &&
		    (vd->vdev_physpath == NULL ||
		    strcmp(vd->vdev_physpath, physpath) != 0)) {
			if (vd->vdev_physpath)
				spa_strfree(vd->vdev_physpath);
			(void) strlcat(physpath, ":", MAXPATHLEN);
			(void) strlcat(physpath, minorname, MAXPATHLEN);
			vd->vdev_physpath = spa_strdup(physpath);
		}
		if (minorname)
			kmem_free(minorname, strlen(minorname) + 1);
		kmem_free(physpath, MAXPATHLEN);
	}

	/*
	 * Register callbacks for the LDI offline event.
	 */
	if (ldi_ev_get_cookie(dvd->vd_lh, LDI_EV_OFFLINE, &ecookie) ==
	    LDI_EV_SUCCESS) {
		lcb = kmem_zalloc(sizeof (vdev_disk_ldi_cb_t), KM_SLEEP);
		list_insert_tail(&dvd->vd_ldi_cbs, lcb);
		(void) ldi_ev_register_callbacks(dvd->vd_lh, ecookie,
		    &vdev_disk_off_callb, (void *) vd, &lcb->lcb_id);
	}

	/*
	 * Register callbacks for the LDI degrade event.
	 */
	if (ldi_ev_get_cookie(dvd->vd_lh, LDI_EV_DEGRADE, &ecookie) ==
	    LDI_EV_SUCCESS) {
		lcb = kmem_zalloc(sizeof (vdev_disk_ldi_cb_t), KM_SLEEP);
		list_insert_tail(&dvd->vd_ldi_cbs, lcb);
		(void) ldi_ev_register_callbacks(dvd->vd_lh, ecookie,
		    &vdev_disk_dgrd_callb, (void *) vd, &lcb->lcb_id);
	}
skip_open:
	/*
	 * Determine the actual size of the device.
	 */
	if (ldi_get_size(dvd->vd_lh, psize) != 0) {
		vd->vdev_stat.vs_aux = VDEV_AUX_OPEN_FAILED;
		vdev_dbgmsg(vd, "vdev_disk_open: failed to get size");
		return (SET_ERROR(EINVAL));
	}

	*max_psize = *psize;

	/*
	 * Determine the device's minimum transfer size.
	 * If the ioctl isn't supported, assume DEV_BSIZE.
	 */
	if ((error = ldi_ioctl(dvd->vd_lh, DKIOCGMEDIAINFOEXT,
	    (intptr_t)dkmext, FKIOCTL, kcred, NULL)) == 0) {
		capacity = dkmext->dki_capacity - 1;
		blksz = dkmext->dki_lbsize;
		pbsize = dkmext->dki_pbsize;
	} else if ((error = ldi_ioctl(dvd->vd_lh, DKIOCGMEDIAINFO,
	    (intptr_t)dkm, FKIOCTL, kcred, NULL)) == 0) {
		VDEV_DEBUG(
		    "vdev_disk_open(\"%s\"): fallback to DKIOCGMEDIAINFO\n",
		    vd->vdev_path);
		capacity = dkm->dki_capacity - 1;
		blksz = dkm->dki_lbsize;
		pbsize = blksz;
	} else {
		VDEV_DEBUG("vdev_disk_open(\"%s\"): "
		    "both DKIOCGMEDIAINFO{,EXT} calls failed, %d\n",
		    vd->vdev_path, error);
		pbsize = DEV_BSIZE;
	}

	*ashift = highbit64(MAX(pbsize, SPA_MINBLOCKSIZE)) - 1;

	if (vd->vdev_wholedisk == 1) {
		int wce = 1;

		if (error == 0) {
			/*
			 * If we have the capability to expand, we'd have
			 * found out via success from DKIOCGMEDIAINFO{,EXT}.
			 * Adjust max_psize upward accordingly since we know
			 * we own the whole disk now.
			 */
			*max_psize = capacity * blksz;
		}

		/*
		 * Since we own the whole disk, try to enable disk write
		 * caching.  We ignore errors because it's OK if we can't do it.
		 */
		(void) ldi_ioctl(dvd->vd_lh, DKIOCSETWCE, (intptr_t)&wce,
		    FKIOCTL, kcred, NULL);
	}

	/*
	 * Clear the nowritecache bit, so that on a vdev_reopen() we will
	 * try again.
	 */
	vd->vdev_nowritecache = B_FALSE;

	/* Inform the ZIO pipeline that we are non-rotational */
	vd->vdev_nonrot = B_FALSE;
	if (ldi_prop_exists(dvd->vd_lh, DDI_PROP_DONTPASS | DDI_PROP_NOTPROM,
	    "device-solid-state")) {
		if (ldi_prop_get_int(dvd->vd_lh,
		    LDI_DEV_T_ANY | DDI_PROP_DONTPASS | DDI_PROP_NOTPROM,
		    "device-solid-state", B_FALSE) != 0)
			vd->vdev_nonrot = B_TRUE;
	}

	return (0);
}

static void
vdev_disk_close(vdev_t *vd)
{
	vdev_disk_t *dvd = vd->vdev_tsd;

	if (vd->vdev_reopening || dvd == NULL)
		return;

	if (dvd->vd_minor != NULL) {
		ddi_devid_str_free(dvd->vd_minor);
		dvd->vd_minor = NULL;
	}

	if (dvd->vd_devid != NULL) {
		ddi_devid_free(dvd->vd_devid);
		dvd->vd_devid = NULL;
	}

	if (dvd->vd_lh != NULL) {
		(void) ldi_close(dvd->vd_lh, spa_mode(vd->vdev_spa), kcred);
		dvd->vd_lh = NULL;
	}

	vd->vdev_delayed_close = B_FALSE;
	/*
	 * If we closed the LDI handle due to an offline notify from LDI,
	 * don't free vd->vdev_tsd or unregister the callbacks here;
	 * the offline finalize callback or a reopen will take care of it.
	 */
	if (dvd->vd_ldi_offline)
		return;

	vdev_disk_free(vd);
}

int
vdev_disk_physio(vdev_t *vd, caddr_t data,
    size_t size, uint64_t offset, int flags, boolean_t isdump)
{
	vdev_disk_t *dvd = vd->vdev_tsd;

	/*
	 * If the vdev is closed, it's likely in the REMOVED or FAULTED state.
	 * Nothing to be done here but return failure.
	 */
	if (dvd == NULL || (dvd->vd_ldi_offline && dvd->vd_lh == NULL))
		return (EIO);

	ASSERT(vd->vdev_ops == &vdev_disk_ops);

	/*
	 * If in the context of an active crash dump, use the ldi_dump(9F)
	 * call instead of ldi_strategy(9F) as usual.
	 */
	if (isdump) {
		ASSERT3P(dvd, !=, NULL);
		return (ldi_dump(dvd->vd_lh, data, lbtodb(offset),
		    lbtodb(size)));
	}

	return (vdev_disk_ldi_physio(dvd->vd_lh, data, size, offset, flags));
}

int
vdev_disk_ldi_physio(ldi_handle_t vd_lh, caddr_t data,
    size_t size, uint64_t offset, int flags)
{
	buf_t *bp;
	int error = 0;

	if (vd_lh == NULL)
		return (SET_ERROR(EINVAL));

	ASSERT(flags & B_READ || flags & B_WRITE);

	bp = getrbuf(KM_SLEEP);
	bp->b_flags = flags | B_BUSY | B_NOCACHE | B_FAILFAST;
	bp->b_bcount = size;
	bp->b_un.b_addr = (void *)data;
	bp->b_lblkno = lbtodb(offset);
	bp->b_bufsize = size;

	error = ldi_strategy(vd_lh, bp);
	ASSERT(error == 0);
	if ((error = biowait(bp)) == 0 && bp->b_resid != 0)
		error = SET_ERROR(EIO);
	freerbuf(bp);

	return (error);
}

static int
vdev_disk_io_intr(buf_t *bp)
{
	vdev_buf_t *vb = (vdev_buf_t *)bp;
	zio_t *zio = vb->vb_io;

	/*
	 * The rest of the zio stack only deals with EIO, ECKSUM, and ENXIO.
	 * Rather than teach the rest of the stack about other error
	 * possibilities (EFAULT, etc), we normalize the error value here.
	 */
	zio->io_error = (geterror(bp) != 0 ? EIO : 0);

	if (zio->io_error == 0 && bp->b_resid != 0)
		zio->io_error = SET_ERROR(EIO);

	if (zio->io_type == ZIO_TYPE_READ) {
		abd_return_buf_copy(zio->io_abd, bp->b_un.b_addr, zio->io_size);
	} else {
		abd_return_buf(zio->io_abd, bp->b_un.b_addr, zio->io_size);
	}

	kmem_free(vb, sizeof (vdev_buf_t));

	zio_delay_interrupt(zio);
	return (0);
}

static void
vdev_disk_ioctl_free(zio_t *zio)
{
	kmem_free(zio->io_vsd, sizeof (struct dk_callback));
}

static const zio_vsd_ops_t vdev_disk_vsd_ops = {
	vdev_disk_ioctl_free,
	zio_vsd_default_cksum_report
};

static void
vdev_disk_ioctl_done(void *zio_arg, int error)
{
	zio_t *zio = zio_arg;

	zio->io_error = error;

	zio_interrupt(zio);
}

static void
vdev_disk_io_start(zio_t *zio)
{
	vdev_t *vd = zio->io_vd;
	vdev_disk_t *dvd = vd->vdev_tsd;
	vdev_buf_t *vb;
	struct dk_callback *dkc;
	buf_t *bp;
	int error;

	/*
	 * If the vdev is closed, it's likely in the REMOVED or FAULTED state.
	 * Nothing to be done here but return failure.
	 */
	if (dvd == NULL || (dvd->vd_ldi_offline && dvd->vd_lh == NULL)) {
		zio->io_error = ENXIO;
		zio_interrupt(zio);
		return;
	}

	if (zio->io_type == ZIO_TYPE_IOCTL) {
		/* XXPOLICY */
		if (!vdev_readable(vd)) {
			zio->io_error = SET_ERROR(ENXIO);
			zio_interrupt(zio);
			return;
		}

		switch (zio->io_cmd) {

		case DKIOCFLUSHWRITECACHE:

			if (zfs_nocacheflush)
				break;

			if (vd->vdev_nowritecache) {
				zio->io_error = SET_ERROR(ENOTSUP);
				break;
			}

			zio->io_vsd = dkc = kmem_alloc(sizeof (*dkc), KM_SLEEP);
			zio->io_vsd_ops = &vdev_disk_vsd_ops;

			dkc->dkc_callback = vdev_disk_ioctl_done;
			dkc->dkc_flag = FLUSH_VOLATILE;
			dkc->dkc_cookie = zio;

			error = ldi_ioctl(dvd->vd_lh, zio->io_cmd,
			    (uintptr_t)dkc, FKIOCTL, kcred, NULL);

			if (error == 0) {
				/*
				 * The ioctl will be done asychronously,
				 * and will call vdev_disk_ioctl_done()
				 * upon completion.
				 */
				return;
			}

			zio->io_error = error;

			break;

		default:
			zio->io_error = SET_ERROR(ENOTSUP);
		}

		zio_execute(zio);
		return;
	}

	ASSERT(zio->io_type == ZIO_TYPE_READ || zio->io_type == ZIO_TYPE_WRITE);
	zio->io_target_timestamp = zio_handle_io_delay(zio);

	vb = kmem_alloc(sizeof (vdev_buf_t), KM_SLEEP);

	vb->vb_io = zio;
	bp = &vb->vb_buf;

	bioinit(bp);
	bp->b_flags = B_BUSY | B_NOCACHE |
	    (zio->io_type == ZIO_TYPE_READ ? B_READ : B_WRITE);
	if (!(zio->io_flags & (ZIO_FLAG_IO_RETRY | ZIO_FLAG_TRYHARD)))
		bp->b_flags |= B_FAILFAST;
	bp->b_bcount = zio->io_size;

	if (zio->io_type == ZIO_TYPE_READ) {
		bp->b_un.b_addr =
		    abd_borrow_buf(zio->io_abd, zio->io_size);
	} else {
		bp->b_un.b_addr =
		    abd_borrow_buf_copy(zio->io_abd, zio->io_size);
	}

	bp->b_lblkno = lbtodb(zio->io_offset);
	bp->b_bufsize = zio->io_size;
	bp->b_iodone = vdev_disk_io_intr;

<<<<<<< HEAD
	zfs_zone_zio_start(zio);

	/* ldi_strategy() will return non-zero only on programming errors */
	VERIFY(ldi_strategy(dvd->vd_lh, bp) == 0);
=======
	/*
	 * In general we would expect ldi_strategy() to return non-zero only
	 * because of programming errors, but we've also seen this fail shortly
	 * after a disk dies.
	 */
	if (ldi_strategy(dvd->vd_lh, bp) != 0) {
		zio->io_error = ENXIO;
		zio_interrupt(zio);
	}
>>>>>>> 1b55eab7
}

static void
vdev_disk_io_done(zio_t *zio)
{
	vdev_t *vd = zio->io_vd;

	/*
	 * If the device returned EIO, then attempt a DKIOCSTATE ioctl to see if
	 * the device has been removed.  If this is the case, then we trigger an
	 * asynchronous removal of the device. Otherwise, probe the device and
	 * make sure it's still accessible.
	 */
	if (zio->io_error == EIO && !vd->vdev_remove_wanted) {
		vdev_disk_t *dvd = vd->vdev_tsd;
		int state = DKIO_NONE;

		if (ldi_ioctl(dvd->vd_lh, DKIOCSTATE, (intptr_t)&state,
		    FKIOCTL, kcred, NULL) == 0 && state != DKIO_INSERTED) {
			/*
			 * We post the resource as soon as possible, instead of
			 * when the async removal actually happens, because the
			 * DE is using this information to discard previous I/O
			 * errors.
			 */
			zfs_post_remove(zio->io_spa, vd);
			vd->vdev_remove_wanted = B_TRUE;
			spa_async_request(zio->io_spa, SPA_ASYNC_REMOVE);
		} else if (!vd->vdev_delayed_close) {
			vd->vdev_delayed_close = B_TRUE;
		}
	}
}

vdev_ops_t vdev_disk_ops = {
	.vdev_op_open = vdev_disk_open,
	.vdev_op_close = vdev_disk_close,
	.vdev_op_asize = vdev_default_asize,
	.vdev_op_io_start = vdev_disk_io_start,
	.vdev_op_io_done = vdev_disk_io_done,
	.vdev_op_state_change = NULL,
	.vdev_op_need_resilver = NULL,
	.vdev_op_hold = vdev_disk_hold,
	.vdev_op_rele = vdev_disk_rele,
	.vdev_op_remap = NULL,
	.vdev_op_xlate = vdev_default_xlate,
	.vdev_op_type = VDEV_TYPE_DISK,		/* name of this vdev type */
	.vdev_op_leaf = B_TRUE			/* leaf vdev */
};

/*
 * Given the root disk device devid or pathname, read the label from
 * the device, and construct a configuration nvlist.
 */
int
vdev_disk_read_rootlabel(char *devpath, char *devid, nvlist_t **config)
{
	ldi_handle_t vd_lh;
	vdev_label_t *label;
	uint64_t s, size;
	int l;
	ddi_devid_t tmpdevid;
	int error = -1;
	char *minor_name;

	/*
	 * Read the device label and build the nvlist.
	 */
	if (devid != NULL && ddi_devid_str_decode(devid, &tmpdevid,
	    &minor_name) == 0) {
		error = ldi_open_by_devid(tmpdevid, minor_name,
		    FREAD, kcred, &vd_lh, zfs_li);
		ddi_devid_free(tmpdevid);
		ddi_devid_str_free(minor_name);
	}

	if (error && (error = ldi_open_by_name(devpath, FREAD, kcred, &vd_lh,
	    zfs_li)))
		return (error);

	if (ldi_get_size(vd_lh, &s)) {
		(void) ldi_close(vd_lh, FREAD, kcred);
		return (SET_ERROR(EIO));
	}

	size = P2ALIGN_TYPED(s, sizeof (vdev_label_t), uint64_t);
	label = kmem_alloc(sizeof (vdev_label_t), KM_SLEEP);

	*config = NULL;
	for (l = 0; l < VDEV_LABELS; l++) {
		uint64_t offset, state, txg = 0;

		/* read vdev label */
		offset = vdev_label_offset(size, l, 0);
		if (vdev_disk_ldi_physio(vd_lh, (caddr_t)label,
		    VDEV_SKIP_SIZE + VDEV_PHYS_SIZE, offset, B_READ) != 0)
			continue;

		if (nvlist_unpack(label->vl_vdev_phys.vp_nvlist,
		    sizeof (label->vl_vdev_phys.vp_nvlist), config, 0) != 0) {
			*config = NULL;
			continue;
		}

		if (nvlist_lookup_uint64(*config, ZPOOL_CONFIG_POOL_STATE,
		    &state) != 0 || state >= POOL_STATE_DESTROYED) {
			nvlist_free(*config);
			*config = NULL;
			continue;
		}

		if (nvlist_lookup_uint64(*config, ZPOOL_CONFIG_POOL_TXG,
		    &txg) != 0 || txg == 0) {
			nvlist_free(*config);
			*config = NULL;
			continue;
		}

		break;
	}

	kmem_free(label, sizeof (vdev_label_t));
	(void) ldi_close(vd_lh, FREAD, kcred);
	if (*config == NULL)
		error = SET_ERROR(EIDRM);

	return (error);
}<|MERGE_RESOLUTION|>--- conflicted
+++ resolved
@@ -858,12 +858,6 @@
 	bp->b_bufsize = zio->io_size;
 	bp->b_iodone = vdev_disk_io_intr;
 
-<<<<<<< HEAD
-	zfs_zone_zio_start(zio);
-
-	/* ldi_strategy() will return non-zero only on programming errors */
-	VERIFY(ldi_strategy(dvd->vd_lh, bp) == 0);
-=======
 	/*
 	 * In general we would expect ldi_strategy() to return non-zero only
 	 * because of programming errors, but we've also seen this fail shortly
@@ -873,7 +867,6 @@
 		zio->io_error = ENXIO;
 		zio_interrupt(zio);
 	}
->>>>>>> 1b55eab7
 }
 
 static void
