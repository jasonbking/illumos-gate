#
# CDDL HEADER START
#
# The contents of this file are subject to the terms of the
# Common Development and Distribution License (the "License").
# You may not use this file except in compliance with the License.
#
# You can obtain a copy of the license at usr/src/OPENSOLARIS.LICENSE
# or http://www.opensolaris.org/os/licensing.
# See the License for the specific language governing permissions
# and limitations under the License.
#
# When distributing Covered Code, include this CDDL HEADER in each
# file and include the License file at usr/src/OPENSOLARIS.LICENSE.
# If applicable, add the following below this CDDL HEADER, with the
# fields enclosed by brackets "[]" replaced with your own identifying
# information: Portions Copyright [yyyy] [name of copyright owner]
#
# CDDL HEADER END
#
#
# uts/intel/gld/Makefile
#
# Copyright 2006 Sun Microsystems, Inc.  All rights reserved.
# Use is subject to license terms.
#

#
#	This makefile drives the production of the gld driver
#	kernel module.
#
#	intel architecture dependent
#

#
#	Path to the base of the uts directory tree (usually /usr/src/uts).
#
UTSBASE	= ../..

#
#	Define the module and object file sets.
#
MODULE		= gld
OBJECTS		= $(GLD_OBJS:%=$(OBJS_DIR)/%)
LINTS		= $(GLD_OBJS:%.o=$(LINTS_DIR)/%.ln)
ROOTMODULE	= $(ROOT_MISC_DIR)/$(MODULE)

#
#	Include common rules.
#
include $(UTSBASE)/intel/Makefile.intel

#
#	Define targets
#
ALL_TARGET	= $(BINARY)
LINT_TARGET	= $(MODULE).lint
INSTALL_TARGET	= $(BINARY) $(ROOTMODULE)

<<<<<<< HEAD
LDFLAGS		+= -dy -N misc/mac
=======
LDFLAGS		+= -dy -Nmisc/mac
>>>>>>> f13f1998

#
# For now, disable these lint checks; maintainers should endeavor
# to investigate and remove these for maximum lint coverage.
# Please do not carry these forward to new Makefiles.
#
LINTTAGS	+= -erroff=E_BAD_PTR_CAST_ALIGN
LINTTAGS	+= -erroff=E_PTRDIFF_OVERFLOW
LINTTAGS	+= -erroff=E_ASSIGN_NARROW_CONV

CERRWARN	+= $(CNOWARN_UNINIT)
CERRWARN	+= -_gcc=-Wno-parentheses

#
#	Default build targets.
#
.KEEP_STATE:

def:		$(DEF_DEPS)

all:		$(ALL_DEPS)

clean:		$(CLEAN_DEPS)

clobber:	$(CLOBBER_DEPS)

lint:		$(LINT_DEPS)

modlintlib:	$(MODLINTLIB_DEPS)

clean.lint:	$(CLEAN_LINT_DEPS)

install:	$(INSTALL_DEPS)

#
#	Include common targets.
#
include $(UTSBASE)/intel/Makefile.targ<|MERGE_RESOLUTION|>--- conflicted
+++ resolved
@@ -57,11 +57,7 @@
 LINT_TARGET	= $(MODULE).lint
 INSTALL_TARGET	= $(BINARY) $(ROOTMODULE)
 
-<<<<<<< HEAD
-LDFLAGS		+= -dy -N misc/mac
-=======
 LDFLAGS		+= -dy -Nmisc/mac
->>>>>>> f13f1998
 
 #
 # For now, disable these lint checks; maintainers should endeavor
