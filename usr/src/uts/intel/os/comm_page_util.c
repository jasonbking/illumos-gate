/*
 * This file and its contents are supplied under the terms of the
 * Common Development and Distribution License ("CDDL"), version 1.0.
 * You may only use this file in accordance with the terms of version
 * 1.0 of the CDDL.
 *
 * A full copy of the text of the CDDL should have accompanied this
 * source.  A copy of the CDDL is also available via the Internet at
 * http://www.illumos.org/license/CDDL.
 */

/*
 * Copyright 2016 Joyent, Inc.
 * Copyright 2025 Oxide Computer Company
 */


#include <sys/types.h>
#include <sys/thread.h>
#include <sys/proc.h>
#include <sys/mman.h>
#include <sys/vmsystm.h>
#include <vm/as.h>
#include <vm/seg_umap.h>

#if !defined(__xpv)
#include <sys/comm_page.h>
#endif /* !defined(__xpv) */

/*
 * Map in the comm page.
 *
 * The contents of the comm page are only defined on non-xpv x86 at this time.
 * Furthermore, the data is only valid in userspace (32-bit or 64-bit) when
 * mapped from a 64-bit kernel.
 * See: "uts/i86pc/sys/comm_page.h"
 */
caddr_t
comm_page_mapin()
{
#if !defined(__xpv)
	proc_t *p = curproc;
<<<<<<< HEAD
	caddr_t addr = (caddr_t)COMM_PAGE_ALIGN;
	size_t len = COMM_PAGE_SIZE;
	uint_t prot = PROT_USER | PROT_READ;
	segumap_crargs_t suarg;
=======
	caddr_t addr = NULL;
	const size_t len = sizeof (comm_page_t);
	const uint_t prot = PROT_USER | PROT_READ;
>>>>>>> 53aa45cd

	map_addr(&addr, len, (offset_t)0, 1, MAP_ALIGN);
	if (addr == NULL || valid_usr_range(addr, len, prot, p->p_as,
	    p->p_as->a_userlimit) != RANGE_OKAY) {
		return (NULL);
	}

	segumap_crargs_t suarg = {
		.kaddr = (caddr_t)&comm_page,
		.prot = prot,
		.maxprot = prot,
	};
	if (as_map(p->p_as, addr, len, segumap_create, &suarg) != 0) {
		return (NULL);
	}
	return (addr);
#else /* !defined(__xpv) */
	return (NULL);
#endif /* !defined(__xpv) */
}<|MERGE_RESOLUTION|>--- conflicted
+++ resolved
@@ -40,16 +40,9 @@
 {
 #if !defined(__xpv)
 	proc_t *p = curproc;
-<<<<<<< HEAD
 	caddr_t addr = (caddr_t)COMM_PAGE_ALIGN;
-	size_t len = COMM_PAGE_SIZE;
-	uint_t prot = PROT_USER | PROT_READ;
-	segumap_crargs_t suarg;
-=======
-	caddr_t addr = NULL;
 	const size_t len = sizeof (comm_page_t);
 	const uint_t prot = PROT_USER | PROT_READ;
->>>>>>> 53aa45cd
 
 	map_addr(&addr, len, (offset_t)0, 1, MAP_ALIGN);
 	if (addr == NULL || valid_usr_range(addr, len, prot, p->p_as,
