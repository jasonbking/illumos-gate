--- conflicted
+++ resolved
@@ -203,13 +203,9 @@
 #define	CPUID_INTC_EBX_7_0_BMI1		0x00000008	/* BMI1 instrs */
 #define	CPUID_INTC_EBX_7_0_AVX2		0x00000020	/* AVX2 supported */
 #define	CPUID_INTC_EBX_7_0_SMEP		0x00000080	/* SMEP in CR4 */
-<<<<<<< HEAD
-#define	CPUID_INTC_EBX_7_0_BMI2		0x00000100	/* BMI2 instrs */
+#define	CPUID_INTC_EBX_7_0_BMI2		0x00000100	/* BMI2 Instrs */
 #define	CPUID_INTC_EBX_7_0_RDSEED	0x00040000	/* RDSEED instr */
 #define	CPUID_INTC_EBX_7_0_ADX		0x00080000	/* ADX instrs */
-=======
-#define	CPUID_INTC_EBX_7_0_BMI2		0x00000100	/* BMI2 Instrs */
->>>>>>> c20404ff
 #define	CPUID_INTC_EBX_7_0_SMAP		0x00100000	/* SMAP in CR 4 */
 
 #define	P5_MCHADDR	0x0
@@ -387,11 +383,8 @@
 #define	X86FSET_FMA		44
 #define	X86FSET_SMEP		45
 #define	X86FSET_SMAP		46
-<<<<<<< HEAD
 #define	X86FSET_ADX		47
 #define	X86FSET_RDSEED		48
-=======
->>>>>>> c20404ff
 
 /*
  * flags to patch tsc_read routine.
@@ -652,11 +645,7 @@
 
 #if defined(_KERNEL) || defined(_KMEMUSER)
 
-<<<<<<< HEAD
 #define	NUM_X86_FEATURES	49
-=======
-#define	NUM_X86_FEATURES	47
->>>>>>> c20404ff
 extern uchar_t x86_featureset[];
 
 extern void free_x86_featureset(void *featureset);
