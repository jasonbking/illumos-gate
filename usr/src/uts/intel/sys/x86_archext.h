/*
 * CDDL HEADER START
 *
 * The contents of this file are subject to the terms of the
 * Common Development and Distribution License (the "License").
 * You may not use this file except in compliance with the License.
 *
 * You can obtain a copy of the license at usr/src/OPENSOLARIS.LICENSE
 * or http://www.opensolaris.org/os/licensing.
 * See the License for the specific language governing permissions
 * and limitations under the License.
 *
 * When distributing Covered Code, include this CDDL HEADER in each
 * file and include the License file at usr/src/OPENSOLARIS.LICENSE.
 * If applicable, add the following below this CDDL HEADER, with the
 * fields enclosed by brackets "[]" replaced with your own identifying
 * information: Portions Copyright [yyyy] [name of copyright owner]
 *
 * CDDL HEADER END
 */
/*
 * Copyright (c) 1995, 2010, Oracle and/or its affiliates. All rights reserved.
 * Copyright (c) 2011 by Delphix. All rights reserved.
 * Copyright 2012 Nexenta Systems, Inc. All rights reserved.
 */
/*
 * Copyright (c) 2010, Intel Corporation.
 * All rights reserved.
 */
/*
 * Copyright (c) 2012, Joyent, Inc. All rights reserved.
 * Copyright 2012 Jens Elkner <jel+illumos@cs.uni-magdeburg.de>
 * Copyright 2012 Hans Rosenfeld <rosenfeld@grumpf.hope-2000.org>
 * Copyright 2014 Josef 'Jeff' Sipek <jeffpc@josefsipek.net>
 */

#ifndef _SYS_X86_ARCHEXT_H
#define	_SYS_X86_ARCHEXT_H

#if !defined(_ASM)
#include <sys/regset.h>
#include <sys/processor.h>
#include <vm/seg_enum.h>
#include <vm/page.h>
#endif	/* _ASM */

#ifdef	__cplusplus
extern "C" {
#endif

/*
 * cpuid instruction feature flags in %edx (standard function 1)
 */

#define	CPUID_INTC_EDX_FPU	0x00000001	/* x87 fpu present */
#define	CPUID_INTC_EDX_VME	0x00000002	/* virtual-8086 extension */
#define	CPUID_INTC_EDX_DE	0x00000004	/* debugging extensions */
#define	CPUID_INTC_EDX_PSE	0x00000008	/* page size extension */
#define	CPUID_INTC_EDX_TSC	0x00000010	/* time stamp counter */
#define	CPUID_INTC_EDX_MSR	0x00000020	/* rdmsr and wrmsr */
#define	CPUID_INTC_EDX_PAE	0x00000040	/* physical addr extension */
#define	CPUID_INTC_EDX_MCE	0x00000080	/* machine check exception */
#define	CPUID_INTC_EDX_CX8	0x00000100	/* cmpxchg8b instruction */
#define	CPUID_INTC_EDX_APIC	0x00000200	/* local APIC */
						/* 0x400 - reserved */
#define	CPUID_INTC_EDX_SEP	0x00000800	/* sysenter and sysexit */
#define	CPUID_INTC_EDX_MTRR	0x00001000	/* memory type range reg */
#define	CPUID_INTC_EDX_PGE	0x00002000	/* page global enable */
#define	CPUID_INTC_EDX_MCA	0x00004000	/* machine check arch */
#define	CPUID_INTC_EDX_CMOV	0x00008000	/* conditional move insns */
#define	CPUID_INTC_EDX_PAT	0x00010000	/* page attribute table */
#define	CPUID_INTC_EDX_PSE36	0x00020000	/* 36-bit pagesize extension */
#define	CPUID_INTC_EDX_PSN	0x00040000	/* processor serial number */
#define	CPUID_INTC_EDX_CLFSH	0x00080000	/* clflush instruction */
						/* 0x100000 - reserved */
#define	CPUID_INTC_EDX_DS	0x00200000	/* debug store exists */
#define	CPUID_INTC_EDX_ACPI	0x00400000	/* monitoring + clock ctrl */
#define	CPUID_INTC_EDX_MMX	0x00800000	/* MMX instructions */
#define	CPUID_INTC_EDX_FXSR	0x01000000	/* fxsave and fxrstor */
#define	CPUID_INTC_EDX_SSE	0x02000000	/* streaming SIMD extensions */
#define	CPUID_INTC_EDX_SSE2	0x04000000	/* SSE extensions */
#define	CPUID_INTC_EDX_SS	0x08000000	/* self-snoop */
#define	CPUID_INTC_EDX_HTT	0x10000000	/* Hyper Thread Technology */
#define	CPUID_INTC_EDX_TM	0x20000000	/* thermal monitoring */
#define	CPUID_INTC_EDX_IA64	0x40000000	/* Itanium emulating IA32 */
#define	CPUID_INTC_EDX_PBE	0x80000000	/* Pending Break Enable */

#define	FMT_CPUID_INTC_EDX					\
	"\20"							\
	"\40pbe\37ia64\36tm\35htt\34ss\33sse2\32sse\31fxsr"	\
	"\30mmx\27acpi\26ds\24clfsh\23psn\22pse36\21pat"	\
	"\20cmov\17mca\16pge\15mtrr\14sep\12apic\11cx8"		\
	"\10mce\7pae\6msr\5tsc\4pse\3de\2vme\1fpu"

/*
 * cpuid instruction feature flags in %ecx (standard function 1)
 */

#define	CPUID_INTC_ECX_SSE3	0x00000001	/* Yet more SSE extensions */
#define	CPUID_INTC_ECX_PCLMULQDQ 0x00000002 	/* PCLMULQDQ insn */
#define	CPUID_INTC_ECX_DTES64	0x00000004	/* 64-bit DS area */
#define	CPUID_INTC_ECX_MON	0x00000008	/* MONITOR/MWAIT */
#define	CPUID_INTC_ECX_DSCPL	0x00000010	/* CPL-qualified debug store */
#define	CPUID_INTC_ECX_VMX	0x00000020	/* Hardware VM extensions */
#define	CPUID_INTC_ECX_SMX	0x00000040	/* Secure mode extensions */
#define	CPUID_INTC_ECX_EST	0x00000080	/* enhanced SpeedStep */
#define	CPUID_INTC_ECX_TM2	0x00000100	/* thermal monitoring */
#define	CPUID_INTC_ECX_SSSE3	0x00000200	/* Supplemental SSE3 insns */
#define	CPUID_INTC_ECX_CID	0x00000400	/* L1 context ID */
						/* 0x00000800 - reserved */
#define	CPUID_INTC_ECX_FMA	0x00001000	/* Fused Multiply Add */
#define	CPUID_INTC_ECX_CX16	0x00002000	/* cmpxchg16 */
#define	CPUID_INTC_ECX_ETPRD	0x00004000	/* extended task pri messages */
#define	CPUID_INTC_ECX_PDCM	0x00008000	/* Perf/Debug Capability MSR */
						/* 0x00010000 - reserved */
#define	CPUID_INTC_ECX_PCID	0x00020000	/* process-context ids */
#define	CPUID_INTC_ECX_DCA	0x00040000	/* direct cache access */
#define	CPUID_INTC_ECX_SSE4_1	0x00080000	/* SSE4.1 insns */
#define	CPUID_INTC_ECX_SSE4_2	0x00100000	/* SSE4.2 insns */
<<<<<<< HEAD
#define	CPUID_INTC_ECX_X2APIC	0x00200000	/* x2apic support */
=======
#define	CPUID_INTC_ECX_X2APIC	0x00200000	/* x2APIC */
>>>>>>> 19449258
#define	CPUID_INTC_ECX_MOVBE	0x00400000	/* MOVBE insn */
#define	CPUID_INTC_ECX_POPCNT	0x00800000	/* POPCNT insn */
#define	CPUID_INTC_ECX_TSCDL	0x01000000	/* Deadline TSC */
#define	CPUID_INTC_ECX_AES	0x02000000	/* AES insns */
#define	CPUID_INTC_ECX_XSAVE	0x04000000	/* XSAVE/XRESTOR insns */
#define	CPUID_INTC_ECX_OSXSAVE	0x08000000	/* OS supports XSAVE insns */
#define	CPUID_INTC_ECX_AVX	0x10000000	/* AVX supported */
#define	CPUID_INTC_ECX_F16C	0x20000000	/* F16C supported */
#define	CPUID_INTC_ECX_RDRAND	0x40000000	/* RDRAND supported */
#define	CPUID_INTC_ECX_HV	0x80000000	/* Hypervisor */

#define	FMT_CPUID_INTC_ECX					\
	"\20"							\
	"\37rdrand\36f16c\35avx\34osxsav\33xsave"		\
	"\32aes"						\
	"\30popcnt\27movbe\26x2apic\25sse4.2\24sse4.1\23dca"	\
	"\20\17etprd\16cx16\13cid\12ssse3\11tm2"		\
	"\10est\7smx\6vmx\5dscpl\4mon\2pclmulqdq\1sse3"

/*
 * cpuid instruction feature flags in %edx (extended function 0x80000001)
 */

#define	CPUID_AMD_EDX_FPU	0x00000001	/* x87 fpu present */
#define	CPUID_AMD_EDX_VME	0x00000002	/* virtual-8086 extension */
#define	CPUID_AMD_EDX_DE	0x00000004	/* debugging extensions */
#define	CPUID_AMD_EDX_PSE	0x00000008	/* page size extensions */
#define	CPUID_AMD_EDX_TSC	0x00000010	/* time stamp counter */
#define	CPUID_AMD_EDX_MSR	0x00000020	/* rdmsr and wrmsr */
#define	CPUID_AMD_EDX_PAE	0x00000040	/* physical addr extension */
#define	CPUID_AMD_EDX_MCE	0x00000080	/* machine check exception */
#define	CPUID_AMD_EDX_CX8	0x00000100	/* cmpxchg8b instruction */
#define	CPUID_AMD_EDX_APIC	0x00000200	/* local APIC */
						/* 0x00000400 - sysc on K6m6 */
#define	CPUID_AMD_EDX_SYSC	0x00000800	/* AMD: syscall and sysret */
#define	CPUID_AMD_EDX_MTRR	0x00001000	/* memory type and range reg */
#define	CPUID_AMD_EDX_PGE	0x00002000	/* page global enable */
#define	CPUID_AMD_EDX_MCA	0x00004000	/* machine check arch */
#define	CPUID_AMD_EDX_CMOV	0x00008000	/* conditional move insns */
#define	CPUID_AMD_EDX_PAT	0x00010000	/* K7: page attribute table */
#define	CPUID_AMD_EDX_FCMOV	0x00010000	/* FCMOVcc etc. */
#define	CPUID_AMD_EDX_PSE36	0x00020000	/* 36-bit pagesize extension */
				/* 0x00040000 - reserved */
				/* 0x00080000 - reserved */
#define	CPUID_AMD_EDX_NX	0x00100000	/* AMD: no-execute page prot */
				/* 0x00200000 - reserved */
#define	CPUID_AMD_EDX_MMXamd	0x00400000	/* AMD: MMX extensions */
#define	CPUID_AMD_EDX_MMX	0x00800000	/* MMX instructions */
#define	CPUID_AMD_EDX_FXSR	0x01000000	/* fxsave and fxrstor */
#define	CPUID_AMD_EDX_FFXSR	0x02000000	/* fast fxsave/fxrstor */
#define	CPUID_AMD_EDX_1GPG	0x04000000	/* 1GB page */
#define	CPUID_AMD_EDX_TSCP	0x08000000	/* rdtscp instruction */
				/* 0x10000000 - reserved */
#define	CPUID_AMD_EDX_LM	0x20000000	/* AMD: long mode */
#define	CPUID_AMD_EDX_3DNowx	0x40000000	/* AMD: extensions to 3DNow! */
#define	CPUID_AMD_EDX_3DNow	0x80000000	/* AMD: 3DNow! instructions */

#define	FMT_CPUID_AMD_EDX					\
	"\20"							\
	"\40a3d\37a3d+\36lm\34tscp\32ffxsr\31fxsr"		\
	"\30mmx\27mmxext\25nx\22pse\21pat"			\
	"\20cmov\17mca\16pge\15mtrr\14syscall\12apic\11cx8"	\
	"\10mce\7pae\6msr\5tsc\4pse\3de\2vme\1fpu"

#define	CPUID_AMD_ECX_AHF64	0x00000001	/* LAHF and SAHF in long mode */
#define	CPUID_AMD_ECX_CMP_LGCY	0x00000002	/* AMD: multicore chip */
#define	CPUID_AMD_ECX_SVM	0x00000004	/* AMD: secure VM */
#define	CPUID_AMD_ECX_EAS	0x00000008	/* extended apic space */
#define	CPUID_AMD_ECX_CR8D	0x00000010	/* AMD: 32-bit mov %cr8 */
#define	CPUID_AMD_ECX_LZCNT	0x00000020	/* AMD: LZCNT insn */
#define	CPUID_AMD_ECX_SSE4A	0x00000040	/* AMD: SSE4A insns */
#define	CPUID_AMD_ECX_MAS	0x00000080	/* AMD: MisAlignSse mnode */
#define	CPUID_AMD_ECX_3DNP	0x00000100	/* AMD: 3DNowPrefectch */
#define	CPUID_AMD_ECX_OSVW	0x00000200	/* AMD: OSVW */
#define	CPUID_AMD_ECX_IBS	0x00000400	/* AMD: IBS */
#define	CPUID_AMD_ECX_SSE5	0x00000800	/* AMD: Extended AVX */
#define	CPUID_AMD_ECX_SKINIT	0x00001000	/* AMD: SKINIT */
#define	CPUID_AMD_ECX_WDT	0x00002000	/* AMD: WDT */
				/* 0x00004000 - reserved */
#define	CPUID_AMD_ECX_LWP	0x00008000	/* AMD: Lightweight profiling */
#define	CPUID_AMD_ECX_FMA4	0x00010000	/* AMD: 4-operand FMA support */
				/* 0x00020000 - reserved */
				/* 0x00040000 - reserved */
#define	CPUID_AMD_ECX_NIDMSR	0x00080000	/* AMD: Node ID MSR */
				/* 0x00100000 - reserved */
#define	CPUID_AMD_ECX_TBM	0x00200000	/* AMD: trailing bit manips. */
#define	CPUID_AMD_ECX_TOPOEXT	0x00400000	/* AMD: Topology Extensions */

#define	FMT_CPUID_AMD_ECX					\
	"\20"							\
	"\23topoext\22tbm\20nimdsr\17fma4\16lwp"		\
	"\14wdt\13skinit\12sse5\11ibs\10osvw\93dnp\8mas"	\
	"\7sse4a\6lzcnt\5cr8d\4eas\3svm\2lcmplgcy\1ahf64"

/*
 * Intel now seems to have claimed part of the "extended" function
 * space that we previously for non-Intel implementors to use.
 * More excitingly still, they've claimed bit 20 to mean LAHF/SAHF
 * is available in long mode i.e. what AMD indicate using bit 0.
 * On the other hand, everything else is labelled as reserved.
 */
#define	CPUID_INTC_ECX_AHF64	0x00100000	/* LAHF and SAHF in long mode */


#define	P5_MCHADDR	0x0
#define	P5_CESR		0x11
#define	P5_CTR0		0x12
#define	P5_CTR1		0x13

#define	K5_MCHADDR	0x0
#define	K5_MCHTYPE	0x01
#define	K5_TSC		0x10
#define	K5_TR12		0x12

#define	REG_PAT		0x277

#define	REG_MC0_CTL		0x400
#define	REG_MC5_MISC		0x417
#define	REG_PERFCTR0		0xc1
#define	REG_PERFCTR1		0xc2

#define	REG_PERFEVNT0		0x186
#define	REG_PERFEVNT1		0x187

#define	REG_TSC			0x10	/* timestamp counter */
#define	REG_APIC_BASE_MSR	0x1b
#define	REG_X2APIC_BASE_MSR	0x800	/* The MSR address offset of x2APIC */

#if !defined(__xpv)
/*
 * AMD C1E
 */
#define	MSR_AMD_INT_PENDING_CMP_HALT	0xC0010055
#define	AMD_ACTONCMPHALT_SHIFT	27
#define	AMD_ACTONCMPHALT_MASK	3
#endif

#define	MSR_DEBUGCTL		0x1d9

#define	DEBUGCTL_LBR		0x01
#define	DEBUGCTL_BTF		0x02

/* Intel P6, AMD */
#define	MSR_LBR_FROM		0x1db
#define	MSR_LBR_TO		0x1dc
#define	MSR_LEX_FROM		0x1dd
#define	MSR_LEX_TO		0x1de

/* Intel P4 (pre-Prescott, non P4 M) */
#define	MSR_P4_LBSTK_TOS	0x1da
#define	MSR_P4_LBSTK_0		0x1db
#define	MSR_P4_LBSTK_1		0x1dc
#define	MSR_P4_LBSTK_2		0x1dd
#define	MSR_P4_LBSTK_3		0x1de

/* Intel Pentium M */
#define	MSR_P6M_LBSTK_TOS	0x1c9
#define	MSR_P6M_LBSTK_0		0x040
#define	MSR_P6M_LBSTK_1		0x041
#define	MSR_P6M_LBSTK_2		0x042
#define	MSR_P6M_LBSTK_3		0x043
#define	MSR_P6M_LBSTK_4		0x044
#define	MSR_P6M_LBSTK_5		0x045
#define	MSR_P6M_LBSTK_6		0x046
#define	MSR_P6M_LBSTK_7		0x047

/* Intel P4 (Prescott) */
#define	MSR_PRP4_LBSTK_TOS	0x1da
#define	MSR_PRP4_LBSTK_FROM_0	0x680
#define	MSR_PRP4_LBSTK_FROM_1	0x681
#define	MSR_PRP4_LBSTK_FROM_2	0x682
#define	MSR_PRP4_LBSTK_FROM_3	0x683
#define	MSR_PRP4_LBSTK_FROM_4	0x684
#define	MSR_PRP4_LBSTK_FROM_5	0x685
#define	MSR_PRP4_LBSTK_FROM_6	0x686
#define	MSR_PRP4_LBSTK_FROM_7	0x687
#define	MSR_PRP4_LBSTK_FROM_8 	0x688
#define	MSR_PRP4_LBSTK_FROM_9	0x689
#define	MSR_PRP4_LBSTK_FROM_10	0x68a
#define	MSR_PRP4_LBSTK_FROM_11 	0x68b
#define	MSR_PRP4_LBSTK_FROM_12	0x68c
#define	MSR_PRP4_LBSTK_FROM_13	0x68d
#define	MSR_PRP4_LBSTK_FROM_14	0x68e
#define	MSR_PRP4_LBSTK_FROM_15	0x68f
#define	MSR_PRP4_LBSTK_TO_0	0x6c0
#define	MSR_PRP4_LBSTK_TO_1	0x6c1
#define	MSR_PRP4_LBSTK_TO_2	0x6c2
#define	MSR_PRP4_LBSTK_TO_3	0x6c3
#define	MSR_PRP4_LBSTK_TO_4	0x6c4
#define	MSR_PRP4_LBSTK_TO_5	0x6c5
#define	MSR_PRP4_LBSTK_TO_6	0x6c6
#define	MSR_PRP4_LBSTK_TO_7	0x6c7
#define	MSR_PRP4_LBSTK_TO_8	0x6c8
#define	MSR_PRP4_LBSTK_TO_9 	0x6c9
#define	MSR_PRP4_LBSTK_TO_10	0x6ca
#define	MSR_PRP4_LBSTK_TO_11	0x6cb
#define	MSR_PRP4_LBSTK_TO_12	0x6cc
#define	MSR_PRP4_LBSTK_TO_13	0x6cd
#define	MSR_PRP4_LBSTK_TO_14	0x6ce
#define	MSR_PRP4_LBSTK_TO_15	0x6cf

#define	MCI_CTL_VALUE		0xffffffff

#define	MTRR_TYPE_UC		0
#define	MTRR_TYPE_WC		1
#define	MTRR_TYPE_WT		4
#define	MTRR_TYPE_WP		5
#define	MTRR_TYPE_WB		6
#define	MTRR_TYPE_UC_		7

/*
 * For Solaris we set up the page attritubute table in the following way:
 * PAT0	Write-Back
 * PAT1	Write-Through
 * PAT2	Unchacheable-
 * PAT3	Uncacheable
 * PAT4 Write-Back
 * PAT5	Write-Through
 * PAT6	Write-Combine
 * PAT7 Uncacheable
 * The only difference from h/w default is entry 6.
 */
#define	PAT_DEFAULT_ATTRIBUTE			\
	((uint64_t)MTRR_TYPE_WB |		\
	((uint64_t)MTRR_TYPE_WT << 8) |		\
	((uint64_t)MTRR_TYPE_UC_ << 16) |	\
	((uint64_t)MTRR_TYPE_UC << 24) |	\
	((uint64_t)MTRR_TYPE_WB << 32) |	\
	((uint64_t)MTRR_TYPE_WT << 40) |	\
	((uint64_t)MTRR_TYPE_WC << 48) |	\
	((uint64_t)MTRR_TYPE_UC << 56))

#define	X86FSET_LARGEPAGE	0
#define	X86FSET_TSC		1
#define	X86FSET_MSR		2
#define	X86FSET_MTRR		3
#define	X86FSET_PGE		4
#define	X86FSET_DE		5
#define	X86FSET_CMOV		6
#define	X86FSET_MMX		7
#define	X86FSET_MCA		8
#define	X86FSET_PAE		9
#define	X86FSET_CX8		10
#define	X86FSET_PAT		11
#define	X86FSET_SEP		12
#define	X86FSET_SSE		13
#define	X86FSET_SSE2		14
#define	X86FSET_HTT		15
#define	X86FSET_ASYSC		16
#define	X86FSET_NX		17
#define	X86FSET_SSE3		18
#define	X86FSET_CX16		19
#define	X86FSET_CMP		20
#define	X86FSET_TSCP		21
#define	X86FSET_MWAIT		22
#define	X86FSET_SSE4A		23
#define	X86FSET_CPUID		24
#define	X86FSET_SSSE3		25
#define	X86FSET_SSE4_1		26
#define	X86FSET_SSE4_2		27
#define	X86FSET_1GPG		28
#define	X86FSET_CLFSH		29
#define	X86FSET_64		30
#define	X86FSET_AES		31
#define	X86FSET_PCLMULQDQ	32
#define	X86FSET_XSAVE		33
#define	X86FSET_AVX		34
#define	X86FSET_VMX		35
#define	X86FSET_SVM		36
#define	X86FSET_TOPOEXT		37
#define	X86FSET_F16C		38
#define	X86FSET_RDRAND		39
#define	X86FSET_X2APIC		40

/*
 * flags to patch tsc_read routine.
 */
#define	X86_NO_TSC		0x0
#define	X86_HAVE_TSCP		0x1
#define	X86_TSC_MFENCE		0x2
#define	X86_TSC_LFENCE		0x4

/*
 * Intel Deep C-State invariant TSC in leaf 0x80000007.
 */
#define	CPUID_TSC_CSTATE_INVARIANCE	(0x100)

/*
 * Intel Deep C-state always-running local APIC timer
 */
#define	CPUID_CSTATE_ARAT	(0x4)

/*
 * Intel ENERGY_PERF_BIAS MSR indicated by feature bit CPUID.6.ECX[3].
 */
#define	CPUID_EPB_SUPPORT	(1 << 3)

/*
 * Intel TSC deadline timer
 */
#define	CPUID_DEADLINE_TSC	(1 << 24)

/*
 * x86_type is a legacy concept; this is supplanted
 * for most purposes by x86_featureset; modern CPUs
 * should be X86_TYPE_OTHER
 */
#define	X86_TYPE_OTHER		0
#define	X86_TYPE_486		1
#define	X86_TYPE_P5		2
#define	X86_TYPE_P6		3
#define	X86_TYPE_CYRIX_486	4
#define	X86_TYPE_CYRIX_6x86L	5
#define	X86_TYPE_CYRIX_6x86	6
#define	X86_TYPE_CYRIX_GXm	7
#define	X86_TYPE_CYRIX_6x86MX	8
#define	X86_TYPE_CYRIX_MediaGX	9
#define	X86_TYPE_CYRIX_MII	10
#define	X86_TYPE_VIA_CYRIX_III	11
#define	X86_TYPE_P4		12

/*
 * x86_vendor allows us to select between
 * implementation features and helps guide
 * the interpretation of the cpuid instruction.
 */
#define	X86_VENDOR_Intel	0
#define	X86_VENDORSTR_Intel	"GenuineIntel"

#define	X86_VENDOR_IntelClone	1

#define	X86_VENDOR_AMD		2
#define	X86_VENDORSTR_AMD	"AuthenticAMD"

#define	X86_VENDOR_Cyrix	3
#define	X86_VENDORSTR_CYRIX	"CyrixInstead"

#define	X86_VENDOR_UMC		4
#define	X86_VENDORSTR_UMC	"UMC UMC UMC "

#define	X86_VENDOR_NexGen	5
#define	X86_VENDORSTR_NexGen	"NexGenDriven"

#define	X86_VENDOR_Centaur	6
#define	X86_VENDORSTR_Centaur	"CentaurHauls"

#define	X86_VENDOR_Rise		7
#define	X86_VENDORSTR_Rise	"RiseRiseRise"

#define	X86_VENDOR_SiS		8
#define	X86_VENDORSTR_SiS	"SiS SiS SiS "

#define	X86_VENDOR_TM		9
#define	X86_VENDORSTR_TM	"GenuineTMx86"

#define	X86_VENDOR_NSC		10
#define	X86_VENDORSTR_NSC	"Geode by NSC"

/*
 * Vendor string max len + \0
 */
#define	X86_VENDOR_STRLEN	13

/*
 * Some vendor/family/model/stepping ranges are commonly grouped under
 * a single identifying banner by the vendor.  The following encode
 * that "revision" in a uint32_t with the 8 most significant bits
 * identifying the vendor with X86_VENDOR_*, the next 8 identifying the
 * family, and the remaining 16 typically forming a bitmask of revisions
 * within that family with more significant bits indicating "later" revisions.
 */

#define	_X86_CHIPREV_VENDOR_MASK	0xff000000u
#define	_X86_CHIPREV_VENDOR_SHIFT	24
#define	_X86_CHIPREV_FAMILY_MASK	0x00ff0000u
#define	_X86_CHIPREV_FAMILY_SHIFT	16
#define	_X86_CHIPREV_REV_MASK		0x0000ffffu

#define	_X86_CHIPREV_VENDOR(x) \
	(((x) & _X86_CHIPREV_VENDOR_MASK) >> _X86_CHIPREV_VENDOR_SHIFT)
#define	_X86_CHIPREV_FAMILY(x) \
	(((x) & _X86_CHIPREV_FAMILY_MASK) >> _X86_CHIPREV_FAMILY_SHIFT)
#define	_X86_CHIPREV_REV(x) \
	((x) & _X86_CHIPREV_REV_MASK)

/* True if x matches in vendor and family and if x matches the given rev mask */
#define	X86_CHIPREV_MATCH(x, mask) \
	(_X86_CHIPREV_VENDOR(x) == _X86_CHIPREV_VENDOR(mask) && \
	_X86_CHIPREV_FAMILY(x) == _X86_CHIPREV_FAMILY(mask) && \
	((_X86_CHIPREV_REV(x) & _X86_CHIPREV_REV(mask)) != 0))

/* True if x matches in vendor and family, and rev is at least minx */
#define	X86_CHIPREV_ATLEAST(x, minx) \
	(_X86_CHIPREV_VENDOR(x) == _X86_CHIPREV_VENDOR(minx) && \
	_X86_CHIPREV_FAMILY(x) == _X86_CHIPREV_FAMILY(minx) && \
	_X86_CHIPREV_REV(x) >= _X86_CHIPREV_REV(minx))

#define	_X86_CHIPREV_MKREV(vendor, family, rev) \
	((uint32_t)(vendor) << _X86_CHIPREV_VENDOR_SHIFT | \
	(family) << _X86_CHIPREV_FAMILY_SHIFT | (rev))

/* True if x matches in vendor, and family is at least minx */
#define	X86_CHIPFAM_ATLEAST(x, minx) \
	(_X86_CHIPREV_VENDOR(x) == _X86_CHIPREV_VENDOR(minx) && \
	_X86_CHIPREV_FAMILY(x) >= _X86_CHIPREV_FAMILY(minx))

/* Revision default */
#define	X86_CHIPREV_UNKNOWN	0x0

/*
 * Definitions for AMD Family 0xf. Minor revisions C0 and CG are
 * sufficiently different that we will distinguish them; in all other
 * case we will identify the major revision.
 */
#define	X86_CHIPREV_AMD_F_REV_B _X86_CHIPREV_MKREV(X86_VENDOR_AMD, 0xf, 0x0001)
#define	X86_CHIPREV_AMD_F_REV_C0 _X86_CHIPREV_MKREV(X86_VENDOR_AMD, 0xf, 0x0002)
#define	X86_CHIPREV_AMD_F_REV_CG _X86_CHIPREV_MKREV(X86_VENDOR_AMD, 0xf, 0x0004)
#define	X86_CHIPREV_AMD_F_REV_D _X86_CHIPREV_MKREV(X86_VENDOR_AMD, 0xf, 0x0008)
#define	X86_CHIPREV_AMD_F_REV_E _X86_CHIPREV_MKREV(X86_VENDOR_AMD, 0xf, 0x0010)
#define	X86_CHIPREV_AMD_F_REV_F _X86_CHIPREV_MKREV(X86_VENDOR_AMD, 0xf, 0x0020)
#define	X86_CHIPREV_AMD_F_REV_G _X86_CHIPREV_MKREV(X86_VENDOR_AMD, 0xf, 0x0040)

/*
 * Definitions for AMD Family 0x10.  Rev A was Engineering Samples only.
 */
#define	X86_CHIPREV_AMD_10_REV_A \
	_X86_CHIPREV_MKREV(X86_VENDOR_AMD, 0x10, 0x0001)
#define	X86_CHIPREV_AMD_10_REV_B \
	_X86_CHIPREV_MKREV(X86_VENDOR_AMD, 0x10, 0x0002)
#define	X86_CHIPREV_AMD_10_REV_C2 \
	_X86_CHIPREV_MKREV(X86_VENDOR_AMD, 0x10, 0x0004)
#define	X86_CHIPREV_AMD_10_REV_C3 \
	_X86_CHIPREV_MKREV(X86_VENDOR_AMD, 0x10, 0x0008)
#define	X86_CHIPREV_AMD_10_REV_D0 \
	_X86_CHIPREV_MKREV(X86_VENDOR_AMD, 0x10, 0x0010)
#define	X86_CHIPREV_AMD_10_REV_D1 \
	_X86_CHIPREV_MKREV(X86_VENDOR_AMD, 0x10, 0x0020)
#define	X86_CHIPREV_AMD_10_REV_E \
	_X86_CHIPREV_MKREV(X86_VENDOR_AMD, 0x10, 0x0040)

/*
 * Definitions for AMD Family 0x11.
 */
#define	X86_CHIPREV_AMD_11_REV_B \
	_X86_CHIPREV_MKREV(X86_VENDOR_AMD, 0x11, 0x0002)

/*
 * Definitions for AMD Family 0x12.
 */
#define	X86_CHIPREV_AMD_12_REV_B \
	_X86_CHIPREV_MKREV(X86_VENDOR_AMD, 0x12, 0x0002)

/*
 * Definitions for AMD Family 0x14.
 */
#define	X86_CHIPREV_AMD_14_REV_B \
	_X86_CHIPREV_MKREV(X86_VENDOR_AMD, 0x14, 0x0002)
#define	X86_CHIPREV_AMD_14_REV_C \
	_X86_CHIPREV_MKREV(X86_VENDOR_AMD, 0x14, 0x0004)

/*
 * Definitions for AMD Family 0x15
 */
#define	X86_CHIPREV_AMD_15OR_REV_B2 \
	_X86_CHIPREV_MKREV(X86_VENDOR_AMD, 0x15, 0x0001)

#define	X86_CHIPREV_AMD_15TN_REV_A1 \
	_X86_CHIPREV_MKREV(X86_VENDOR_AMD, 0x15, 0x0002)

/*
 * Various socket/package types, extended as the need to distinguish
 * a new type arises.  The top 8 byte identfies the vendor and the
 * remaining 24 bits describe 24 socket types.
 */

#define	_X86_SOCKET_VENDOR_SHIFT	24
#define	_X86_SOCKET_VENDOR(x)	((x) >> _X86_SOCKET_VENDOR_SHIFT)
#define	_X86_SOCKET_TYPE_MASK	0x00ffffff
#define	_X86_SOCKET_TYPE(x)		((x) & _X86_SOCKET_TYPE_MASK)

#define	_X86_SOCKET_MKVAL(vendor, bitval) \
	((uint32_t)(vendor) << _X86_SOCKET_VENDOR_SHIFT | (bitval))

#define	X86_SOCKET_MATCH(s, mask) \
	(_X86_SOCKET_VENDOR(s) == _X86_SOCKET_VENDOR(mask) && \
	(_X86_SOCKET_TYPE(s) & _X86_SOCKET_TYPE(mask)) != 0)

#define	X86_SOCKET_UNKNOWN 0x0
	/*
	 * AMD socket types
	 */
#define	X86_SOCKET_754		_X86_SOCKET_MKVAL(X86_VENDOR_AMD, 0x000001)
#define	X86_SOCKET_939		_X86_SOCKET_MKVAL(X86_VENDOR_AMD, 0x000002)
#define	X86_SOCKET_940		_X86_SOCKET_MKVAL(X86_VENDOR_AMD, 0x000004)
#define	X86_SOCKET_S1g1		_X86_SOCKET_MKVAL(X86_VENDOR_AMD, 0x000008)
#define	X86_SOCKET_AM2		_X86_SOCKET_MKVAL(X86_VENDOR_AMD, 0x000010)
#define	X86_SOCKET_F1207	_X86_SOCKET_MKVAL(X86_VENDOR_AMD, 0x000020)
#define	X86_SOCKET_S1g2		_X86_SOCKET_MKVAL(X86_VENDOR_AMD, 0x000040)
#define	X86_SOCKET_S1g3		_X86_SOCKET_MKVAL(X86_VENDOR_AMD, 0x000080)
#define	X86_SOCKET_AM		_X86_SOCKET_MKVAL(X86_VENDOR_AMD, 0x000100)
#define	X86_SOCKET_AM2R2	_X86_SOCKET_MKVAL(X86_VENDOR_AMD, 0x000200)
#define	X86_SOCKET_AM3		_X86_SOCKET_MKVAL(X86_VENDOR_AMD, 0x000400)
#define	X86_SOCKET_G34		_X86_SOCKET_MKVAL(X86_VENDOR_AMD, 0x000800)
#define	X86_SOCKET_ASB2		_X86_SOCKET_MKVAL(X86_VENDOR_AMD, 0x001000)
#define	X86_SOCKET_C32		_X86_SOCKET_MKVAL(X86_VENDOR_AMD, 0x002000)
#define	X86_SOCKET_S1g4		_X86_SOCKET_MKVAL(X86_VENDOR_AMD, 0x004000)
#define	X86_SOCKET_FT1		_X86_SOCKET_MKVAL(X86_VENDOR_AMD, 0x008000)
#define	X86_SOCKET_FM1		_X86_SOCKET_MKVAL(X86_VENDOR_AMD, 0x010000)
#define	X86_SOCKET_FS1		_X86_SOCKET_MKVAL(X86_VENDOR_AMD, 0x020000)
#define	X86_SOCKET_AM3R2	_X86_SOCKET_MKVAL(X86_VENDOR_AMD, 0x040000)
#define	X86_SOCKET_FP2		_X86_SOCKET_MKVAL(X86_VENDOR_AMD, 0x080000)
#define	X86_SOCKET_FS1R2	_X86_SOCKET_MKVAL(X86_VENDOR_AMD, 0x100000)
#define	X86_SOCKET_FM2		_X86_SOCKET_MKVAL(X86_VENDOR_AMD, 0x200000)

/*
 * xgetbv/xsetbv support
 */

#define	XFEATURE_ENABLED_MASK	0x0
/*
 * XFEATURE_ENABLED_MASK values (eax)
 */
#define	XFEATURE_LEGACY_FP	0x1
#define	XFEATURE_SSE		0x2
#define	XFEATURE_AVX		0x4
#define	XFEATURE_MAX		XFEATURE_AVX
#define	XFEATURE_FP_ALL	\
	(XFEATURE_LEGACY_FP|XFEATURE_SSE|XFEATURE_AVX)

#if !defined(_ASM)

#if defined(_KERNEL) || defined(_KMEMUSER)

#define	NUM_X86_FEATURES	41
extern uchar_t x86_featureset[];

extern void free_x86_featureset(void *featureset);
extern boolean_t is_x86_feature(void *featureset, uint_t feature);
extern void add_x86_feature(void *featureset, uint_t feature);
extern void remove_x86_feature(void *featureset, uint_t feature);
extern boolean_t compare_x86_featureset(void *setA, void *setB);
extern void print_x86_featureset(void *featureset);


extern uint_t x86_type;
extern uint_t x86_vendor;
extern uint_t x86_clflush_size;

extern uint_t pentiumpro_bug4046376;

extern const char CyrixInstead[];

#endif

#if defined(_KERNEL)

/*
 * This structure is used to pass arguments and get return values back
 * from the CPUID instruction in __cpuid_insn() routine.
 */
struct cpuid_regs {
	uint32_t	cp_eax;
	uint32_t	cp_ebx;
	uint32_t	cp_ecx;
	uint32_t	cp_edx;
};

/*
 * Utility functions to get/set extended control registers (XCR)
 * Initial use is to get/set the contents of the XFEATURE_ENABLED_MASK.
 */
extern uint64_t get_xcr(uint_t);
extern void set_xcr(uint_t, uint64_t);

extern uint64_t rdmsr(uint_t);
extern void wrmsr(uint_t, const uint64_t);
extern uint64_t xrdmsr(uint_t);
extern void xwrmsr(uint_t, const uint64_t);
extern int checked_rdmsr(uint_t, uint64_t *);
extern int checked_wrmsr(uint_t, uint64_t);

extern void invalidate_cache(void);
extern ulong_t getcr4(void);
extern void setcr4(ulong_t);

extern void mtrr_sync(void);

extern void cpu_fast_syscall_enable(void *);
extern void cpu_fast_syscall_disable(void *);

struct cpu;

extern int cpuid_checkpass(struct cpu *, int);
extern uint32_t cpuid_insn(struct cpu *, struct cpuid_regs *);
extern uint32_t __cpuid_insn(struct cpuid_regs *);
extern int cpuid_getbrandstr(struct cpu *, char *, size_t);
extern int cpuid_getidstr(struct cpu *, char *, size_t);
extern const char *cpuid_getvendorstr(struct cpu *);
extern uint_t cpuid_getvendor(struct cpu *);
extern uint_t cpuid_getfamily(struct cpu *);
extern uint_t cpuid_getmodel(struct cpu *);
extern uint_t cpuid_getstep(struct cpu *);
extern uint_t cpuid_getsig(struct cpu *);
extern uint_t cpuid_get_ncpu_per_chip(struct cpu *);
extern uint_t cpuid_get_ncore_per_chip(struct cpu *);
extern uint_t cpuid_get_ncpu_sharing_last_cache(struct cpu *);
extern id_t cpuid_get_last_lvl_cacheid(struct cpu *);
extern int cpuid_get_chipid(struct cpu *);
extern id_t cpuid_get_coreid(struct cpu *);
extern int cpuid_get_pkgcoreid(struct cpu *);
extern int cpuid_get_clogid(struct cpu *);
extern int cpuid_get_cacheid(struct cpu *);
extern uint32_t cpuid_get_apicid(struct cpu *);
extern uint_t cpuid_get_procnodeid(struct cpu *cpu);
extern uint_t cpuid_get_procnodes_per_pkg(struct cpu *cpu);
extern uint_t cpuid_get_compunitid(struct cpu *cpu);
extern uint_t cpuid_get_cores_per_compunit(struct cpu *cpu);
extern int cpuid_is_cmt(struct cpu *);
extern int cpuid_syscall32_insn(struct cpu *);
extern int getl2cacheinfo(struct cpu *, int *, int *, int *);

extern uint32_t cpuid_getchiprev(struct cpu *);
extern const char *cpuid_getchiprevstr(struct cpu *);
extern uint32_t cpuid_getsockettype(struct cpu *);
extern const char *cpuid_getsocketstr(struct cpu *);

extern int cpuid_have_cr8access(struct cpu *);

extern int cpuid_opteron_erratum(struct cpu *, uint_t);

struct cpuid_info;

extern void setx86isalist(void);
extern void cpuid_alloc_space(struct cpu *);
extern void cpuid_free_space(struct cpu *);
extern void cpuid_pass1(struct cpu *, uchar_t *);
extern void cpuid_pass2(struct cpu *);
extern void cpuid_pass3(struct cpu *);
extern void cpuid_pass4(struct cpu *, uint_t *);
extern void cpuid_set_cpu_properties(void *, processorid_t,
    struct cpuid_info *);

extern void cpuid_get_addrsize(struct cpu *, uint_t *, uint_t *);
extern uint_t cpuid_get_dtlb_nent(struct cpu *, size_t);

#if !defined(__xpv)
extern uint32_t *cpuid_mwait_alloc(struct cpu *);
extern void cpuid_mwait_free(struct cpu *);
extern int cpuid_deep_cstates_supported(void);
extern int cpuid_arat_supported(void);
extern int cpuid_iepb_supported(struct cpu *);
extern int cpuid_deadline_tsc_supported(void);
extern void vmware_port(int, uint32_t *);
#endif

struct cpu_ucode_info;

extern void ucode_alloc_space(struct cpu *);
extern void ucode_free_space(struct cpu *);
extern void ucode_check(struct cpu *);
extern void ucode_cleanup();

#if !defined(__xpv)
extern	char _tsc_mfence_start;
extern	char _tsc_mfence_end;
extern	char _tscp_start;
extern	char _tscp_end;
extern	char _no_rdtsc_start;
extern	char _no_rdtsc_end;
extern	char _tsc_lfence_start;
extern	char _tsc_lfence_end;
#endif

#if !defined(__xpv)
extern	char bcopy_patch_start;
extern	char bcopy_patch_end;
extern	char bcopy_ck_size;
#endif

extern void post_startup_cpu_fixups(void);

extern uint_t workaround_errata(struct cpu *);

#if defined(OPTERON_ERRATUM_93)
extern int opteron_erratum_93;
#endif

#if defined(OPTERON_ERRATUM_91)
extern int opteron_erratum_91;
#endif

#if defined(OPTERON_ERRATUM_100)
extern int opteron_erratum_100;
#endif

#if defined(OPTERON_ERRATUM_121)
extern int opteron_erratum_121;
#endif

#if defined(OPTERON_WORKAROUND_6323525)
extern int opteron_workaround_6323525;
extern void patch_workaround_6323525(void);
#endif

#if !defined(__xpv)
extern void determine_platform(void);
#endif
extern int get_hwenv(void);
extern int is_controldom(void);

extern void xsave_setup_msr(struct cpu *);

/*
 * Hypervisor signatures
 */
#define	HVSIG_XEN_HVM	"XenVMMXenVMM"
#define	HVSIG_VMWARE	"VMwareVMware"
#define	HVSIG_KVM	"KVMKVMKVM"
#define	HVSIG_MICROSOFT	"Microsoft Hv"

/*
 * Defined hardware environments
 */
#define	HW_NATIVE	(1 << 0)	/* Running on bare metal */
#define	HW_XEN_PV	(1 << 1)	/* Running on Xen PVM */

#define	HW_XEN_HVM	(1 << 2)	/* Running on Xen HVM */
#define	HW_VMWARE	(1 << 3)	/* Running on VMware hypervisor */
#define	HW_KVM		(1 << 4)	/* Running on KVM hypervisor */
#define	HW_MICROSOFT	(1 << 5)	/* Running on Microsoft hypervisor */

#define	HW_VIRTUAL	(HW_XEN_HVM | HW_VMWARE | HW_KVM | HW_MICROSOFT)

#endif	/* _KERNEL */

#endif	/* !_ASM */

/*
 * VMware hypervisor related defines
 */
#define	VMWARE_HVMAGIC		0x564d5868
#define	VMWARE_HVPORT		0x5658
#define	VMWARE_HVCMD_GETVERSION	0x0a
#define	VMWARE_HVCMD_GETTSCFREQ	0x2d

#ifdef	__cplusplus
}
#endif

#endif	/* _SYS_X86_ARCHEXT_H */<|MERGE_RESOLUTION|>--- conflicted
+++ resolved
@@ -117,11 +117,7 @@
 #define	CPUID_INTC_ECX_DCA	0x00040000	/* direct cache access */
 #define	CPUID_INTC_ECX_SSE4_1	0x00080000	/* SSE4.1 insns */
 #define	CPUID_INTC_ECX_SSE4_2	0x00100000	/* SSE4.2 insns */
-<<<<<<< HEAD
-#define	CPUID_INTC_ECX_X2APIC	0x00200000	/* x2apic support */
-=======
 #define	CPUID_INTC_ECX_X2APIC	0x00200000	/* x2APIC */
->>>>>>> 19449258
 #define	CPUID_INTC_ECX_MOVBE	0x00400000	/* MOVBE insn */
 #define	CPUID_INTC_ECX_POPCNT	0x00800000	/* POPCNT insn */
 #define	CPUID_INTC_ECX_TSCDL	0x01000000	/* Deadline TSC */
