--- conflicted
+++ resolved
@@ -51,12 +51,6 @@
 #	Overrides.
 #
 CFLAGS		+= $(CCVERBOSE)
-<<<<<<< HEAD
-LDFLAGS		+= -dy
-=======
-INC_PATH	+= -I$(UTSBASE)/common/io/bpf
->>>>>>> 532883ab
-
 
 CERRWARN	+= -_gcc=-Wno-unused-label
 CERRWARN	+= $(CNOWARN_UNINIT)
