#
# CDDL HEADER START
#
# The contents of this file are subject to the terms of the
# Common Development and Distribution License (the "License").
# You may not use this file except in compliance with the License.
#
# You can obtain a copy of the license at usr/src/OPENSOLARIS.LICENSE
# or http://www.opensolaris.org/os/licensing.
# See the License for the specific language governing permissions
# and limitations under the License.
#
# When distributing Covered Code, include this CDDL HEADER in each
# file and include the License file at usr/src/OPENSOLARIS.LICENSE.
# If applicable, add the following below this CDDL HEADER, with the
# fields enclosed by brackets "[]" replaced with your own identifying
# information: Portions Copyright [yyyy] [name of copyright owner]
#
# CDDL HEADER END
#
#
# Copyright 2009 Sun Microsystems, Inc.  All rights reserved.
# Use is subject to license terms.
# Copyright 2019 Joyent, Inc.
# Copyright 2017 Nexenta Systems, Inc.
# Copyright (c) 2017 by Delphix. All rights reserved.
#

#
#	This Makefile defines all file modules and build rules for the
# directory uts/intel and its children. These are the source files which
# are specific to the intel processor.
#
#	The following two-level ordering must be maintained in this file.
#	  Lines are sorted first in order of decreasing specificity based on
#	  the first directory component.  That is, sun4u rules come before
#	  sparc rules come before common rules.
#
#	  Lines whose initial directory components are equal are sorted
#	  alphabetically by the remaining components.

#
# Need a way to distinguish between the ia32 and amd64 subdirs.
#
SUBARCH_DIR = amd64

#
#	Section 1a: C object build rules
#
$(OBJS_DIR)/%.o:		$(SRC)/common/fs/%.c
	$(COMPILE.c) -o $@ $<
	$(CTFCONVERT_O)

$(OBJS_DIR)/%.o:		$(UTSBASE)/common/io/power/%.c
	$(COMPILE.c) -o $@ $<
	$(CTFCONVERT_O)

$(OBJS_DIR)/%.o:		$(UTSBASE)/intel/brand/sn1/%.s
	$(COMPILE.s) -o $@ $<

$(OBJS_DIR)/%.o:		$(UTSBASE)/intel/brand/solaris10/%.s
	$(COMPILE.s) -o $@ $<

$(OBJS_DIR)/%.o:		$(UTSBASE)/intel/dtrace/%.c
	$(COMPILE.c) -o $@ $<
	$(CTFCONVERT_O)

$(OBJS_DIR)/%.o:		$(UTSBASE)/intel/dtrace/%.s
	$(COMPILE.s) -o $@ $<

$(OBJS_DIR)/%.o:		$(UTSBASE)/intel/fs/proc/%.c
	$(COMPILE.c) -o $@ $<
	$(CTFCONVERT_O)

$(OBJS_DIR)/%.o:		$(UTSBASE)/intel/os/%.c
	$(COMPILE.c) -o $@ $<
	$(CTFCONVERT_O)

$(OBJS_DIR)/%.o:		$(UTSBASE)/intel/io/%.c
	$(COMPILE.c) -o $@ $<
	$(CTFCONVERT_O)

$(OBJS_DIR)/%.o:		$(UTSBASE)/intel/io/acpica/%.c
	$(COMPILE.c) -o $@ $<
	$(CTFCONVERT_O)

$(OBJS_DIR)/%.o:		$(UTSBASE)/intel/io/acpica/%.s
	$(COMPILE.s) -o $@ $<

$(OBJS_DIR)/%.o:		$(UTSBASE)/intel/ml/%.s
	$(COMPILE.s) -o $@ $<

$(OBJS_DIR)/%.o:		$(SRC)/common/acpica/events/%.c
	$(COMPILE.c) -o $@ $<
	$(CTFCONVERT_O)

$(OBJS_DIR)/%.o:		$(SRC)/common/acpica/hardware/%.c
	$(COMPILE.c) -o $@ $<
	$(CTFCONVERT_O)

$(OBJS_DIR)/%.o:		$(SRC)/common/acpica/dispatcher/%.c
	$(COMPILE.c) -o $@ $<
	$(CTFCONVERT_O)

$(OBJS_DIR)/%.o:		$(SRC)/common/acpica/executer/%.c
	$(COMPILE.c) -o $@ $<
	$(CTFCONVERT_O)

$(OBJS_DIR)/%.o:		$(SRC)/common/acpica/parser/%.c
	$(COMPILE.c) -o $@ $<
	$(CTFCONVERT_O)

$(OBJS_DIR)/%.o:		$(SRC)/common/acpica/namespace/%.c
	$(COMPILE.c) -o $@ $<
	$(CTFCONVERT_O)

$(OBJS_DIR)/%.o:		$(SRC)/common/acpica/resources/%.c
	$(COMPILE.c) -o $@ $<
	$(CTFCONVERT_O)

$(OBJS_DIR)/%.o:		$(SRC)/common/acpica/tables/%.c
	$(COMPILE.c) -o $@ $<
	$(CTFCONVERT_O)

$(OBJS_DIR)/%.o:		$(SRC)/common/acpica/utilities/%.c
	$(COMPILE.c) -o $@ $<
	$(CTFCONVERT_O)

$(OBJS_DIR)/%.o:		$(SRC)/common/acpica/disassembler/%.c
	$(COMPILE.c) -o $@ $<
	$(CTFCONVERT_O)

$(OBJS_DIR)/%.o:		$(UTSBASE)/intel/io/amd8111s/%.c
	$(COMPILE.c) -o $@ $<
	$(CTFCONVERT_O)

$(OBJS_DIR)/%.o:		$(UTSBASE)/intel/io/amdf17nbdf/%.c
	$(COMPILE.c) -o $@ $<
	$(CTFCONVERT_O)

$(OBJS_DIR)/%.o:		$(UTSBASE)/intel/io/amdnbtemp/%.c
	$(COMPILE.c) -o $@ $<
	$(CTFCONVERT_O)

$(OBJS_DIR)/%.o:		$(UTSBASE)/intel/io/amdzen/%.c
	$(COMPILE.c) -o $@ $<
	$(CTFCONVERT_O)

$(OBJS_DIR)/%.o:		$(UTSBASE)/intel/io/amr/%.c
	$(COMPILE.c) -o $@ $<
	$(CTFCONVERT_O)

$(OBJS_DIR)/%.o:		$(UTSBASE)/intel/io/coretemp/%.c
	$(COMPILE.c) -o $@ $<
	$(CTFCONVERT_O)

$(OBJS_DIR)/%.o:		$(UTSBASE)/intel/io/hotplug/pcicfg/%.c
	$(COMPILE.c) -o $@ $<
	$(CTFCONVERT_O)

$(OBJS_DIR)/%.o:		$(UTSBASE)/intel/io/imc/%.c
	$(COMPILE.c) -o $@ $<
	$(CTFCONVERT_O)

$(OBJS_DIR)/%.o:		$(SRC)/common/mc/imc/%.c
	$(COMPILE.c) -o $@ $<
	$(CTFCONVERT_O)

$(OBJS_DIR)/%.o:		$(UTSBASE)/intel/io/ipmi/%.c
	$(COMPILE.c) -o $@ $<
	$(CTFCONVERT_O)

$(OBJS_DIR)/%.o:		$(UTSBASE)/intel/io/intel_nb5000/%.c
	$(COMPILE.c) -o $@ $<
	$(CTFCONVERT_O)

$(OBJS_DIR)/%.o:		$(UTSBASE)/intel/io/intel_nhm/%.c
	$(COMPILE.c) -o $@ $<
	$(CTFCONVERT_O)

$(OBJS_DIR)/%.o:		$(SRC)/common/mc/mc-amd/%.c
	$(COMPILE.c) -o $@ $<
	$(CTFCONVERT_O)

$(OBJS_DIR)/%.o:		$(UTSBASE)/intel/io/mc-amd/%.c
	$(COMPILE.c) -o $@ $<
	$(CTFCONVERT_O)

$(OBJS_DIR)/%.o:		$(UTSBASE)/intel/io/pchtemp/%.c
	$(COMPILE.c) -o $@ $<
	$(CTFCONVERT_O)

$(OBJS_DIR)/%.o:		$(UTSBASE)/intel/io/pci/%.c
	$(COMPILE.c) -o $@ $<
	$(CTFCONVERT_O)

$(OBJS_DIR)/%.o:		$(UTSBASE)/intel/io/pciex/%.c
	$(COMPILE.c) -o $@ $<
	$(CTFCONVERT_O)

$(OBJS_DIR)/%.o:		$(UTSBASE)/intel/io/dktp/controller/ata/%.c
	$(COMPILE.c) -o $@ $<
	$(CTFCONVERT_O)

$(OBJS_DIR)/%.o:		$(UTSBASE)/intel/io/dktp/dcdev/%.c
	$(COMPILE.c) -o $@ $<
	$(CTFCONVERT_O)

$(OBJS_DIR)/%.o:		$(UTSBASE)/intel/io/dktp/disk/%.c
	$(COMPILE.c) -o $@ $<
	$(CTFCONVERT_O)

$(OBJS_DIR)/%.o:		$(UTSBASE)/intel/io/dktp/drvobj/%.c
	$(COMPILE.c) -o $@ $<
	$(CTFCONVERT_O)

$(OBJS_DIR)/%.o:		$(UTSBASE)/intel/io/dktp/hba/ghd/%.c
	$(COMPILE.c) -o $@ $<
	$(CTFCONVERT_O)

$(OBJS_DIR)/%.o:		$(UTSBASE)/intel/io/dnet/%.c
	$(COMPILE.c) -o $@ $<
	$(CTFCONVERT_O)

$(OBJS_DIR)/%.o:		$(UTSBASE)/intel/io/scsi/adapters/arcmsr/%.c
	$(COMPILE.c) -o $@ $<
	$(CTFCONVERT_O)

$(OBJS_DIR)/%.o:		$(UTSBASE)/intel/io/vgatext/%.c
	$(COMPILE.c) -o $@ $<
	$(CTFCONVERT_O)

$(OBJS_DIR)/%.o:		$(UTSBASE)/intel/io/vmxnet3s/%.c
	$(COMPILE.c) -o $@ $<
	$(CTFCONVERT_O)

<<<<<<< HEAD
$(OBJS_DIR)/%.o:		$(UTSBASE)/intel/io/hyperv/storvsc/%.c
	$(COMPILE.c) -o $@ $<
	$(CTFCONVERT_O)

$(OBJS_DIR)/%.o:		$(UTSBASE)/intel/io/hyperv/netvsc/%.c
	$(COMPILE.c) -o $@ $<
	$(CTFCONVERT_O)

$(OBJS_DIR)/%.o:		$(UTSBASE)/intel/io/hyperv/utilities/%.c
	$(COMPILE.c) -o $@ $<
	$(CTFCONVERT_O)

$(OBJS_DIR)/%.o:		$(UTSBASE)/intel/io/hyperv/vmbus/%.c
	$(COMPILE.c) -o $@ $<
	$(CTFCONVERT_O)

$(OBJS_DIR)/%.o:		$(UTSBASE)/intel/io/scsi/adapters/pvscsi/%.c
	$(COMPILE.c) -o $@ $<
	$(CTFCONVERT_O)

=======
>>>>>>> aa88555e
$(OBJS_DIR)/%.o:		$(UTSBASE)/intel/nskern/%.s
	$(COMPILE.s) -o $@ $<

$(OBJS_DIR)/%.o:		$(UTSBASE)/intel/os/%.c
	$(COMPILE.c) -o $@ $<
	$(CTFCONVERT_O)

$(OBJS_DIR)/%.o:		$(UTSBASE)/intel/pcbe/%.c
	$(COMPILE.c) -o $@ $<
	$(CTFCONVERT_O)

$(OBJS_DIR)/%.o:		$(UTSBASE)/intel/promif/%.c
	$(COMPILE.c) -o $@ $<
	$(CTFCONVERT_O)

$(OBJS_DIR)/%.o:		$(UTSBASE)/intel/syscall/%.c
	$(COMPILE.c) -o $@ $<
	$(CTFCONVERT_O)

$(OBJS_DIR)/%.o:		$(UTSBASE)/common/os/%.c
	$(COMPILE.c) -o $@ $<
	$(CTFCONVERT_O)

$(OBJS_DIR)/%.o:		$(UTSBASE)/intel/kdi/%.c
	$(COMPILE.c) -o $@ $<
	$(CTFCONVERT_O)

$(OBJS_DIR)/%.o:		$(UTSBASE)/intel/kdi/%.s
	$(COMPILE.s) -o $@ $<

$(OBJS_DIR)/%.o:		$(UTSBASE)/intel/zfs/%.c
	$(COMPILE.c) -o $@ $<
	$(CTFCONVERT_O)

$(OBJS_DIR)/%.o:		$(UTSBASE)/intel/io/viona/%.c
	$(COMPILE.c) -o $@ $<
	$(CTFCONVERT_O)

#
# krtld compiled into unix
#

KRTLD_INC_PATH	= -I$(UTSBASE)/common/krtld -I$(UTSBASE)/intel/sys
KRTLD_INC_PATH	+= -I$(UTSBASE)/intel/$(SUBARCH_DIR)/krtld

KRTLD_CPPFLAGS	= -D_KRTLD -DELF_TARGET_AMD64 -DMODDIR_SUFFIX=\"amd64\"

$(OBJS_DIR)/%.o:	$(UTSBASE)/common/krtld/%.c
	$(COMPILE.c) $(KRTLD_INC_PATH) $(KRTLD_CPPFLAGS) -o $@ $<
	$(CTFCONVERT_O)

$(OBJS_DIR)/%.o:	$(UTSBASE)/intel/$(SUBARCH_DIR)/krtld/%.c
	$(COMPILE.c) $(KRTLD_INC_PATH) $(KRTLD_CPPFLAGS) -o $@ $<
	$(CTFCONVERT_O)

#
# _DBOOT indicates that krtld is called from a dboot ELF section
#
$(OBJS_DIR)/kobj.o		:= CPPFLAGS += -D_DBOOT

$(DBOOT_OBJS_DIR)/%.o:		$(UTSBASE)/intel/ml/%.s
	$(DBOOT_AS) -P -D_ASM $(DBOOT_DEFS) $(DBOOT_AS_INCL) -o $@ $<


$(OBJS_DIR)/%.o:	$(UTSBASE)/intel/$(SUBARCH_DIR)/krtld/%.s
	$(COMPILE.s) $(KRTLD_INC_PATH) $(KRTLD_CPPFLAGS) -o $@ $<

$(OBJS_DIR)/%.o:	$(SRC)/common/util/$(SUBARCH_DIR)/%.c
	$(COMPILE.c) $(KRTLD_INC_PATH) $(KRTLD_CPPFLAGS) -o $@ $<
	$(CTFCONVERT_O)<|MERGE_RESOLUTION|>--- conflicted
+++ resolved
@@ -234,7 +234,6 @@
 	$(COMPILE.c) -o $@ $<
 	$(CTFCONVERT_O)
 
-<<<<<<< HEAD
 $(OBJS_DIR)/%.o:		$(UTSBASE)/intel/io/hyperv/storvsc/%.c
 	$(COMPILE.c) -o $@ $<
 	$(CTFCONVERT_O)
@@ -251,12 +250,6 @@
 	$(COMPILE.c) -o $@ $<
 	$(CTFCONVERT_O)
 
-$(OBJS_DIR)/%.o:		$(UTSBASE)/intel/io/scsi/adapters/pvscsi/%.c
-	$(COMPILE.c) -o $@ $<
-	$(CTFCONVERT_O)
-
-=======
->>>>>>> aa88555e
 $(OBJS_DIR)/%.o:		$(UTSBASE)/intel/nskern/%.s
 	$(COMPILE.s) -o $@ $<
 
