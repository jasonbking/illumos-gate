--- conflicted
+++ resolved
@@ -239,7 +239,6 @@
 	$(COMPILE.c) -o $@ $<
 	$(CTFCONVERT_O)
 
-<<<<<<< HEAD
 $(OBJS_DIR)/%.o:		$(UTSBASE)/intel/io/hyperv/storvsc/%.c
 	$(COMPILE.c) -o $@ $<
 	$(CTFCONVERT_O)
@@ -256,10 +255,7 @@
 	$(COMPILE.c) -o $@ $<
 	$(CTFCONVERT_O)
 
-$(OBJS_DIR)/%.o:		$(UTSBASE)/intel/nskern/%.s
-=======
 $(OBJS_DIR)/%.o:		$(UTSBASE)/intel/nskern/%.S
->>>>>>> d81537f4
 	$(COMPILE.s) -o $@ $<
 
 $(OBJS_DIR)/%.o:		$(UTSBASE)/intel/os/%.c
