--- conflicted
+++ resolved
@@ -633,237 +633,4 @@
 	return (0);
 }
 
-<<<<<<< HEAD
-#endif	/* _SYSCALL32_IMPL */
-
-#elif defined(__i386)
-
-/*
- * An i386 SVR4/ABI signal frame looks like this on the stack:
- *
- * old %esp:
- *		<a siginfo32_t [optional]>
- *		<a ucontext32_t>
- *		<pointer to that ucontext32_t>
- *		<pointer to that siginfo32_t>
- *		<signo>
- * new %esp:	<return address (deliberately invalid)>
- */
-struct sigframe {
-	void		(*retaddr)();
-	uint_t		signo;
-	siginfo_t	*sip;
-	ucontext_t	*ucp;
-};
-
-int
-sendsig(int sig, k_siginfo_t *sip, void (*hdlr)())
-{
-	volatile int minstacksz;
-	int newstack;
-	label_t ljb;
-	volatile caddr_t sp;
-	caddr_t fp;
-	struct regs *rp;
-	volatile greg_t upc;
-	volatile proc_t *p = ttoproc(curthread);
-	klwp_t *lwp = ttolwp(curthread);
-	ucontext_t *volatile tuc = NULL;
-	ucontext_t *uc;
-	siginfo_t *sip_addr;
-	volatile int watched;
-
-	rp = lwptoregs(lwp);
-	upc = rp->r_pc;
-
-	minstacksz = SA(sizeof (struct sigframe)) + SA(sizeof (*uc));
-	if (sip != NULL)
-		minstacksz += SA(sizeof (siginfo_t));
-	ASSERT((minstacksz & (STACK_ALIGN - 1ul)) == 0);
-
-	/*
-	 * Figure out whether we will be handling this signal on
-	 * an alternate stack specified by the user. Then allocate
-	 * and validate the stack requirements for the signal handler
-	 * context. on_fault will catch any faults.
-	 */
-	newstack = sigismember(&PTOU(curproc)->u_sigonstack, sig) &&
-	    !(lwp->lwp_sigaltstack.ss_flags & (SS_ONSTACK|SS_DISABLE));
-
-	/*
-	 * If this is a branded process, the brand may provide an alternate
-	 * stack pointer for signal delivery:
-	 */
-	if (PROC_IS_BRANDED(p) && BROP(p)->b_sendsig_stack != NULL) {
-		/*
-		 * Use the stack pointer value provided by the brand:
-		 */
-		newstack = 0;
-		fp = BROP(p)->b_sendsig_stack(sig);
-	} else if (newstack) {
-		fp = (caddr_t)(SA((uintptr_t)lwp->lwp_sigaltstack.ss_sp) +
-		    SA(lwp->lwp_sigaltstack.ss_size) - STACK_ALIGN);
-	} else if ((rp->r_ss & 0xffff) != UDS_SEL) {
-		user_desc_t *ldt;
-		/*
-		 * If the stack segment selector is -not- pointing at
-		 * the UDS_SEL descriptor and we have an LDT entry for
-		 * it instead, add the base address to find the effective va.
-		 */
-		if ((ldt = p->p_ldt) != NULL)
-			fp = (caddr_t)rp->r_sp +
-			    USEGD_GETBASE(&ldt[SELTOIDX(rp->r_ss)]);
-		else
-			fp = (caddr_t)rp->r_sp;
-	} else {
-		fp = (caddr_t)rp->r_sp;
-	}
-
-	/*
-	 * Force proper stack pointer alignment, even in the face of a
-	 * misaligned stack pointer from user-level before the signal.
-	 * Don't use the SA() macro because that rounds up, not down.
-	 */
-	fp = (caddr_t)((uintptr_t)fp & ~(STACK_ALIGN - 1ul));
-	sp = fp - minstacksz;
-
-	/*
-	 * Make sure lwp hasn't trashed its stack.
-	 */
-	if (sp >= (caddr_t)USERLIMIT || fp >= (caddr_t)USERLIMIT) {
-#ifdef DEBUG
-		printf("sendsig: bad signal stack cmd=%s, pid=%d, sig=%d\n",
-		    PTOU(p)->u_comm, p->p_pid, sig);
-		printf("sigsp = 0x%p, action = 0x%p, upc = 0x%lx\n",
-		    (void *)sp, (void *)hdlr, (uintptr_t)upc);
-		printf("sp above USERLIMIT\n");
-#endif
-		return (0);
-	}
-
-	watched = watch_disable_addr((caddr_t)sp, minstacksz, S_WRITE);
-
-	if (on_fault(&ljb))
-		goto badstack;
-
-	if (sip != NULL) {
-		zoneid_t zoneid;
-
-		fp -= SA(sizeof (siginfo_t));
-		uzero(fp, sizeof (siginfo_t));
-		if (SI_FROMUSER(sip) &&
-		    (zoneid = p->p_zone->zone_id) != GLOBAL_ZONEID &&
-		    zoneid != sip->si_zoneid) {
-			k_siginfo_t sani_sip = *sip;
-
-			sani_sip.si_pid = p->p_zone->zone_zsched->p_pid;
-			sani_sip.si_uid = 0;
-			sani_sip.si_ctid = -1;
-			sani_sip.si_zoneid = zoneid;
-			copyout_noerr(&sani_sip, fp, sizeof (sani_sip));
-		} else
-			copyout_noerr(sip, fp, sizeof (*sip));
-		sip_addr = (siginfo_t *)fp;
-
-		if (sig == SIGPROF &&
-		    curthread->t_rprof != NULL &&
-		    curthread->t_rprof->rp_anystate) {
-			/*
-			 * We stand on our head to deal with
-			 * the real time profiling signal.
-			 * Fill in the stuff that doesn't fit
-			 * in a normal k_siginfo structure.
-			 */
-			int i = sip->si_nsysarg;
-
-			while (--i >= 0)
-				suword32_noerr(&(sip_addr->si_sysarg[i]),
-				    (uint32_t)lwp->lwp_arg[i]);
-			copyout_noerr(curthread->t_rprof->rp_state,
-			    sip_addr->si_mstate,
-			    sizeof (curthread->t_rprof->rp_state));
-		}
-	} else
-		sip_addr = NULL;
-
-	/* save the current context on the user stack */
-	fp -= SA(sizeof (*tuc));
-	uc = (ucontext_t *)fp;
-	tuc = kmem_alloc(sizeof (*tuc), KM_SLEEP);
-	savecontext(tuc, &lwp->lwp_sigoldmask);
-	copyout_noerr(tuc, uc, sizeof (*tuc));
-	kmem_free(tuc, sizeof (*tuc));
-	tuc = NULL;
-
-	DTRACE_PROBE3(oldcontext__set, klwp_t *, lwp,
-	    uintptr_t, lwp->lwp_oldcontext, uintptr_t, (uintptr_t)uc);
-	lwp->lwp_oldcontext = (uintptr_t)uc;
-
-	if (newstack) {
-		lwp->lwp_sigaltstack.ss_flags |= SS_ONSTACK;
-		if (lwp->lwp_ustack)
-			copyout_noerr(&lwp->lwp_sigaltstack,
-			    (stack_t *)lwp->lwp_ustack, sizeof (stack_t));
-	}
-
-	/*
-	 * Set up signal handler arguments
-	 */
-	{
-		struct sigframe frame;
-
-		frame.sip = sip_addr;
-		frame.ucp = uc;
-		frame.signo = sig;
-		frame.retaddr = (void (*)())0xffffffff;	/* never return! */
-		copyout_noerr(&frame, sp, sizeof (frame));
-	}
-
-	no_fault();
-	if (watched)
-		watch_enable_addr((caddr_t)sp, minstacksz, S_WRITE);
-
-	rp->r_sp = (greg_t)sp;
-	rp->r_pc = (greg_t)hdlr;
-	rp->r_ps = PSL_USER | (rp->r_ps & PS_IOPL);
-
-	if ((rp->r_cs & 0xffff) != UCS_SEL ||
-	    (rp->r_ss & 0xffff) != UDS_SEL) {
-		rp->r_cs = UCS_SEL;
-		rp->r_ss = UDS_SEL;
-	}
-
-	/*
-	 * Allow the brand to perform additional book-keeping once the signal
-	 * handling frame has been fully assembled:
-	 */
-	if (PROC_IS_BRANDED(p) && BROP(p)->b_sendsig != NULL) {
-		BROP(p)->b_sendsig(sig);
-	}
-
-	/*
-	 * Don't set lwp_eosys here.  sendsig() is called via psig() after
-	 * lwp_eosys is handled, so setting it here would affect the next
-	 * system call.
-	 */
-	return (1);
-
-badstack:
-	no_fault();
-	if (watched)
-		watch_enable_addr((caddr_t)sp, minstacksz, S_WRITE);
-	if (tuc)
-		kmem_free(tuc, sizeof (*tuc));
-#ifdef DEBUG
-	printf("sendsig: bad signal stack cmd=%s, pid=%d, sig=%d\n",
-	    PTOU(p)->u_comm, p->p_pid, sig);
-	printf("on fault, sigsp = 0x%p, action = 0x%p, upc = 0x%lx\n",
-	    (void *)sp, (void *)hdlr, (uintptr_t)upc);
-#endif
-	return (0);
-}
-
-#endif	/* __i386 */
-=======
-#endif	/* _SYSCALL32_IMPL */
->>>>>>> 86ef0a63
+#endif	/* _SYSCALL32_IMPL */