/*
 * CDDL HEADER START
 *
 * The contents of this file are subject to the terms of the
 * Common Development and Distribution License (the "License").
 * You may not use this file except in compliance with the License.
 *
 * You can obtain a copy of the license at usr/src/OPENSOLARIS.LICENSE
 * or http://www.opensolaris.org/os/licensing.
 * See the License for the specific language governing permissions
 * and limitations under the License.
 *
 * When distributing Covered Code, include this CDDL HEADER in each
 * file and include the License file at usr/src/OPENSOLARIS.LICENSE.
 * If applicable, add the following below this CDDL HEADER, with the
 * fields enclosed by brackets "[]" replaced with your own identifying
 * information: Portions Copyright [yyyy] [name of copyright owner]
 *
 * CDDL HEADER END
 */
/*
 * Copyright 2007 Sun Microsystems, Inc.  All rights reserved.
 * Use is subject to license terms.
 */

/*
 * Copyright 2019 Joyent, Inc.
 */

/*
 * Process switching routines.
 */

#include <sys/asm_linkage.h>
#include <sys/asm_misc.h>
#include <sys/regset.h>
#include <sys/privregs.h>
#include <sys/stack.h>
#include <sys/segments.h>
#include <sys/psw.h>

<<<<<<< HEAD
#if !defined(__lint)
=======
>>>>>>> 9a1bf7f0
#include "assym.h"

/*
 * resume(thread_id_t t);
 *
 * a thread can only run on one processor at a time. there
 * exists a window on MPs where the current thread on one
 * processor is capable of being dispatched by another processor.
 * some overlap between outgoing and incoming threads can happen
 * when they are the same thread. in this case where the threads
 * are the same, resume() on one processor will spin on the incoming
 * thread until resume() on the other processor has finished with
 * the outgoing thread.
 *
 * The MMU context changes when the resuming thread resides in a different
 * process.  Kernel threads are known by resume to reside in process 0.
 * The MMU context, therefore, only changes when resuming a thread in
 * a process different from curproc.
 *
 * resume_from_intr() is called when the thread being resumed was not
 * passivated by resume (e.g. was interrupted).  This means that the
 * resume lock is already held and that a restore context is not needed.
 * Also, the MMU context is not changed on the resume in this case.
 *
 * resume_from_zombie() is the same as resume except the calling thread
 * is a zombie and must be put on the deathrow list after the CPU is
 * off the stack.
 */

#if LWP_PCB_FPU != 0
#error LWP_PCB_FPU MUST be defined as 0 for code in swtch.s to work
#endif	/* LWP_PCB_FPU != 0 */

/*
 * Save non-volatile regs other than %rsp (%rbx, %rbp, and %r12 - %r15)
 *
 * The stack frame must be created before the save of %rsp so that tracebacks
 * of swtch()ed-out processes show the process as having last called swtch().
 */
#define SAVE_REGS(thread_t, retaddr)			\
	movq	%rbp, T_RBP(thread_t);			\
	movq	%rbx, T_RBX(thread_t);			\
	movq	%r12, T_R12(thread_t);			\
	movq	%r13, T_R13(thread_t);			\
	movq	%r14, T_R14(thread_t);			\
	movq	%r15, T_R15(thread_t);			\
	pushq	%rbp;					\
	movq	%rsp, %rbp;				\
	movq	%rsp, T_SP(thread_t);			\
	movq	retaddr, T_PC(thread_t);		\
	movq	%rdi, %r12;				\
	call	__dtrace_probe___sched_off__cpu

/*
 * Restore non-volatile regs other than %rsp (%rbx, %rbp, and %r12 - %r15)
 *
 * We load up %rsp from the label_t as part of the context switch, so
 * we don't repeat that here.
 *
 * We don't do a 'leave,' because reloading %rsp/%rbp from the label_t
 * already has the effect of putting the stack back the way it was when
 * we came in.
 */
#define RESTORE_REGS(scratch_reg)			\
	movq	%gs:CPU_THREAD, scratch_reg;		\
	movq	T_RBP(scratch_reg), %rbp;		\
	movq	T_RBX(scratch_reg), %rbx;		\
	movq	T_R12(scratch_reg), %r12;		\
	movq	T_R13(scratch_reg), %r13;		\
	movq	T_R14(scratch_reg), %r14;		\
	movq	T_R15(scratch_reg), %r15

/*
 * Get pointer to a thread's hat structure
 */
#define GET_THREAD_HATP(hatp, thread_t, scratch_reg)	\
	movq	T_PROCP(thread_t), hatp;		\
	movq	P_AS(hatp), scratch_reg;		\
	movq	A_HAT(scratch_reg), hatp

#define	TSC_READ()					\
	call	tsc_read;				\
	movq	%rax, %r14;

/*
 * If we are resuming an interrupt thread, store a timestamp in the thread
 * structure.  If an interrupt occurs between tsc_read() and its subsequent
 * store, the timestamp will be stale by the time it is stored.  We can detect
 * this by doing a compare-and-swap on the thread's timestamp, since any
 * interrupt occurring in this window will put a new timestamp in the thread's
 * t_intr_start field.
 */
#define	STORE_INTR_START(thread_t)			\
	testw	$T_INTR_THREAD, T_FLAGS(thread_t);	\
	jz	1f;					\
0:							\
	TSC_READ();					\
	movq	T_INTR_START(thread_t), %rax;		\
	cmpxchgq %r14, T_INTR_START(thread_t);		\
	jnz	0b;					\
1:

	.global	kpti_enable

	ENTRY(resume)
	movq	%gs:CPU_THREAD, %rax
	leaq	resume_return(%rip), %r11

	/*
	 * Deal with SMAP here. A thread may be switched out at any point while
	 * it is executing. The thread could be under on_fault() or it could be
	 * pre-empted while performing a copy interruption. If this happens and
	 * we're not in the context of an interrupt which happens to handle
	 * saving and restoring rflags correctly, we may lose our SMAP related
	 * state.
	 *
	 * To handle this, as part of being switched out, we first save whether
	 * or not userland access is allowed ($PS_ACHK in rflags) and store that
	 * in t_useracc on the kthread_t and unconditionally enable SMAP to
	 * protect the system.
	 *
	 * Later, when the thread finishes resuming, we potentially disable smap
	 * if PS_ACHK was present in rflags. See uts/intel/ia32/ml/copy.s for
	 * more information on rflags and SMAP.
	 */
	pushfq
	popq	%rsi
	andq	$PS_ACHK, %rsi
	movq	%rsi, T_USERACC(%rax)
	call	smap_enable

	/*
	 * Save non-volatile registers, and set return address for current
	 * thread to resume_return.
	 *
	 * %r12 = t (new thread) when done
	 */
	SAVE_REGS(%rax, %r11)


	LOADCPU(%r15)				/* %r15 = CPU */
	movq	CPU_THREAD(%r15), %r13		/* %r13 = curthread */

	/*
	 * Call savectx if thread has installed context ops.
	 *
	 * Note that if we have floating point context, the save op
	 * (either fpsave_begin or fpxsave_begin) will issue the
	 * async save instruction (fnsave or fxsave respectively)
	 * that we fwait for below.
	 */
	cmpq	$0, T_CTX(%r13)		/* should current thread savectx? */
	je	.nosavectx		/* skip call when zero */

	movq	%r13, %rdi		/* arg = thread pointer */
	call	savectx			/* call ctx ops */
.nosavectx:

        /*
         * Call savepctx if process has installed context ops.
         */
	movq	T_PROCP(%r13), %r14	/* %r14 = proc */
        cmpq    $0, P_PCTX(%r14)         /* should current thread savectx? */
        je      .nosavepctx              /* skip call when zero */

        movq    %r14, %rdi              /* arg = proc pointer */
        call    savepctx                 /* call ctx ops */
.nosavepctx:

	/*
	 * Temporarily switch to the idle thread's stack
	 */
	movq	CPU_IDLE_THREAD(%r15), %rax 	/* idle thread pointer */

	/*
	 * Set the idle thread as the current thread
	 */
	movq	T_SP(%rax), %rsp	/* It is safe to set rsp */
	movq	%rax, CPU_THREAD(%r15)

	/*
	 * Switch in the hat context for the new thread
	 *
	 */
	GET_THREAD_HATP(%rdi, %r12, %r11)
	call	hat_switch

	/*
	 * Clear and unlock previous thread's t_lock
	 * to allow it to be dispatched by another processor.
	 */
	movb	$0, T_LOCK(%r13)

	/*
	 * IMPORTANT: Registers at this point must be:
	 *       %r12 = new thread
	 *
	 * Here we are in the idle thread, have dropped the old thread.
	 */
	ALTENTRY(_resume_from_idle)
	/*
	 * spin until dispatched thread's mutex has
	 * been unlocked. this mutex is unlocked when
	 * it becomes safe for the thread to run.
	 */
.lock_thread_mutex:
	lock
	btsl	$0, T_LOCK(%r12) 	/* attempt to lock new thread's mutex */
	jnc	.thread_mutex_locked	/* got it */

.spin_thread_mutex:
	pause
	cmpb	$0, T_LOCK(%r12)	/* check mutex status */
	jz	.lock_thread_mutex	/* clear, retry lock */
	jmp	.spin_thread_mutex	/* still locked, spin... */

.thread_mutex_locked:
	/*
	 * Fix CPU structure to indicate new running thread.
	 * Set pointer in new thread to the CPU structure.
	 */
	LOADCPU(%r13)			/* load current CPU pointer */
	cmpq	%r13, T_CPU(%r12)
	je	.setup_cpu

	/* cp->cpu_stats.sys.cpumigrate++ */
	incq    CPU_STATS_SYS_CPUMIGRATE(%r13)
	movq	%r13, T_CPU(%r12)	/* set new thread's CPU pointer */

.setup_cpu:
	/*
	 * Setup rsp0 (kernel stack) in TSS to curthread's saved regs
	 * structure.  If this thread doesn't have a regs structure above
	 * the stack -- that is, if lwp_stk_init() was never called for the
	 * thread -- this will set rsp0 to the wrong value, but it's harmless
	 * as it's a kernel thread, and it won't actually attempt to implicitly
	 * use the rsp0 via a privilege change.
	 *
	 * Note that when we have KPTI enabled on amd64, we never use this
	 * value at all (since all the interrupts have an IST set).
	 */
	movq	CPU_TSS(%r13), %r14
#if !defined(__xpv)
	cmpq	$1, kpti_enable
	jne	1f
	leaq	CPU_KPTI_TR_RSP(%r13), %rax
	jmp	2f
1:
	movq	T_STACK(%r12), %rax
	addq	$REGSIZE+MINFRAME, %rax	/* to the bottom of thread stack */
2:
	movq	%rax, TSS_RSP0(%r14)
#else
	movq	T_STACK(%r12), %rax
	addq	$REGSIZE+MINFRAME, %rax	/* to the bottom of thread stack */
	movl	$KDS_SEL, %edi
	movq	%rax, %rsi
	call	HYPERVISOR_stack_switch
#endif	/* __xpv */

	movq	%r12, CPU_THREAD(%r13)	/* set CPU's thread pointer */
	mfence				/* synchronize with mutex_exit() */
	xorl	%ebp, %ebp		/* make $<threadlist behave better */
	movq	T_LWP(%r12), %rax 	/* set associated lwp to  */
	movq	%rax, CPU_LWP(%r13) 	/* CPU's lwp ptr */

	movq	T_SP(%r12), %rsp	/* switch to outgoing thread's stack */
	movq	T_PC(%r12), %r13	/* saved return addr */

	/*
	 * Call restorectx if context ops have been installed.
	 */
	cmpq	$0, T_CTX(%r12)		/* should resumed thread restorectx? */
	jz	.norestorectx		/* skip call when zero */
	movq	%r12, %rdi		/* arg = thread pointer */
	call	restorectx		/* call ctx ops */
.norestorectx:

	/*
	 * Call restorepctx if context ops have been installed for the proc.
	 */
	movq	T_PROCP(%r12), %rcx
	cmpq	$0, P_PCTX(%rcx)
	jz	.norestorepctx
	movq	%rcx, %rdi
	call	restorepctx
.norestorepctx:

	STORE_INTR_START(%r12)

	/*
	 * If we came into swtch with the ability to access userland pages, go
	 * ahead and restore that fact by disabling SMAP.  Clear the indicator
	 * flag out of paranoia.
	 */
	movq	T_USERACC(%r12), %rax	/* should we disable smap? */
	cmpq	$0, %rax		/* skip call when zero */
	jz	.nosmap
	xorq	%rax, %rax
	movq	%rax, T_USERACC(%r12)
	call	smap_disable
.nosmap:

	call	smt_mark

	/*
	 * Restore non-volatile registers, then have spl0 return to the
	 * resuming thread's PC after first setting the priority as low as
	 * possible and blocking all interrupt threads that may be active.
	 */
	movq	%r13, %rax	/* save return address */
	RESTORE_REGS(%r11)
	pushq	%rax		/* push return address for spl0() */
	call	__dtrace_probe___sched_on__cpu
	jmp	spl0

resume_return:
	/*
	 * Remove stack frame created in SAVE_REGS()
	 */
	addq	$CLONGSIZE, %rsp
	ret
	SET_SIZE(_resume_from_idle)
	SET_SIZE(resume)

	ENTRY(resume_from_zombie)
	movq	%gs:CPU_THREAD, %rax
	leaq	resume_from_zombie_return(%rip), %r11

	/*
	 * Save non-volatile registers, and set return address for current
	 * thread to resume_from_zombie_return.
	 *
	 * %r12 = t (new thread) when done
	 */
	SAVE_REGS(%rax, %r11)

	movq	%gs:CPU_THREAD, %r13	/* %r13 = curthread */

	/* clean up the fp unit. It might be left enabled */

#if defined(__xpv)		/* XXPV XXtclayton */
	/*
	 * Remove this after bringup.
	 * (Too many #gp's for an instrumented hypervisor.)
	 */
	STTS(%rax)
#else
	movq	%cr0, %rax
	testq	$CR0_TS, %rax
	jnz	.zfpu_disabled		/* if TS already set, nothing to do */
	fninit				/* init fpu & discard pending error */
	orq	$CR0_TS, %rax
	movq	%rax, %cr0
.zfpu_disabled:

#endif	/* __xpv */

	/*
	 * Temporarily switch to the idle thread's stack so that the zombie
	 * thread's stack can be reclaimed by the reaper.
	 */
	movq	%gs:CPU_IDLE_THREAD, %rax /* idle thread pointer */
	movq	T_SP(%rax), %rsp	/* get onto idle thread stack */

	/*
	 * Sigh. If the idle thread has never run thread_start()
	 * then t_sp is mis-aligned by thread_load().
	 */
	andq	$_BITNOT(STACK_ALIGN-1), %rsp

	/*
	 * Set the idle thread as the current thread.
	 */
	movq	%rax, %gs:CPU_THREAD

	/* switch in the hat context for the new thread */
	GET_THREAD_HATP(%rdi, %r12, %r11)
	call	hat_switch

	/*
	 * Put the zombie on death-row.
	 */
	movq	%r13, %rdi
	call	reapq_add

	jmp	_resume_from_idle	/* finish job of resume */

resume_from_zombie_return:
	RESTORE_REGS(%r11)		/* restore non-volatile registers */
	call	__dtrace_probe___sched_on__cpu

	/*
	 * Remove stack frame created in SAVE_REGS()
	 */
	addq	$CLONGSIZE, %rsp
	ret
	SET_SIZE(resume_from_zombie)

	ENTRY(resume_from_intr)
	movq	%gs:CPU_THREAD, %rax
	leaq	resume_from_intr_return(%rip), %r11

	/*
	 * Save non-volatile registers, and set return address for current
	 * thread to resume_from_intr_return.
	 *
	 * %r12 = t (new thread) when done
	 */
	SAVE_REGS(%rax, %r11)

	movq	%gs:CPU_THREAD, %r13	/* %r13 = curthread */
	movq	%r12, %gs:CPU_THREAD	/* set CPU's thread pointer */
	mfence				/* synchronize with mutex_exit() */
	movq	T_SP(%r12), %rsp	/* restore resuming thread's sp */
	xorl	%ebp, %ebp		/* make $<threadlist behave better */

	/*
	 * Unlock outgoing thread's mutex dispatched by another processor.
	 */
	xorl	%eax, %eax
	xchgb	%al, T_LOCK(%r13)

	STORE_INTR_START(%r12)

	call	smt_mark

	/*
	 * Restore non-volatile registers, then have spl0 return to the
	 * resuming thread's PC after first setting the priority as low as
	 * possible and blocking all interrupt threads that may be active.
	 */
	movq	T_PC(%r12), %rax	/* saved return addr */
	RESTORE_REGS(%r11);
	pushq	%rax			/* push return address for spl0() */
	call	__dtrace_probe___sched_on__cpu
	jmp	spl0

resume_from_intr_return:
	/*
	 * Remove stack frame created in SAVE_REGS()
	 */
	addq 	$CLONGSIZE, %rsp
	ret
	SET_SIZE(resume_from_intr)

	ENTRY(thread_start)
	popq	%rax		/* start() */
	popq	%rdi		/* arg */
	popq	%rsi		/* len */
	movq	%rsp, %rbp
	call	*%rax
	call	thread_exit	/* destroy thread if it returns. */
	/*NOTREACHED*/
<<<<<<< HEAD
	SET_SIZE(thread_start)

#endif /* !__lint */
=======
	SET_SIZE(thread_start)
>>>>>>> 9a1bf7f0
<|MERGE_RESOLUTION|>--- conflicted
+++ resolved
@@ -39,10 +39,6 @@
 #include <sys/segments.h>
 #include <sys/psw.h>
 
-<<<<<<< HEAD
-#if !defined(__lint)
-=======
->>>>>>> 9a1bf7f0
 #include "assym.h"
 
 /*
@@ -497,10 +493,4 @@
 	call	*%rax
 	call	thread_exit	/* destroy thread if it returns. */
 	/*NOTREACHED*/
-<<<<<<< HEAD
-	SET_SIZE(thread_start)
-
-#endif /* !__lint */
-=======
-	SET_SIZE(thread_start)
->>>>>>> 9a1bf7f0
+	SET_SIZE(thread_start)