--- conflicted
+++ resolved
@@ -237,11 +237,7 @@
 # since only C headers are included when #defined(__lint) is true.
 #
 
-<<<<<<< HEAD
-ASSYM_DEPS      +=		\
-=======
 ASSYM_DEPS +=			\
->>>>>>> 07e71bcf
 	copy.o			\
 	desctbls_asm.o		\
 	ddi_i86_asm.o		\
