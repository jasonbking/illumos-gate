/*
 * CDDL HEADER START
 *
 * The contents of this file are subject to the terms of the
 * Common Development and Distribution License (the "License").
 * You may not use this file except in compliance with the License.
 *
 * You can obtain a copy of the license at usr/src/OPENSOLARIS.LICENSE
 * or http://www.opensolaris.org/os/licensing.
 * See the License for the specific language governing permissions
 * and limitations under the License.
 *
 * When distributing Covered Code, include this CDDL HEADER in each
 * file and include the License file at usr/src/OPENSOLARIS.LICENSE.
 * If applicable, add the following below this CDDL HEADER, with the
 * fields enclosed by brackets "[]" replaced with your own identifying
 * information: Portions Copyright [yyyy] [name of copyright owner]
 *
 * CDDL HEADER END
 */

/*
 * Copyright 2007 Sun Microsystems, Inc.  All rights reserved.
 * Use is subject to license terms.
 *
 * Copyright 2020 Joyent, Inc.
 */

#ifndef	_DBOOT_PRINTF_H
#define	_DBOOT_PRINTF_H

#ifdef	__cplusplus
extern "C" {
#endif

/*
<<<<<<< HEAD
 * Very primitive printf. We mark this as PRINTFLIKE so we can use %z
=======
 * Very primitive printf. This only understands the following simple formats:
 *        %%, %b, %c, %d, %o, %p, %s, %x and size specifiers l, ll, j, z
>>>>>>> f7326a41
 */
extern void dboot_printf(char *fmt, ...)
    __PRINTFLIKE(1);

/*
 * Primitive version of panic, prints a message, waits for a keystroke,
 * then resets the system
 */
extern void dboot_panic(char *fmt, ...)
    __KPRINTFLIKE(1) __NORETURN;


#ifdef	__cplusplus
}
#endif

#endif	/* _DBOOT_PRINTF_H */<|MERGE_RESOLUTION|>--- conflicted
+++ resolved
@@ -34,12 +34,8 @@
 #endif
 
 /*
-<<<<<<< HEAD
- * Very primitive printf. We mark this as PRINTFLIKE so we can use %z
-=======
  * Very primitive printf. This only understands the following simple formats:
  *        %%, %b, %c, %d, %o, %p, %s, %x and size specifiers l, ll, j, z
->>>>>>> f7326a41
  */
 extern void dboot_printf(char *fmt, ...)
     __PRINTFLIKE(1);
