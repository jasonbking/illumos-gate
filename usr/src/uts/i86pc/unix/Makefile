#
# CDDL HEADER START
#
# The contents of this file are subject to the terms of the
# Common Development and Distribution License (the "License").
# You may not use this file except in compliance with the License.
#
# You can obtain a copy of the license at usr/src/OPENSOLARIS.LICENSE
# or http://www.opensolaris.org/os/licensing.
# See the License for the specific language governing permissions
# and limitations under the License.
#
# When distributing Covered Code, include this CDDL HEADER in each
# file and include the License file at usr/src/OPENSOLARIS.LICENSE.
# If applicable, add the following below this CDDL HEADER, with the
# fields enclosed by brackets "[]" replaced with your own identifying
# information: Portions Copyright [yyyy] [name of copyright owner]
#
# CDDL HEADER END
#
# Copyright 2008 Sun Microsystems, Inc.  All rights reserved.
# Use is subject to license terms.
#
# Copyright 2019 Joyent, Inc.
# Copyright 2019 OmniOS Community Edition (OmniOSce) Association.
# Copyright 2021 Racktop Systems, Inc.

#
#	Path to the base of the uts directory tree (usually /usr/src/uts).
#
UTSBASE	= ../..

#
#	Define the module and object file sets.
#
UNIX		= unix
DBOOT		= dboot

OBJECTS		= $(SPECIAL_OBJS:%=$(OBJS_DIR)/%) \
		  $(CORE_OBJS:%=$(OBJS_DIR)/%) \
		  $(KRTLD_OBJS:%=$(OBJS_DIR)/%) \
		  $(MACH_NOT_YET_KMODS:%=$(OBJS_DIR)/%)

ROOTMODULE	= $(ROOT_PSM_KERN_DIR)/$(UNIX)

UNIX_BIN	= $(OBJS_DIR)/$(UNIX)

LIBS		= $(GENLIB)

GENUNIX		= genunix
GENUNIX_DIR	= ../../intel/$(GENUNIX)

LIBOPTS		= -L $(GENUNIX_DIR)/$(OBJS_DIR) -l $(GENUNIX)

COMMP_CTF_SRC	= $(OBJS_DIR)/comm_page_ctf.c

CTFEXTRAOBJS	= $(OBJS_DIR)/vers.o $(OBJS_DIR)/comm_page_ctf.o

DBOOT_OBJS_DIR	= dboot/$(OBJS_DIR)
DBOOT_OBJECTS	= $(DBOOT_OBJS:%=$(DBOOT_OBJS_DIR)/%)
DBOOT_BIN	= $(DBOOT_OBJS_DIR)/$(DBOOT)
DBOOT_O		= $(OBJS_DIR)/$(DBOOT).o
DBOOT_S		= $(DBOOT_O:%.o=%.s)

#
#	Include common rules.
#
include $(UTSBASE)/i86pc/Makefile.i86pc

#
#	Define targets
#
ALL_TARGET	= $(UNIX_BIN)
INSTALL_TARGET	= $(UNIX_BIN) $(ROOTMODULE)

#
#	This is UNIX_DIR. Use a short path.
#
UNIX_DIR	= .

#
#	Overrides
#
CLEANFILES	+=		\
	$(UNIX_O) $(MODSTUBS_O)	\
	$(OBJS_DIR)/vers.c \
	$(OBJS_DIR)/dtracestubs.s \
	$(DTRACESTUBS_O) $(DTRACESTUBS) \
	$(CTFEXTRAOBJS) \
	$(COMMP_CTF_SRC)

CLEANFILES	+=		\
	$(DBOOT_O) $(DBOOT_S)	\
	$(DBOOT_OBJECTS)	\
	$(OBJS_DIR)/bios_call_src.o \
	$(OBJS_DIR)/bios_call_src \
	$(OBJS_DIR)/bios_call.s \
	$(DBOOT_BIN)

CLEANFILES	+=		\
	$(DBOOT_OBJS_DIR)/$(FONT).c \
	$(OBJS_DIR)/$(FONT).c

CLEANFILES	+=		\
	$(OBJS_DIR)/fb_swtch_src.o \
	$(OBJS_DIR)/fb_swtch_src \
	$(OBJS_DIR)/fb_swtch.s

CLEANFILES	+= $(ZLIB_OBJS:%.o=$(OBJS_DIR)/%.o)

CLOBBERFILES	= $(CLEANFILES) $(UNIX_BIN)

# instr_size needs a special header
$(OBJS_DIR)/instr_size.o :=	EXTRA_OPTIONS	= -I$(SRC)/common/dis/i386

<<<<<<< HEAD
#
# When performing shadow studio builds, the pre-processed comm page
# output from gcc can end up confusing studio.
#
$(OBJS_DIR)/comm_page_ctf.o :=	CERRWARN += -_cc=-erroff=E_TKNS_IGNORED_AT_END_OF_DIR

# tscc_hyperv.o needs a few hyperv headers in $(UTSBASE)/intel
$(OBJS_DIR)/tscc_hyperv.o := INC_PATH += -I$(UTSBASE)/intel/io/hyperv
$(OBJS_DIR)/tscc_hyperv.o := INC_PATH += -I$(UTSBASE)/intel/io/hyperv/vmbus

=======
>>>>>>> d17be682
CFLAGS += -DDIS_MEM

#
# For now, disable these checks; maintainers should endeavor
# to investigate and remove these for maximum coverage.
# Please do not carry these forward to new Makefiles.
#
CERRWARN	+= -_gcc=-Wno-char-subscripts
CERRWARN	+= -_gcc=-Wno-unused-function

# false positives
SMOFF += index_overflow

# needs work
SMOFF += all_func_returns

$(OBJS_DIR)/bootrd_cpio.o := SMOFF += allocating_enough_data

# too hairy
$(OBJS_DIR)/inflate.o := SMATCH=off

#
#	Default build targets.
#
.KEEP_STATE:

def: $(DEF_DEPS)

all: $(ALL_DEPS)

clean: $(CLEAN_DEPS)

clobber: $(CLOBBER_DEPS)

install: $(INSTALL_DEPS)

MAPFILE_32 = $(UNIX_MAPFILE)
MAPFILE_64 = $(UNIX_MAPFILE).amd64

MAPFILE_NAME = $(MAPFILE_$(CLASS))

$(UNIX_BIN):	$(UNIX_O) $(MODSTUBS_O) $(MAPFILE_NAME) \
		$(GENLIB) $(DTRACESTUBS) $(DBOOT_O)
	$(LD) -dy -b -o $@ -e dboot_image -znointerp -M $(MAPFILE_NAME) \
	    $(UNIX_O) $(DBOOT_O) $(MODSTUBS_O) $(LIBOPTS) \
	    $(DTRACESTUBS)
	$(MBH_PATCH) $(UNIX_BIN)
	$(CTFMERGE_UNIQUIFY_AGAINST_GENUNIX)
	$(POST_PROCESS)

$(UNIX_O):	$(OBJECTS) $(CTFEXTRAOBJS)
	$(LD) -r -o $@ $(OBJECTS) $(OBJS_DIR)/vers.o

$(DBOOT_BIN):	$(DBOOT_OBJS_DIR) $(DBOOT_OBJECTS) dboot/Mapfile.dboot
	$(LD) -dn -e _start -M dboot/Mapfile.dboot \
		-o $(DBOOT_BIN) $(DBOOT_OBJECTS)

$(DBOOT_O):	$(DBOOT_BIN)
	@echo "	.data"					> $(DBOOT_S)
	@echo "	.globl	dboot_image"			>> $(DBOOT_S)
	@echo "dboot_image:"				>> $(DBOOT_S)
	$(ELFEXTRACT) $(DBOOT_BIN)			>> $(DBOOT_S)
	$(COMPILE.s) -o $(DBOOT_O) $(DBOOT_S)

$(DBOOT_OBJS_DIR):
	-@mkdir -p $@ 2> /dev/null

$(COMMP_CTF_SRC):	$(UTSBASE)/i86pc/ml/comm_page.S
	$(COMPILE.cpp) -D_GENCTF -o $@ $(UTSBASE)/i86pc/ml/comm_page.S

$(OBJS_DIR)/comm_page_ctf.o:	$(COMMP_CTF_SRC)
	$(COMPILE.c) -o $@ $<
	$(CTFCONVERT_O)

#
#	Special rules for generating assym.h for inclusion in assembly files.
#
$(DSF_DIR)/$(OBJS_DIR)/assym.h $(DSF_DIR)/$(OBJS_DIR)/kdi_assym.h:	FRC
	@cd $(DSF_DIR); $(MAKE) all.targ

#
#	Include common targets.
#
include $(UTSBASE)/i86pc/Makefile.targ<|MERGE_RESOLUTION|>--- conflicted
+++ resolved
@@ -113,19 +113,10 @@
 # instr_size needs a special header
 $(OBJS_DIR)/instr_size.o :=	EXTRA_OPTIONS	= -I$(SRC)/common/dis/i386
 
-<<<<<<< HEAD
-#
-# When performing shadow studio builds, the pre-processed comm page
-# output from gcc can end up confusing studio.
-#
-$(OBJS_DIR)/comm_page_ctf.o :=	CERRWARN += -_cc=-erroff=E_TKNS_IGNORED_AT_END_OF_DIR
-
 # tscc_hyperv.o needs a few hyperv headers in $(UTSBASE)/intel
 $(OBJS_DIR)/tscc_hyperv.o := INC_PATH += -I$(UTSBASE)/intel/io/hyperv
 $(OBJS_DIR)/tscc_hyperv.o := INC_PATH += -I$(UTSBASE)/intel/io/hyperv/vmbus
 
-=======
->>>>>>> d17be682
 CFLAGS += -DDIS_MEM
 
 #
