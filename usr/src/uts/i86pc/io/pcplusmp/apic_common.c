--- conflicted
+++ resolved
@@ -25,11 +25,8 @@
 /*
  * Copyright 2019, Joyent, Inc.
  * Copyright (c) 2016, 2017 by Delphix. All rights reserved.
-<<<<<<< HEAD
  * Copyright 2018 Joyent, Inc.
-=======
  * Copyright 2019 Joshua M. Clulow <josh@sysmgr.org>
->>>>>>> 4d95620b
  */
 
 /*
