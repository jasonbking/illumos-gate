--- conflicted
+++ resolved
@@ -23,10 +23,7 @@
  * Copyright (c) 2010, Oracle and/or its affiliates. All rights reserved.
  */
 /*
-<<<<<<< HEAD
-=======
  * Copyright 2019, Joyent, Inc.
->>>>>>> 8cf54915
  * Copyright (c) 2016, 2017 by Delphix. All rights reserved.
  * Copyright 2018 Joyent, Inc.
  */
