--- conflicted
+++ resolved
@@ -30,18 +30,7 @@
 #include <sys/privregs.h>
 #include <sys/psw.h>
 
-<<<<<<< HEAD
-#if defined(__lint)
-
-#include <sys/types.h>
-#include <sys/thread.h>
-#include <sys/systm.h>
-
-#else	/* __lint */
-
 #include <sys/machbrand.h>
-=======
->>>>>>> 30c304d9
 #include <sys/segments.h>
 #include <sys/pcb.h>
 #include <sys/trap.h>
@@ -1310,21 +1299,6 @@
 	SET_SIZE(_sys_sysenter_post_swapgs)
 	SET_SIZE(brand_sys_sysenter)
 
-<<<<<<< HEAD
-#endif	/* __lint */
-
-#if defined(__lint)
-/*
- * System call via an int80.  This entry point is only used by the Linux
- * application environment.  Unlike the other entry points, there is no
- * default action to take if no callback is registered for this process.
- */
-void
-sys_int80()
-{}
-
-#else	/* __lint */
-
 	ENTRY_NP(brand_sys_int80)
 	SWAPGS				/* kernel gsbase */
 	XPV_TRAP_POP
@@ -1376,11 +1350,7 @@
 	jmp	gptrap			/ GP fault
 	SET_SIZE(sys_int80)
 	SET_SIZE(brand_sys_int80)
-#endif	/* __lint */
-
-
-=======
->>>>>>> 30c304d9
+
 /*
  * This is the destination of the "int $T_SYSCALLINT" interrupt gate, used by
  * the generic i386 libc to do system calls. We do a small amount of setup
