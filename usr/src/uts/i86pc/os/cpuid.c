--- conflicted
+++ resolved
@@ -4188,11 +4188,7 @@
 static const char sh_l2_tlb4k_str[] = "shared-l2-tlb-4k";
 
 static const struct cachetab {
-<<<<<<< HEAD
-	uint8_t		ct_code;
-=======
 	uint8_t	ct_code;
->>>>>>> 35b5a2ef
 	uint8_t		ct_assoc;
 	uint16_t	ct_line_size;
 	size_t		ct_size;
