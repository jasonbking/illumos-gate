--- conflicted
+++ resolved
@@ -23,12 +23,8 @@
  * Copyright (c) 1993, 2010, Oracle and/or its affiliates. All rights reserved.
  * Copyright 2012 DEY Storage Systems, Inc.  All rights reserved.
  * Copyright 2017 Nexenta Systems, Inc.
-<<<<<<< HEAD
-=======
  * Copyright 2020 Joyent, Inc.
->>>>>>> 3636ae54
  * Copyright (c) 2015 by Delphix. All rights reserved.
- * Copyright (c) 2018 Joyent, Inc.
  * Copyright 2020 Oxide Computer Company
  * Copyright (c) 2020 Carlos Neira <cneirabustos@gmail.com>
  */
