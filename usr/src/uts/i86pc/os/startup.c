--- conflicted
+++ resolved
@@ -24,11 +24,8 @@
  * Copyright 2012 DEY Storage Systems, Inc.  All rights reserved.
  * Copyright 2017 Nexenta Systems, Inc.
  * Copyright (c) 2015 by Delphix. All rights reserved.
-<<<<<<< HEAD
  * Copyright (c) 2018 Joyent, Inc.
-=======
  * Copyright 2020 Oxide Computer Company
->>>>>>> 3d21c6bf
  */
 /*
  * Copyright (c) 2010, Intel Corporation.
