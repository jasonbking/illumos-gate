--- conflicted
+++ resolved
@@ -1472,17 +1472,6 @@
 	if (is_x86_feature(x86_featureset, X86FSET_SMAP) == B_FALSE)
 		return;
 
-<<<<<<< HEAD
-/*
- * We should never hit this since SMAP feature detection is behind
- * an AMD64 header guard.
- */
-#if defined(__i386)
-	panic("illumos only suppports SMAP on the AMD64 architecture.");
-#endif
-
-=======
->>>>>>> 62366fbb
 	if (strcmp(hid->hid_symname, "smap_enable") == 0) {
 		bcopy(clac_instr, (void *)hid->hid_instr_offset,
 		    sizeof (clac_instr));
