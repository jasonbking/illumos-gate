--- conflicted
+++ resolved
@@ -51,11 +51,7 @@
 ALL_TARGET	= $(BINARY)
 INSTALL_TARGET	= $(BINARY) $(ROOTMODULE)
 
-<<<<<<< HEAD
-LDFLAGS += -dy -Nfs/sockfs -Nmisc/dls -Nmisc/mac -Ndrv/ip
-=======
-LDFLAGS += -Nfs/sockfs -Nmisc/dls -Nmisc/mac -Ndrv/bpf -Ndrv/ip
->>>>>>> 8779b448
+LDFLAGS += -Nfs/sockfs -Nmisc/dls -Nmisc/mac -Ndrv/ip
 INC_PATH += -I$(UTSBASE)/common/inet/sockmods -I$(UTSBASE)/common/io/bpf
 
 #
