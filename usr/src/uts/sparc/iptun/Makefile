#
# CDDL HEADER START
#
# The contents of this file are subject to the terms of the
# Common Development and Distribution License (the "License").
# You may not use this file except in compliance with the License.
#
# You can obtain a copy of the license at usr/src/OPENSOLARIS.LICENSE
# or http://www.opensolaris.org/os/licensing.
# See the License for the specific language governing permissions
# and limitations under the License.
#
# When distributing Covered Code, include this CDDL HEADER in each
# file and include the License file at usr/src/OPENSOLARIS.LICENSE.
# If applicable, add the following below this CDDL HEADER, with the
# fields enclosed by brackets "[]" replaced with your own identifying
# information: Portions Copyright [yyyy] [name of copyright owner]
#
# CDDL HEADER END
#
#
# Copyright 2009 Sun Microsystems, Inc.  All rights reserved.
# Use is subject to license terms.
#

#
# Path to the base of the uts directory tree (usually /usr/src/uts).
#
UTSBASE	= ../..

#
# Define the module and object file sets.
#
MODULE		= iptun
OBJECTS		= $(IPTUN_OBJS:%=$(OBJS_DIR)/%)
ROOTMODULE	= $(ROOT_DRV_DIR)/$(MODULE)
CONF_SRCDIR	= $(UTSBASE)/common/inet/iptun

#
# Include common rules.
#
include $(UTSBASE)/sparc/Makefile.sparc

#
# Define targets
#
ALL_TARGET	= $(BINARY) $(SRC_CONFILE)
INSTALL_TARGET	= $(BINARY) $(ROOTMODULE) $(ROOT_CONFFILE)

#
# Overrides
#
<<<<<<< HEAD
CFLAGS 		+= $(CCVERBOSE)
LDFLAGS 	+= -dy -Ndrv/dld -Nmisc/dls -Nmisc/mac -Ndrv/ip
=======
CFLAGS		+= $(CCVERBOSE)
LDFLAGS		+= -Ndrv/dld -Nmisc/dls -Nmisc/mac -Ndrv/ip
INC_PATH	+= -I$(UTSBASE)/common/io/bpf

>>>>>>> 8779b448

CERRWARN	+= -_gcc=-Wno-unused-label
CERRWARN	+= -_gcc=-Wno-switch
CERRWARN	+= $(CNOWARN_UNINIT)

#
#	Default build targets.
#
.KEEP_STATE:

def:		$(DEF_DEPS)

all:		$(ALL_DEPS)

clean:		$(CLEAN_DEPS)

clobber:	$(CLOBBER_DEPS)

install:	$(INSTALL_DEPS)

#
#	Include common targets.
#
include $(UTSBASE)/sparc/Makefile.targ<|MERGE_RESOLUTION|>--- conflicted
+++ resolved
@@ -50,15 +50,8 @@
 #
 # Overrides
 #
-<<<<<<< HEAD
-CFLAGS 		+= $(CCVERBOSE)
-LDFLAGS 	+= -dy -Ndrv/dld -Nmisc/dls -Nmisc/mac -Ndrv/ip
-=======
 CFLAGS		+= $(CCVERBOSE)
 LDFLAGS		+= -Ndrv/dld -Nmisc/dls -Nmisc/mac -Ndrv/ip
-INC_PATH	+= -I$(UTSBASE)/common/io/bpf
-
->>>>>>> 8779b448
 
 CERRWARN	+= -_gcc=-Wno-unused-label
 CERRWARN	+= -_gcc=-Wno-switch
