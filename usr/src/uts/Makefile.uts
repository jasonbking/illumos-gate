--- conflicted
+++ resolved
@@ -184,13 +184,6 @@
 include $(SRC)/Makefile.smatch
 
 #
-<<<<<<< HEAD
-# Unfortunately, _IOWR() is regularly used with a third argument of 0,
-# so we have to disable all these smatch checks.
-#
-SMOFF += sizeof
-
-#
 # Add specific compiler options that are required based on the
 # architecture in question.
 #
@@ -200,8 +193,6 @@
 CFLAGS_uts_i386 += -_gcc8=-mindirect-branch-register
 
 #
-=======
->>>>>>> 7089fa46
 # Ensure that the standard function prologue remains at the very start
 # of a function, so DTrace fbt will instrument the right place.
 #
