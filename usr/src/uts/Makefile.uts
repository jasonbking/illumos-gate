--- conflicted
+++ resolved
@@ -581,11 +581,7 @@
 		 $(MMU_KMODS) $(DACF_KMODS) $(EXPORT_KMODS) $(IPP_KMODS) \
 		 $(CRYPTO_KMODS) $(PCBE_KMODS) \
 		 $(DRV_KMODS_$(CLASS)) $(MISC_KMODS_$(CLASS)) $(MAC_KMODS) \
-<<<<<<< HEAD
-		 $(BRAND_KMODS) $(KICONV_KMODS) $(OVERLAY_KMODS) $(CC_KMODS) \
-=======
 		 $(BRAND_KMODS) $(KICONV_KMODS) $(CC_KMODS) $(OVERLAY_KMODS) \
->>>>>>> ca783257
 		 $(SOCKET_KMODS)
 
 KMODS = $(GENUNIX_KMODS) $(PARALLEL_KMODS)
